--- conflicted
+++ resolved
@@ -39,13 +39,8 @@
 	cp -r $(GOPATH)/src/github.com/aristanetworks/quantumfs/$@ $(GOPATH)/bin/$@
 	sudo go test github.com/aristanetworks/quantumfs/cmd/$@
 
-<<<<<<< HEAD
 $(PKGS_TO_TEST): cleanup encoding/metadata.capnp.go
-	sudo go test -gcflags '-e' github.com/aristanetworks/quantumfs/$@
-=======
-$(PKGS_TO_TEST): encoding/metadata.capnp.go
 	sudo go test -gcflags '-e' github.com/aristanetworks/$@
->>>>>>> 37ec50cb
 
 rpm: $(COMMANDS)
 	fpm -f -s dir -t rpm -m 'quantumfs-dev@arista.com' -n QuantumFS --no-depends \
