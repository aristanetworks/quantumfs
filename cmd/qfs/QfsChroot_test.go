--- conflicted
+++ resolved
@@ -11,20 +11,12 @@
 import "testing"
 
 var commandsInUsrBin = []string{
-<<<<<<< HEAD
 	umount,
-=======
->>>>>>> 95c834ef
 	setarch,
 	sh,
 	bash,
 	"/usr/bin/ls",
 }
-<<<<<<< HEAD
-
-var commandsInUsrSbin = []string{pivot_root}
-=======
->>>>>>> 95c834ef
 
 var libsToCopy = []string{
 	"/usr/lib64/libtinfo.so.5",
@@ -39,15 +31,12 @@
 	"/usr/lib64/libattr.so.1",
 	"/usr/lib64/libselinux.so.1",
 }
-<<<<<<< HEAD
-=======
 
 var testqfs string
 
 func init() {
 	testqfs = os.Getenv("GOPATH") + "/bin/qfs"
 }
->>>>>>> 95c834ef
 
 // setup a minimal workspace
 func setupWorkspace(t *testing.T) string {
