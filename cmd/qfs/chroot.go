// Copyright (c) 2016 Arista Networks, Inc.  All rights reserved.
// Arista Networks, Inc. Confidential and Proprietary.

// chroot runs a shell in the current workspace tree, in which
// the current workspace root becomes the filesystem root
package main

import "fmt"
import "io/ioutil"
import "os"
import "os/exec"
import "os/user"
import "path/filepath"
import "strconv"
import "strings"
import "syscall"

import "github.com/kardianos/osext"

const (
	sudo       = "/usr/bin/sudo"
	mount      = "/usr/bin/mount"
	umount     = "/usr/bin/umount"
	netns      = "/usr/bin/netns"
	netnsd     = "/usr/bin/netnsd"
	setarch    = "/usr/bin/setarch"
	cp         = "/usr/bin/cp"
	chns       = "/usr/bin/chns"
	sh         = "/usr/bin/sh"
	bash       = "/usr/bin/bash"
	ArtoolsDir = "/usr/share/Artools"
	oldroot    = "/mnt"
	pivot_root = "/usr/sbin/pivot_root"
)

var qfs string
var persistent bool = true
var setupNamespaces bool = false

func init() {
	if qfspath, err := osext.Executable(); err != nil {
		fmt.Println("Unable to locate qfs directory")
		qfs = "./qfs"
	} else {
		qfs = qfspath
	}
}

// This function comes from the implementation of chroot in Artools,
// but we are going to get rid of the dependency on Artools so it will
// become deprecated when we can make a quantumfs workspace into a proper
// workspace with "a4 newtree"
func findWorkspaceRoot() (string, error) {
	wd, err := os.Getwd()
	if err != nil {
		return "", err
	}

	dirs := strings.Split(wd, "/")

	for len(dirs) > 1 {
		rootdir := strings.Join(dirs, "/")
		toolDir := rootdir + ArtoolsDir

		if toolInfo, err := os.Stat(toolDir); err == nil &&
			toolInfo.IsDir() {

			return rootdir, nil
		}

		dirs = dirs[0 : len(dirs)-1]
	}

	return "", fmt.Errorf("Invalid path for chroot")
}

// This function creates dst given the type of src if dst does not exist.
// It returns true if dst exists and is the same type as src, or dst is
// successfully created, otherwise returns false.
func makedest(src, dst string) bool {
	srcInfo, err := os.Stat(src)
	if err != nil {
		return false
	}

	dstInfo, err := os.Stat(dst)
	if err != nil && !os.IsNotExist(err) {
		return false
	}

	if err == nil && srcInfo.IsDir() == dstInfo.IsDir() {
		return true
	}

	if srcInfo.IsDir() {
<<<<<<< HEAD
		mkdir_err := os.MkdirAll(dst, 0666)
		if mkdir_err != nil {
			fmt.Println("Error creating directory ", dst)
=======
		if err := os.Mkdir(dst, 0666); err != nil {
>>>>>>> 1e78f571
			return false
		} else {
			return true
		}
	} else {
		if fd, err := os.Create(dst); err != nil {
			return false
		} else {
			fd.Close()
			return true
		}
	}
}

// get all the necessary home directories
func homedirs() []string {
	homes := make([]string, 0)

	envHome := os.Getenv("HOME")
	homes = append(homes, envHome)

	if arastra, err := user.Lookup("arastra"); err == nil {
		homes = append(homes, arastra.HomeDir)
	}

	if current, err := user.Current(); err == nil && current.Username != "root" {
		homes = append(homes, current.HomeDir)
	}

	return homes
}

// process the architecture string
func processArchitecture(arch string) (string, error) {
	archs := strings.Split(arch, "_")
	archStr := strings.Join(archs[:len(archs)-1], "_")

	switch archStr {
	case "i386":
		return "i686", nil
	case "x86_64":
		return "x86_64", nil
	}

	return "", fmt.Errorf("Unrecognized architecture")
}

// get the architecture of the workspace
func getArchitecture(rootdir string) (string, error) {
	platform, err := ioutil.ReadFile(rootdir + ArtoolsDir + "/platform")
	if err != nil {
		return "", err
	}

	platStr := string(platform[:len(platform)-1])

	return processArchitecture(platStr)
}

// test whether the netns server is already running
func serverRunning(svrName string) bool {
	cmdServerRun := exec.Command("netns", "-q", svrName)

	if err := cmdServerRun.Run(); err == nil {
		return true
	}

	return false
}

// login the netns server and open a new login shell, which is not
// expected to return
func netnsLogin(rootdir string, svrName string) error {
	var err error

	env := os.Environ()
	env = append(env, "A4_CHROOT="+rootdir)

	args := []string{netns, svrName, sh, "-l", "-c",
		"\"$@\"", bash, bash}
	err = syscall.Exec(netns, args, env)
	if err != nil {
		fmt.Println("Exec error")
	}

	return err
}

func setupBindMounts(rootdir string) {
	paths := []string{"/proc", "/selinux", "/sys", "/dev/pts", "/tmp/.X11-unix",
		"/tmp/ArosTest.SimulatedDut", "/mnt/quantumfs"}
	homes := homedirs()
	paths = append(paths, homes...)

	for i := 0; i < len(paths); i++ {
		src := paths[i]
		dst := rootdir + paths[i]
		if !makedest(src, dst) {
			continue
		}

		cmdBindMount := exec.Command(sudo, mount, "-n", "--bind", src, dst)
		cmdBindMount.Run()
	}
}

func chrootInNsd(rootdir string, svrName string) error {
	bindmountRoot := fmt.Sprintf("%s %s -n --rbind %s %s;", sudo, mount,
		rootdir, rootdir)

	dstDev := rootdir + "/dev"
	makedest("/dev", dstDev)

	mountDev := fmt.Sprintf("%s %s -n -t tmpfs none %s;",
		sudo, mount, dstDev)

	copyDev := fmt.Sprintf("%s %s -ax /dev/. %s;", sudo, cp, dstDev)

	dstVar := rootdir + "/var/run/netns"
	if err := os.MkdirAll(dstVar, 0666); err != nil {
		return err
	}

	mountVar := fmt.Sprintf("%s %s -n -t tmpfs tmpfs %s;", sudo, mount, dstVar)

	paths := []string{"/proc", "/selinux", "/sys", "/dev/pts", "/tmp/.X11-unix",
		"/tmp/ArosTest.SimulatedDut", "/mnt/quantumfs"}
	homes := homedirs()
	paths = append(paths, homes...)

	var bindmountOther string
	for i := 0; i < len(paths); i++ {
		src := paths[i]
		dst := rootdir + paths[i]
		if !makedest(src, dst) {
			continue
		}

		bindmountOther = bindmountOther +
			fmt.Sprintf("%s %s -n --bind %s %s;", sudo, mount, src, dst)
	}

	prechrootCmd := bindmountRoot + mountDev + copyDev +
		mountVar + bindmountOther

	archString, err := getArchitecture(rootdir)
	if err != nil {
		return err
	}

	cmdNetnsd := exec.Command(sudo, setarch, archString, netnsd,
		"-d", "--no-netns-env", "-f", "m", "--chroot="+rootdir,
		"--pre-chroot-cmd="+prechrootCmd, svrName)
	if err := cmdNetnsd.Run(); err != nil {
		return err
	}

	return nil
}

func printHelp() {
	fmt.Println("   qfs chroot -- Run a command or shell in the current")
	fmt.Println("                 workspace tree. The chroot environment")
	fmt.Println("                 can be specified to be nonpersistent,")
	fmt.Println("                 or by default it is persistent.\n")
	fmt.Println("   qfs chroot")
	fmt.Println("   qfs chroot --nonpersistent <DIR> <CMD>\n")
	fmt.Println("   Options:")
	fmt.Println("      --nonpersistent <DIR> <CMD>      Create a non-persistent",
		" chroot environment.")
}

func switchUserMode() error {
	lognameStr := os.Getenv("SUDO_USER")

	logUser, err := user.Lookup(lognameStr)
	if err != nil {
		return err
	}

	if gid, err := strconv.Atoi(logUser.Gid); err != nil {
		return err
	} else if err = syscall.Setregid(gid, gid); err != nil {
		return err
	}

	logGroupIds, err := logUser.GroupIds()
	if err != nil {
		return err
	}

	groupIds := make([]int, 0)
	for i := 0; i < len(logGroupIds); i++ {
		if groupId, err := strconv.Atoi(logGroupIds[i]); err == nil {
			groupIds = append(groupIds, groupId)
		}
	}

	if err := syscall.Setgroups(groupIds); err != nil {
		return err
	}

	if uid, err := strconv.Atoi(logUser.Uid); err != nil {
		return err
	} else if err = syscall.Setreuid(uid, uid); err != nil {
		return err
	}

	return nil
}

func chrootOutOfNsd(rootdir string, cmd []string) error {
	// create a new namespace and run qfs chroot tool in the new namespace
	if !setupNamespaces {
		chroot_args := []string{qfs, "chroot", "--setup-namespaces",
			"--nonpersistent", rootdir}
		chroot_args = append(chroot_args, cmd...)

		chns_args := []string{sudo, chns, "-m", "-l", "qfschroot"}
		chns_args = append(chns_args, chroot_args...)

		chns_env := os.Environ()

		if err := syscall.Exec(chns_args[0], chns_args,
			chns_env); err != nil {

			return err
		}
	}

	cwd, err := os.Getwd()
	if err != nil {
		return err
	}

	// modify current working directory into a relative path to
	// the workspaceroot we are chrooting in
	if strings.HasPrefix(cwd, rootdir) {
		cwd = cwd[len(rootdir):]
	}

	if len(cwd) == 0 {
		cwd = "/"
	}

	if err := syscall.Chdir("/"); err != nil {
		return err
	}

	rootdirInfo, err := os.Stat(rootdir)
	if err != nil {
		return err
	}

	fsrootInfo, err := os.Stat("/")
	if err != nil {
		return err
	}

	if !os.SameFile(rootdirInfo, fsrootInfo) {
		cmd := exec.Command(sudo, mount, "-n", "--rbind", rootdir, rootdir)
		if err := cmd.Run(); err != nil {
			return err
		}

		dst := rootdir + "/dev"
		makedest("/dev", dst)
		cmd = exec.Command(sudo, mount, "-n", "-t", "tmpfs", "none", dst)
		if err := cmd.Run(); err != nil {
			return err
		}

		cmd = exec.Command(sudo, cp, "-ax", "/dev/.", dst)
		if err := cmd.Run(); err != nil {
			return err
		}

		dst = rootdir + "/var/run/netns"
		if err := os.MkdirAll(dst, 0666); err != nil {
			return err
		}

		cmd = exec.Command(sudo, mount, "-n", "-t", "tmpfs", "tmpfs", dst)
		if err := cmd.Run(); err != nil {
			return err
		}

		setupBindMounts(rootdir)

		// Remember the current directory so that we can restore it later
		rootfd, err := os.Open(rootdir)
		if err != nil {
			return err
		}

		// In a chroot escape so pivot_root will work
		if err := syscall.Chroot(oldroot); err != nil {
			return err
		}

		// Keep changing to parent directory up to the root
		for {
			fileInfo1, err := os.Stat(".")
			if err != nil {
				return err
			}

			fileInfo2, err := os.Stat("..")
			if err != nil {
				return err
			}

			if os.SameFile(fileInfo1, fileInfo2) {
				break
			}

			if err := os.Chdir(".."); err != nil {
				return err
			}
		}

		if err := syscall.Chroot("."); err != nil {
			return err
		}

		// pivot_root to the root that we want to keep
		if err := rootfd.Chdir(); err != nil {
			return err
		}

		cmd = exec.Command(sudo, pivot_root, ".", "."+oldroot)
		if err := cmd.Run(); err != nil {
			return err
		}

		if err := rootfd.Close(); err != nil {
			return err
		}

		// unmount the old file system
		cmd = exec.Command(sudo, umount, "-n", "-l", oldroot)
		if err := cmd.Run(); err != nil {
			return err
		}
	}

	// change the current directory
	cwdInfo, err := os.Stat(cwd)
	if err != nil {
		return err
	}

	if !cwdInfo.IsDir() {
		cwd = "/"
	}

	if err := os.Chdir(cwd); err != nil {
		return err
	}

	archStr, err := getArchitecture("/")
	if err != nil {
		return err
	}

	// switch to non-root user
	if err := switchUserMode(); err != nil {
		return err
	}

	shell_cmd := []string{sh, "-l", "-c", "\"$@\"", cmd[0]}
	shell_cmd = append(shell_cmd, cmd...)

	setarch_cmd := []string{setarch, archStr}
	setarch_cmd = append(setarch_cmd, shell_cmd...)

	setarch_env := os.Environ()
	setarch_env = append(setarch_env, "A4_CHROOT="+rootdir)

	if err := syscall.Exec(setarch_cmd[0],
		setarch_cmd, setarch_env); err != nil {

		return err
	}

	return nil
}

func chroot() {
	args := os.Args[2:]

	var dir string
	cmd := make([]string, 0)

ArgumentProcessingLoop:
	for len(args) > 0 {
		switch args[0] {
		case "--nonpersistent":
			persistent = false
			args = args[1:]
			if len(args) < 2 {
				fmt.Println("Not enough arguments.")
				printHelp()
				os.Exit(1)
			}

			if absdir, err := filepath.Abs(args[0]); err != nil {
				fmt.Println("Error converting path %s to absolute"+
					" path: %s\n", args[0], err.Error())
				os.Exit(1)
			} else {
				dir = absdir
			}

			cmd = append(cmd, args[1:]...)
			break ArgumentProcessingLoop

		case "--setup-namespaces":
			setupNamespaces = true

		default:
			fmt.Println("unknown argument:", args[0], "\n")
			printHelp()
			os.Exit(1)

		}

		args = args[1:]
	}

	if !persistent {
		if err := chrootOutOfNsd(dir, cmd); err != nil {
			fmt.Println(err.Error())
		}
		return
	}

	rootdir, err := findWorkspaceRoot()
	if err != nil {
		fmt.Println(err.Error())
		return
	}

	svrName := rootdir + "/chroot"
	if !serverRunning(svrName) {
		if err := chrootInNsd(rootdir, svrName); err != nil {
			fmt.Println(err.Error())
			return
		}
	}

	err = netnsLogin(rootdir, svrName)
	if err != nil {
		fmt.Println(err.Error())
		return
	}

	return
}<|MERGE_RESOLUTION|>--- conflicted
+++ resolved
@@ -93,13 +93,7 @@
 	}
 
 	if srcInfo.IsDir() {
-<<<<<<< HEAD
-		mkdir_err := os.MkdirAll(dst, 0666)
-		if mkdir_err != nil {
-			fmt.Println("Error creating directory ", dst)
-=======
 		if err := os.Mkdir(dst, 0666); err != nil {
->>>>>>> 1e78f571
 			return false
 		} else {
 			return true
