// Copyright (c) 2016 Arista Networks, Inc.  All rights reserved.
// Arista Networks, Inc. Confidential and Proprietary.

// qfs is a command line tool used to interact with QuantumFS and perform various
// special operations not available through normal POSIX interfaces.
package main

import (
	"flag"
	"fmt"
	"os"
	"strconv"

	"github.com/aristanetworks/quantumfs"
)

var version string

// Various exit reasons, will be returned to the shell as an exit code
const (
	exitOk            = iota
	exitBadCmd        = iota
	exitBadArgs       = iota
	exitApiNotFound   = iota
	exitInternalError = iota
)

func printUsage() {
	fmt.Println("qfs version", version)
	fmt.Println("usage: qfs [options] <command> [ARG1[,ARG2[,...]]]")
	flag.PrintDefaults()
	fmt.Println()
	fmt.Println("Available commands:")
	fmt.Println("  branch <workspaceO> <workspaceN>")
	fmt.Println("         - create a new workspaceN which is a copy of" +
		" workspaceO")
	fmt.Println("           as of this point in time")
	fmt.Println("  chroot <username> <wsr> <dir> <cmd>")
	fmt.Println("         - Run shell chrooted into the specified workspace")
	fmt.Println("           username - Username to use inside chroot")
	fmt.Println("           wsr - Path to workspace root")
	fmt.Println("           dir - Path to change to within the chroot")
	fmt.Println("           cmd - Command to run after chrooting, may")
	fmt.Println("                 be several arguments long")
	fmt.Println("  accessedFiles <workspace>")
	fmt.Println("         - get the access list of workspace")
	fmt.Println("  clearAccessedFiles <workspace>")
	fmt.Println("         - clear the access list of workspace")
	fmt.Println("  cp <srcPath> <dstPath> - Copy a directory using insertInode")
	fmt.Println("  insertInode <dstPath> <key> <uid> <gid> <permission>")
	fmt.Println("         - copy an inode corresponding to an extended" +
		" key under the location of dstPath with specifications of" +
		" user <uid>, group <gid>, and RWX permission <permission>" +
		" in octal format")
	fmt.Println("  deleteWorkspace <workspace>")
	fmt.Println("         - delete <workspace> from the WorkspaceDB")
	fmt.Println("  enableRootWrite <workspace>")
	fmt.Println("         - enable <workspace> the write permission")
	fmt.Println("  setWorkspaceImmutable <workspace>")
	fmt.Println("         - make <workspace> irreversibly immutable")
	fmt.Println("  advanceWSDB <workspace> <referenceWorkspace>")
	fmt.Println("  refresh <workspace>")
	fmt.Println("  merge [-nlr] <base> <remote> <local> [[/dir/to/skip/] ...]")
	fmt.Println("          - Three-way workspace merge")
	fmt.Println("          -n - Prefer newer in conflicts (default)")
	fmt.Println("          -l - Prefer local in conflicts")
<<<<<<< HEAD
	fmt.Println("          -p - Prefer remote in conflicts")
	fmt.Println("          /dir/to/skip/ - List of directories to not merge")
=======
	fmt.Println("          -r - Prefer remote in conflicts")
>>>>>>> dbfc34e1
	fmt.Println("  syncWorkspace <workspace>")
}

func main() {
	displayHelp := false
	flag.BoolVar(&displayHelp, "help", false, "Display usage help")
	flag.Parse()

	if flag.NArg() == 0 || displayHelp {
		printUsage()
		os.Exit(exitOk)
	}

	cmd := flag.Arg(0)
	switch cmd {
	default:
		fmt.Printf("Unknown command \"%s\"\n", cmd)
		os.Exit(exitBadCmd)

	case "branch":
		branch()
	case "chroot":
		chroot()
	case "accessedFiles":
		getAccessed()
	case "clearAccessedFiles":
		clearAccessed()
	case "cp":
		cp()
	case "insertInode":
		insertInode()
	case "sync":
		syncAll()
	case "deleteWorkspace":
		deleteWorkspace()
	case "enableRootWrite":
		enableRootWrite()
	case "setWorkspaceImmutable":
		setWorkspaceImmutable()
	case "refresh":
		refresh()
	case "merge":
		merge()
	case "advanceWSDB":
		advanceWSDB()
	case "syncWorkspace":
		syncWorkspace()
	}
}

// Implement the branch command, which takes a workspace at the current spot, and
// creates a new workspace with the given name which is identical to the first
// workspace as of right now.
func branch() {
	if flag.NArg() != 3 {
		fmt.Println("Too few arguments for branch command")
		os.Exit(exitBadArgs)
	}

	src := flag.Arg(1)
	dst := flag.Arg(2)

	fmt.Printf("Branching workspace \"%s\" into \"%s\"\n", src, dst)
	api, err := quantumfs.NewApi()
	if err != nil {
		fmt.Println("Failed to find API:", err)
		os.Exit(exitApiNotFound)
	}

	if err := api.Branch(src, dst); err != nil {
		fmt.Println("Operations failed:", err)
		os.Exit(exitBadArgs)
	}
}

// Implement the accessed command
func getAccessed() {
	if flag.NArg() != 2 {
		fmt.Println("Too few arguments for getAccessed command")
		os.Exit(exitBadArgs)
	}

	workspaceName := flag.Arg(1)

	fmt.Printf("Getting the accessed list of Workspace:\"%s\"\n", workspaceName)
	api, err := quantumfs.NewApi()
	if err != nil {
		fmt.Println("Failed to find API:", err)
		os.Exit(exitApiNotFound)
	}

	pathList, err := api.GetAccessed(workspaceName)
	if err != nil {
		fmt.Println("Operations failed:", err)
		os.Exit(exitBadArgs)
	}

	for path, flags := range pathList.Paths {
		created := "-"
		if flags.Created() {
			created = "C"
		}
		read := "-"
		if flags.Read() {
			read = "R"
		}
		updated := "-"
		if flags.Updated() {
			updated = "U"
		}
		deleted := "-"
		if flags.Deleted() {
			deleted = "D"
		}
		fmt.Printf("%s: directory-%t %s%s%s%s\n", path, flags.IsDir(),
			created, read, updated, deleted)
	}
}

// Implement the clearaccessed command
func clearAccessed() {
	if flag.NArg() != 2 {
		fmt.Println("Too few arguments for clearAccessed command")
		os.Exit(exitBadArgs)
	}

	wsr := flag.Arg(1)

	fmt.Printf("Clearing the accessed list of WorkspaceRoot:\"%s\"\n", wsr)
	api, err := quantumfs.NewApi()
	if err != nil {
		fmt.Println("Failed to find API:", err)
		os.Exit(exitApiNotFound)
	}

	if err := api.ClearAccessed(wsr); err != nil {
		fmt.Println("Operations failed:", err)
		os.Exit(exitBadArgs)
	}
}

func refresh() {
	if flag.NArg() != 2 {
		fmt.Println("Too few arguments for refresh command")
		os.Exit(exitBadArgs)
	}
	workspace := flag.Arg(1)

	api, err := quantumfs.NewApi()
	if err != nil {
		fmt.Println("Failed to find API:", err)
		os.Exit(exitApiNotFound)
	}
	if err := api.Refresh(workspace); err != nil {
		fmt.Println("Operations failed:", err)
		os.Exit(exitBadArgs)
	}
}

func merge() {
	if flag.NArg() < 4 {
		fmt.Println("Too few arguments for merge command")
		os.Exit(exitBadArgs)
	}

	prefer := quantumfs.PreferNewer

	base := flag.Arg(1)
	remote := flag.Arg(2)
	local := flag.Arg(3)
	skipPathStart := 4

	if flag.NArg() > 4 && flag.Arg(1)[0] == '-' {
		base = flag.Arg(2)
		remote = flag.Arg(3)
		local = flag.Arg(4)
		skipPathStart = 5

		for _, char := range flag.Arg(1)[1:] {
			switch char {
			default:
				fmt.Printf("Unknown flag %c\n", char)
				os.Exit(exitBadArgs)
			case 'n':
				prefer = quantumfs.PreferNewer
			case 'l':
				prefer = quantumfs.PreferLocal
			case 'r':
				prefer = quantumfs.PreferRemote
			}
		}
	}

	skipPaths := make([]string, 0, flag.NArg()-3)

	for i := skipPathStart; i < flag.NArg(); i++ {
		skipPaths = append(skipPaths, flag.Arg(i))
	}

	api, err := quantumfs.NewApi()
	if err != nil {
		fmt.Println("Failed to find API:", err)
		os.Exit(exitApiNotFound)
	}
	err = api.Merge3Way(base, remote, local, prefer, []string{})
	if err != nil {
		fmt.Println("Operation failed:", err)
		os.Exit(exitBadArgs)
	}
}

func advanceWSDB() {
	if flag.NArg() != 3 {
		fmt.Println("Too few arguments for advanceWSDB command")
		os.Exit(exitBadArgs)
	}
	workspace := flag.Arg(1)
	referenceWorkspace := flag.Arg(2)

	api, err := quantumfs.NewApi()
	if err != nil {
		fmt.Println("Failed to find API:", err)
		os.Exit(exitApiNotFound)
	}
	if err := api.AdvanceWSDB(workspace, referenceWorkspace); err != nil {
		fmt.Println("Operations failed:", err)
		os.Exit(exitBadArgs)
	}
}

func syncWorkspace() {
	if flag.NArg() != 2 {
		fmt.Println("Too few arguments for syncWorkspace command")
		os.Exit(exitBadArgs)
	}
	workspace := flag.Arg(1)

	api, err := quantumfs.NewApi()
	if err != nil {
		fmt.Println("Failed to find API:", err)
		os.Exit(exitApiNotFound)
	}
	if err := api.SyncWorkspace(workspace); err != nil {
		fmt.Println("Operations failed:", err)
		os.Exit(exitBadArgs)
	}
}

// Implement the insertInode command
func insertInode() {
	if flag.NArg() != 6 {
		fmt.Println("Too few arguments for insertInode command")
		os.Exit(exitBadArgs)
	}

	dst := flag.Arg(1)
	key := flag.Arg(2)
	Uid, err := strconv.ParseUint(flag.Arg(3), 10, 16)
	if err != nil {
		fmt.Println("Invalid Uid:", err)
		os.Exit(exitBadArgs)
	}
	uid := uint32(Uid)

	Gid, err := strconv.ParseUint(flag.Arg(4), 10, 16)
	if err != nil {
		fmt.Println("Invalid Gid:", err)
		os.Exit(exitBadArgs)
	}
	gid := uint32(Gid)

	Permission, err := strconv.ParseUint(flag.Arg(5), 8, 32)
	if err != nil {
		fmt.Println("Invalid Permission:", err)
		os.Exit(exitBadArgs)
	}
	permission := uint32(Permission)

	fmt.Printf("Insert inode \"%v\" into \"%s\" with %d, %d and 0%o\n",
		key, dst, uid, gid, permission)
	api, err := quantumfs.NewApi()
	if err != nil {
		fmt.Println("Failed to find API:", err)
		os.Exit(exitApiNotFound)
	}

	if err := api.InsertInode(dst, key, permission, uid, gid); err != nil {
		fmt.Println("Operations failed:", err)
		os.Exit(exitBadArgs)
	}
}

func syncAll() {
	api, err := quantumfs.NewApi()
	if err != nil {
		fmt.Println("Failed to find API:", err)
		os.Exit(exitApiNotFound)
	}

	api.SyncAll()
	fmt.Println("Synced.")
}

func deleteWorkspace() {
	if flag.NArg() != 2 {
		fmt.Println("Too few arguments for delete workspace command")
		os.Exit(exitBadArgs)
	}

	workspace := flag.Arg(1)

	fmt.Printf("Deleting workspace \"%s\"\n", workspace)
	api, err := quantumfs.NewApi()
	if err != nil {
		fmt.Println("Failed to find API:", err)
		os.Exit(exitApiNotFound)
	}

	if err := api.DeleteWorkspace(workspace); err != nil {
		fmt.Println("Delete failed:", err)
		os.Exit(exitBadArgs)
	}
}

func enableRootWrite() {
	if flag.NArg() != 2 {
		fmt.Println("Too few arguments for enable workspace" +
			" write permission")
		os.Exit(exitBadArgs)
	}

	workspace := flag.Arg(1)

	fmt.Printf("Enabling workspace \"%s\" the write permission\n", workspace)
	api, err := quantumfs.NewApi()
	if err != nil {
		fmt.Println("Failed to find API:", err)
		os.Exit(exitApiNotFound)
	}

	if err := api.EnableRootWrite(workspace); err != nil {
		fmt.Println("EnableRootWrite failed:", err)
		os.Exit(exitBadArgs)
	}
}

func setWorkspaceImmutable() {
	if flag.NArg() != 2 {
		fmt.Println("Too few arguments for enable workspace" +
			" write permission")
		os.Exit(exitBadArgs)
	}

	workspace := flag.Arg(1)

	fmt.Printf("Set workspace \"%s\" immutable\n", workspace)
	api, err := quantumfs.NewApi()
	if err != nil {
		fmt.Println("Failed to find API:", err)
		os.Exit(exitApiNotFound)
	}

	if err := api.SetWorkspaceImmutable(workspace); err != nil {
		fmt.Println("SetWorkspaceImmutable failed:", err)
		os.Exit(exitBadArgs)
	}
}<|MERGE_RESOLUTION|>--- conflicted
+++ resolved
@@ -64,12 +64,8 @@
 	fmt.Println("          - Three-way workspace merge")
 	fmt.Println("          -n - Prefer newer in conflicts (default)")
 	fmt.Println("          -l - Prefer local in conflicts")
-<<<<<<< HEAD
-	fmt.Println("          -p - Prefer remote in conflicts")
+	fmt.Println("          -r - Prefer remote in conflicts")
 	fmt.Println("          /dir/to/skip/ - List of directories to not merge")
-=======
-	fmt.Println("          -r - Prefer remote in conflicts")
->>>>>>> dbfc34e1
 	fmt.Println("  syncWorkspace <workspace>")
 }
 
