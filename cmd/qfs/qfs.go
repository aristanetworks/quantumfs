// Copyright (c) 2016 Arista Networks, Inc.  All rights reserved.
// Arista Networks, Inc. Confidential and Proprietary.

// qfs is a command line tool used to interact with QuantumFS and perform various
// special operations not available through normal POSIX interfaces.
package main

import (
	"flag"
	"fmt"
	"os"
	"strconv"

	"github.com/aristanetworks/quantumfs"
)

var version string

// Various exit reasons, will be returned to the shell as an exit code
const (
	exitOk            = iota
	exitBadCmd        = iota
	exitBadArgs       = iota
	exitApiNotFound   = iota
	exitInternalError = iota
)

func printUsage() {
	fmt.Println("qfs version", version)
	fmt.Println("usage: qfs [options] <command> [ARG1[,ARG2[,...]]]")
	flag.PrintDefaults()
	fmt.Println()
	fmt.Println("Available commands:")
	fmt.Println("  branch <workspaceO> <workspaceN>")
	fmt.Println("         - create a new workspaceN which is a copy of" +
		" workspaceO")
	fmt.Println("           as of this point in time")
	fmt.Println("  chroot <username> <wsr> <dir> <cmd>")
	fmt.Println("         - Run shell chrooted into the specified workspace")
	fmt.Println("           username - Username to use inside chroot")
	fmt.Println("           wsr - Path to workspace root")
	fmt.Println("           dir - Path to change to within the chroot")
	fmt.Println("           cmd - Command to run after chrooting, may")
	fmt.Println("                 be several arguments long")
	fmt.Println("  accessedFiles <workspace>")
	fmt.Println("         - get the access list of workspace")
	fmt.Println("  clearAccessedFiles <workspace>")
	fmt.Println("         - clear the access list of workspace")
	fmt.Println("  cp <srcPath> <dstPath> - Copy a directory using insertInode")
	fmt.Println("  insertInode <dstPath> <key> <uid> <gid> <permission>")
	fmt.Println("         - copy an inode corresponding to an extended" +
		" key under the location of dstPath with specifications of" +
		" user <uid>, group <gid>, and RWX permission <permission>" +
		" in octal format")
	fmt.Println("  deleteWorkspace <workspace>")
	fmt.Println("         - delete <workspace> from the WorkspaceDB")
	fmt.Println("  enableRootWrite <workspace>")
	fmt.Println("         - enable <workspace> the write permission")
	fmt.Println("  setWorkspaceImmutable <workspace>")
	fmt.Println("         - make <workspace> irreversibly immutable")
	fmt.Println("  advanceWSDB <workspace> <referenceWorkspace>")
	fmt.Println("  refresh <workspace>")
	fmt.Println("  merge [-nlr] <base> <remote> <local>")
	fmt.Println("          - Three-way workspace merge")
	fmt.Println("          -n - Prefer newer in conflicts (default)")
	fmt.Println("          -l - Prefer local in conflicts")
	fmt.Println("          -p - Prefer remote in conflicts")
	fmt.Println("  syncWorkspace <workspace>")
}

func main() {
	displayHelp := false
	flag.BoolVar(&displayHelp, "help", false, "Display usage help")
	flag.Parse()

	if flag.NArg() == 0 || displayHelp {
		printUsage()
		os.Exit(exitOk)
	}

	cmd := flag.Arg(0)
	switch cmd {
	default:
		fmt.Printf("Unknown command \"%s\"\n", cmd)
		os.Exit(exitBadCmd)

	case "branch":
		branch()
	case "chroot":
		chroot()
	case "accessedFiles":
		getAccessed()
	case "clearAccessedFiles":
		clearAccessed()
	case "cp":
		cp()
	case "insertInode":
		insertInode()
	case "sync":
		syncAll()
	case "deleteWorkspace":
		deleteWorkspace()
	case "enableRootWrite":
		enableRootWrite()
	case "setWorkspaceImmutable":
		setWorkspaceImmutable()
	case "refresh":
		refresh()
	case "merge":
		merge()
	case "advanceWSDB":
		advanceWSDB()
	case "syncWorkspace":
		syncWorkspace()
	}
}

// Implement the branch command, which takes a workspace at the current spot, and
// creates a new workspace with the given name which is identical to the first
// workspace as of right now.
func branch() {
	if flag.NArg() != 3 {
		fmt.Println("Too few arguments for branch command")
		os.Exit(exitBadArgs)
	}

	src := flag.Arg(1)
	dst := flag.Arg(2)

	fmt.Printf("Branching workspace \"%s\" into \"%s\"\n", src, dst)
	api, err := quantumfs.NewApi()
	if err != nil {
		fmt.Println("Failed to find API:", err)
		os.Exit(exitApiNotFound)
	}

	if err := api.Branch(src, dst); err != nil {
		fmt.Println("Operations failed:", err)
		os.Exit(exitBadArgs)
	}
}

// Implement the accessed command
func getAccessed() {
	if flag.NArg() != 2 {
		fmt.Println("Too few arguments for getAccessed command")
		os.Exit(exitBadArgs)
	}

	workspaceName := flag.Arg(1)

	fmt.Printf("Getting the accessed list of Workspace:\"%s\"\n", workspaceName)
	api, err := quantumfs.NewApi()
	if err != nil {
		fmt.Println("Failed to find API:", err)
		os.Exit(exitApiNotFound)
	}

	pathList, err := api.GetAccessed(workspaceName)
	if err != nil {
		fmt.Println("Operations failed:", err)
		os.Exit(exitBadArgs)
	}

	for path, flags := range pathList.Paths {
		created := "-"
		if flags.Created() {
			created = "C"
		}
		read := "-"
		if flags.Read() {
			read = "R"
		}
		updated := "-"
		if flags.Updated() {
			updated = "U"
		}
		deleted := "-"
		if flags.Deleted() {
			deleted = "D"
		}
		fmt.Printf("%s: directory-%t %s%s%s%s\n", path, flags.IsDir(),
			created, read, updated, deleted)
	}
}

// Implement the clearaccessed command
func clearAccessed() {
	if flag.NArg() != 2 {
		fmt.Println("Too few arguments for clearAccessed command")
		os.Exit(exitBadArgs)
	}

	wsr := flag.Arg(1)

	fmt.Printf("Clearing the accessed list of WorkspaceRoot:\"%s\"\n", wsr)
	api, err := quantumfs.NewApi()
	if err != nil {
		fmt.Println("Failed to find API:", err)
		os.Exit(exitApiNotFound)
	}

	if err := api.ClearAccessed(wsr); err != nil {
		fmt.Println("Operations failed:", err)
		os.Exit(exitBadArgs)
	}
}

func refresh() {
	if flag.NArg() != 2 {
		fmt.Println("Too few arguments for refresh command")
		os.Exit(exitBadArgs)
	}
	workspace := flag.Arg(1)

	api, err := quantumfs.NewApi()
	if err != nil {
		fmt.Println("Failed to find API:", err)
		os.Exit(exitApiNotFound)
	}
	if err := api.Refresh(workspace); err != nil {
		fmt.Println("Operations failed:", err)
		os.Exit(exitBadArgs)
	}
}

func merge() {
	if flag.NArg() < 4 {
		fmt.Println("Too few arguments for merge command")
		os.Exit(exitBadArgs)
	}

	prefer := quantumfs.PreferNewer

	base := flag.Arg(1)
	remote := flag.Arg(2)
	local := flag.Arg(3)

	if flag.NArg() > 4 && flag.Arg(1)[0] == '-' {
		base = flag.Arg(2)
		remote = flag.Arg(3)
		local = flag.Arg(4)

		for _, char := range flag.Arg(1)[1:] {
			switch char {
			default:
				fmt.Printf("Unknown flag %c\n", char)
				os.Exit(exitBadArgs)
			case 'n':
				prefer = quantumfs.PreferNewer
			case 'l':
				prefer = quantumfs.PreferLocal
			case 'p':
				prefer = quantumfs.PreferRemote
			}
		}
	}

	api, err := quantumfs.NewApi()
	if err != nil {
		fmt.Println("Failed to find API:", err)
		os.Exit(exitApiNotFound)
	}
<<<<<<< HEAD
	err = api.Merge3Way(base, remote, local, quantumfs.PreferRemote, []string{})
=======
	err = api.Merge3Way(base, remote, local, prefer)
>>>>>>> 6372b2ae
	if err != nil {
		fmt.Println("Operation failed:", err)
		os.Exit(exitBadArgs)
	}
}

func advanceWSDB() {
	if flag.NArg() != 3 {
		fmt.Println("Too few arguments for advanceWSDB command")
		os.Exit(exitBadArgs)
	}
	workspace := flag.Arg(1)
	referenceWorkspace := flag.Arg(2)

	api, err := quantumfs.NewApi()
	if err != nil {
		fmt.Println("Failed to find API:", err)
		os.Exit(exitApiNotFound)
	}
	if err := api.AdvanceWSDB(workspace, referenceWorkspace); err != nil {
		fmt.Println("Operations failed:", err)
		os.Exit(exitBadArgs)
	}
}

func syncWorkspace() {
	if flag.NArg() != 2 {
		fmt.Println("Too few arguments for syncWorkspace command")
		os.Exit(exitBadArgs)
	}
	workspace := flag.Arg(1)

	api, err := quantumfs.NewApi()
	if err != nil {
		fmt.Println("Failed to find API:", err)
		os.Exit(exitApiNotFound)
	}
	if err := api.SyncWorkspace(workspace); err != nil {
		fmt.Println("Operations failed:", err)
		os.Exit(exitBadArgs)
	}
}

// Implement the insertInode command
func insertInode() {
	if flag.NArg() != 6 {
		fmt.Println("Too few arguments for insertInode command")
		os.Exit(exitBadArgs)
	}

	dst := flag.Arg(1)
	key := flag.Arg(2)
	Uid, err := strconv.ParseUint(flag.Arg(3), 10, 16)
	if err != nil {
		fmt.Println("Invalid Uid:", err)
		os.Exit(exitBadArgs)
	}
	uid := uint32(Uid)

	Gid, err := strconv.ParseUint(flag.Arg(4), 10, 16)
	if err != nil {
		fmt.Println("Invalid Gid:", err)
		os.Exit(exitBadArgs)
	}
	gid := uint32(Gid)

	Permission, err := strconv.ParseUint(flag.Arg(5), 8, 32)
	if err != nil {
		fmt.Println("Invalid Permission:", err)
		os.Exit(exitBadArgs)
	}
	permission := uint32(Permission)

	fmt.Printf("Insert inode \"%v\" into \"%s\" with %d, %d and 0%o\n",
		key, dst, uid, gid, permission)
	api, err := quantumfs.NewApi()
	if err != nil {
		fmt.Println("Failed to find API:", err)
		os.Exit(exitApiNotFound)
	}

	if err := api.InsertInode(dst, key, permission, uid, gid); err != nil {
		fmt.Println("Operations failed:", err)
		os.Exit(exitBadArgs)
	}
}

func syncAll() {
	api, err := quantumfs.NewApi()
	if err != nil {
		fmt.Println("Failed to find API:", err)
		os.Exit(exitApiNotFound)
	}

	api.SyncAll()
	fmt.Println("Synced.")
}

func deleteWorkspace() {
	if flag.NArg() != 2 {
		fmt.Println("Too few arguments for delete workspace command")
		os.Exit(exitBadArgs)
	}

	workspace := flag.Arg(1)

	fmt.Printf("Deleting workspace \"%s\"\n", workspace)
	api, err := quantumfs.NewApi()
	if err != nil {
		fmt.Println("Failed to find API:", err)
		os.Exit(exitApiNotFound)
	}

	if err := api.DeleteWorkspace(workspace); err != nil {
		fmt.Println("Delete failed:", err)
		os.Exit(exitBadArgs)
	}
}

func enableRootWrite() {
	if flag.NArg() != 2 {
		fmt.Println("Too few arguments for enable workspace" +
			" write permission")
		os.Exit(exitBadArgs)
	}

	workspace := flag.Arg(1)

	fmt.Printf("Enabling workspace \"%s\" the write permission\n", workspace)
	api, err := quantumfs.NewApi()
	if err != nil {
		fmt.Println("Failed to find API:", err)
		os.Exit(exitApiNotFound)
	}

	if err := api.EnableRootWrite(workspace); err != nil {
		fmt.Println("EnableRootWrite failed:", err)
		os.Exit(exitBadArgs)
	}
}

func setWorkspaceImmutable() {
	if flag.NArg() != 2 {
		fmt.Println("Too few arguments for enable workspace" +
			" write permission")
		os.Exit(exitBadArgs)
	}

	workspace := flag.Arg(1)

	fmt.Printf("Set workspace \"%s\" immutable\n", workspace)
	api, err := quantumfs.NewApi()
	if err != nil {
		fmt.Println("Failed to find API:", err)
		os.Exit(exitApiNotFound)
	}

	if err := api.SetWorkspaceImmutable(workspace); err != nil {
		fmt.Println("SetWorkspaceImmutable failed:", err)
		os.Exit(exitBadArgs)
	}
}<|MERGE_RESOLUTION|>--- conflicted
+++ resolved
@@ -261,11 +261,7 @@
 		fmt.Println("Failed to find API:", err)
 		os.Exit(exitApiNotFound)
 	}
-<<<<<<< HEAD
-	err = api.Merge3Way(base, remote, local, quantumfs.PreferRemote, []string{})
-=======
-	err = api.Merge3Way(base, remote, local, prefer)
->>>>>>> 6372b2ae
+	err = api.Merge3Way(base, remote, local, prefer, []string{})
 	if err != nil {
 		fmt.Println("Operation failed:", err)
 		os.Exit(exitBadArgs)
