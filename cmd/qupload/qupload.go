// Copyright (c) 2017 Arista Networks, Inc.  All rights reserved.
// Arista Networks, Inc. Confidential and Proprietary.

// qupload is a command line tool used to upload a file or directory hierarchy
// into a datastore and workspace DB supported by QFS. This tool
// does not require an QFS instance to be available locally. The content
// uploaded by this tool can be accessed using any QFS instance.
package main

import "errors"
import "flag"
import "fmt"
import "os"
import "path/filepath"
import "strings"
import "time"

import "golang.org/x/net/context"

import "github.com/aristanetworks/quantumfs"
import "github.com/aristanetworks/quantumfs/cmd/qupload/qwr"
import "github.com/aristanetworks/quantumfs/thirdparty_backends"
import "github.com/aristanetworks/quantumfs/qlog"

// Various exit reasons returned to the shell as exit code
const (
	exitOk        = iota
	exitErrArgs   = iota
	exitErrUpload = iota
)

type params struct {
	progress    bool
	dsName      string
	dsConf      string
	wsdbName    string
	wsdbConf    string
	ws          string
	advance     string
	baseDir     string
	excludeFile string
	conc        uint
	logdir      string
	wsforce     bool
}

var dataStore quantumfs.DataStore
var wsDB quantumfs.WorkspaceDB
var version string

type Ctx struct {
	Qctx *quantumfs.Ctx
	eCtx context.Context // errgroup context
}

func (c Ctx) Elog(format string, args ...interface{}) {
	c.Qctx.Elog(qlog.LogTool, format, args...)
}

func (c Ctx) Wlog(format string, args ...interface{}) {
	c.Qctx.Wlog(qlog.LogTool, format, args...)
}

func (c Ctx) Dlog(format string, args ...interface{}) {
	c.Qctx.Dlog(qlog.LogTool, format, args...)
}

func (c Ctx) Vlog(format string, args ...interface{}) {
	c.Qctx.Vlog(qlog.LogTool, format, args...)
}

func newCtx(logdir string) *Ctx {
	var c Ctx
	log := qlog.NewQlogTiny()
	if logdir != "" {
		log = qlog.NewQlog(logdir)
	}

	c.Qctx = &quantumfs.Ctx{
		Qlog:      log,
		RequestId: 1,
	}
	return &c
}

var qFlags = flag.NewFlagSet(os.Args[0], flag.ExitOnError)

func showUsage() {
	fmt.Printf(`
qupload - tool to upload a directory hierarchy to a QFS supported datastore
version: %s
usage: qupload -datastore <dsname> -datastoreconf <dsconf>
               -workspaceDB <wsdbname> -workspaceDBconf <wsdbconf>
	       -workspace <wsname>
<<<<<<< HEAD
	       [ -progress -concurrency <count> -advance <wsname>
	         -logdir <path> -wsforce ]
	       -basedir <path> [ -exclude <file> | <relpath> ]
=======
	       [ -advance <wsname> -progress -logdir <logpath>
	         -concurrency <count> ]
	       -basedir <path> [ -exclude <file> | <reldirpath> ]
>>>>>>> 4c4eefc7
Exmaples:
1) qupload -datastore ether.cql -datastoreconf etherconf
           -workspaceDB ether.cql -workspaceDBconf etherconf
	   -workspace build/eos-trunk/11223344
	   -basedir /var/Abuild/66778899 -exclude excludeFile
Above command will upload the contents of /var/Abuild/66778899 directory
to the QFS workspace build/eos-trunk/11223344. The files and directories
specified by excludeFile are excluded from upload. See below for details about
the exclude file format.

2) qupload -datastore ether.cql -datastoreconf etherconf
           -workspaceDB ether.cql -workspaceDBconf etherconf
	   -workspace build/eos-trunk/11223344
	   -basedir /var/Abuild/66778899 src
Above command will upload the contents of /var/Abuild/66778899/src directory
to the QFS workspace build/eos-trunk/11223344. All files and sub-directories
are included since an exclude file is not specified.

The exclude file specifies paths that must be excluded from upload.
The exclude file should be formatted based on following rules:

One path per line
Path must be relative to the base directory specified
Absolute paths are not allowed
To create a directory without it's contents, specify / at the end of path
To skip directory completely, specify directory name without trailing /
Comments and empty lines are allowed. A comment is any line that starts with #

`, version)
	qFlags.PrintDefaults()
}

func validateParams(p *params) error {
	var err error

	// check mandatory flags
	if p.ws == "" || p.baseDir == "" || p.dsName == "" ||
		p.dsConf == "" || p.wsdbName == "" || p.wsdbConf == "" {
		return errors.New("One or more mandatory flags are missing")
	}

	if strings.Count(p.ws, "/") != 2 {
		return errors.New("Workspace name must contain " +
			"precisely two \"/\"")
	}

	if p.advance != "" && strings.Count(p.advance, "/") != 2 {
		return errors.New("Workspace to be advanced must " +
			"contain precisely two \"/\"")
	}

	if (p.excludeFile == "" && qFlags.NArg() == 0) ||
		(p.excludeFile != "" && qFlags.NArg() > 0) {
		return errors.New("One of exclude file or directory " +
			"argument must be specified")
	}

	if qFlags.NArg() > 1 {
		return errors.New("At most 1 directory or exclude file " +
			"must be specified")
	}

	root := p.baseDir
	if qFlags.NArg() == 1 {
		if strings.HasPrefix(qFlags.Arg(0), "/") {
			return errors.New("Directory argument must be " +
				"relative to the base directory. Do not " +
				"use absolute path")
		}
		root = filepath.Join(p.baseDir, qFlags.Arg(0))
	}

	info, err := os.Lstat(root)
	if err != nil {
		return fmt.Errorf("%s : %s\n", root, err)
	}
	if !info.Mode().IsRegular() && !info.IsDir() {
		return fmt.Errorf("%s must be regular file or directory", root)
	}

	if p.conc == 0 {
		return errors.New("Concurrency must be > 0")
	}

	dataStore, err = thirdparty_backends.ConnectDatastore(p.dsName, p.dsConf)
	if err != nil {
		return err
	}
	wsDB, err = thirdparty_backends.ConnectWorkspaceDB(p.wsdbName, p.wsdbConf)
	if err != nil {
		return err
	}

	return nil
}

func main() {

	var cliParams params
	var err error

	qFlags.StringVar(&cliParams.dsName, "datastore", "",
		"Name of the datastore to use")
	qFlags.StringVar(&cliParams.dsConf, "datastoreconf", "",
		"Options to pass to datastore")
	qFlags.StringVar(&cliParams.wsdbName, "workspaceDB", "",
		"Name of the workspace DB to use")
	qFlags.StringVar(&cliParams.wsdbConf, "workspaceDBconf", "",
		"Options to pass to workspace DB")
	qFlags.StringVar(&cliParams.ws, "workspace", "",
		"Name of workspace which'll contain uploaded data")

<<<<<<< HEAD
	qFlags.BoolVar(&cliParams.progress, "progress", false,
		"Show the data and metadata sizes uploaded")
	qFlags.UintVar(&cliParams.conc, "concurrency", 10,
		"Number of concurrent uploaders")
	qFlags.StringVar(&cliParams.advance, "advance", "",
		"Name of workspace which'll be advanced to point"+
			"to uploaded workspace")
	// This flag depends on a racy check, in other words, its possible for the
	// workspace to be created during upload.
	// The purpose is to caution the callers of qupload that the
	// workspace they intend to upload the data into, already exists.
	// If they choose to upload data into existing workspaces then they
	// must use -wsforce option
	qFlags.BoolVar(&cliParams.wsforce, "wsforce", false,
		"Upload into workspace even if it already exists")
=======
	qFlags.StringVar(&cliParams.advance, "advance", "",
		"Name of workspace which'll be advanced to point"+
			"to uploaded workspace")
	qFlags.BoolVar(&cliParams.progress, "progress", false,
		"Show the data and metadata sizes uploaded")
	qFlags.StringVar(&cliParams.logdir, "logdir", "",
		"Directory path for logfile")
	qFlags.UintVar(&cliParams.conc, "concurrency", 10,
		"Number of concurrent uploaders")

>>>>>>> 4c4eefc7
	qFlags.StringVar(&cliParams.baseDir, "basedir", "",
		"All directory arguments are relative to this base directory")
	qFlags.StringVar(&cliParams.excludeFile, "exclude", "",
		"Exclude the files and directories specified in this file")

	qFlags.Usage = showUsage
	qFlags.Parse(os.Args[1:])
	if qFlags.NFlag() == 0 {
		qFlags.Usage()
		os.Exit(0)
	}

	perr := validateParams(&cliParams)
	if perr != nil {
		fmt.Println("Flag validation failed: ", perr)
		os.Exit(exitErrArgs)
	}

	// setup context
	c := newCtx(cliParams.logdir)

	// check forced upload into workspace
	if !cliParams.wsforce {
		wsParts := strings.Split(cliParams.ws, "/")
		_, err := wsDB.Workspace(c.Qctx, wsParts[0], wsParts[1],
			wsParts[2])
		if err != nil {
			wE, ok := err.(*quantumfs.WorkspaceDbErr)
			if ok && wE.Code != quantumfs.WSDB_WORKSPACE_NOT_FOUND {
				fmt.Println(err)
				os.Exit(exitErrArgs)
			}
		}

		if err == nil {
			fmt.Printf("Workspace %q exists. Skipping upload.\n",
				cliParams.ws)
			fmt.Println("Use -wsforce flag to upload data.")
			// this is not treated as error condition
			os.Exit(0)
		}
	}

	// setup exclude information
	relpath := ""
	var exInfo *ExcludeInfo
	if cliParams.excludeFile != "" {
		exInfo, err = LoadExcludeInfo(cliParams.baseDir,
			cliParams.excludeFile)
		if err != nil {
			fmt.Println("Exclude file processing failed: ", err)
			os.Exit(exitErrArgs)
		}
	} else {
		relpath = qFlags.Arg(0)
	}

	if cliParams.progress == true {
		// setup progress indicator
		go func() {
			fmt.Println("Data and Metadata is the size being " +
				"read by qupload tool for uploading to QFS " +
				"datastore. Since upload data is deduped, " +
				"less data may be sent on wire")
			var d1, m1, d2, m2, speed uint64
			for {
				start := time.Now()
				d1 = qwr.DataBytesWritten
				m1 = qwr.MetadataBytesWritten
				fmt.Printf("\rData: %12d Metadata: %12d "+
					"Speed: %5d MB/s", d1, m1, speed)
				time.Sleep(1 * time.Second)
				d2 = qwr.DataBytesWritten
				m2 = qwr.MetadataBytesWritten
				speed = (((d2 + m2) - (d1 + m1)) /
					uint64(1000000)) /
					uint64(time.Since(start).Seconds())
			}
		}()
	}

	// upload
	start := time.Now()
	upErr := upload(c, cliParams.ws, cliParams.advance,
		filepath.Join(cliParams.baseDir, relpath), exInfo,
		cliParams.conc)
	if upErr != nil {
		c.Elog("Upload failed: ", upErr)
		os.Exit(exitErrUpload)
	}

	c.Vlog("Upload completed")
	fmt.Printf("\nUpload completed. Total: %d bytes "+
		"(Data:%d(%d%%) Metadata:%d(%d%%)) in %.0f secs to %s\n",
		qwr.DataBytesWritten+qwr.MetadataBytesWritten,
		qwr.DataBytesWritten,
		(qwr.DataBytesWritten*100)/
			(qwr.DataBytesWritten+qwr.MetadataBytesWritten),
		qwr.MetadataBytesWritten,
		(qwr.MetadataBytesWritten*100)/
			(qwr.DataBytesWritten+qwr.MetadataBytesWritten),
		time.Since(start).Seconds(), cliParams.ws)
}<|MERGE_RESOLUTION|>--- conflicted
+++ resolved
@@ -92,15 +92,9 @@
 usage: qupload -datastore <dsname> -datastoreconf <dsconf>
                -workspaceDB <wsdbname> -workspaceDBconf <wsdbconf>
 	       -workspace <wsname>
-<<<<<<< HEAD
-	       [ -progress -concurrency <count> -advance <wsname>
-	         -logdir <path> -wsforce ]
-	       -basedir <path> [ -exclude <file> | <relpath> ]
-=======
 	       [ -advance <wsname> -progress -logdir <logpath>
-	         -concurrency <count> ]
+	         -concurrency <count> -wsforce ]
 	       -basedir <path> [ -exclude <file> | <reldirpath> ]
->>>>>>> 4c4eefc7
 Exmaples:
 1) qupload -datastore ether.cql -datastoreconf etherconf
            -workspaceDB ether.cql -workspaceDBconf etherconf
@@ -213,23 +207,6 @@
 	qFlags.StringVar(&cliParams.ws, "workspace", "",
 		"Name of workspace which'll contain uploaded data")
 
-<<<<<<< HEAD
-	qFlags.BoolVar(&cliParams.progress, "progress", false,
-		"Show the data and metadata sizes uploaded")
-	qFlags.UintVar(&cliParams.conc, "concurrency", 10,
-		"Number of concurrent uploaders")
-	qFlags.StringVar(&cliParams.advance, "advance", "",
-		"Name of workspace which'll be advanced to point"+
-			"to uploaded workspace")
-	// This flag depends on a racy check, in other words, its possible for the
-	// workspace to be created during upload.
-	// The purpose is to caution the callers of qupload that the
-	// workspace they intend to upload the data into, already exists.
-	// If they choose to upload data into existing workspaces then they
-	// must use -wsforce option
-	qFlags.BoolVar(&cliParams.wsforce, "wsforce", false,
-		"Upload into workspace even if it already exists")
-=======
 	qFlags.StringVar(&cliParams.advance, "advance", "",
 		"Name of workspace which'll be advanced to point"+
 			"to uploaded workspace")
@@ -239,8 +216,15 @@
 		"Directory path for logfile")
 	qFlags.UintVar(&cliParams.conc, "concurrency", 10,
 		"Number of concurrent uploaders")
-
->>>>>>> 4c4eefc7
+	// This flag depends on a racy check, in other words, its possible for the
+	// workspace to be created during upload.
+	// The purpose is to caution the callers of qupload that the
+	// workspace they intend to upload the data into, already exists.
+	// If they choose to upload data into existing workspaces then they
+	// must use -wsforce option
+	qFlags.BoolVar(&cliParams.wsforce, "wsforce", false,
+		"Upload into workspace even if it already exists")
+
 	qFlags.StringVar(&cliParams.baseDir, "basedir", "",
 		"All directory arguments are relative to this base directory")
 	qFlags.StringVar(&cliParams.excludeFile, "exclude", "",
