// Copyright (c) 2017 Arista Networks, Inc.  All rights reserved.
// Arista Networks, Inc. Confidential and Proprietary.

// qupload is a command line tool used to upload a file or directory hierarchy
// into a datastore and workspace DB supported by QFS. This tool
// does not require an QFS instance to be available locally. The content
// uploaded by this tool can be accessed using any QFS instance.
package main

import "errors"
import "flag"
import "fmt"
import "os"
import "path/filepath"
import "strings"
import "time"

import "golang.org/x/net/context"

import "github.com/aristanetworks/quantumfs"
import "github.com/aristanetworks/quantumfs/cmd/qupload/qwr"
import "github.com/aristanetworks/quantumfs/qlog"
import "github.com/aristanetworks/quantumfs/thirdparty_backends"
import exs "github.com/aristanetworks/quantumfs/utils/excludespec"

// Various exit reasons returned to the shell as exit code
const (
	exitOk        = iota
	exitErrArgs   = iota
	exitErrUpload = iota
)

type params struct {
	progress    bool
	dsName      string
	dsConf      string
	wsdbName    string
	wsdbConf    string
	ws          string
	alias       string
	baseDir     string
	excludeFile string
	conc        uint
	logdir      string
	wsforce     bool
}

var dataStore quantumfs.DataStore
var wsDB quantumfs.WorkspaceDB
var version string
var exInfo *exs.ExcludeInfo

type Ctx struct {
	Qctx *quantumfs.Ctx
	eCtx context.Context // errgroup context
}

func (c Ctx) Elog(format string, args ...interface{}) {
	c.Qctx.Elog(qlog.LogTool, format, args...)
}

func (c Ctx) Wlog(format string, args ...interface{}) {
	c.Qctx.Wlog(qlog.LogTool, format, args...)
}

func (c Ctx) Dlog(format string, args ...interface{}) {
	c.Qctx.Dlog(qlog.LogTool, format, args...)
}

func (c Ctx) Vlog(format string, args ...interface{}) {
	c.Qctx.Vlog(qlog.LogTool, format, args...)
}

func newCtx(logdir string) *Ctx {
	var c Ctx
	log := qlog.NewQlogTiny()
	if logdir != "" {
		log = qlog.NewQlog(logdir)
	}

	c.Qctx = &quantumfs.Ctx{
		Qlog:      log,
		RequestId: 1,
	}
	return &c
}

var qFlags = flag.NewFlagSet(os.Args[0], flag.ExitOnError)

func showUsage() {
	fmt.Printf(`
qupload - tool to upload a directory hierarchy to a QFS supported datastore
version: %s
usage: qupload -datastore <dsname> -datastoreconf <dsconf>
               -workspaceDB <wsdbname> -workspaceDBconf <wsdbconf>
	       -workspace <wsname>
	       [ -alias <wsname> -progress -logdir <logpath>
	         -concurrency <count> -wsforce ]
	       -basedir <path> [ -exclude <file> | <reldirpath> ]
Exmaples:
1) qupload -datastore ether.cql -datastoreconf etherconf
           -workspaceDB ether.cql -workspaceDBconf etherconf
	   -workspace build/eos-trunk/11223344
	   -basedir /var/Abuild/66778899 -exclude excludeFile
Above command will upload the contents of /var/Abuild/66778899 directory
to the QFS workspace build/eos-trunk/11223344. The files and directories
specified by excludeFile are excluded from upload. See below for details about
the exclude file format.

2) qupload -datastore ether.cql -datastoreconf etherconf
           -workspaceDB ether.cql -workspaceDBconf etherconf
	   -workspace build/eos-trunk/11223344
	   -basedir /var/Abuild/66778899 src
Above command will upload the contents of /var/Abuild/66778899/src directory
to the QFS workspace build/eos-trunk/11223344. All files and sub-directories
are included since an exclude file is not specified.

The exclude file specifies paths that must be excluded from upload.
It is possible to selectively include certain paths from excluded directories.
The exclude file should be formatted based on following rules:

One path per line
Comments and empty lines are allowed. A comment is any line that starts with "#"
Order of the paths in the file is important
Path must be relative to the base directory specified
Absolute paths are not allowed
Exclude paths must not be "/" suffixed
Paths to be included are prefixed with "+"
The parent and grand-parents of paths to be included must be included already

Example:

dir1
+dir1/subdir1
+dir1/subdir1/file1
+dir1/subdir3
+dir1/subdir4
+dir1/subdir3/subsubdir4/

In the above example, anything under directory "dir1" are excluded except
dir1/subdir1/file1, dir1/subdir4 and dir1/subdir3/subsubdir4 and its contents.
Note dir1/subdir3 and dir1/subdir4 contents are not included

`, version)
	qFlags.PrintDefaults()
}

func validateParams(p *params) error {
	var err error

	// check mandatory flags
	if p.ws == "" || p.baseDir == "" || p.dsName == "" ||
		p.dsConf == "" || p.wsdbName == "" || p.wsdbConf == "" {
		return errors.New("One or more mandatory flags are missing")
	}

	if strings.Count(p.ws, "/") != 2 {
		return errors.New("Workspace name must contain " +
			"precisely two \"/\"")
	}

	if p.alias != "" && strings.Count(p.alias, "/") != 2 {
		return errors.New("Workspace to be aliased must " +
			"contain precisely two \"/\"")
	}

	if (p.excludeFile == "" && qFlags.NArg() == 0) ||
		(p.excludeFile != "" && qFlags.NArg() > 0) {
		return errors.New("One of exclude file or directory " +
			"argument must be specified")
	}

	if qFlags.NArg() > 1 {
		return errors.New("At most 1 directory or exclude file " +
			"must be specified")
	}

	root := p.baseDir
	if qFlags.NArg() == 1 {
		if strings.HasPrefix(qFlags.Arg(0), "/") {
			return errors.New("Directory argument must be " +
				"relative to the base directory. Do not " +
				"use absolute path")
		}
		root = filepath.Join(p.baseDir, qFlags.Arg(0))
	}

	info, err := os.Lstat(root)
	if err != nil {
		return fmt.Errorf("%s : %s\n", root, err)
	}
	if !info.Mode().IsRegular() && !info.IsDir() {
		return fmt.Errorf("%s must be regular file or directory", root)
	}

	if p.conc == 0 {
		return errors.New("Concurrency must be > 0")
	}

	dataStore, err = thirdparty_backends.ConnectDatastore(p.dsName, p.dsConf)
	if err != nil {
		return err
	}
	wsDB, err = thirdparty_backends.ConnectWorkspaceDB(p.wsdbName, p.wsdbConf)
	if err != nil {
		return err
	}

	return nil
}

func main() {

	var cliParams params
	var err error

	qFlags.StringVar(&cliParams.dsName, "datastore", "",
		"Name of the datastore to use")
	qFlags.StringVar(&cliParams.dsConf, "datastoreconf", "",
		"Options to pass to datastore")
	qFlags.StringVar(&cliParams.wsdbName, "workspaceDB", "",
		"Name of the workspace DB to use")
	qFlags.StringVar(&cliParams.wsdbConf, "workspaceDBconf", "",
		"Options to pass to workspace DB")
	qFlags.StringVar(&cliParams.ws, "workspace", "",
		"Name of workspace which'll contain uploaded data")

	qFlags.StringVar(&cliParams.alias, "alias", "",
		"Name of workspace which'll be aliased to point"+
			"to uploaded workspace")
	qFlags.BoolVar(&cliParams.progress, "progress", false,
		"Show the data and metadata sizes uploaded")
	qFlags.StringVar(&cliParams.logdir, "logdir", "",
		"Directory path for logfile")
	qFlags.UintVar(&cliParams.conc, "concurrency", 10,
		"Number of concurrent uploaders")
	// This flag depends on a racy check, in other words, its possible for the
	// workspace to be created during upload.
	// The purpose is to caution the callers of qupload that the
	// workspace they intend to upload the data into, already exists.
	// If they choose to upload data into existing workspaces then they
	// must use -wsforce option
	qFlags.BoolVar(&cliParams.wsforce, "wsforce", false,
		"Upload into workspace even if it already exists")

	qFlags.StringVar(&cliParams.baseDir, "basedir", "",
		"All directory arguments are relative to this base directory")
	qFlags.StringVar(&cliParams.excludeFile, "exclude", "",
		"Exclude the files and directories specified in this file")

	qFlags.Usage = showUsage
	qFlags.Parse(os.Args[1:])
	if qFlags.NFlag() == 0 {
		qFlags.Usage()
		os.Exit(0)
	}

	perr := validateParams(&cliParams)
	if perr != nil {
		fmt.Println("Flag validation failed: ", perr)
		os.Exit(exitErrArgs)
	}

	// setup context
	c := newCtx(cliParams.logdir)

	// check forced upload into workspace
	if !cliParams.wsforce {
		wsParts := strings.Split(cliParams.ws, "/")
		_, err := wsDB.Workspace(c.Qctx, wsParts[0], wsParts[1],
			wsParts[2])
		if err != nil {
			wE, ok := err.(*quantumfs.WorkspaceDbErr)
			if ok && wE.Code != quantumfs.WSDB_WORKSPACE_NOT_FOUND {
				fmt.Println(err)
				os.Exit(exitErrArgs)
			}
		}

		if err == nil {
			fmt.Printf("Workspace %q exists. Skipping upload.\n",
				cliParams.ws)
			fmt.Println("Use -wsforce flag to upload data.")
			// this is not treated as error condition
			os.Exit(0)
		}
	}

	// setup exclude information
	relpath := ""
	if cliParams.excludeFile != "" {
		exInfo, err = exs.LoadExcludeInfo(cliParams.baseDir,
			cliParams.excludeFile)
		if err != nil {
			fmt.Println("Exclude file processing failed: ", err)
			os.Exit(exitErrArgs)
		}
	} else {
		relpath = qFlags.Arg(0)
	}

	if cliParams.progress == true {
		// setup progress indicator
		go func() {
			fmt.Println("Data and Metadata is the size being " +
				"read by qupload tool for uploading to QFS " +
				"datastore. Since upload data is deduped, " +
				"less data may be sent on wire")
			var d1, m1, d2, m2, speed uint64
			for {
				start := time.Now()
				d1 = qwr.DataBytesWritten
				m1 = qwr.MetadataBytesWritten
				fmt.Printf("\rData: %12d Metadata: %12d "+
					"Speed: %5d MB/s", d1, m1, speed)
				time.Sleep(1 * time.Second)
				d2 = qwr.DataBytesWritten
				m2 = qwr.MetadataBytesWritten
				speed = (((d2 + m2) - (d1 + m1)) /
					uint64(1000000)) /
					uint64(time.Since(start).Seconds())
			}
		}()
	}

	// upload
	start := time.Now()
<<<<<<< HEAD
	upErr := upload(c, cliParams.ws, cliParams.advance,
		filepath.Join(cliParams.baseDir, relpath), cliParams.conc)
=======
	upErr := upload(c, cliParams.ws, cliParams.alias,
		filepath.Join(cliParams.baseDir, relpath), exInfo,
		cliParams.conc)
>>>>>>> df3fdea0
	if upErr != nil {
		c.Elog("Upload failed: ", upErr)
		os.Exit(exitErrUpload)
	}

	c.Vlog("Upload completed")
	fmt.Printf("\nUpload completed. Total: %d bytes "+
		"(Data:%d(%d%%) Metadata:%d(%d%%)) in %.0f secs to %s\n",
		qwr.DataBytesWritten+qwr.MetadataBytesWritten,
		qwr.DataBytesWritten,
		(qwr.DataBytesWritten*100)/
			(qwr.DataBytesWritten+qwr.MetadataBytesWritten),
		qwr.MetadataBytesWritten,
		(qwr.MetadataBytesWritten*100)/
			(qwr.DataBytesWritten+qwr.MetadataBytesWritten),
		time.Since(start).Seconds(), cliParams.ws)
}<|MERGE_RESOLUTION|>--- conflicted
+++ resolved
@@ -325,14 +325,9 @@
 
 	// upload
 	start := time.Now()
-<<<<<<< HEAD
-	upErr := upload(c, cliParams.ws, cliParams.advance,
-		filepath.Join(cliParams.baseDir, relpath), cliParams.conc)
-=======
 	upErr := upload(c, cliParams.ws, cliParams.alias,
-		filepath.Join(cliParams.baseDir, relpath), exInfo,
+		filepath.Join(cliParams.baseDir, relpath),
 		cliParams.conc)
->>>>>>> df3fdea0
 	if upErr != nil {
 		c.Elog("Upload failed: ", upErr)
 		os.Exit(exitErrUpload)
