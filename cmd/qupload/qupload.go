--- conflicted
+++ resolved
@@ -97,10 +97,10 @@
                -workspace   <wsname>
                           -basedir <path> [ -exclude <file> | <reldirpath> ]
                         | -referencews <wsname>
-               [ -concurrency <count> ] 
+               [ -concurrency <count> ]
                [ -logdir <logpath> ]
                [ -alias <wsname> ]
-               [ -progress ] 
+               [ -progress ]
                [ -wsforce ]
 Exmaples:
 1) qupload -datastore ether.cql -datastoreconf etherconf
@@ -151,7 +151,7 @@
            -workspace build/eos-trunk/11223344
            -referencews build/eos-trunk/11223300
 Above command will create a new workspace build/eos-trunk/11223344
-with the same contents as build/eos-trunk/11223300
+with the same contents as by cloning  build/eos-trunk/11223300.
 
 `, version)
 	qFlags.PrintDefaults()
@@ -168,7 +168,8 @@
 	}
 
 	if p.baseDir != "" && p.referenceWS != "" {
-		return errors.New("Provide only one of basedir and referencews, not both")
+		return errors.New("Provide only one of basedir and referencews," +
+			" not both")
 	}
 
 	if strings.Count(p.ws, "/") != 2 {
@@ -182,7 +183,7 @@
 	}
 
 	if p.referenceWS != "" && strings.Count(p.referenceWS, "/") != 2 {
-		return errors.New("Workspace to be referenced must " +
+		return errors.New("reference workspace must " +
 			"contain precisely two \"/\"")
 	}
 
@@ -350,30 +351,19 @@
 		}()
 	}
 
-<<<<<<< HEAD
-	if cliParams.baseDir != "" {
+	if cliParams.referenceWS != "" {
+		err = byPass(c, &cliParams)
+		if err != nil {
+			c.Elog("Bypass failed: ", err)
+			os.Exit(exitErrUpload)
+		}
+		c.Vlog("Bypass completed")
+	} else {
 		err = upload(c, &cliParams, relpath, exInfo)
 		if err != nil {
 			c.Elog("Upload failed: ", err)
 			os.Exit(exitErrUpload)
 		}
 		c.Vlog("Upload completed")
-	} else {
-		err = byPass(c, &cliParams)
-		if err != nil {
-			c.Elog("Bypass failed: ", err)
-			os.Exit(exitErrUpload)
-		}
-		c.Vlog("Bypass completed")
-=======
-	// upload
-	start := time.Now()
-	upErr := upload(c, cliParams.ws, cliParams.alias,
-		filepath.Join(cliParams.baseDir, relpath),
-		cliParams.conc)
-	if upErr != nil {
-		c.Elog("Upload failed: ", upErr)
-		os.Exit(exitErrUpload)
->>>>>>> 04ca1ba0
 	}
 }