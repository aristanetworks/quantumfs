// Copyright (c) 2017 Arista Networks, Inc.  All rights reserved.
// Arista Networks, Inc. Confidential and Proprietary.

package main

import "errors"
import "fmt"
import "os"
import "io/ioutil"
import "path/filepath"
import "strings"
import "syscall"
import "time"

import "golang.org/x/net/context"
import "golang.org/x/sync/errgroup"

import "github.com/aristanetworks/quantumfs"
import "github.com/aristanetworks/quantumfs/cmd/qupload/qwr"
import "github.com/aristanetworks/quantumfs/utils"
import "github.com/aristanetworks/quantumfs/qlog"

// Design notes about qupload parallelism:
//
// A directory is uploaded after all its children have been uploaded. A state
// is maintained for each directory which tracks how many of its children have
// been uploaded so far. The state helps in deciding when to upload the
// directory.
//
// Walker walks the input directory hierarchy and hands-off path information
// to workers for the upload. Worker uploads the files or directories.
// There is 1 walker and "concurrency" number of workers.

// Walker sets up the per-directory state. The state is used by workers to
// find out when a directory can be uploaded. When a worker finishes uploading
// a file, it checks the file's parent directory's state to see if the
// directory is ready to be uploaded. If not ready then the worker goes off to
// upload another file. If the directory is ready to be uploaded then the
// worker uploads it and checks the directory's parent for upload readiness.
// Workers are not specific to a directory. Since all workers listen on the
// same channel, looking for path information, its possible that different
// workers upload different files within the same directory.
//
// Since walker uses filepath.Walk, the files and subdirectories within
// a directory are traversed in a lexical order. When a subdirectory is found,
// its descended into and the walk continues.

type pathInfo struct {
	path string
	info os.FileInfo
}

type dirEntryTracker struct {
	records []quantumfs.DirectoryRecord
	info    os.FileInfo
	root    bool
}

var dirEntryTrackers = make(map[string]*dirEntryTracker)
var dirStateMutex utils.DeferableMutex
var topDirRecord quantumfs.DirectoryRecord
var rootTracker = true

func setupDirEntryTracker(path string, info os.FileInfo, recordCount int) {
	defer dirStateMutex.Lock().Unlock()
	dirEntryTrackers[path] = &dirEntryTracker{
		records: make([]quantumfs.DirectoryRecord, 0, recordCount),
		info:    info,
		root:    rootTracker,
	}
	rootTracker = false
}

func dumpUploadState() {
	// exclude info
	fmt.Println(exInfo)
	// dump paths which have pending writes
	for path, tracker := range dirEntryTrackers {
		if len(tracker.records) != cap(tracker.records) {
			fmt.Printf("%q (root: %v) is pending writes\n",
				path, tracker.root)
			fmt.Printf("  len: %d cap: %d\n",
				len(tracker.records),
				cap(tracker.records))
			for _, rec := range tracker.records {
				fmt.Printf("   %s\n", rec.Filename())
			}
		}
	}
}

func handleDirRecord(qctx *quantumfs.Ctx,
	record quantumfs.DirectoryRecord, path string) error {

	var err error
	defer dirStateMutex.Lock().Unlock()

	for {
		tracker, ok := dirEntryTrackers[path]
		if !ok {
			dumpUploadState()
			panic(fmt.Sprintf("Directory state tracker must "+
				"exist for %q", path))
		}

		tracker.records = append(tracker.records, record)
		if len(tracker.records) != cap(tracker.records) {
			return nil
		}
		qctx.Vlog(qlog.LogTool, "Writing %s", path)
		record, err = qwr.WriteDirectory(qctx, path, tracker.info,
			tracker.records, dataStore)
		if err != nil {
			return err
		}

		if tracker.root {
			topDirRecord = record
			return nil
		}
		// we flushed current dir which could be the last
		// subdir for parent
		path = filepath.Dir(path)
	}
}

func pathWorker(c *Ctx, piChan <-chan *pathInfo) error {
	var record quantumfs.DirectoryRecord
	var err error
	var msg *pathInfo

	for {
		select {
		case <-c.eCtx.Done():
			return nil
		case msg = <-piChan:
			if msg == nil {
				return nil
			}
		}

		if !msg.info.IsDir() {
			// WriteFile() will detect the file type based on
			// stat information and setup appropriate data
			// and metadata for the file in storage
			c.Vlog("Writing %s", msg.path)
			record, err = qwr.WriteFile(c.Qctx, dataStore,
				msg.info, msg.path)
			if err != nil {
				return err
			}
		} else {
			// walker walks non-empty directories to generate
			// worker handles empty directory
			stat := msg.info.Sys().(*syscall.Stat_t)
			record = qwr.CreateNewDirRecord(msg.info.Name(),
				stat.Mode, uint32(stat.Rdev), 0,
				quantumfs.ObjectUid(stat.Uid, stat.Uid),
				quantumfs.ObjectGid(stat.Gid, stat.Gid),
				quantumfs.ObjectTypeDirectory,
				// retain time of the input directory
				quantumfs.NewTime(time.Unix(stat.Mtim.Sec,
					stat.Mtim.Nsec)),
				quantumfs.NewTime(time.Unix(stat.Ctim.Sec,
					stat.Ctim.Nsec)),
				quantumfs.EmptyDirKey)
		}

		err = handleDirRecord(c.Qctx, record, filepath.Dir(msg.path))
		if err != nil {
			return err
		}
	}
}

// if base == "a/b/c" and path "c/d" then
// relativePath is "d"
func relativePath(path string, base string) (string, error) {
	checkPath, relErr := filepath.Rel(filepath.Clean(base), path)
	if relErr != nil {
		return "", fmt.Errorf("relativePath: %q %q error: %v",
			path, base, relErr)
	}
	if checkPath == "." {
		checkPath = "/"
	}
	return checkPath, nil
}

func pathWalker(c *Ctx, piChan chan<- *pathInfo,
	path string, root string, info os.FileInfo, err error) error {

	// when basedir is "./somebase" or "/somebase" or "somebase" then
	// pathWalker is called with path as "somebase" then path as
	// "somebase/somedir" and so on
	if err != nil {
		return err
	}

	// exclude files and directories per exclude
	// file spec
	checkPath, relErr := relativePath(path, root)
	if relErr != nil {
		return relErr
	}
	if exInfo != nil && exInfo.PathExcluded(checkPath) {
		if info.IsDir() {
			return filepath.SkipDir
		}
		return nil
	}

	// For directories, establish proper state
	// tracking while accounting for excluded files
	// and subdirs in parent dir so that its state
	// tracking is terminated appropriately.
	if info.IsDir() {
		dirEnts, dirErr := ioutil.ReadDir(path)
		if dirErr != nil {
			return fmt.Errorf("pathWalker ReadDir error: %v", dirErr)
		}
		expectedDirRecords := len(dirEnts)
		if exInfo != nil {
			expectedDirRecords = exInfo.RecordCount(checkPath,
				expectedDirRecords)
		}
		// Empty directory is like a file with no content
		// whose parent directory state tracking has already been
		// setup. Hence empty directory is handled by worker to maintain
		// separation of concerns between walker and worker
		if expectedDirRecords > 0 {
			setupDirEntryTracker(path, info, expectedDirRecords)
			return nil
		}
	}

	// This section is an optimization for scenario where qupload
	// is invoked to upload a single file. The optimization is that
	// one doesn't need to specify an exclude file to exlude rest of the
	// content in that directory. The qupload invocation would be
	// qupload -basedir somedir .... filename
	// in such case the pathWalker never gets a directory as input and
	// so we need to special case it for setting up the directory
	// state tracker
	// This section isn't used when multiple files within the basedir
	// are to be uploaded
	if checkPath == "/" && info.Mode().IsRegular() {
		parent := filepath.Dir(path)
		parentInfo, perr := os.Lstat(parent)
		if perr != nil {
			return fmt.Errorf("pathWalker parent %q error: %v",
				parent, perr)
		}
		// parentInfo helps in setting up the directory entry
		// under workspace root
		setupDirEntryTracker(parent, parentInfo, 1)
	}

	// send pathInfo to workers
	select {
	case <-c.eCtx.Done():
		return errors.New("Exiting walker since qt least one worker " +
			"has exited with error")
	case piChan <- &pathInfo{path: path, info: info}:
	}
	return nil
}

<<<<<<< HEAD
func upload(c *Ctx, cli *params, relpath string,
	exInfo *ExcludeInfo) error {

	ws := cli.ws
	aliasWS := cli.alias
	root := filepath.Join(cli.baseDir, relpath)
	conc := cli.conc
=======
func upload(c *Ctx, ws string, alias_ws string, root string,
	conc uint) error {
>>>>>>> 04ca1ba0

	start := time.Now()
	// launch walker in same task group so that
	// error in walker will exit workers and vice versa
	var group *errgroup.Group
	group, c.eCtx = errgroup.WithContext(context.Background())
	piChan := make(chan *pathInfo)

	// workers
	for i := uint(0); i < conc; i++ {
		group.Go(func() error {
			return pathWorker(c, piChan)
		})
	}
	// walker
	group.Go(func() error {
		err := filepath.Walk(root,
			func(path string, info os.FileInfo, err error) error {
				return pathWalker(c, piChan, path,
					root, info, err)
			})
		close(piChan)
		return err
	})

	err := group.Wait()
	if err != nil {
		return err
	}

	if topDirRecord == nil {
		dumpUploadState()
		panic("workspace root dir not written yet but all " +
			"writes to workspace completed. This is unexpected. " +
			"Use debug dump to diagnose.")
	}

	wsrKey, wsrErr := qwr.WriteWorkspaceRoot(c.Qctx, topDirRecord.ID(),
		dataStore)
	if wsrErr != nil {
		return wsrErr
	}
	err = uploadCompleted(c.Qctx, wsDB, ws, aliasWS, wsrKey)
	if err != nil {
		return err
	}

	fmt.Printf("\nUpload completed. Total: %d bytes "+
		"(Data:%d(%d%%) Metadata:%d(%d%%)) in %.0f secs to %s\n",
		qwr.DataBytesWritten+qwr.MetadataBytesWritten,
		qwr.DataBytesWritten,
		(qwr.DataBytesWritten*100)/
			(qwr.DataBytesWritten+qwr.MetadataBytesWritten),
		qwr.MetadataBytesWritten,
		(qwr.MetadataBytesWritten*100)/
			(qwr.DataBytesWritten+qwr.MetadataBytesWritten),
		time.Since(start).Seconds(), ws)
	return nil
}

// Uploads to existing workspaces should be supported.
//
// WSDB_WORKSPACE_EXISTS error in Branch API can happen if the workspace got
// created during upload, workspace already existed (use of -wsforce option) etc.
// The error should be ignored in case -wsforce option is being used.
// The error can be ignored if the workspace was created during upload since
// the upload _may_ fail during advance. The advance API may return
// WSDB_OUT_OF_DATE error and the upload will be failed.
func branchThenAdvance(qctx *quantumfs.Ctx, wsdb quantumfs.WorkspaceDB,
	wsname string,
	newKey quantumfs.ObjectKey) error {

	wsParts := strings.Split(wsname, "/")
	err := wsdb.BranchWorkspace(qctx,
		quantumfs.NullSpaceName,
		quantumfs.NullSpaceName,
		quantumfs.NullSpaceName,
		wsParts[0], wsParts[1], wsParts[2])
	if err != nil {
		if wsdbErrCode, ok := err.(*quantumfs.WorkspaceDbErr); ok {
			if wsdbErrCode.Code != quantumfs.WSDB_WORKSPACE_EXISTS {
				// see note above on why we can ignore
				// this error
				return err
			}
		}
	}

	var curKey quantumfs.ObjectKey
	curKey, err = wsdb.Workspace(qctx,
		wsParts[0], wsParts[1], wsParts[2])
	if err != nil {
		return err
	}
	_, err = wsdb.AdvanceWorkspace(qctx,
		wsParts[0], wsParts[1], wsParts[2],
		curKey, newKey)
	if err != nil {
		return err
	}

	return nil
}

func uploadCompleted(qctx *quantumfs.Ctx, wsdb quantumfs.WorkspaceDB, ws string,
	aliasWS string, newWsrKey quantumfs.ObjectKey) error {

	err := branchThenAdvance(qctx, wsdb, ws, newWsrKey)
	if err != nil {
		return err
	}

	if aliasWS != "" {
		err := branchThenAdvance(qctx, wsdb, aliasWS, newWsrKey)
		if err != nil {
			return err
		}
	}

	return nil
}

func byPass(c *Ctx, cli *params) error {

	ws := cli.ws
	aliasWS := cli.alias
	referenceWS := cli.referenceWS
	refWSParts := strings.Split(referenceWS, "/")

	refKey, err := wsDB.Workspace(c.Qctx,
		refWSParts[0], refWSParts[1], refWSParts[2])
	if err != nil {
		return err
	}

	err = uploadCompleted(c.Qctx, wsDB, ws, aliasWS, refKey)
	if err != nil {
		return err
	}
	fmt.Printf("ByPass Completed: %v -> %v\n", ws, referenceWS)
	return nil
}<|MERGE_RESOLUTION|>--- conflicted
+++ resolved
@@ -18,6 +18,7 @@
 import "github.com/aristanetworks/quantumfs"
 import "github.com/aristanetworks/quantumfs/cmd/qupload/qwr"
 import "github.com/aristanetworks/quantumfs/utils"
+import exs "github.com/aristanetworks/quantumfs/utils/excludespec"
 import "github.com/aristanetworks/quantumfs/qlog"
 
 // Design notes about qupload parallelism:
@@ -266,18 +267,13 @@
 	return nil
 }
 
-<<<<<<< HEAD
 func upload(c *Ctx, cli *params, relpath string,
-	exInfo *ExcludeInfo) error {
+	exInfo *exs.ExcludeInfo) error {
 
 	ws := cli.ws
 	aliasWS := cli.alias
 	root := filepath.Join(cli.baseDir, relpath)
 	conc := cli.conc
-=======
-func upload(c *Ctx, ws string, alias_ws string, root string,
-	conc uint) error {
->>>>>>> 04ca1ba0
 
 	start := time.Now()
 	// launch walker in same task group so that
