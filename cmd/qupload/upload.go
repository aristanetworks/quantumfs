--- conflicted
+++ resolved
@@ -266,13 +266,8 @@
 	return nil
 }
 
-<<<<<<< HEAD
-func upload(c *Ctx, ws string, advance string, root string,
+func upload(c *Ctx, ws string, alias_ws string, root string,
 	conc uint) error {
-=======
-func upload(c *Ctx, ws string, alias_ws string, root string,
-	exInfo *ExcludeInfo, conc uint) error {
->>>>>>> 98f2f142
 
 	// launch walker in same task group so that
 	// error in walker will exit workers and vice versa
