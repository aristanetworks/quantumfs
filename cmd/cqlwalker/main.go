// Copyright (c) 2017 Arista Networks, Inc.  All rights reserved.
// Arista Networks, Inc. Confidential and Proprietary.

package main

import (
	"flag"
	"fmt"
	"os"
	"time"

	"github.com/aristanetworks/quantumfs"
	"github.com/aristanetworks/quantumfs/backends"
	"github.com/aristanetworks/quantumfs/backends/cql"
	"github.com/aristanetworks/quantumfs/cmd/cqlwalker/utils"
)

var walkFlags *flag.FlagSet
var version string

// options usable by all commands
type commonOpts struct {
	config   string
	progress bool
}

var co commonOpts

// state usable by all commands
type commonState struct {
	ttlCfg *utils.TTLConfig
	cqlds  cql.BlobStore
	cqldb  cql.WorkspaceDB
	qfsds  quantumfs.DataStore
	qfsdb  quantumfs.WorkspaceDB
	ctx    *Ctx
}

var cs commonState

func setupCommonState() error {
	var err error
	if co.config == "" {
		return NewPreCmdExitErr("configuration file must be " +
			"specified")
	}

	cs.ttlCfg, err = utils.LoadTTLConfig(co.config)
	if err != nil {
		return NewPreCmdExitErr("Failed to load TTL values: %s", err)
	}

	cs.qfsds, err = backends.ConnectDatastore("cql", co.config)
	if err != nil {
		return NewPreCmdExitErr("Connection to DataStore failed: %s",
			err)
	}
<<<<<<< HEAD
	v, ok := cs.qfsds.(*backends.CqlBlobStoreTranslator)
=======
	v, ok := cs.qfsds.(*cql.EtherBlobStoreTranslator)
>>>>>>> eedb4bd8
	if !ok {
		return NewPreCmdExitErr("Non-cql datastore found")
	}
	v.ApplyTTLPolicy = false
	cs.cqlds = v.Blobstore

	cs.qfsdb, err = backends.ConnectWorkspaceDB("cql", co.config)
	if err != nil {
		return NewPreCmdExitErr("Connection to workspaceDB "+
			"failed: %s", err)
	}
	cs.cqldb = cql.NewUncachedWorkspaceDB(co.config)

	cs.ctx = newCtx()
	return nil
}

func main() {
	setupTemplates()

	walkFlags = flag.NewFlagSet("Walker cmd", flag.ExitOnError)
	walkFlags.StringVar(&co.config, "cfg", "",
		"datastore and workspaceDB config file")
	walkFlags.BoolVar(&co.progress, "progress", false, "show progress")

	walkFlags.Usage = Usage
	walkFlags.Parse(os.Args[1:])
	args := walkFlags.Args()
	start := time.Now()

	ProcessCommands(setupCommonState, args)

	commandTime := time.Since(start)
	fmt.Printf("Duration: %v\n", commandTime)
}<|MERGE_RESOLUTION|>--- conflicted
+++ resolved
@@ -55,11 +55,7 @@
 		return NewPreCmdExitErr("Connection to DataStore failed: %s",
 			err)
 	}
-<<<<<<< HEAD
-	v, ok := cs.qfsds.(*backends.CqlBlobStoreTranslator)
-=======
-	v, ok := cs.qfsds.(*cql.EtherBlobStoreTranslator)
->>>>>>> eedb4bd8
+	v, ok := cs.qfsds.(*cql.CqlBlobStoreTranslator)
 	if !ok {
 		return NewPreCmdExitErr("Non-cql datastore found")
 	}
