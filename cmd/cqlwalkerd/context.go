--- conflicted
+++ resolved
@@ -90,11 +90,7 @@
 	// Extract blobstore from quantumfs DataStore
 	// since we specifically use cql datastore, it must implement
 	// the following interfaces
-<<<<<<< HEAD
-	b, ok := quantumfsDS.(*backends.CqlBlobStoreTranslator)
-=======
-	b, ok := quantumfsDS.(*cql.EtherBlobStoreTranslator)
->>>>>>> eedb4bd8
+	b, ok := quantumfsDS.(*cql.CqlBlobStoreTranslator)
 	if !ok {
 		fmt.Printf("Found unsupported datastore adapter\n")
 		os.Exit(exitBadConfig)
