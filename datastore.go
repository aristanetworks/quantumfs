--- conflicted
+++ resolved
@@ -208,15 +208,6 @@
 		hex.EncodeToString(key.Value()))
 }
 
-<<<<<<< HEAD
-func FromText(text string) ObjectKey {
-	bytes, err := hex.DecodeString(text)
-	if err != nil {
-		panic(fmt.Sprintf("hex decode error: %v", err.Error()))
-	}
-
-	return NewObjectKeyFromBytes(bytes)
-=======
 func FromText(text string) (ObjectKey, error) {
 	bytes, err := hex.DecodeString(text)
 	if err != nil {
@@ -224,7 +215,6 @@
 			fmt.Errorf("text is not valid ObjectKey err: %v", err)
 	}
 	return NewObjectKeyFromBytes(bytes), nil
->>>>>>> a2050360
 }
 
 func (key ObjectKey) Bytes() []byte {
