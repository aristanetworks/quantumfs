--- conflicted
+++ resolved
@@ -406,10 +406,6 @@
 
 func includeSetRecordCount(exInfo *ExcludeInfo, base string, path string) error {
 	onlyDir, _ := exInfo.includes[path]
-<<<<<<< HEAD
-	exInfo.dirRecordCounts[path] = 0
-=======
->>>>>>> 935a17f0
 	if !onlyDir {
 		// If directory with its sub-dirs is being included
 		// then its record count needs to be set up.
@@ -418,15 +414,11 @@
 			return err
 		}
 	}
-<<<<<<< HEAD
-
-=======
 	// Only parent's record count is affected.
 	// Ancestor record count is not affected.
 	// It's guaranteed that parent exists in dirRecordCounts
 	// since all explicitly included paths and their
-	// ancestors are present.
->>>>>>> 935a17f0
+	// ancestors are present
 	parent := getParent(path)
 	exInfo.dirRecordCounts[parent]++
 	return nil
