// Copyright (c) 2017 Arista Networks, Inc.  All rights reserved.
// Arista Networks, Inc. Confidential and Proprietary.

/*
Package excludespec provides APIs for loading a specification file that
describes which files or directories are excluded and/or included. The spec
file must follow rules outlined below:

One path per line.
Comments and empty lines are allowed. A comment is any line that starts with "#".
Order of the paths in the file is important.
Path must be under the base directory specified.
Absolute paths are not allowed.
Exclude paths must not be "/" suffixed.
Paths to be included are prefixed with "+".
The parent and grand-parents of paths to be included must be included already.

Example:

dir1
+dir1/subdir1
+dir1/subdir1/file1
+dir1/subdir3
+dir1/subdir4
+dir1/subdir3/subsubdir4/

In the above example, anything under directory "dir1" is excluded except
dir1/subdir1/file1, dir1/subdir4 and dir1/subdir3/subsubdir4 and its contents.
Note contents of dir1/subdir3 and dir1/subdir4 are not included.
*/
package excludespec

import "bufio"
import "bytes"
import "fmt"
import "io/ioutil"
import "os"
import "path/filepath"
import "regexp"
import "strings"

const excludeTopDir = "/"

var empty struct{}

type ExcludeInfo struct {
	// temporary maps to collect exclude and include paths
	excludes map[string]struct{}
	// true if only the dir should be included
	// false if the dir and all its content should be included
	includes map[string]bool

	excludeRE *regexp.Regexp // exclude path regexp
	includeRE *regexp.Regexp // include path regexp

	// desired count of records for a path
	dirRecordCounts map[string]int
}

func isIncludePath(word string) bool {
	return strings.HasPrefix(word, "+")
}

func parseExcludeLine(base string, line string) (string, error) {
	parts := strings.Split(line, " ")
	// rules
	switch {
	case len(parts) > 1:
		return "", fmt.Errorf("whitespace in a line")
	// the slash and dot-dot are mainly to make sure that all paths
	// are relative and under the base directory
	case strings.HasPrefix(line, "/"):
		return "", fmt.Errorf("path has / prefix")
	case strings.HasPrefix(line, ".."):
		return "", fmt.Errorf("path has .. prefix")
	case !isIncludePath(line) && strings.HasSuffix(line, "/"):
		return "", fmt.Errorf("exclude path has / suffix")
	}
	// check to ensure the path entry in exclude file is valid
	_, serr := os.Lstat(filepath.Join(base, strings.TrimPrefix(line, "+")))
	if serr != nil {
		return "", serr
	}
	return parts[0], nil
}

func checkExcludeRules(exInfo *ExcludeInfo, word string) error {
	// parent and all grand-parent paths should be included
	// prioer to including a path
	if isIncludePath(word) {
		word = strings.TrimSuffix(word, "/")
		for d := filepath.Dir(word); d != "."; d = filepath.Dir(d) {
			d = strings.TrimPrefix(d, "+")
			if _, ok := exInfo.includes[d]; !ok {
				return fmt.Errorf("parent path is not included")
			}
		}
	}
	return nil
}

func initRecordCount(exInfo *ExcludeInfo, dir string, path string) error {
	dirEnts, dirErr := ioutil.ReadDir(filepath.Join(dir, path))
	if dirErr != nil {
		return fmt.Errorf("ReadDir failed for %s error: %v",
			dir, dirErr)
	}
	exInfo.dirRecordCounts[path] = len(dirEnts)
	return nil
}

// Keep track of words by adding them to include and exclude maps.
// Separating addition and processing of words, simplifies maintaining
// regex. Otherwise, things like duplicate words need to be handled
// in a special way.
func addWord(exInfo *ExcludeInfo, word string, includePath bool) {
	if !includePath {
		exInfo.excludes[word] = empty
		// if an exclude overrides includes
		// clean up includes that are redundant now
		for inc, _ := range exInfo.includes {
			if strings.Contains(inc, word) {
				delete(exInfo.includes, inc)
				// record counts aren't setup yet
				// so no need to clean them up
			}
		}
		return
	}
	dirOnly := true
	if strings.HasSuffix(word, "/") {
		dirOnly = false
	}
	word = strings.TrimSuffix(word, "/")
	exInfo.includes[word] = dirOnly
}

func excludeSetRecordCount(exInfo *ExcludeInfo, base string, path string) error {
	// since path is excluded, its record count must be zero
	exInfo.dirRecordCounts[path] = 0
	// An exclude path only says that the last path-component
	// is excluded and hence only its parent's record count is
	// affected, grand-parent's record count is unaffected.
	parent := getParent(path)
	// setup parent record count for the first time
	_, exist := exInfo.dirRecordCounts[parent]
	if !exist {
		err := initRecordCount(exInfo, base, parent)
		if err != nil {
			return err
		}
	}
	exInfo.dirRecordCounts[parent]--
	return nil
}

func getParent(path string) string {
	parent := filepath.Dir(path)
	if parent == "." {
		parent = excludeTopDir
	}
	return parent
}

func includeSetRecordCount(exInfo *ExcludeInfo, base string, path string) error {
	onlyDir, _ := exInfo.includes[path]
	if !onlyDir {
		// If directory with its sub-dirs is being included
		// then its record count needs to be setup.
		err := initRecordCount(exInfo, base, path)
		if err != nil {
			return err
		}
	}
	// Only parent's record count is affected.
	// Ancestor record count is not affected.
	// Its gaurantee that parent exists in dirRecordCounts
	// since all explicitly included paths are present.
	parent := getParent(path)
	exInfo.dirRecordCounts[parent]++
	return nil
}

func compileRE(s []string) (*regexp.Regexp, error) {
	var re *regexp.Regexp
	var err error
	// empty s creates a nil Regexp
	if len(s) != 0 {
		res := strings.Join(s, "|")
		re, err = regexp.Compile(res)
		if err != nil {
			return nil, err
		}
	}
	return re, nil
}

<<<<<<< HEAD
// Setup regex and record counts.
=======
// processing the words involves:
//  a) setup the exclude and include RE based on the maps
//  b) setup the record counts based on the maps
//
// generating the regex at the end of adding all words
// helps in avoiding to edit the regex
>>>>>>> 0589cf6b
func processWords(exInfo *ExcludeInfo, base string) error {
	var err error
	reWords := make([]string, 0)

	for word, _ := range exInfo.excludes {
		// Avoid dir10 regex to match dir103
		// by adding ^dir10$ and ^dir10/
		reWords = append(reWords, "^"+regexp.QuoteMeta(word)+"$")
		// Adding trailing slash even for file excludes
		// is ok since file excludes will match it.
		reWords = append(reWords, "^"+regexp.QuoteMeta(word)+"/")
		excludeSetRecordCount(exInfo, base, word)
	}
	exInfo.excludeRE, err = compileRE(reWords)
	if err != nil {
		return err
	}

	// Include paths which refer to a file or directory-without content
	// will have a dollar suffix in regex.
	// Include paths which refer to directory and its nested content will
	// have both dollar suffixed and slash suffixed entries in regex.
	reWords = make([]string, 0)
	for word, onlyDir := range exInfo.includes {
<<<<<<< HEAD
=======
		includeSetRecordCount(exInfo, base, word)
>>>>>>> 0589cf6b
		reWords = append(reWords, "^"+regexp.QuoteMeta(word)+"$")
		if !onlyDir {
			reWords = append(reWords, "^"+regexp.QuoteMeta(word)+"/")
		}
		includeSetRecordCount(exInfo, base, word)
	}
	exInfo.includeRE, err = compileRE(reWords)
	if err != nil {
		return err
	}
	return nil
}

// PathExcluded returns true if path is excluded as per exclude
// file spec.
func (e *ExcludeInfo) PathExcluded(path string) bool {
	// A path is excluded if theres a match in excludeRE
	// and no match in includeRE.
	// If a path doesn't match excludeRE then no need to check
	// includeRE.

	// by default everything is included
	excl := false
	if e.excludeRE != nil {
		excl = e.excludeRE.MatchString(path)
	}
	if excl && e.includeRE != nil {
		incl := e.includeRE.MatchString(path)
		excl = excl && !incl
	}
	return excl
}

// returns the count of directory records that path should
// have
func (e *ExcludeInfo) RecordCount(path string, recs int) int {
	exrecs, exist := e.dirRecordCounts[path]
	if !exist {
		return recs
	}
	return exrecs
}

func LoadExcludeInfo(base string, filename string) (*ExcludeInfo, error) {

	var exInfo ExcludeInfo

	exInfo.dirRecordCounts = make(map[string]int)
	exInfo.excludes = make(map[string]struct{})
	exInfo.includes = make(map[string]bool)

	file, err := os.Open(filename)
	if err != nil {
		return nil, err
	}
	defer file.Close()

	s := bufio.NewScanner(file)
	lineno := 0
	word := ""
	for s.Scan() {
		line := s.Text()
		line = strings.TrimSpace(line)
		lineno++
		// ignore comments and empty lines
		if len(line) == 0 || strings.HasPrefix(line, "#") {
			continue
		}
		// Word is obtained when line in exclude file passes
		// parsing (syntax checks). It retains special characters
		// like "+". Hence its neither a path nor a line.
		word, err = parseExcludeLine(base, line)
		if err != nil {
			return nil, fmt.Errorf("%s:%d Bad exclude line: %v",
				filename, lineno, err)
		}

		err = checkExcludeRules(&exInfo, word)
		if err != nil {
			return nil, fmt.Errorf("%s:%d Bad exclude line: %v",
				filename, lineno, err)
		}

		includePath := false
		if isIncludePath(word) {
			includePath = true
			word = strings.TrimPrefix(word, "+")
		}

		addWord(&exInfo, word, includePath)
	}

	if err = s.Err(); err != nil {
		return nil, err
	}

	err = processWords(&exInfo, base)
	if err != nil {
		return nil, fmt.Errorf("processing words failed: %v",
			err)
	}

	return &exInfo, nil
}

func (exInfo *ExcludeInfo) String() string {
	var dump bytes.Buffer

	fmt.Fprintf(&dump, "Dump of exclude information\n")
	fmt.Fprintf(&dump, "Include map: %v\n", exInfo.includes)
	fmt.Fprintf(&dump, "Exclude map: %v\n", exInfo.excludes)
	fmt.Fprintf(&dump, "Record counts: %v\n", exInfo.dirRecordCounts)
	if exInfo.excludeRE != nil {
		fmt.Fprintf(&dump, "Exclude Regex: %s\n", exInfo.excludeRE.String())
	} else {
		fmt.Fprintf(&dump, "Exclude Regex is nil\n")
	}
	if exInfo.includeRE != nil {
		fmt.Fprintf(&dump, "Include Regex: %s\n", exInfo.includeRE.String())
	} else {
		fmt.Fprintf(&dump, "Include Regex is nil\n")
	}
	return dump.String()
}<|MERGE_RESOLUTION|>--- conflicted
+++ resolved
@@ -195,16 +195,7 @@
 	return re, nil
 }
 
-<<<<<<< HEAD
 // Setup regex and record counts.
-=======
-// processing the words involves:
-//  a) setup the exclude and include RE based on the maps
-//  b) setup the record counts based on the maps
-//
-// generating the regex at the end of adding all words
-// helps in avoiding to edit the regex
->>>>>>> 0589cf6b
 func processWords(exInfo *ExcludeInfo, base string) error {
 	var err error
 	reWords := make([]string, 0)
@@ -229,10 +220,6 @@
 	// have both dollar suffixed and slash suffixed entries in regex.
 	reWords = make([]string, 0)
 	for word, onlyDir := range exInfo.includes {
-<<<<<<< HEAD
-=======
-		includeSetRecordCount(exInfo, base, word)
->>>>>>> 0589cf6b
 		reWords = append(reWords, "^"+regexp.QuoteMeta(word)+"$")
 		if !onlyDir {
 			reWords = append(reWords, "^"+regexp.QuoteMeta(word)+"/")
