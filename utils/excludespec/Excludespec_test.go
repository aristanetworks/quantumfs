// Copyright (c) 2017 Arista Networks, Inc.  All rights reserved.
// Arista Networks, Inc. Confidential and Proprietary.

package excludespec

import "testing"

<<<<<<< HEAD
=======
// Terminology:
//
// hierarchy = List of paths that should be setup prior to the test.
//	    The directory must be suffixed by "/"
// content = Content of exclude file
// expected = List of paths from hierarchy that are expected to be included,
//          along with the count of sub-paths

// --- exclude file syntax tests ---
>>>>>>> 93855316
var syntaxTestHierarchy = []string{
	".file1",
	"dir1/",
	"dir2/.file2",
	"dir3/.file3a",
	"dir3/file3b",
}

func testSyntaxNoErr(test *testHelper, content string) {
	err := loadSpecTest(test.TempDir, syntaxTestHierarchy,
		content)
	test.AssertNoErr(err)
}

func testSyntaxErr(test *testHelper, content string) {
	err := loadSpecTest(test.TempDir, syntaxTestHierarchy,
		content)
	test.Assert(err != nil, "Expected err but got nil")
}

// --- syntax tests ---
func TestSyntax_Basic(t *testing.T) {
	runTest(t, func(test *testHelper) {
		excludeFileContent := "dir1"
		testSyntaxNoErr(test, excludeFileContent)
	})
}

func TestSyntax_Comments(t *testing.T) {
	runTest(t, func(test *testHelper) {
		excludeFileContent := `
dir1
# some comment
dir2
`
		testSyntaxNoErr(test, excludeFileContent)
	})
}

func TestSyntax_EmptyLine(t *testing.T) {
	runTest(t, func(test *testHelper) {
		excludeFileContent := `
dir1


dir2
`
		testSyntaxNoErr(test, excludeFileContent)
	})
}

func TestSyntax_IncludePathWithSlashSuffix(t *testing.T) {
	runTest(t, func(test *testHelper) {
		excludeFileContent := `
dir1
+dir1/
`
		testSyntaxNoErr(test, excludeFileContent)
	})
}

func TestSyntax_MultipleWordsInOneLine(t *testing.T) {
	runTest(t, func(test *testHelper) {
		excludeFileContent := "dir1 dir2"
		testSyntaxErr(test, excludeFileContent)
	})
}

func TestSyntax_FileNotExist(t *testing.T) {
	runTest(t, func(test *testHelper) {
		excludeFileContent := "fileNotExist"
		testSyntaxErr(test, excludeFileContent)
	})
}

func TestSyntax_Advanced(t *testing.T) {
	runTest(t, func(test *testHelper) {
		excludeFileContent := `
# some comment
dir1

+dir1/
.file1
dir3
+dir3
+dir3/.file3a
`
		testSyntaxNoErr(test, excludeFileContent)
	})
}

func TestSyntax_AbsolutePath(t *testing.T) {
	runTest(t, func(test *testHelper) {
		excludeFileContent := "/dir1"
		testSyntaxErr(test, excludeFileContent)
	})
}

func TestSyntax_PathWithSuffix(t *testing.T) {
	runTest(t, func(test *testHelper) {
		excludeFileContent := "dir1/"
		testSyntaxErr(test, excludeFileContent)
	})
}

func TestSyntax_DotDotPrefix(t *testing.T) {
	runTest(t, func(test *testHelper) {
		excludeFileContent := "..dir1"
		testSyntaxErr(test, excludeFileContent)
	})
}

func TestSyntax_DoubleExclude(t *testing.T) {
	runTest(t, func(test *testHelper) {
		excludeFileContent := `
dir1
dir1
`
		testSyntaxErr(test, excludeFileContent)
	})
}

func TestSyntax_DoubleInclude(t *testing.T) {
	runTest(t, func(test *testHelper) {
		excludeFileContent := `
dir1
+dir1
+dir1
`
		testSyntaxErr(test, excludeFileContent)
	})
}

// --- exclude file processing tests ---
<<<<<<< HEAD
//
//hierarchy = List of paths that should be setup prior to the test.
//	    The directory must be suffixed by "/"
//content = Content of exclude file
//expected = List of paths from hierarchy that are expected to be included,
//          along with the count of sub-paths for a directory
=======
>>>>>>> 93855316

func TestBasicSpec(t *testing.T) {
	runTest(t, func(test *testHelper) {
		hierarchy := []string{
			"dir1/subdir1/",
			"dir2/subdir2/",
		}

		content := `
# exclude dir1 and all its content
dir1
`
		expected := pathInfo{
			"/":            1,
			"dir2":         1,
			"dir2/subdir2": 0,
		}

		err := runSpecTest(test.TempDir, hierarchy, content, expected)
		test.AssertNoErr(err)
	})
}

func TestExcludeEmptyDir(t *testing.T) {
	runTest(t, func(test *testHelper) {

		hierarchy := []string{
			"dir1/subdir1/",
		}
		content := "dir1/subdir1"
		expected := pathInfo{
			"/":    1,
			"dir1": 0,
		}
		err := runSpecTest(test.TempDir, hierarchy, content, expected)
		test.AssertNoErr(err)
	})
}

func TestExcludeAll(t *testing.T) {
	runTest(t, func(test *testHelper) {

		hierarchy := []string{
			"dir1/subdir11a/subdir111a/",
			"dir1/subdir11a/file111b",
			"dir1/file11b",
			"file",
		}
		content := `
file
dir1
`
		expected := pathInfo{
			"/": 0,
		}
		err := runSpecTest(test.TempDir, hierarchy, content, expected)
		test.AssertNoErr(err)
	})
}

func TestExcludeSelective(t *testing.T) {
	runTest(t, func(test *testHelper) {

		hierarchy := []string{
			"dir1/subdir11a/.file111a",
			"dir1/subdir11a/.file111b",
			"dir1/subdir11b",
			"file1",
			"file2",
		}
		content := `
file1
dir1/subdir11a/.file111a
`
		expected := pathInfo{
			"/":                        2,
			"file2":                    0,
			"dir1":                     2,
			"dir1/subdir11a":           1,
			"dir1/subdir11b":           0,
			"dir1/subdir11a/.file111b": 0,
		}
		err := runSpecTest(test.TempDir, hierarchy, content, expected)
		test.AssertNoErr(err)
	})
}

func TestIncludeEmptyDir(t *testing.T) {
	runTest(t, func(test *testHelper) {

		hierarchy := []string{
			"dir1/subdir11a/",
		}
		content := `
dir1/subdir11a
+dir1/subdir11a
`
		expected := pathInfo{
			"/":              1,
			"dir1":           1,
			"dir1/subdir11a": 0,
		}
		err := runSpecTest(test.TempDir, hierarchy, content, expected)
		test.AssertNoErr(err)
	})
}

func TestIncludeAll(t *testing.T) {
	runTest(t, func(test *testHelper) {

		hierarchy := []string{
			"dir1/subdir11a/content111a",
			"dir1/subdir11a/content111b",
		}
		content := `
dir1/subdir11a
+dir1/subdir11a/
`
		expected := pathInfo{
			"/":                          1,
			"dir1":                       1,
			"dir1/subdir11a":             2,
			"dir1/subdir11a/content111a": 0,
			"dir1/subdir11a/content111b": 0,
		}
		err := runSpecTest(test.TempDir, hierarchy, content, expected)
		test.AssertNoErr(err)
	})
}

func TestExcludeAllIncludeSelective(t *testing.T) {
	runTest(t, func(test *testHelper) {

		hierarchy := []string{
			"dir1/subdir11a/content111a",
			"dir1/subdir11a/content111b",
			"file1",
			"file2",
		}
		content := `
file1
file2
dir1
+dir1
+dir1/subdir11a
+dir1/subdir11a/content111b
+file1
`
		expected := pathInfo{
			"/":                          2,
			"file1":                      0,
			"dir1":                       1,
			"dir1/subdir11a":             1,
			"dir1/subdir11a/content111b": 0,
		}
		err := runSpecTest(test.TempDir, hierarchy, content, expected)
		test.AssertNoErr(err)
	})
}

func TestExcludeSelectiveIncludeSelective(t *testing.T) {
	runTest(t, func(test *testHelper) {

		hierarchy := []string{
			"dir1/subdir11a/content111a",
			"dir1/subdir11a/content111b",
			"file1",
			"file2",
		}
		content := `
file1
file2
dir1/subdir11a
+dir1/subdir11a
+dir1/subdir11a/content111b
+file1
`
		expected := pathInfo{
			"/":                          2,
			"file1":                      0,
			"dir1":                       1,
			"dir1/subdir11a":             1,
			"dir1/subdir11a/content111b": 0,
		}
		err := runSpecTest(test.TempDir, hierarchy, content, expected)
		test.AssertNoErr(err)
	})
}

func TestEmptySpec(t *testing.T) {
	runTest(t, func(test *testHelper) {

		hierarchy := []string{
			"dir1/subdir11/",
		}
		content := ""
		expected := pathInfo{
			"/":             1,
			"dir1":          1,
			"dir1/subdir11": 0,
		}
		err := runSpecTest(test.TempDir, hierarchy, content, expected)
		test.AssertNoErr(err)
	})
}

// --- exclude file processing negative tests ---
func TestOnlyIncludes(t *testing.T) {
	runTest(t, func(test *testHelper) {
		hierarchy := []string{
			"errdir1/errdir1111/",
		}
		content := "+dir1"
		expected := pathInfo{}
		err := runSpecTest(test.TempDir, hierarchy, content, expected)
		test.Assert(err != nil, "re-included path did not fail")
	})
}

func TestExcludeAllIncludeAllReinclude(t *testing.T) {
	runTest(t, func(test *testHelper) {
		hierarchy := []string{
			"dir1/dir11/",
		}
		content := `
dir1
+dir1
+dir1/
`
		expected := pathInfo{}
		err := runSpecTest(test.TempDir, hierarchy, content, expected)
		test.Assert(err != nil, "re-included path did not fail")
	})
}

func TestIncludeAncestorNotIncluded(t *testing.T) {
	runTest(t, func(test *testHelper) {
		hierarchy := []string{
			"dir1/dir11/",
		}
		content := `
dir1
+dir1/dir11
`
		expected := pathInfo{}
		err := runSpecTest(test.TempDir, hierarchy, content, expected)
		test.Assert(err != nil, "include succeeded withour ancestors "+
			"being included")
	})
}

func TestImplicitlyIncludedParent(t *testing.T) {
	runTest(t, func(test *testHelper) {
		hierarchy := []string{
			"dir1/dir11a/file111a",
		}
		content := `
dir1/dir11a/file111a
+dir1/dir11a/file111a
`
		expected := pathInfo{
			"/":                    1,
			"dir1":                 1,
			"dir1/dir11a":          1,
			"dir1/dir11a/file111a": 0,
		}
		err := runSpecTest(test.TempDir, hierarchy, content, expected)
		test.AssertNoErr(err)
	})
}

<<<<<<< HEAD
func TestPathnameOverlap(t *testing.T) {
=======
func TestExclude_DirnameOverlap(t *testing.T) {
>>>>>>> 93855316
	runTest(t, func(test *testHelper) {

		hierarchy := []string{
			"dir1/file11a",
			"dir1/file11b",
			"dir1b/file11a",
			"dir1bc/file11a",
		}
		content := `

<<<<<<< HEAD
dir1
dir1bc
dir1b
+dir1b/
`
		expected := pathInfo{
			"/":             1,
			"dir1b":         1,
			"dir1b/file11a": 0,
=======
dir13
dir13bc
`
		expected := pathInfo{
			"/":                1,
			"dir13b":           1,
			"dir13b/file1313a": 0,
		}
		err := runSpecTest(test.TempDir, hierarchy, content, expected)
		test.AssertNoErr(err)
	})
}

func TestExclude_FilenameOverlap(t *testing.T) {
	runTest(t, func(test *testHelper) {

		hierarchy := []string{
			"dir14/file",
			"dir14/fileABC",
			"dir14b/file",
			"dir14bc/file",
		}
		content := `

dir14/file
dir14b/file
+dir14b/file
`
		expected := pathInfo{
			"/":             3,
			"dir14":         1,
			"dir14/fileABC": 0,
			"dir14b":        1,
			"dir14b/file":   0,
			"dir14bc":       1,
			"dir14bc/file":  0,
		}
		err := runSpecTest(test.TempDir, hierarchy, content, expected)
		test.AssertNoErr(err)
	})
}

func TestExclude_EmptySpec(t *testing.T) {
	runTest(t, func(test *testHelper) {

		hierarchy := []string{
			"dir15/subdir1515/file151515a",
		}
		content := ""
		expected := pathInfo{
			"/":                            1,
			"dir15":                        1,
			"dir15/subdir1515":             1,
			"dir15/subdir1515/file151515a": 0,
>>>>>>> 93855316
		}
		err := runSpecTest(test.TempDir, hierarchy, content, expected)
		test.AssertNoErr(err)
	})
}

// --- advanced error free spec ---
func TestAdvanceSpec(t *testing.T) {
	runTest(t, func(test *testHelper) {

		hierarchy := []string{
<<<<<<< HEAD
			// exclude empty dir
			"dir1/subdir11a/",
=======
			"dir16/subdir1616/file161616a",
		}
		content := `
dir16
+dir16/subdir1616
`
		expected := pathInfo{
			"/": 0,
		}
		err := runSpecTest(test.TempDir, hierarchy, content, expected)
		test.Assert(err != nil, "include of subdir passed even when parent "+
			"not included")
	})
>>>>>>> 93855316

			// exclude selectively
			"dir2/subdir22a/.file222a",
			"dir2/subdir22a/.file222b",
			"dir2/subdir22b",
			"file1",
			"file2",

			// include empty dir
			"dir3/subdir33a/",

			// include all
			"dir4/subdir44a/content444a",
			"dir4/subdir44a/content444b",

			// include selectively
			"dir5/subdir55a/content555a",
			"dir5/subdir55a/content555b",
<<<<<<< HEAD

			// exclude all
			"dir6/subdir66a/file666a",
			"dir6/subdir66b/",

			// implicitly include parent
			"dir7/dir77a/file777a",
=======
			"dir6/subdir66a/content666a",
			"dir6/subdir66a/content666b",

			// dirs
			"dir7/",
			"dir8/content88a",
			"dir8/content88b",
			"dir9/.file99a",
			"dir9/Xfile99b",
			"dir10/",
			"dir11/content1111a",
			"dir11/content1111b",
			"dir12/content1212a",
			"dir12/content1212b",
			"dir13/file1313a",
			"dir13/file1313b",
			"dir13b/file1313a",
			"dir13bc/file1313a",
			"dir14/file",
			"dir14/fileABC",
			"dir14b/file",
			"dir14bc/file",
>>>>>>> 93855316
		}

		content := `
# exclude empty subdir
dir1/subdir11a

# exclude selectively
file1
dir2/subdir22a/.file222a

# include empty subdir
dir3/subdir33a
+dir3/subdir33a/

# include all content
dir4
+dir4/

# include selectively
dir5
+dir5
+dir5/subdir55a
+dir5/subdir55a/content555b

# exclude all
dir6

# implictly include parent
dir7/dir77a/file777a
+dir7/dir77a/file777a
`
		expected := pathInfo{
			"/": 7,

			"dir1": 0,

			"dir2":                     2,
			"dir2/subdir22a":           1,
			"dir2/subdir22b":           0,
			"dir2/subdir22a/.file222b": 0,
			"file2":                    0,

<<<<<<< HEAD
			"dir3":           1,
			"dir3/subdir33a": 0,
=======
#include an excluded dir, with selective content
dir12
+dir12
+dir12/content1212b

# dirname overlap
dir13
dir13bc

# filename overlap
dir14/file
dir14b/file
+dir14b/file
`
		expected := pathInfo{
			"/": 14,
>>>>>>> 93855316

			"dir4":                       1,
			"dir4/subdir44a":             2,
			"dir4/subdir44a/content444a": 0,
			"dir4/subdir44a/content444b": 0,

			"dir5":                       1,
			"dir5/subdir55a":             1,
			"dir5/subdir55a/content555b": 0,
<<<<<<< HEAD

			"dir7":                 1,
			"dir7/dir77a":          1,
			"dir7/dir77a/file777a": 0,
=======
			"dir6":                       1,
			"dir6/subdir66a":             1,
			"dir6/subdir66a/content666b": 0,

			"dir9":               1,
			"dir9/Xfile99b":      0,
			"dir10":              0,
			"dir11":              2,
			"dir11/content1111a": 0,
			"dir11/content1111b": 0,
			"dir12":              1,
			"dir12/content1212b": 0,
			"dir13b":             1,
			"dir13b/file1313a":   0,
			"dir14":              1,
			"dir14/fileABC":      0,
			"dir14b":             1,
			"dir14b/file":        0,
			"dir14bc":            1,
			"dir14bc/file":       0,
>>>>>>> 93855316
		}

		err := runSpecTest(test.TempDir, hierarchy, content, expected)
		test.AssertNoErr(err)
	})
}<|MERGE_RESOLUTION|>--- conflicted
+++ resolved
@@ -5,8 +5,6 @@
 
 import "testing"
 
-<<<<<<< HEAD
-=======
 // Terminology:
 //
 // hierarchy = List of paths that should be setup prior to the test.
@@ -16,7 +14,7 @@
 //          along with the count of sub-paths
 
 // --- exclude file syntax tests ---
->>>>>>> 93855316
+
 var syntaxTestHierarchy = []string{
 	".file1",
 	"dir1/",
@@ -151,15 +149,6 @@
 }
 
 // --- exclude file processing tests ---
-<<<<<<< HEAD
-//
-//hierarchy = List of paths that should be setup prior to the test.
-//	    The directory must be suffixed by "/"
-//content = Content of exclude file
-//expected = List of paths from hierarchy that are expected to be included,
-//          along with the count of sub-paths for a directory
-=======
->>>>>>> 93855316
 
 func TestBasicSpec(t *testing.T) {
 	runTest(t, func(test *testHelper) {
@@ -431,11 +420,7 @@
 	})
 }
 
-<<<<<<< HEAD
-func TestPathnameOverlap(t *testing.T) {
-=======
 func TestExclude_DirnameOverlap(t *testing.T) {
->>>>>>> 93855316
 	runTest(t, func(test *testHelper) {
 
 		hierarchy := []string{
@@ -445,25 +430,16 @@
 			"dir1bc/file11a",
 		}
 		content := `
-
-<<<<<<< HEAD
-dir1
-dir1bc
+dir1
 dir1b
 +dir1b/
 `
 		expected := pathInfo{
-			"/":             1,
-			"dir1b":         1,
-			"dir1b/file11a": 0,
-=======
-dir13
-dir13bc
-`
-		expected := pathInfo{
-			"/":                1,
-			"dir13b":           1,
-			"dir13b/file1313a": 0,
+			"/":              2,
+			"dir1b":          1,
+			"dir1b/file11a":  0,
+			"dir1bc":         1,
+			"dir1bc/file11a": 0,
 		}
 		err := runSpecTest(test.TempDir, hierarchy, content, expected)
 		test.AssertNoErr(err)
@@ -474,44 +450,25 @@
 	runTest(t, func(test *testHelper) {
 
 		hierarchy := []string{
-			"dir14/file",
-			"dir14/fileABC",
-			"dir14b/file",
-			"dir14bc/file",
-		}
-		content := `
-
-dir14/file
-dir14b/file
-+dir14b/file
-`
-		expected := pathInfo{
-			"/":             3,
-			"dir14":         1,
-			"dir14/fileABC": 0,
-			"dir14b":        1,
-			"dir14b/file":   0,
-			"dir14bc":       1,
-			"dir14bc/file":  0,
-		}
-		err := runSpecTest(test.TempDir, hierarchy, content, expected)
-		test.AssertNoErr(err)
-	})
-}
-
-func TestExclude_EmptySpec(t *testing.T) {
-	runTest(t, func(test *testHelper) {
-
-		hierarchy := []string{
-			"dir15/subdir1515/file151515a",
-		}
-		content := ""
-		expected := pathInfo{
-			"/":                            1,
-			"dir15":                        1,
-			"dir15/subdir1515":             1,
-			"dir15/subdir1515/file151515a": 0,
->>>>>>> 93855316
+			"dir1/file",
+			"dir1/fileABC",
+			"dir1b/file",
+			"dir1bc/file",
+		}
+		content := `
+
+dir1/file
+dir1b/file
++dir1b/file
+`
+		expected := pathInfo{
+			"/":            3,
+			"dir1":         1,
+			"dir1/fileABC": 0,
+			"dir1b":        1,
+			"dir1b/file":   0,
+			"dir1bc":       1,
+			"dir1bc/file":  0,
 		}
 		err := runSpecTest(test.TempDir, hierarchy, content, expected)
 		test.AssertNoErr(err)
@@ -523,24 +480,8 @@
 	runTest(t, func(test *testHelper) {
 
 		hierarchy := []string{
-<<<<<<< HEAD
 			// exclude empty dir
 			"dir1/subdir11a/",
-=======
-			"dir16/subdir1616/file161616a",
-		}
-		content := `
-dir16
-+dir16/subdir1616
-`
-		expected := pathInfo{
-			"/": 0,
-		}
-		err := runSpecTest(test.TempDir, hierarchy, content, expected)
-		test.Assert(err != nil, "include of subdir passed even when parent "+
-			"not included")
-	})
->>>>>>> 93855316
 
 			// exclude selectively
 			"dir2/subdir22a/.file222a",
@@ -559,7 +500,6 @@
 			// include selectively
 			"dir5/subdir55a/content555a",
 			"dir5/subdir55a/content555b",
-<<<<<<< HEAD
 
 			// exclude all
 			"dir6/subdir66a/file666a",
@@ -567,30 +507,18 @@
 
 			// implicitly include parent
 			"dir7/dir77a/file777a",
-=======
-			"dir6/subdir66a/content666a",
-			"dir6/subdir66a/content666b",
-
-			// dirs
-			"dir7/",
-			"dir8/content88a",
-			"dir8/content88b",
-			"dir9/.file99a",
-			"dir9/Xfile99b",
-			"dir10/",
-			"dir11/content1111a",
-			"dir11/content1111b",
-			"dir12/content1212a",
-			"dir12/content1212b",
-			"dir13/file1313a",
-			"dir13/file1313b",
-			"dir13b/file1313a",
-			"dir13bc/file1313a",
-			"dir14/file",
-			"dir14/fileABC",
-			"dir14b/file",
-			"dir14bc/file",
->>>>>>> 93855316
+
+			// dirname overlap
+			"dir8/file88a",
+			"dir8/file88b",
+			"dir8b/file88a",
+			"dir8bc/file88a",
+
+			// pathname overlap
+			"dir9/file",
+			"dir9/fileABC",
+			"dir9b/file",
+			"dir9bc/file",
 		}
 
 		content := `
@@ -621,39 +549,29 @@
 # implictly include parent
 dir7/dir77a/file777a
 +dir7/dir77a/file777a
-`
-		expected := pathInfo{
-			"/": 7,
-
-			"dir1": 0,
-
+
+# dirname overlap
+dir8
+dir8b
++dir8b/
+
+# filename overlap
+dir9/file
+dir9b/file
++dir9b/file
+`
+		expected := pathInfo{
+			"/": 12,
+
+			"dir1":                     0,
 			"dir2":                     2,
 			"dir2/subdir22a":           1,
 			"dir2/subdir22b":           0,
 			"dir2/subdir22a/.file222b": 0,
 			"file2":                    0,
 
-<<<<<<< HEAD
 			"dir3":           1,
 			"dir3/subdir33a": 0,
-=======
-#include an excluded dir, with selective content
-dir12
-+dir12
-+dir12/content1212b
-
-# dirname overlap
-dir13
-dir13bc
-
-# filename overlap
-dir14/file
-dir14b/file
-+dir14b/file
-`
-		expected := pathInfo{
-			"/": 14,
->>>>>>> 93855316
 
 			"dir4":                       1,
 			"dir4/subdir44a":             2,
@@ -663,33 +581,22 @@
 			"dir5":                       1,
 			"dir5/subdir55a":             1,
 			"dir5/subdir55a/content555b": 0,
-<<<<<<< HEAD
 
 			"dir7":                 1,
 			"dir7/dir77a":          1,
 			"dir7/dir77a/file777a": 0,
-=======
-			"dir6":                       1,
-			"dir6/subdir66a":             1,
-			"dir6/subdir66a/content666b": 0,
-
-			"dir9":               1,
-			"dir9/Xfile99b":      0,
-			"dir10":              0,
-			"dir11":              2,
-			"dir11/content1111a": 0,
-			"dir11/content1111b": 0,
-			"dir12":              1,
-			"dir12/content1212b": 0,
-			"dir13b":             1,
-			"dir13b/file1313a":   0,
-			"dir14":              1,
-			"dir14/fileABC":      0,
-			"dir14b":             1,
-			"dir14b/file":        0,
-			"dir14bc":            1,
-			"dir14bc/file":       0,
->>>>>>> 93855316
+
+			"dir8b":          1,
+			"dir8b/file88a":  0,
+			"dir8bc":         1,
+			"dir8bc/file88a": 0,
+
+			"dir9":         1,
+			"dir9/fileABC": 0,
+			"dir9b":        1,
+			"dir9b/file":   0,
+			"dir9bc":       1,
+			"dir9bc/file":  0,
 		}
 
 		err := runSpecTest(test.TempDir, hierarchy, content, expected)
