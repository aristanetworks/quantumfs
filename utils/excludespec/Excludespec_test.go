// Copyright (c) 2017 Arista Networks, Inc.  All rights reserved.
// Arista Networks, Inc. Confidential and Proprietary.

package excludespec

import "testing"

// Terminology:
//
// hierarchy = List of paths that should be setup prior to the test.
//	    The directory must be suffixed by "/"
// content = Content of exclude file
// expected = List of paths from hierarchy that are expected to be included,
//          along with the count of sub-paths

// --- exclude file syntax tests ---
var syntaxTestHierarchy = []string{
	".file1",
	"dir1/",
	"dir2/.file2",
	"dir3/.file3a",
	"dir3/file3b",
}

func testSyntaxNoErr(test *testHelper, content string) {
	err := loadSpecTest(test.TempDir, syntaxTestHierarchy,
		content)
	test.AssertNoErr(err)
}

func testSyntaxErr(test *testHelper, content string) {
	err := loadSpecTest(test.TempDir, syntaxTestHierarchy,
		content)
	test.Assert(err != nil, "Expected err but got nil")
}

func TestExcludeSyntax_BasicSyntax(t *testing.T) {
	runTest(t, func(test *testHelper) {
		excludeFileContent := "dir1"
		testSyntaxNoErr(test, excludeFileContent)
	})
}

func TestExcludeSyntax_Comments(t *testing.T) {
	runTest(t, func(test *testHelper) {
		excludeFileContent := `
dir1
# some comment
dir2
`
		testSyntaxNoErr(test, excludeFileContent)
	})
}

func TestExcludeSyntax_EmptyLine(t *testing.T) {
	runTest(t, func(test *testHelper) {
		excludeFileContent := `
dir1


dir2
`
		testSyntaxNoErr(test, excludeFileContent)
	})
}

func TestExcludeSyntax_IncludePathWithSlashSuffix(t *testing.T) {
	runTest(t, func(test *testHelper) {
		excludeFileContent := `
dir2
+dir2/
`
		testSyntaxNoErr(test, excludeFileContent)
	})
}

func TestExcludeSyntax_AdvancedSyntax(t *testing.T) {
	runTest(t, func(test *testHelper) {
		excludeFileContent := `
# some comment
dir1

.file1
dir3
+dir3/
`
		testSyntaxNoErr(test, excludeFileContent)
	})
}

func TestExcludeSyntax_AbsolutePath(t *testing.T) {
	runTest(t, func(test *testHelper) {
		excludeFileContent := "/dir1"
		testSyntaxErr(test, excludeFileContent)
	})
}

func TestExcludeSyntax_ExcludePathWithSuffix(t *testing.T) {
	runTest(t, func(test *testHelper) {
		excludeFileContent := "dir1/"
		testSyntaxErr(test, excludeFileContent)
	})
}

func TestExcludeSyntax_DotDotPrefix(t *testing.T) {
	runTest(t, func(test *testHelper) {
		excludeFileContent := "..dir1"
		testSyntaxErr(test, excludeFileContent)
	})
}

// --- exclude file processing tests ---

// TestBasicExclude tests the basic exclude file
func TestBasicExclude(t *testing.T) {
	runTest(t, func(test *testHelper) {
		hierarchy := []string{
			"dir1/subdir1/",
			"dir2/subdir2/",
		}

		content := `
# exclude all dir1 and all its content
dir1
`
		expected := pathInfo{
			"/":            1,
			"dir2":         1,
			"dir2/subdir2": 0,
		}

		err := runSpecTest(test.TempDir, hierarchy, content, expected)
		test.AssertNoErr(err)
	})
}

func TestExclude_EmptySubdir(t *testing.T) {
	runTest(t, func(test *testHelper) {

		hierarchy := []string{
			"dir1/subdir11a/",
		}
		content := "dir1/subdir11a"
		expected := pathInfo{
			"/":    1,
			"dir1": 0,
		}
		err := runSpecTest(test.TempDir, hierarchy, content, expected)
		test.AssertNoErr(err)
	})
}

func TestExclude_NonEmptySubdirAllContent(t *testing.T) {
	runTest(t, func(test *testHelper) {

		hierarchy := []string{
			"dir2/subdir22a/subdir222a/",
			"dir2/subdir22a/file222b",
		}
		content := "dir2/subdir22a"
		expected := pathInfo{
			"/":    1,
			"dir2": 0,
		}
		err := runSpecTest(test.TempDir, hierarchy, content, expected)
		test.AssertNoErr(err)
	})
}

func TestExclude_NonEmptySubdirSelectiveContent(t *testing.T) {
	runTest(t, func(test *testHelper) {

		hierarchy := []string{
			"dir3/subdir33a/.file333a",
			"dir3/subdir33a/.file333b",
		}
		content := "dir3/subdir33a/.file333a"
		expected := pathInfo{
			"/":                        1,
			"dir3":                     1,
			"dir3/subdir33a":           1,
			"dir3/subdir33a/.file333b": 0,
		}
		err := runSpecTest(test.TempDir, hierarchy, content, expected)
		test.AssertNoErr(err)
	})
}

func TestExclude_IncludeExcludedSubdirEmpty(t *testing.T) {
	runTest(t, func(test *testHelper) {

		hierarchy := []string{
			"dir4/subdir44a/",
		}
		content := `
dir4/subdir44a
+dir4/subdir44a
`
		expected := pathInfo{
			"/":              1,
			"dir4":           1,
			"dir4/subdir44a": 0,
		}
		err := runSpecTest(test.TempDir, hierarchy, content, expected)
		test.AssertNoErr(err)
	})
}

func TestExclude_IncludeExcludedSubdirAllContent(t *testing.T) {
	runTest(t, func(test *testHelper) {

		hierarchy := []string{
			"dir5/subdir55a/content555a",
			"dir5/subdir55a/content555b",
		}
		content := `
dir5/subdir55a
+dir5/subdir55a/
`
		expected := pathInfo{
			"/":                          1,
			"dir5":                       1,
			"dir5/subdir55a":             2,
			"dir5/subdir55a/content555a": 0,
			"dir5/subdir55a/content555b": 0,
		}
		err := runSpecTest(test.TempDir, hierarchy, content, expected)
		test.AssertNoErr(err)
	})
}

func TestExclude_IncludeExcludedSubdirSelectiveContent(t *testing.T) {
	runTest(t, func(test *testHelper) {

		hierarchy := []string{
			"dir6/subdir66a/content666a",
			"dir6/subdir66a/content666b",
		}
		content := `
dir6/subdir66a
+dir6/subdir66a
+dir6/subdir66a/content666b
`
		expected := pathInfo{
			"/":                          1,
			"dir6":                       1,
			"dir6/subdir66a":             1,
			"dir6/subdir66a/content666b": 0,
		}
		err := runSpecTest(test.TempDir, hierarchy, content, expected)
		test.AssertNoErr(err)
	})
}

func TestExclude_EmptyDir(t *testing.T) {
	runTest(t, func(test *testHelper) {

		hierarchy := []string{
			"dir7/",
		}
		content := "dir7"
		expected := pathInfo{
			"/": 0,
		}
		err := runSpecTest(test.TempDir, hierarchy, content, expected)
		test.AssertNoErr(err)
	})
}

func TestExclude_NonEmptyDirAllContent(t *testing.T) {
	runTest(t, func(test *testHelper) {

		hierarchy := []string{
			"dir8/content88a",
			"dir8/content88b",
		}
		content := "dir8"
		expected := pathInfo{
			"/": 0,
		}
		err := runSpecTest(test.TempDir, hierarchy, content, expected)
		test.AssertNoErr(err)
	})
}

func TestExclude_NonEmptyDirSelectiveContent(t *testing.T) {
	runTest(t, func(test *testHelper) {

		hierarchy := []string{
			"dir9/.file99a",
			"dir9/Xfile99b",
		}
		content := "dir9/.file99a"
		expected := pathInfo{
			"/":             1,
			"dir9":          1,
			"dir9/Xfile99b": 0,
		}
		err := runSpecTest(test.TempDir, hierarchy, content, expected)
		test.AssertNoErr(err)
	})
}

func TestExclude_IncludeExcludedEmptyDir(t *testing.T) {
	runTest(t, func(test *testHelper) {

		hierarchy := []string{
			"dir10/",
		}
		content := `
dir10
+dir10
`
		expected := pathInfo{
			"/":     1,
			"dir10": 0,
		}
		err := runSpecTest(test.TempDir, hierarchy, content, expected)
		test.AssertNoErr(err)
	})
}

func TestExclude_IncludeExcludedDirAllContent(t *testing.T) {
	runTest(t, func(test *testHelper) {

		hierarchy := []string{
			"dir11/content1111a",
			"dir11/content1111b",
		}
		content := `
dir11
+dir11/
`
		expected := pathInfo{
			"/":                  1,
			"dir11":              2,
			"dir11/content1111a": 0,
			"dir11/content1111b": 0,
		}
		err := runSpecTest(test.TempDir, hierarchy, content, expected)
		test.AssertNoErr(err)
	})
}

func TestExclude_IncludeExcludedDirSelectiveContent(t *testing.T) {
	runTest(t, func(test *testHelper) {

		hierarchy := []string{
			"dir12/content1212a",
			"dir12/content1212b",
		}
		content := `

dir12
+dir12
+dir12/content1212b
`
		expected := pathInfo{
			"/":                  1,
			"dir12":              1,
			"dir12/content1212b": 0,
		}
		err := runSpecTest(test.TempDir, hierarchy, content, expected)
		test.AssertNoErr(err)
	})
}

func TestExclude_DirnameOverlap(t *testing.T) {
	runTest(t, func(test *testHelper) {

		hierarchy := []string{
			"dir13/file1313a",
			"dir13/file1313b",
			"dir13b/file1313a",
			"dir13bc/file1313a",
		}
		content := `

dir13
dir13bc
dir13b
+dir13b/
`
		expected := pathInfo{
			"/":                1,
			"dir13b":           1,
			"dir13b/file1313a": 0,
		}
		err := runSpecTest(test.TempDir, hierarchy, content, expected)
		test.AssertNoErr(err)
	})
}

func TestExclude_FilenameOverlap(t *testing.T) {
	runTest(t, func(test *testHelper) {

		hierarchy := []string{
			"dir14/file",
			"dir14/fileABC",
			"dir14b/file",
			"dir14bc/file",
		}
		content := `

dir14/file
dir14b/file
+dir14b
+dir14b/file
`
		expected := pathInfo{
			"dir14":         1,
			"dir14/fileABC": 0,
			"dir14b":        1,
			"dir14b/file":   0,
			"dir14bc":       1,
			"dir14bc/file":  0,
		}
		err := runSpecTest(test.TempDir, hierarchy, content, expected)
		test.AssertNoErr(err)
	})
}

func TestExclude_EmptySpec(t *testing.T) {
	runTest(t, func(test *testHelper) {

		hierarchy := []string{
			"dir15/subdir1515/file151515a",
		}
		content := ""
		expected := pathInfo{
<<<<<<< HEAD
			"/":                            1,
			"dir14":                        1,
			"dir14/subdir1414":             1,
			"dir14/subdir1414/file141414a": 0,
=======
			"dir15":                        1,
			"dir15/subdir1515":             1,
			"dir15/subdir1515/file151515a": 0,
>>>>>>> a25a447f
		}
		err := runSpecTest(test.TempDir, hierarchy, content, expected)
		test.AssertNoErr(err)
	})
}

func TestExclude_ParentNotIncluded(t *testing.T) {
	runTest(t, func(test *testHelper) {

		hierarchy := []string{
			"dir15/subdir1515/file151515a",
		}
		content := `
dir15
+dir15/subdir1515
`
		expected := pathInfo{
			"/": 0,
		}
		err := runSpecTest(test.TempDir, hierarchy, content, expected)
		test.Assert(err != nil, "include of subdir passed even when parent "+
			"not included")
	})

}

// TestBasicExclude tests the advanced exclude file
func TestAdvancedExclude(t *testing.T) {
	runTest(t, func(test *testHelper) {

		hierarchy := []string{
			// subdirs

			"dir1/subdir11a/",
			"dir2/subdir22a/subdir222a/",
			"dir2/subdir22a/file222b",
			"dir3/subdir33a/.file333a",
			"dir3/subdir33a/.file333b",
			"dir4/subdir44a/",
			"dir5/subdir55a/content555a",
			"dir5/subdir55a/content555b",
			"dir6/subdir66a/content666a",
			"dir6/subdir66a/content666b",

			// dirs
			"dir7/",
			"dir8/content88a",
			"dir8/content88b",
			"dir9/.file99a",
			"dir9/Xfile99b",
			"dir10/",
			"dir11/content1111a",
			"dir11/content1111b",
			"dir12/content1212a",
			"dir12/content1212b",
			"dir13/file1313a",
			"dir13/file1313b",
			"dir13b/file1313a",
			"dir13bc/file1313a",
			"dir14/file",
			"dir14/fileABC",
			"dir14b/file",
			"dir14bc/file",
		}

		content := `
# tests for subdirs
#exclude empty subdir
dir1/subdir11a

#exclude non-empty subdir, all content
dir2/subdir22a

#exclude non-empty subdir, selective content
dir3/subdir33a/.file333a

#include an excluded empty subdir
dir4/subdir44a
+dir4/subdir44a

#include an excluded subdir, with all contents
dir5/subdir55a
+dir5/subdir55a/

#include an excluded subdir, with selective content
dir6/subdir66a
+dir6/subdir66a
+dir6/subdir66a/content666b

#exclude empty dir
dir7

#exclude non-empty dir, all content
dir8

#exclude non-empty dir, selective content
dir9/.file99a

#include an excluded empty dir
dir10
+dir10

#include an excluded dir, with all contents
dir11
+dir11/

#include an excluded dir, with selective content
dir12
+dir12
+dir12/content1212b

# dirname overlap
dir13
dir13bc
+dir13b/

# filename overlap
dir14/file
dir14b/file
+dir14b
+dir14b/file
`
		expected := pathInfo{
			"/": 10,

			"dir1":                     0,
			"dir2":                     0,
			"dir3":                     1,
			"dir3/subdir33a":           1,
			"dir3/subdir33a/.file333b": 0,
			"dir4":                       1,
			"dir4/subdir44a":             0,
			"dir5":                       1,
			"dir5/subdir55a":             2,
			"dir5/subdir55a/content555a": 0,
			"dir5/subdir55a/content555b": 0,
			"dir6":                       1,
			"dir6/subdir66a":             1,
			"dir6/subdir66a/content666b": 0,

			"dir9":               1,
			"dir9/Xfile99b":      0,
			"dir10":              0,
			"dir11":              2,
			"dir11/content1111a": 0,
			"dir11/content1111b": 0,
			"dir12":              1,
			"dir12/content1212b": 0,
			"dir13b":             1,
			"dir13b/file1313a":   0,
			"dir14":              1,
			"dir14/fileABC":      0,
			"dir14b":             1,
			"dir14b/file":        0,
			"dir14bc":            1,
			"dir14bc/file":       0,
		}

		err := runSpecTest(test.TempDir, hierarchy, content, expected)
		test.AssertNoErr(err)
	})
}<|MERGE_RESOLUTION|>--- conflicted
+++ resolved
@@ -428,16 +428,9 @@
 		}
 		content := ""
 		expected := pathInfo{
-<<<<<<< HEAD
-			"/":                            1,
-			"dir14":                        1,
-			"dir14/subdir1414":             1,
-			"dir14/subdir1414/file141414a": 0,
-=======
 			"dir15":                        1,
 			"dir15/subdir1515":             1,
 			"dir15/subdir1515/file151515a": 0,
->>>>>>> a25a447f
 		}
 		err := runSpecTest(test.TempDir, hierarchy, content, expected)
 		test.AssertNoErr(err)
@@ -448,11 +441,11 @@
 	runTest(t, func(test *testHelper) {
 
 		hierarchy := []string{
-			"dir15/subdir1515/file151515a",
-		}
-		content := `
-dir15
-+dir15/subdir1515
+			"dir16/subdir1616/file161616a",
+		}
+		content := `
+dir16
++dir16/subdir1616
 `
 		expected := pathInfo{
 			"/": 0,
