// Copyright (c) 2017 Arista Networks, Inc.  All rights reserved.
// Arista Networks, Inc. Confidential and Proprietary.

package excludespec

import "testing"

// --- exclude file syntax tests ---
var syntaxTestHierarchy = []string{
	".file1",
	"dir1",
	"dir2/.file2",
	"dir3/.file3a",
	"dir3/file3b",
}

func testSyntaxNoErr(test *testHelper, content string) {
	err := loadSpecTest(test.TempDir, syntaxTestHierarchy,
		content)
	test.AssertNoErr(err)
}

func testSyntaxErr(test *testHelper, content string) {
	err := loadSpecTest(test.TempDir, syntaxTestHierarchy,
		content)
	test.Assert(err != nil, "Expected err but got nil")
}

func TestExcludeSyntax_BasicSyntax(t *testing.T) {
	runTest(t, func(test *testHelper) {
		excludeFileContent := "dir1"
		testSyntaxNoErr(test, excludeFileContent)
	})
}

func TestExcludeSyntax_Comments(t *testing.T) {
	runTest(t, func(test *testHelper) {
		excludeFileContent := `
dir1
# some comment
dir2
`
		testSyntaxNoErr(test, excludeFileContent)
	})
}

func TestExcludeSyntax_EmptyLine(t *testing.T) {
	runTest(t, func(test *testHelper) {
		excludeFileContent := `
dir1


dir2
`
		testSyntaxNoErr(test, excludeFileContent)
	})
}

func TestExcludeSyntax_IncludePathWithSlashSuffix(t *testing.T) {
	runTest(t, func(test *testHelper) {
		excludeFileContent := `
dir1
+dir2/
`
		testSyntaxNoErr(test, excludeFileContent)
	})
}

func TestExcludeSyntax_AdvancedSyntax(t *testing.T) {
	runTest(t, func(test *testHelper) {
		excludeFileContent := `
# some comment\
dir1
+dir2/
.file1
+dir3
+dir3/.file3a
`
		testSyntaxNoErr(test, excludeFileContent)
	})
}

func TestExcludeSyntax_AbsolutePath(t *testing.T) {
	runTest(t, func(test *testHelper) {
		excludeFileContent := "/dir1"
		testSyntaxErr(test, excludeFileContent)
	})
}

func TestExcludeSyntax_ExcludePathWithSuffix(t *testing.T) {
	runTest(t, func(test *testHelper) {
		excludeFileContent := "dir1/"
		testSyntaxErr(test, excludeFileContent)
	})
}

func TestExcludeSyntax_DotDotPrefix(t *testing.T) {
	runTest(t, func(test *testHelper) {
		excludeFileContent := "..dir1"
		testSyntaxErr(test, excludeFileContent)
	})
}

// --- exclude file rule tests ---
var ruleTestHierarchy = []string{
	"dir1/.file1",
}

func TestExcludeRule_NoError(t *testing.T) {
	runTest(t, func(test *testHelper) {
		excludeFileContent := `
dir1
+dir1
+dir1/.file1
`
		err := loadSpecTest(test.TempDir, ruleTestHierarchy,
			excludeFileContent)
		test.AssertNoErr(err)
	})
}

func TestExcludeRule_ParentNotIncluded(t *testing.T) {
	runTest(t, func(test *testHelper) {
		excludeFileContent := `
dir1
+dir1/.file1
`
		err := loadSpecTest(test.TempDir, ruleTestHierarchy,
			excludeFileContent)
		test.Assert(err != nil, "file included without parent include")
	})
}

// --- exclude file processing tests ---
//hierarchy = List of paths that should be setup prior to the test.
//	    The directory must be suffixed by "/"
//content = Content of exclude file
//expected = List of paths from hierarchy that are expected to be included,
//          along with the count of sub-paths for a directory

// TestBasicExclude tests the basic exclude file
func TestBasicExclude(t *testing.T) {
	runTest(t, func(test *testHelper) {
		hierarchy := []string{
			"dir1/subdir1/",
			"dir2/subdir2/",
		}

		content := `
# exclude all dir1 and all its content
dir1
`
		expected := pathInfo{
			"dir2":         1,
			"dir2/subdir2": 0,
		}

		err := runSpecTest(test.TempDir, hierarchy, content, expected)
		test.AssertNoErr(err)
	})
}

func TestExclude_EmptySubdir(t *testing.T) {
	runTest(t, func(test *testHelper) {

		hierarchy := []string{
			"dir1/subdir11a/",
		}
		content := "dir1/subdir11a"
		expected := pathInfo{
			"dir1": 0,
		}
		err := runSpecTest(test.TempDir, hierarchy, content, expected)
		test.AssertNoErr(err)
	})
}

func TestExclude_NonEmptySubdirAllContent(t *testing.T) {
	runTest(t, func(test *testHelper) {

		hierarchy := []string{
			"dir2/subdir22a/subdir222a/",
			"dir2/subdir22a/file222b",
		}
		content := "dir2/subdir22a"
		expected := pathInfo{
			"dir2": 0,
		}
		err := runSpecTest(test.TempDir, hierarchy, content, expected)
		test.AssertNoErr(err)
	})
}

func TestExclude_NonEmptySubdirSelectiveContent(t *testing.T) {
	runTest(t, func(test *testHelper) {

		hierarchy := []string{
			"dir3/subdir33a/.file333a",
			"dir3/subdir33a/.file333b",
		}
		content := "dir3/subdir33a/.file333a"
		expected := pathInfo{
			"dir3":                     1,
			"dir3/subdir33a":           1,
			"dir3/subdir33a/.file333b": 0,
		}
		err := runSpecTest(test.TempDir, hierarchy, content, expected)
		test.AssertNoErr(err)
	})
}

func TestExclude_IncludeExcludedSubdirEmpty(t *testing.T) {
	runTest(t, func(test *testHelper) {

		hierarchy := []string{
			"dir4/subdir44a/",
		}
		content := `
dir4/subdir44a
+dir4
+dir4/subdir44a
`
		expected := pathInfo{
			"dir4":           1,
			"dir4/subdir44a": 0,
		}
		err := runSpecTest(test.TempDir, hierarchy, content, expected)
		test.AssertNoErr(err)
	})
}

func TestExclude_IncludeExcludedSubdirAllContent(t *testing.T) {
	runTest(t, func(test *testHelper) {

		hierarchy := []string{
			"dir5/subdir55a/content555a",
			"dir5/subdir55a/content555b",
		}
		content := `
dir5/subdir55a
+dir5
+dir5/subdir55a/
`
		expected := pathInfo{
			"dir5":                       1,
			"dir5/subdir55a":             2,
			"dir5/subdir55a/content555a": 0,
			"dir5/subdir55a/content555b": 0,
		}
		err := runSpecTest(test.TempDir, hierarchy, content, expected)
		test.AssertNoErr(err)
	})
}

func TestExclude_IncludeExcludedSubdirSelectiveContent(t *testing.T) {
	runTest(t, func(test *testHelper) {

		hierarchy := []string{
			"dir6/subdir66a/content666a",
			"dir6/subdir66a/content666b",
		}
		content := `
dir6/subdir66a
+dir6
+dir6/subdir66a
+dir6/subdir66a/content666b
`
		expected := pathInfo{
			"dir6":                       1,
			"dir6/subdir66a":             1,
			"dir6/subdir66a/content666b": 0,
		}
		err := runSpecTest(test.TempDir, hierarchy, content, expected)
		test.AssertNoErr(err)
	})
}

func TestExclude_EmptyDir(t *testing.T) {
	runTest(t, func(test *testHelper) {

		hierarchy := []string{
			"dir7/",
		}
		content := "dir7"
		expected := pathInfo{}
		err := runSpecTest(test.TempDir, hierarchy, content, expected)
		test.AssertNoErr(err)
	})
}

func TestExclude_NonEmptyDirAllContent(t *testing.T) {
	runTest(t, func(test *testHelper) {

		hierarchy := []string{
			"dir8/content88a",
			"dir8/content88b",
		}
		content := "dir8"
		expected := pathInfo{}
		err := runSpecTest(test.TempDir, hierarchy, content, expected)
		test.AssertNoErr(err)
	})
}

func TestExclude_NonEmptyDirSelectiveContent(t *testing.T) {
	runTest(t, func(test *testHelper) {

		hierarchy := []string{
			"dir9/.file99a",
			"dir9/Xfile99b",
		}
		content := "dir9/.file99a"
		expected := pathInfo{
			"dir9":          1,
			"dir9/Xfile99b": 0,
		}
		err := runSpecTest(test.TempDir, hierarchy, content, expected)
		test.AssertNoErr(err)
	})
}

func TestExclude_IncludeExcludedEmptyDir(t *testing.T) {
	runTest(t, func(test *testHelper) {

		hierarchy := []string{
			"dir10/",
		}
		content := `
dir10
+dir10
`
		expected := pathInfo{
			"dir10": 0,
		}
		err := runSpecTest(test.TempDir, hierarchy, content, expected)
		test.AssertNoErr(err)
	})
}

func TestExclude_IncludeExcludedDirAllContent(t *testing.T) {
	runTest(t, func(test *testHelper) {

		hierarchy := []string{
			"dir11/content1111a",
			"dir11/content1111b",
		}
		content := `
dir11
+dir11/
`
		expected := pathInfo{
			"dir11":              2,
			"dir11/content1111a": 0,
			"dir11/content1111b": 0,
		}
		err := runSpecTest(test.TempDir, hierarchy, content, expected)
		test.AssertNoErr(err)
	})
}

func TestExclude_IncludeExcludedDirSelectiveContent(t *testing.T) {
	runTest(t, func(test *testHelper) {

		hierarchy := []string{
			"dir12/content1212a",
			"dir12/content1212b",
		}
		content := `

dir12
+dir12
+dir12/content1212b
`
		expected := pathInfo{
			"dir12":              1,
			"dir12/content1212b": 0,
		}
		err := runSpecTest(test.TempDir, hierarchy, content, expected)
		test.AssertNoErr(err)
	})
}

func TestExclude_DirnameOverlap(t *testing.T) {
	runTest(t, func(test *testHelper) {

		hierarchy := []string{
			"dir13/file1313a",
			"dir13/file1313b",
			"dir13b/file1313a",
			"dir13bc/file1313a",
		}
		content := `

dir13
dir13bc
+dir13b/
`
		expected := pathInfo{
			"dir13b":           1,
			"dir13b/file1313a": 0,
		}
		err := runSpecTest(test.TempDir, hierarchy, content, expected)
		test.AssertNoErr(err)
	})
}

<<<<<<< HEAD
func TestExclude_EmptySpec(t *testing.T) {
	runTest(t, func(test *testHelper) {

		hierarchy := []string{
			"dir14/subdir1414/file141414a",
		}
		content := ""
		expected := pathInfo{
			"dir14":                        1,
			"dir14/subdir1414":             1,
			"dir14/subdir1414/file141414a": 0,
=======
func TestExclude_FilenameOverlap(t *testing.T) {
	runTest(t, func(test *testHelper) {

		hierarchy := []string{
			"dir14/file",
			"dir14/fileABC",
			"dir14b/file",
			"dir14bc/file",
		}
		content := `

dir14/file
dir14b/file
+dir14b
+dir14b/file
`
		expected := pathInfo{
			"dir14":         1,
			"dir14/fileABC": 0,
			"dir14b":        1,
			"dir14b/file":   0,
			"dir14bc":       1,
			"dir14bc/file":  0,
>>>>>>> bf98f254
		}
		err := runSpecTest(test.TempDir, hierarchy, content, expected)
		test.AssertNoErr(err)
	})
}

// TestBasicExclude tests the advanced exclude file
func TestAdvancedExclude(t *testing.T) {
	runTest(t, func(test *testHelper) {

		hierarchy := []string{
			// subdirs

			"dir1/subdir11a/",
			"dir2/subdir22a/subdir222a/",
			"dir2/subdir22a/file222b",
			"dir3/subdir33a/.file333a",
			"dir3/subdir33a/.file333b",
			"dir4/subdir44a/",
			"dir5/subdir55a/content555a",
			"dir5/subdir55a/content555b",
			"dir6/subdir66a/content666a",
			"dir6/subdir66a/content666b",

			// dirs
			"dir7/",
			"dir8/content88a",
			"dir8/content88b",
			"dir9/.file99a",
			"dir9/Xfile99b",
			"dir10/",
			"dir11/content1111a",
			"dir11/content1111b",
			"dir12/content1212a",
			"dir12/content1212b",
			"dir13/file1313a",
			"dir13/file1313b",
			"dir13b/file1313a",
			"dir13bc/file1313a",
			"dir14/file",
			"dir14/fileABC",
			"dir14b/file",
			"dir14bc/file",
		}

		content := `
# tests for subdirs
#exclude empty subdir
dir1/subdir11a

#exclude non-empty subdir, all content
dir2/subdir22a

#exclude non-empty subdir, selective content
dir3/subdir33a/.file333a

#include an excluded empty subdir
dir4/subdir44a
+dir4
+dir4/subdir44a

#include an excluded subdir, with all contents
dir5/subdir55a
+dir5
+dir5/subdir55a/

#include an excluded subdir, with selective content
dir6/subdir66a
+dir6
+dir6/subdir66a
+dir6/subdir66a/content666b

#exclude empty dir
dir7

#exclude non-empty dir, all content
dir8

#exclude non-empty dir, selective content
dir9/.file99a

#include an excluded empty dir
dir10
+dir10

#include an excluded dir, with all contents
dir11
+dir11/

#include an excluded dir, with selective content
dir12
+dir12
+dir12/content1212b

# dirname overlap
dir13
dir13bc
+dir13b/

# filename overlap
dir14/file
dir14b/file
+dir14b
+dir14b/file
`
		expected := pathInfo{
			"dir1":                     0,
			"dir2":                     0,
			"dir3":                     1,
			"dir3/subdir33a":           1,
			"dir3/subdir33a/.file333b": 0,
			"dir4":                       1,
			"dir4/subdir44a":             0,
			"dir5":                       1,
			"dir5/subdir55a":             2,
			"dir5/subdir55a/content555a": 0,
			"dir5/subdir55a/content555b": 0,
			"dir6":                       1,
			"dir6/subdir66a":             1,
			"dir6/subdir66a/content666b": 0,

			"dir9":               1,
			"dir9/Xfile99b":      0,
			"dir10":              0,
			"dir11":              2,
			"dir11/content1111a": 0,
			"dir11/content1111b": 0,
			"dir12":              1,
			"dir12/content1212b": 0,
			"dir13b":             1,
			"dir13b/file1313a":   0,
			"dir14":              1,
			"dir14/fileABC":      0,
			"dir14b":             1,
			"dir14b/file":        0,
			"dir14bc":            1,
			"dir14bc/file":       0,
		}

		err := runSpecTest(test.TempDir, hierarchy, content, expected)
		test.AssertNoErr(err)
	})
}<|MERGE_RESOLUTION|>--- conflicted
+++ resolved
@@ -404,19 +404,6 @@
 	})
 }
 
-<<<<<<< HEAD
-func TestExclude_EmptySpec(t *testing.T) {
-	runTest(t, func(test *testHelper) {
-
-		hierarchy := []string{
-			"dir14/subdir1414/file141414a",
-		}
-		content := ""
-		expected := pathInfo{
-			"dir14":                        1,
-			"dir14/subdir1414":             1,
-			"dir14/subdir1414/file141414a": 0,
-=======
 func TestExclude_FilenameOverlap(t *testing.T) {
 	runTest(t, func(test *testHelper) {
 
@@ -440,7 +427,23 @@
 			"dir14b/file":   0,
 			"dir14bc":       1,
 			"dir14bc/file":  0,
->>>>>>> bf98f254
+		}
+		err := runSpecTest(test.TempDir, hierarchy, content, expected)
+		test.AssertNoErr(err)
+	})
+}
+
+func TestExclude_EmptySpec(t *testing.T) {
+	runTest(t, func(test *testHelper) {
+
+		hierarchy := []string{
+			"dir15/subdir1515/file151515a",
+		}
+		content := ""
+		expected := pathInfo{
+			"dir15":                        1,
+			"dir15/subdir1515":             1,
+			"dir15/subdir1515/file151515a": 0,
 		}
 		err := runSpecTest(test.TempDir, hierarchy, content, expected)
 		test.AssertNoErr(err)
