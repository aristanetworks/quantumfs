// Copyright (c) 2016 Arista Networks, Inc.  All rights reserved.
// Arista Networks, Inc. Confidential and Proprietary.

package walker

import (
	"context"
	"errors"
	"fmt"
	"path/filepath"
	"runtime"
	"runtime/debug"

	"github.com/aristanetworks/quantumfs"
	"github.com/aristanetworks/quantumfs/qlog"
	"github.com/aristanetworks/quantumfs/utils"
	"github.com/aristanetworks/quantumfs/utils/simplebuffer"
	"golang.org/x/sync/errgroup"
)

// ErrSkipDirectory is a special error from WalkFunc to indicate that
// the directory named in the call is to be skipped.
// This error will not be treated as an error during workspace walk.
var ErrSkipDirectory = errors.New("skip this directory")

// WalkFunc is the type of the function called for each data block under the
// Workspace.
type WalkFunc func(ctx *Ctx, path string, key quantumfs.ObjectKey,
	size uint64, objType quantumfs.ObjectType) error

// walkDsGet enables mocking datastore Get in test routines.
type walkDsGet func(cq *quantumfs.Ctx, path string,
	key quantumfs.ObjectKey, typ quantumfs.ObjectType,
	buf quantumfs.Buffer) error

// Ctx maintains context for the walker library.
type Ctx struct {
	context.Context
	Qctx   *quantumfs.Ctx
	rootID quantumfs.ObjectKey

	hlkeys map[quantumfs.FileId]*quantumfs.EncodedDirectoryRecord
}

type workerData struct {
	path    string
	key     quantumfs.ObjectKey
	size    uint64
	objType quantumfs.ObjectType
}

const panicErrLog = "PANIC %s\n%v"

func panicHandler(c *Ctx, err *error) {
	exception := recover()
	if exception == nil {
		return
	}

	var result string
	switch exception.(type) {
	default:
		result = fmt.Sprintf("Unknown panic type: %v", exception)
		*err = fmt.Errorf("%s", result)
	case string:
		result = exception.(string)
		*err = fmt.Errorf(result)
	case error:
		result = exception.(error).Error()
		*err = exception.(error)
	}

	trace := utils.BytesToString(debug.Stack())
	c.Qctx.Elog(qlog.LogTool, panicErrLog, result, trace)
}

const walkFailedLog = "Walk failed: %s"
const walkerErrLog = "desc: %s key: %s err: %s"

// aggregateDsGetter returns a datastore getter function that
// first checks in ConstantStore and then falls back to the
// provied datastore getter.
func aggregateDsGetter(dsGet walkDsGet) walkDsGet {
	return func(cq *quantumfs.Ctx, path string,
		key quantumfs.ObjectKey, typ quantumfs.ObjectType,
		buf quantumfs.Buffer) error {

		if err := quantumfs.ConstantStore.Get(cq, key, buf); err != nil {
			return dsGet(cq, path, key, typ, buf)
		}
		return nil
	}
}

// Walk the workspace hierarchy
func Walk(cq *quantumfs.Ctx, ds quantumfs.DataStore, rootID quantumfs.ObjectKey,
	wf WalkFunc) error {

	getter := func(cq *quantumfs.Ctx, path string,
		key quantumfs.ObjectKey, typ quantumfs.ObjectType,
		buf quantumfs.Buffer) error {

		return ds.Get(cq, key, buf)
	}
	// since test routines directly call walk()
	// ensure that Walk() doesn't add anything
	// else here.
	return walk(cq, getter, rootID, wf)
}

// walk is the core walker routine which accepts a walkDsGet.
// This enables test routines to mock datastore get errors while
// keeping the user API simple.
func walk(cq *quantumfs.Ctx, dsGet walkDsGet, rootID quantumfs.ObjectKey,
	wf WalkFunc) error {

	adsGet := aggregateDsGetter(dsGet)

	var err error
	buf := simplebuffer.New(nil, rootID)
	if err = adsGet(cq, "wsr", rootID,
		quantumfs.ObjectTypeWorkspaceRoot, buf); err != nil {
		return err
	}
	simplebuffer.AssertNonZeroBuf(buf,
		"WorkspaceRoot buffer %s", rootID.String())

	wsr := buf.AsWorkspaceRoot()
	//===============================================
	// NOTE: currently we only use base layer key
	// rootID is ObjectKey of type KeyTypeMetadata which refers to
	// WorkspaceRoot. The BaseLayer() is ObjectKey of type
	// KeyTypeMetadata which refers to an ObjectType of
	// DirectoryEntry

	group, groupCtx := errgroup.WithContext(context.Background())
	keyChan := make(chan *workerData, 100)

	c := &Ctx{
		Context: groupCtx,
		Qctx:    cq,
		rootID:  rootID,
		hlkeys: make(
			map[quantumfs.FileId]*quantumfs.EncodedDirectoryRecord),
	}

	// Start Workers
	conc := runtime.GOMAXPROCS(-1)
	for i := 0; i < conc; i++ {

		group.Go(func() (err error) {
			defer panicHandler(c, &err)
			return worker(c, keyChan, wf)
		})
	}

	group.Go(func() (err error) {
		defer panicHandler(c, &err)
		defer close(keyChan)

		// WSR
		if err = writeToChan(c, keyChan, "[rootId]", rootID,
			uint64(buf.Size()),
			quantumfs.ObjectTypeWorkspaceRoot); err != nil {

			return err
		}

		if err = handleHardLinks(c, adsGet, wsr.HardlinkEntry(), wf,
			keyChan); err != nil {

			return err
		}

		// all the hardlinks in this workspace must be walked
		// prior to starting the walk of the root directory to
		// enable lookup for fileID in directoryRecord of the
		// path which represents the hardlink

		if err = handleDirectoryEntry(c, "/", adsGet, wsr.BaseLayer(), wf,
			keyChan); err != nil {

			return err
		}

		return nil
	})

	err = group.Wait()
	if err != nil {
		cq.Elog(qlog.LogTool, walkFailedLog, err.Error())
	}
	return err
}

func handleHardLinks(c *Ctx, dsGet walkDsGet,
	hle quantumfs.HardlinkEntry, wf WalkFunc,
	keyChan chan<- *workerData) error {

	for {
		// Go through all records in this entry.
		for idx := 0; idx < hle.NumEntries(); idx++ {

			hlr := hle.Entry(idx)
			dr := hlr.Record()
			linkPath := dr.Filename()
			err := handleDirectoryRecord(c, linkPath,
				dsGet, dr, wf, keyChan)
			if err != nil {
				return err
			}
			// add an entry to enable lookup based on FileId
			c.hlkeys[dr.FileId()] = dr
		}
		if !hle.HasNext() {
			break
		}

		key := hle.Next()
		buf := simplebuffer.New(nil, key)
		if err := dsGet(c.Qctx, "[hardlink table]",
			key, quantumfs.ObjectTypeHardlink, buf); err != nil {

			c.Qctx.Elog(qlog.LogTool, walkerErrLog,
				"[hardlink table]", key, err)
			return err
		}

		simplebuffer.AssertNonZeroBuf(buf,
			"WorkspaceRoot buffer %s", key.String())

		if err := writeToChan(c, keyChan, "[hardlink table]", key,
			uint64(buf.Size()),
			quantumfs.ObjectTypeHardlink); err != nil {

			return err
		}

		hle = buf.AsHardlinkEntry()
	}
	return nil
}

func handleMultiBlockFile(c *Ctx, path string, dsGet walkDsGet,
	key quantumfs.ObjectKey, typ quantumfs.ObjectType,
	wf WalkFunc, keyChan chan<- *workerData) error {

	buf := simplebuffer.New(nil, key)
	if err := dsGet(c.Qctx, path, key, typ, buf); err != nil {
		c.Qctx.Elog(qlog.LogTool, walkerErrLog,
			path, key, err)
		return err
	}

	simplebuffer.AssertNonZeroBuf(buf,
		"MultiBlockFile buffer %s", key.String())

	// indicate metadata block's ObjectType
	if err := writeToChan(c, keyChan, path, key, uint64(buf.Size()),
		typ); err != nil {
		return err
	}

	mbf := buf.AsMultiBlockFile()
	keys := mbf.ListOfBlocks()
	for i, k := range keys {
		size := uint64(mbf.BlockSize())
		if i == len(keys)-1 {
			size = uint64(mbf.SizeOfLastBlock())
		}
		// multi-block files are always made up of
		// small files
		if err := writeToChan(c, keyChan, path, k, size,
			quantumfs.ObjectTypeSmallFile); err != nil {
			return err
		}
	}

	return nil
}

func handleVeryLargeFile(c *Ctx, path string, dsGet walkDsGet,
	key quantumfs.ObjectKey, wf WalkFunc,
	keyChan chan<- *workerData) error {

	buf := simplebuffer.New(nil, key)
	if err := dsGet(c.Qctx, path, key,
		quantumfs.ObjectTypeVeryLargeFile, buf); err != nil {

		c.Qctx.Elog(qlog.LogTool, walkerErrLog,
			path, key, err)
		return err
	}

	simplebuffer.AssertNonZeroBuf(buf,
		"VeryLargeFile buffer %s", key.String())

	if err := writeToChan(c, keyChan, path, key,
		uint64(buf.Size()), quantumfs.ObjectTypeVeryLargeFile); err != nil {

		return err
	}
	vlf := buf.AsVeryLargeFile()
	for part := 0; part < vlf.NumberOfParts(); part++ {
<<<<<<< HEAD
		if err := handleMultiBlockFile(c, path, dsGet,
			vlf.LargeFileKey(part),
			quantumfs.ObjectTypeVeryLargeFile,
=======
		if err := handleMultiBlockFile(c, path, ds, vlf.LargeFileKey(part),
			// ObjectTypeVeryLargeFile contains multiple
			// ObjectTypeLargeFile objects
			quantumfs.ObjectTypeLargeFile,
>>>>>>> 11eb3841
			wf, keyChan); err != nil && err != ErrSkipDirectory {

			return err
		}
	}

	return nil
}

func handleDirectoryEntry(c *Ctx, path string, dsGet walkDsGet,
	key quantumfs.ObjectKey, wf WalkFunc,
	keyChan chan<- *workerData) error {

	for {
		buf := simplebuffer.New(nil, key)
		if err := dsGet(c.Qctx, path, key,
			quantumfs.ObjectTypeDirectory, buf); err != nil {

			c.Qctx.Elog(qlog.LogTool, walkerErrLog,
				path, key, err)
			return err
		}

		simplebuffer.AssertNonZeroBuf(buf,
			"DirectoryEntry buffer %s", key.String())

		// When wf returns ErrSkipDirectory for a DirectoryEntry,
		// we can skip the DirectoryRecords in that DirectoryEntry
		if err := wf(c, path, key, uint64(buf.Size()),
			quantumfs.ObjectTypeDirectory); err != nil {

			if err == ErrSkipDirectory {
				return nil
			}
			c.Qctx.Elog(qlog.LogTool, walkerErrLog,
				path, key, err)
			return err
		}

		de := buf.AsDirectoryEntry()
		for i := 0; i < de.NumEntries(); i++ {
			if err := handleDirectoryRecord(c, path, dsGet,
				de.Entry(i), wf, keyChan); err != nil {

				return err
			}
		}
		if !de.HasNext() {
			break
		}

		key = de.Next()
	}
	return nil
}

func handleDirectoryRecord(c *Ctx, path string, dsGet walkDsGet,
	dr *quantumfs.EncodedDirectoryRecord, wf WalkFunc,
	keyChan chan<- *workerData) error {

	// NOTE: some of the EncodedDirectoryRecord accesses eg: Filename, Size etc
	//       may not be meaningful for some EncodedDirectoryRecords. For example,
	//       Filename for EncodedDirectoryRecord in hardlinkRecord is
	//       meaningless
	//       Size for EncodedDirectoryRecord in special file is meaningless
	//
	//       This information is eventually sent to the walk handler
	//       function. Current use-cases don't need to filter such
	//       meaningless info, the default values work fine.
	fpath := filepath.Join(path, dr.Filename())

	if err := handleExtendedAttributes(c, fpath, dsGet,
		dr, keyChan); err != nil {

		return err
	}

	key := dr.ID()
	switch dr.Type() {
	case quantumfs.ObjectTypeMediumFile:
<<<<<<< HEAD
		return handleMultiBlockFile(c, fpath,
			dsGet, key, quantumfs.ObjectTypeMediumFile,
			wf, keyChan)
	case quantumfs.ObjectTypeLargeFile:
		return handleMultiBlockFile(c, fpath,
			dsGet, key, quantumfs.ObjectTypeLargeFile,
=======
		fallthrough
	case quantumfs.ObjectTypeLargeFile:
		return handleMultiBlockFile(c, fpath,
			ds, key, dr.Type(),
>>>>>>> 11eb3841
			wf, keyChan)
	case quantumfs.ObjectTypeVeryLargeFile:
		return handleVeryLargeFile(c, fpath,
			dsGet, key, wf, keyChan)
	case quantumfs.ObjectTypeDirectory:
		return handleDirectoryEntry(c, fpath,
			dsGet, key, wf, keyChan)
	case quantumfs.ObjectTypeHardlink:
		// This ObjectType will only be seen when looking at a
		// directoryRecord reached from directoryEntry and not
		// when walking from hardlinkEntry table hence use the
		// key from the hardlinkRecord.
		//
		// hardlinks cannot be made to directories so its safe
		// to just log the error if below checks fail and continue
		// walking other directory records in the caller.
		hldr, exists := c.hlkeys[dr.FileId()]

		if !exists {
			errStr := fmt.Sprintf("Key for hardlink Path: %s "+
				"FileId: %d missing in WSR hardlink info",
				fpath, dr.FileId())
			c.Qctx.Elog(qlog.LogTool, walkerErrLog, fpath, key,
				fmt.Errorf("%s", errStr))
			return nil
		} else if hldr.Type() == quantumfs.ObjectTypeHardlink {
			errStr := fmt.Sprintf("Hardlink object type found in"+
				"WSR hardlink info for path: %s fileID: %d", fpath,
				dr.FileId())
			c.Qctx.Elog(qlog.LogTool, walkerErrLog, fpath, key,
				fmt.Errorf("%s", errStr))
			return nil
		} else {
			// hldr could be of any of the supported ObjectTypes so
			// handle the directoryRecord accordingly
			return handleDirectoryRecord(c, fpath, dsGet,
				hldr, wf, keyChan)
		}
	case quantumfs.ObjectTypeSpecial:
		fallthrough
	case quantumfs.ObjectTypeSmallFile:
		fallthrough
	case quantumfs.ObjectTypeSymlink:
		fallthrough
	default:
		return writeToChan(c, keyChan, fpath, key, dr.Size(), dr.Type())
	}
}

func handleExtendedAttributes(c *Ctx, fpath string, dsGet walkDsGet,
	dr quantumfs.DirectoryRecord, keyChan chan<- *workerData) error {

	extKey := dr.ExtendedAttributes()
	if extKey.IsEqualTo(quantumfs.EmptyBlockKey) {
		return nil
	}

	buf := simplebuffer.New(nil, extKey)
	if err := dsGet(c.Qctx, fpath, extKey,
		quantumfs.ObjectTypeExtendedAttribute, buf); err != nil {

		c.Qctx.Elog(qlog.LogTool, walkerErrLog,
			"extattr "+fpath, extKey, err)
		return err
	}
	simplebuffer.AssertNonZeroBuf(buf,
		"Attributes List buffer %s", extKey.String())

	if err := writeToChan(c, keyChan, fpath, extKey, uint64(buf.Size()),
		quantumfs.ObjectTypeExtendedAttribute); err != nil {

		return err
	}

	attributeList := buf.AsExtendedAttributes()

	for i := 0; i < attributeList.NumAttributes(); i++ {
		_, key := attributeList.Attribute(i)

		buf := simplebuffer.New(nil, key)
		if err := dsGet(c.Qctx, fpath, key,
			quantumfs.ObjectTypeExtendedAttribute, buf); err != nil {

			c.Qctx.Elog(qlog.LogTool, walkerErrLog,
				"extattr attr "+fpath, key, err)
			return err
		}
		simplebuffer.AssertNonZeroBuf(buf,
			"Attributes List buffer %s", key.String())

<<<<<<< HEAD
		if err := writeToChan(c, keyChan, fpath, key,
			uint64(buf.Size()),
			quantumfs.ObjectTypeExtendedAttribute); err != nil {

=======
		// ObjectTypeExtendedAttribute is made up of
		// ObjectTypeSmallFile
		err := writeToChan(c, keyChan, fpath, key,
			uint64(buf.Size()), quantumfs.ObjectTypeSmallFile)
		if err != nil {
>>>>>>> 11eb3841
			return err
		}
	}
	return nil
}

func worker(c *Ctx, keyChan <-chan *workerData, wf WalkFunc) error {
	var keyItem *workerData
	for {
		select {
		case <-c.Done():
			return fmt.Errorf("Quitting worker because at least one " +
				"goroutine failed with an error")
		case keyItem = <-keyChan:
			if keyItem == nil {
				return nil
			}
		}
		if err := wf(c, keyItem.path, keyItem.key, keyItem.size,
			keyItem.objType); err != nil && err != ErrSkipDirectory {
			c.Qctx.Elog(qlog.LogTool, walkerErrLog, keyItem.path,
				keyItem.key, err)
			return err
		}
	}
}

func writeToChan(c context.Context, keyChan chan<- *workerData, p string,
	k quantumfs.ObjectKey, s uint64, t quantumfs.ObjectType) error {

	select {
	case <-c.Done():
		return fmt.Errorf("Quitting writeToChan because at least one " +
			"goroutine failed with an error")
	case keyChan <- &workerData{path: p, key: k, size: s, objType: t}:
	}
	return nil
}

// SkipKey returns true:
// If the Key is in Constant DataStore, or
// If the Key is of Type Embedded,
func SkipKey(c *Ctx, key quantumfs.ObjectKey) bool {

	if key.Type() == quantumfs.KeyTypeEmbedded {
		return true
	}

	cds := quantumfs.ConstantStore
	buf := simplebuffer.New(nil, key)

	if err := cds.Get(c.Qctx, key, buf); err != nil {
		return false // Not a ConstKey, so do not Skip.
	}
	return true
}<|MERGE_RESOLUTION|>--- conflicted
+++ resolved
@@ -302,16 +302,11 @@
 	}
 	vlf := buf.AsVeryLargeFile()
 	for part := 0; part < vlf.NumberOfParts(); part++ {
-<<<<<<< HEAD
+		// ObjectTypeVeryLargeFile contains multiple
+		// ObjectTypeLargeFile objects
 		if err := handleMultiBlockFile(c, path, dsGet,
 			vlf.LargeFileKey(part),
-			quantumfs.ObjectTypeVeryLargeFile,
-=======
-		if err := handleMultiBlockFile(c, path, ds, vlf.LargeFileKey(part),
-			// ObjectTypeVeryLargeFile contains multiple
-			// ObjectTypeLargeFile objects
 			quantumfs.ObjectTypeLargeFile,
->>>>>>> 11eb3841
 			wf, keyChan); err != nil && err != ErrSkipDirectory {
 
 			return err
@@ -392,19 +387,10 @@
 	key := dr.ID()
 	switch dr.Type() {
 	case quantumfs.ObjectTypeMediumFile:
-<<<<<<< HEAD
-		return handleMultiBlockFile(c, fpath,
-			dsGet, key, quantumfs.ObjectTypeMediumFile,
-			wf, keyChan)
-	case quantumfs.ObjectTypeLargeFile:
-		return handleMultiBlockFile(c, fpath,
-			dsGet, key, quantumfs.ObjectTypeLargeFile,
-=======
 		fallthrough
 	case quantumfs.ObjectTypeLargeFile:
 		return handleMultiBlockFile(c, fpath,
-			ds, key, dr.Type(),
->>>>>>> 11eb3841
+			dsGet, key, dr.Type(),
 			wf, keyChan)
 	case quantumfs.ObjectTypeVeryLargeFile:
 		return handleVeryLargeFile(c, fpath,
@@ -495,18 +481,12 @@
 		simplebuffer.AssertNonZeroBuf(buf,
 			"Attributes List buffer %s", key.String())
 
-<<<<<<< HEAD
+		// ObjectTypeExtendedAttribute is made up of
+		// ObjectTypeSmallFile
 		if err := writeToChan(c, keyChan, fpath, key,
 			uint64(buf.Size()),
-			quantumfs.ObjectTypeExtendedAttribute); err != nil {
-
-=======
-		// ObjectTypeExtendedAttribute is made up of
-		// ObjectTypeSmallFile
-		err := writeToChan(c, keyChan, fpath, key,
-			uint64(buf.Size()), quantumfs.ObjectTypeSmallFile)
-		if err != nil {
->>>>>>> 11eb3841
+			quantumfs.ObjectTypeSmallFile); err != nil {
+
 			return err
 		}
 	}
