// Copyright (c) 2016 Arista Networks, Inc.  All rights reserved.
// Arista Networks, Inc. Confidential and Proprietary.

package walker

import "fmt"
import "path/filepath"

import "golang.org/x/net/context"
import "golang.org/x/sync/errgroup"

import "github.com/aristanetworks/quantumfs"
import "github.com/aristanetworks/quantumfs/testutils"

type walkFunc func(string, quantumfs.ObjectKey, uint64) error

type walkerCtx struct {
	context.Context
	qctx *quantumfs.Ctx
}

type workerData struct {
	path string
	key  quantumfs.ObjectKey
	size uint64
}

// Walk the workspace hierarchy
<<<<<<< HEAD
func Walk(ctx *quantumfs.Ctx, ds quantumfs.DataStore, rootID quantumfs.ObjectKey,
=======
func Walk(c *quantumfs.Ctx, ds quantumfs.DataStore, rootID quantumfs.ObjectKey,
>>>>>>> 3ec31497
	wf walkFunc) error {

	if rootID.Type() != quantumfs.KeyTypeMetadata {
		return fmt.Errorf(
			"Type of rootID %s is %s instead of KeyTypeMetadata",
			rootID.String(), key2String(rootID))
	}

	buf := testutils.NewSimpleBuffer(nil, rootID)
<<<<<<< HEAD
	if err := ds.Get(ctx, rootID, buf); err != nil {
=======
	err := ds.Get(c, rootID, buf)
	if err != nil {
>>>>>>> 3ec31497
		return err
	}
	testutils.AssertNonZeroBuf(buf,
		"WorkspaceRoot buffer %s",
		key2String(rootID))

	wsr := buf.AsWorkspaceRoot()
	//===============================================
	// NOTE: currently we only use base layer key
	// rootID is ObjectKey of type KeyTypeMetadata which refers to
	// WorkspaceRoot. The BaseLayer() is ObjectKey of type
	// KeyTypeMetadata which refers to an ObjectType of
	// DirectoryEntry

	group, groupCtx := errgroup.WithContext(context.Background())
	keyChan := make(chan *workerData)

	c := &walkerCtx{
		Context: groupCtx,
		qctx:    ctx,
	}

	// Start Workers
	conc := 10 // TODO(sid): Decide if this should be tuneable.
	for i := 0; i < conc; i++ {

		group.Go(func() error {
			return worker(c, keyChan, wf)
		})
	}

	group.Go(func() error {
		defer close(keyChan)
		if err := handleHardLinks(c, ds, wsr.HardlinkEntry(), wf,
			keyChan); err != nil {
			return err
		}

		if err := handleDirectoryEntry(c, "/", ds, wsr.BaseLayer(), wf,
			keyChan); err != nil {
			return err
		}
		return nil
	})

	if err := writeToChan(c, keyChan, "", rootID,
		uint64(buf.Size())); err != nil {
		return err
	}

	return group.Wait()
}

func key2String(key quantumfs.ObjectKey) string {
	switch {

	case key.IsEqualTo(quantumfs.EmptyDirKey):
		return "EmptyDirKey"
	case key.IsEqualTo(quantumfs.EmptyBlockKey):
		return "EmptyBlockKey"
	case key.IsEqualTo(quantumfs.EmptyWorkspaceKey):
		return "EmptyWorkspaceKey"
	case key.IsEqualTo(quantumfs.ZeroKey):
		return "ZeroKey"
	default:
		return key.String()
	}
}

func handleHardLinks(c *walkerCtx, ds quantumfs.DataStore,
	hle quantumfs.HardlinkEntry, wf walkFunc,
	keyChan chan<- *workerData) error {

	for {
		//  Go through all records in this entry.
		for idx := 0; idx < hle.NumEntries(); idx++ {

			hlr := hle.Entry(idx)
			dr := hlr.Record()
			linkPath := dr.Filename()
			if err := handleDirectoryRecord(c, linkPath, ds, dr, wf,
				keyChan); err != nil {
				return err
			}
		}
		// Go to next Entry
		if hle.Next().IsEqualTo(quantumfs.EmptyDirKey) ||
			hle.NumEntries() == 0 {
			break
		}

		key := hle.Next()
		buf := testutils.NewSimpleBuffer(nil, key)
		if err := ds.Get(c.qctx, key, buf); err != nil {
			return err
		}

		testutils.AssertNonZeroBuf(buf,
			"WorkspaceRoot buffer %s",
			key2String(key))

		if err := writeToChan(c, keyChan, "", key,
			uint64(buf.Size())); err != nil {
			return err
		}

		hle = buf.AsHardlinkEntry()
	}
	return nil
}

func handleMultiBlockFile(c *walkerCtx, path string, ds quantumfs.DataStore,
	key quantumfs.ObjectKey, wf walkFunc,
	keyChan chan<- *workerData) error {
	buf := testutils.NewSimpleBuffer(nil, key)
	if err := ds.Get(c.qctx, key, buf); err != nil {
		return err
	}

	testutils.AssertNonZeroBuf(buf,
		"MultiBlockFile buffer %s",
		key2String(key))

	if err := writeToChan(c, keyChan, path, key,
		uint64(buf.Size())); err != nil {
		return err
	}

	mbf := buf.AsMultiBlockFile()
	keys := mbf.ListOfBlocks()
	for i, k := range keys {
		if i == len(keys)-1 {
			// Return, since this is last block
			return writeToChan(c, keyChan, path, k,
				uint64(mbf.SizeOfLastBlock()))
		}
		if err := writeToChan(c, keyChan, path, k,
			uint64(mbf.BlockSize())); err != nil {
			return err
		}
	}

	return nil
}

func handleVeryLargeFile(c *walkerCtx, path string, ds quantumfs.DataStore,
	key quantumfs.ObjectKey, wf walkFunc,
	keyChan chan<- *workerData) error {

	buf := testutils.NewSimpleBuffer(nil, key)
	if err := ds.Get(c.qctx, key, buf); err != nil {
		return err
	}

	testutils.AssertNonZeroBuf(buf,
		"VeryLargeFile buffer %s",
		key2String(key))

	if err := writeToChan(c, keyChan, path, key,
		uint64(buf.Size())); err != nil {
		return err
	}
	vlf := buf.AsVeryLargeFile()
	for part := 0; part < vlf.NumberOfParts(); part++ {
		if err := handleMultiBlockFile(c, path, ds,
			vlf.LargeFileKey(part), wf, keyChan); err != nil {
			return err
		}
	}

	return nil
}

var totalFilesWalked uint64

func handleDirectoryEntry(c *walkerCtx, path string, ds quantumfs.DataStore,
	key quantumfs.ObjectKey, wf walkFunc,
	keyChan chan<- *workerData) error {

	buf := testutils.NewSimpleBuffer(nil, key)
	if err := ds.Get(c.qctx, key, buf); err != nil {
		return err
	}

	testutils.AssertNonZeroBuf(buf,
		"DirectoryEntry buffer %s",
		key2String(key))

	if err := writeToChan(c, keyChan, path, key,
		uint64(buf.Size())); err != nil {
		return err
	}

	de := buf.AsDirectoryEntry()
	for i := 0; i < de.NumEntries(); i++ {
		if err := handleDirectoryRecord(c, path, ds,
			de.Entry(i), wf, keyChan); err != nil {
			return err
		}
	}

	return nil
}

func handleDirectoryRecord(c *walkerCtx, path string, ds quantumfs.DataStore,
	dr *quantumfs.DirectRecord, wf walkFunc,
	keyChan chan<- *workerData) error {

	fpath := filepath.Join(path, dr.Filename())

	switch dr.Type() {
	case quantumfs.ObjectTypeSmallFile:
		fallthrough
	case quantumfs.ObjectTypeSymlink:
		return writeToChan(c, keyChan, fpath, dr.ID(), dr.Size())
	case quantumfs.ObjectTypeMediumFile:
		fallthrough
	case quantumfs.ObjectTypeLargeFile:
		return handleMultiBlockFile(c, fpath,
			ds, dr.ID(), wf, keyChan)
	case quantumfs.ObjectTypeVeryLargeFile:
		return handleVeryLargeFile(c, fpath,
			ds, dr.ID(), wf, keyChan)
	case quantumfs.ObjectTypeDirectoryEntry:
		if !dr.ID().IsEqualTo(quantumfs.EmptyDirKey) {
			return handleDirectoryEntry(c, fpath,
				ds, dr.ID(), wf, keyChan)
		}
	default:
	}

	return nil
}

func worker(c context.Context, keyChan <-chan *workerData, wf walkFunc) error {
	var keyItem *workerData
	for {
		select {
		case <-c.Done():
			return fmt.Errorf("Quiting in worker because at least one " +
				"goroutine failed with an error")
		case keyItem = <-keyChan:
			if keyItem == nil {
				return nil
			}

		}
		if err := wf(keyItem.path, keyItem.key, keyItem.size); err != nil {
			return err
		}
	}
	return nil
}

func writeToChan(c context.Context, keyChan chan<- *workerData, p string,
	k quantumfs.ObjectKey, s uint64) error {

	select {
	case <-c.Done():
		return fmt.Errorf("Quiting in writeToChan because at least one " +
			"goroutine failed with an error")
	case keyChan <- &workerData{path: p, key: k, size: s}:
	}
	return nil
}<|MERGE_RESOLUTION|>--- conflicted
+++ resolved
@@ -26,11 +26,7 @@
 }
 
 // Walk the workspace hierarchy
-<<<<<<< HEAD
 func Walk(ctx *quantumfs.Ctx, ds quantumfs.DataStore, rootID quantumfs.ObjectKey,
-=======
-func Walk(c *quantumfs.Ctx, ds quantumfs.DataStore, rootID quantumfs.ObjectKey,
->>>>>>> 3ec31497
 	wf walkFunc) error {
 
 	if rootID.Type() != quantumfs.KeyTypeMetadata {
@@ -40,12 +36,7 @@
 	}
 
 	buf := testutils.NewSimpleBuffer(nil, rootID)
-<<<<<<< HEAD
 	if err := ds.Get(ctx, rootID, buf); err != nil {
-=======
-	err := ds.Get(c, rootID, buf)
-	if err != nil {
->>>>>>> 3ec31497
 		return err
 	}
 	testutils.AssertNonZeroBuf(buf,
@@ -297,7 +288,6 @@
 			return err
 		}
 	}
-	return nil
 }
 
 func writeToChan(c context.Context, keyChan chan<- *workerData, p string,
