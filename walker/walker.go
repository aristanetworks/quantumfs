// Copyright (c) 2016 Arista Networks, Inc.  All rights reserved.
// Arista Networks, Inc. Confidential and Proprietary.

package walker

import (
	"context"
	"errors"
	"fmt"
	"path/filepath"
	"runtime"
	"runtime/debug"

	"github.com/aristanetworks/quantumfs"
	"github.com/aristanetworks/quantumfs/utils"
	"github.com/aristanetworks/quantumfs/utils/simplebuffer"
	"golang.org/x/sync/errgroup"
)

// ErrSkipHierarchy is a special error from WalkFunc to indicate that
// the walker should skip the current workspace hiearchy and
// continue with rest of the workspace walk. This error also
// leaves it upto the walker library to decide whether it wishes
// to exit or continue walking.
// This error will not be treated as an error during workspace walk.
var ErrSkipHierarchy = errors.New("skip this hiearchy")

// WalkFunc is the type of the function called for each data block under the
// Workspace. Every error encountered by walker library can be filtered
// by WalkFunc. So walker library does not log any errors, instead it forwards
// all errors to the walkFunc. Hence the right place to harvest errors is the
// WalkFunc. Hence even if Walk returns nil error, it could still mean that
// there were errors during the walk. If WalkFunc returns any error, except
<<<<<<< HEAD
// ErrSkipHierarchy, then the workspace walk is stopped.
// So depending on the error handling behaviour of WalkFunc, Walk API
// can be used to do a fail-fast (abort walk on first error) or a
// best-effort walk (continue walk amidst errors).
=======
// ErrSkipDirectory, then the workspace walk is stopped. So depending on the
// error handling behaviour of WalkFunc, Walk API can be used to do a fail-fast
// (abort walk on first error) or a best-effort walk (continue walk amidst errors).
//
>>>>>>> 1cf54f5a
// When err argument is non-nil, size is invalid.
//
// When err argument is non-nil, path may be empty. When path is empty, key, size
// and objType are invalid.
type WalkFunc func(ctx *Ctx, path string, key quantumfs.ObjectKey,
	size uint64, objType quantumfs.ObjectType,
	err error) error

// filterErrByWalkFunc is used to forward the walker library
// encountered errors to walkFunc. Use of this function
// makes the error forwarding more clear than using the
// walkFunc directly.
func filterErrByWalkFunc(c *Ctx, path string, key quantumfs.ObjectKey,
	objTyp quantumfs.ObjectType, err error) error {

	// size is invalid, see note above.
	return c.wf(c, path, key, 0, objTyp, err)
}

// walkDsGet enables mocking datastore Get in test routines.
type walkDsGet func(cq *quantumfs.Ctx, path string,
	key quantumfs.ObjectKey, typ quantumfs.ObjectType,
	buf quantumfs.Buffer) error

// Ctx maintains context for the walker library.
type Ctx struct {
	context.Context
	Qctx   *quantumfs.Ctx
	rootID quantumfs.ObjectKey

	hlkeys map[quantumfs.FileId]*quantumfs.EncodedDirectoryRecord
	wf     WalkFunc
	group  *errgroup.Group
	dsGet  walkDsGet
}

type workerData struct {
	path    string
	key     quantumfs.ObjectKey
	size    uint64
	objType quantumfs.ObjectType
}

const panicErrFmt = "PANIC %s\n%v"

// panicHandler converts panic to error which is then
// forwarded to walkFunc.
//
// walkFuncInputErr is the error created out of panic
// and input to the walkFunc.
//
// walkFuncFilteredErr is the error returned by walkFunc
// when it is invoked with walkFuncInputErr.
//
// Both walkFuncInputErr and walkFuncFilteredErr are passed
// by to the caller so that caller can use them to decide if
// walk should be continued or not.
func panicHandler(c *Ctx, walkFuncInputErr *error, walkFuncFilteredErr *error) {
	exception := recover()
	if exception == nil {
		return
	}

	var result string
	switch exception.(type) {
	default:
		result = fmt.Sprintf("Unknown panic type: %v", exception)
	case string:
		result = exception.(string)
	case error:
		result = exception.(error).Error()
	}

	trace := utils.BytesToString(debug.Stack())
	walkFuncInputErrTmp := fmt.Errorf(panicErrFmt, result, trace)
	if walkFuncInputErr != nil {
		*walkFuncInputErr = walkFuncInputErrTmp
	}
	// since objType is invalid when path is empty
	// use ObjectTypeSmallFile as a dummy value
	walkFuncFilteredErrTmp := filterErrByWalkFunc(c, "", quantumfs.ObjectKey{},
		quantumfs.ObjectTypeSmallFile, walkFuncInputErrTmp)
	if walkFuncFilteredErr != nil {
		*walkFuncFilteredErr = walkFuncFilteredErrTmp
	}
}

const walkerErrLog = "desc: %s key: %s err: %s"

// aggregateDsGetter returns a datastore getter function that
// first checks in ConstantStore and then falls back to the
// provied datastore getter.
func aggregateDsGetter(dsGet walkDsGet) walkDsGet {
	return func(cq *quantumfs.Ctx, path string,
		key quantumfs.ObjectKey, typ quantumfs.ObjectType,
		buf quantumfs.Buffer) error {

		if err := quantumfs.ConstantStore.Get(cq, key, buf); err != nil {
			return dsGet(cq, path, key, typ, buf)
		}
		return nil
	}
}

// dsErrFilter forwards errors from dsGet invocations to
// walkFunc.
func dsErrFilter(c *Ctx, dsGet walkDsGet) walkDsGet {
	return func(cq *quantumfs.Ctx, path string,
		key quantumfs.ObjectKey, typ quantumfs.ObjectType,
		buf quantumfs.Buffer) error {

		err := dsGet(cq, path, key, typ, buf)
		if err != nil {
			err = filterErrByWalkFunc(c, path, key, typ, err)
		}
		return err
	}
}

func newContext(cq *quantumfs.Ctx, dsGet walkDsGet,
	rootID quantumfs.ObjectKey, wf WalkFunc) *Ctx {

	group, groupCtx := errgroup.WithContext(context.Background())
	return &Ctx{
		Context: groupCtx,
		Qctx:    cq,
		rootID:  rootID,
		hlkeys: make(
			map[quantumfs.FileId]*quantumfs.EncodedDirectoryRecord),
		wf:    wf,
		group: group,
		dsGet: dsGet,
	}
}

// Walk the workspace hierarchy
func Walk(cq *quantumfs.Ctx, ds quantumfs.DataStore, rootID quantumfs.ObjectKey,
	wf WalkFunc) error {

	getter := func(cq *quantumfs.Ctx, path string,
		key quantumfs.ObjectKey, typ quantumfs.ObjectType,
		buf quantumfs.Buffer) error {

		return ds.Get(cq, key, buf)
	}

	c := newContext(cq, getter, rootID, wf)

	// since test routines directly call walk()
	// ensure that Walk() doesn't add anything
	// else here.
	return walk(c)
}

// walk is the core walker routine which accepts a context.
// This enables test routines to setup appropriate context
// to simulate different conditions while keeping the API
// simple.
func walk(c *Ctx) error {
	// we use the aggregated data store throughout walker
	// but we don't overwrite the c.dsGet since thats the
	// caller provided dsGet
	adsGet := aggregateDsGetter(c.dsGet)
	adsGetEF := dsErrFilter(c, adsGet)

	var err error
	buf := simplebuffer.New(nil, c.rootID)
	if err = adsGetEF(c.Qctx, "wsr", c.rootID,
		quantumfs.ObjectTypeWorkspaceRoot, buf); err != nil {

		return err
	}
	simplebuffer.AssertNonZeroBuf(buf,
		"WorkspaceRoot buffer %s", c.rootID.String())

	wsr := buf.AsWorkspaceRoot()
	//===============================================
	// NOTE: currently we only use base layer key
	// rootID is ObjectKey of type KeyTypeMetadata which refers to
	// WorkspaceRoot. The BaseLayer() is ObjectKey of type
	// KeyTypeMetadata which refers to an ObjectType of
	// DirectoryEntry

	keyChan := make(chan *workerData, 100)

	// Start Workers
	conc := runtime.GOMAXPROCS(-1)
	for i := 0; i < conc; i++ {

		c.group.Go(func() (err error) {
			return worker(c, keyChan)
		})
	}

	c.group.Go(func() (err error) {
		defer close(keyChan)
		// If walker goroutine panics then irrespective
		// of walkFunc error filtering, we'll end the
		// workspace walk.
		defer panicHandler(c, &err, nil)

		// WSR
		if err = writeToChan(c, keyChan, "[rootId]", c.rootID,
			uint64(buf.Size()),
			quantumfs.ObjectTypeWorkspaceRoot); err != nil {

			return err
		}

		if err = handleHardLinks(c, adsGetEF, wsr.HardlinkEntry(),
			keyChan); err != nil {

			return err
		}

		// all the hardlinks in this workspace must be walked
		// prior to starting the walk of the root directory to
		// enable lookup for fileID in directoryRecord of the
		// path which represents the hardlink

		if err = handleDirectoryEntry(c, "/", adsGetEF, wsr.BaseLayer(),
			keyChan); err != nil {

			return err
		}

		return nil
	})

	return c.group.Wait()
}

func handleHardLinks(c *Ctx, dsGet walkDsGet,
	hle quantumfs.HardlinkEntry, keyChan chan<- *workerData) error {

	for {
		// Go through all records in this entry.
		for idx := 0; idx < hle.NumEntries(); idx++ {

			hlr := hle.Entry(idx)
			dr := hlr.Record()
			linkPath := dr.Filename()
			err := handleDirectoryRecord(c, linkPath, dsGet, dr,
				keyChan)
			if err != nil {
				return err
			}
			// add an entry to enable lookup based on FileId
			c.hlkeys[dr.FileId()] = dr
		}
		if !hle.HasNext() {
			break
		}

		key := hle.Next()
		buf := simplebuffer.New(nil, key)
		if err := dsGet(c.Qctx, "[hardlink table]",
			key, quantumfs.ObjectTypeHardlink, buf); err != nil {

			return err
		}

		simplebuffer.AssertNonZeroBuf(buf,
			"WorkspaceRoot buffer %s", key.String())

		if err := writeToChan(c, keyChan, "[hardlink table]", key,
			uint64(buf.Size()),
			quantumfs.ObjectTypeHardlink); err != nil {

			return err
		}

		hle = buf.AsHardlinkEntry()
	}
	return nil
}

func handleMultiBlockFile(c *Ctx, path string, dsGet walkDsGet,
	key quantumfs.ObjectKey, typ quantumfs.ObjectType,
	keyChan chan<- *workerData) error {

	buf := simplebuffer.New(nil, key)
	if err := dsGet(c.Qctx, path, key, typ, buf); err != nil {
		return err
	}

	simplebuffer.AssertNonZeroBuf(buf,
		"MultiBlockFile buffer %s", key.String())

	// indicate metadata block's ObjectType
	if err := writeToChan(c, keyChan, path, key, uint64(buf.Size()),
		typ); err != nil {
		return err
	}

	mbf := buf.AsMultiBlockFile()
	keys := mbf.ListOfBlocks()
	for i, k := range keys {
		size := uint64(mbf.BlockSize())
		if i == len(keys)-1 {
			size = uint64(mbf.SizeOfLastBlock())
		}
		// multi-block files are always made up of
		// small files
		if err := writeToChan(c, keyChan, path, k, size,
			quantumfs.ObjectTypeSmallFile); err != nil {
			return err
		}
	}

	return nil
}

func handleVeryLargeFile(c *Ctx, path string, dsGet walkDsGet,
	key quantumfs.ObjectKey, keyChan chan<- *workerData) error {

	buf := simplebuffer.New(nil, key)
	if err := dsGet(c.Qctx, path, key,
		quantumfs.ObjectTypeVeryLargeFile, buf); err != nil {

		return err
	}

	simplebuffer.AssertNonZeroBuf(buf,
		"VeryLargeFile buffer %s", key.String())

	if err := writeToChan(c, keyChan, path, key,
		uint64(buf.Size()), quantumfs.ObjectTypeVeryLargeFile); err != nil {

		return err
	}
	vlf := buf.AsVeryLargeFile()
	for part := 0; part < vlf.NumberOfParts(); part++ {
		// ObjectTypeVeryLargeFile contains multiple
		// ObjectTypeLargeFile objects
		if err := handleMultiBlockFile(c, path, dsGet,
			vlf.LargeFileKey(part), quantumfs.ObjectTypeLargeFile,
			keyChan); err != nil && err != ErrSkipHierarchy {

			return err
		}
	}

	return nil
}

func handleDirectoryEntry(c *Ctx, path string, dsGet walkDsGet,
	key quantumfs.ObjectKey, keyChan chan<- *workerData) error {

	for {
		buf := simplebuffer.New(nil, key)
		if err := dsGet(c.Qctx, path, key,
			quantumfs.ObjectTypeDirectory, buf); err != nil {

			return err
		}

		simplebuffer.AssertNonZeroBuf(buf,
			"DirectoryEntry buffer %s", key.String())

		// When wf returns ErrSkipHierarchy for a DirectoryEntry,
		// we can skip the DirectoryRecords in that DirectoryEntry
		if err := c.wf(c, path, key, uint64(buf.Size()),
			quantumfs.ObjectTypeDirectory, nil); err != nil {

			if err == ErrSkipHierarchy {
				return nil
			}
			return err
		}

		de := buf.AsDirectoryEntry()
		for i := 0; i < de.NumEntries(); i++ {
			if err := handleDirectoryRecord(c, path, dsGet,
				de.Entry(i), keyChan); err != nil {

				return err
			}
		}
		if !de.HasNext() {
			break
		}

		key = de.Next()
	}
	return nil
}

func handleDirectoryRecord(c *Ctx, path string, dsGet walkDsGet,
	dr *quantumfs.EncodedDirectoryRecord, keyChan chan<- *workerData) error {

	// NOTE: some of the EncodedDirectoryRecord accesses eg: Filename, Size etc
	//       may not be meaningful for some EncodedDirectoryRecords. For example,
	//       Filename for EncodedDirectoryRecord in hardlinkRecord is
	//       meaningless
	//       Size for EncodedDirectoryRecord in special file is meaningless
	//
	//       This information is eventually sent to the walk handler
	//       function. Current use-cases don't need to filter such
	//       meaningless info, the default values work fine.
	fpath := filepath.Join(path, dr.Filename())

	if err := handleExtendedAttributes(c, fpath, dsGet,
		dr, keyChan); err != nil {

		return err
	}

	key := dr.ID()
	switch dr.Type() {
	case quantumfs.ObjectTypeMediumFile:
		fallthrough
	case quantumfs.ObjectTypeLargeFile:
		return handleMultiBlockFile(c, fpath,
			dsGet, key, dr.Type(), keyChan)
	case quantumfs.ObjectTypeVeryLargeFile:
		return handleVeryLargeFile(c, fpath, dsGet, key, keyChan)
	case quantumfs.ObjectTypeDirectory:
		return handleDirectoryEntry(c, fpath, dsGet, key, keyChan)
	case quantumfs.ObjectTypeHardlink:
		// This ObjectType will only be seen when looking at a
		// directoryRecord reached from directoryEntry and not
		// when walking from hardlinkEntry table hence use the
		// key from the hardlinkRecord.
		//
		// hardlinks cannot be made to directories so its safe
		// to just log the error if below checks fail and continue
		// walking other directory records in the caller.
		hldr, exists := c.hlkeys[dr.FileId()]

		if !exists {
			errStr := fmt.Sprintf("Key for hardlink Path: %s "+
				"FileId: %d missing in WSR hardlink info",
				fpath, dr.FileId())
			err := fmt.Errorf("%s", errStr)
			filterErrByWalkFunc(c, fpath, key,
				quantumfs.ObjectTypeHardlink, err)
			// ignore walkFunc return error for this use case
			return nil
		} else if hldr.Type() == quantumfs.ObjectTypeHardlink {
			errStr := fmt.Sprintf("Hardlink object type found in"+
				"WSR hardlink info for path: %s fileID: %d", fpath,
				dr.FileId())
			err := fmt.Errorf("%s", errStr)
			filterErrByWalkFunc(c, fpath, key,
				quantumfs.ObjectTypeHardlink, err)
			// ignore walkFunc return error for this use case
			return nil
		} else {
			// hldr could be of any of the supported ObjectTypes so
			// handle the directoryRecord accordingly
			return handleDirectoryRecord(c, fpath, dsGet, hldr, keyChan)
		}
	case quantumfs.ObjectTypeSpecial:
		fallthrough
	case quantumfs.ObjectTypeSmallFile:
		fallthrough
	case quantumfs.ObjectTypeSymlink:
		fallthrough
	default:
		return writeToChan(c, keyChan, fpath, key, dr.Size(), dr.Type())
	}
}

func handleExtendedAttributes(c *Ctx, fpath string, dsGet walkDsGet,
	dr quantumfs.DirectoryRecord, keyChan chan<- *workerData) error {

	extKey := dr.ExtendedAttributes()
	if extKey.IsEqualTo(quantumfs.EmptyBlockKey) {
		return nil
	}

	buf := simplebuffer.New(nil, extKey)
	if err := dsGet(c.Qctx, fpath, extKey,
		quantumfs.ObjectTypeExtendedAttribute, buf); err != nil {

		return err
	}
	simplebuffer.AssertNonZeroBuf(buf,
		"Attributes List buffer %s", extKey.String())

	if err := writeToChan(c, keyChan, fpath, extKey, uint64(buf.Size()),
		quantumfs.ObjectTypeExtendedAttribute); err != nil {

		return err
	}

	attributeList := buf.AsExtendedAttributes()

	for i := 0; i < attributeList.NumAttributes(); i++ {
		_, key := attributeList.Attribute(i)

		buf := simplebuffer.New(nil, key)
		if err := dsGet(c.Qctx, fpath, key,
			quantumfs.ObjectTypeExtendedAttribute, buf); err != nil {

			return err
		}
		simplebuffer.AssertNonZeroBuf(buf,
			"Attributes List buffer %s", key.String())

		// ObjectTypeExtendedAttribute is made up of
		// ObjectTypeSmallFile
		if err := writeToChan(c, keyChan, fpath, key,
			uint64(buf.Size()),
			quantumfs.ObjectTypeSmallFile); err != nil {

			return err
		}
	}
	return nil
}

func worker(c *Ctx, keyChan <-chan *workerData) (err error) {
	var filteredPanicErr error

	defer func() {
		// now that panicHandler has run, figure out what
		// single error to bubble up.
		if filteredPanicErr != nil {
			err = filteredPanicErr
		}
	}()

	// Since we are in fail-fast mode, ignore the error created
	// out of panic. Only use the filteredPanicErr.
	defer panicHandler(c, nil, &filteredPanicErr)

	var keyItem *workerData
	for {
		select {
		case <-c.Done():
			err = fmt.Errorf("Quitting worker because at least one " +
				"goroutine failed with an error")
			return
		case keyItem = <-keyChan:
			if keyItem == nil {
				err = nil
				return
			}
		}
<<<<<<< HEAD
		if wfErr := c.wf(c, keyItem.path, keyItem.key, keyItem.size,
			keyItem.objType, nil); wfErr != nil &&
			wfErr != ErrSkipHierarchy {
=======
		if err = c.wf(c, keyItem.path, keyItem.key, keyItem.size,
			keyItem.objType, nil); err != nil &&
			err != ErrSkipDirectory {
>>>>>>> 1cf54f5a

			return
		}
	}
}

func writeToChan(c context.Context, keyChan chan<- *workerData, p string,
	k quantumfs.ObjectKey, s uint64, t quantumfs.ObjectType) error {

	select {
	case <-c.Done():
		return fmt.Errorf("Quitting writeToChan because at least one " +
			"goroutine failed with an error")
	case keyChan <- &workerData{path: p, key: k, size: s, objType: t}:
	}
	return nil
}

// SkipKey returns true:
// If the Key is in Constant DataStore, or
// If the Key is of Type Embedded,
func SkipKey(c *Ctx, key quantumfs.ObjectKey) bool {

	if key.Type() == quantumfs.KeyTypeEmbedded {
		return true
	}

	cds := quantumfs.ConstantStore
	buf := simplebuffer.New(nil, key)

	if err := cds.Get(c.Qctx, key, buf); err != nil {
		return false // Not a ConstKey, so do not Skip.
	}
	return true
}<|MERGE_RESOLUTION|>--- conflicted
+++ resolved
@@ -31,17 +31,10 @@
 // all errors to the walkFunc. Hence the right place to harvest errors is the
 // WalkFunc. Hence even if Walk returns nil error, it could still mean that
 // there were errors during the walk. If WalkFunc returns any error, except
-<<<<<<< HEAD
-// ErrSkipHierarchy, then the workspace walk is stopped.
-// So depending on the error handling behaviour of WalkFunc, Walk API
-// can be used to do a fail-fast (abort walk on first error) or a
-// best-effort walk (continue walk amidst errors).
-=======
 // ErrSkipDirectory, then the workspace walk is stopped. So depending on the
 // error handling behaviour of WalkFunc, Walk API can be used to do a fail-fast
 // (abort walk on first error) or a best-effort walk (continue walk amidst errors).
 //
->>>>>>> 1cf54f5a
 // When err argument is non-nil, size is invalid.
 //
 // When err argument is non-nil, path may be empty. When path is empty, key, size
@@ -583,15 +576,9 @@
 				return
 			}
 		}
-<<<<<<< HEAD
-		if wfErr := c.wf(c, keyItem.path, keyItem.key, keyItem.size,
-			keyItem.objType, nil); wfErr != nil &&
-			wfErr != ErrSkipHierarchy {
-=======
-		if err = c.wf(c, keyItem.path, keyItem.key, keyItem.size,
+		if err := c.wf(c, keyItem.path, keyItem.key, keyItem.size,
 			keyItem.objType, nil); err != nil &&
 			err != ErrSkipDirectory {
->>>>>>> 1cf54f5a
 
 			return
 		}
