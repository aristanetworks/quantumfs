--- conflicted
+++ resolved
@@ -252,12 +252,8 @@
 	vlf := buf.AsVeryLargeFile()
 	for part := 0; part < vlf.NumberOfParts(); part++ {
 		if err := handleMultiBlockFile(c, path, ds, vlf.LargeFileKey(part),
-<<<<<<< HEAD
 			quantumfs.ObjectTypeVeryLargeFile,
-			wf, keyChan); err != nil && err != SkipEntry {
-=======
-			wf, keyChan); err != nil {
->>>>>>> 8ae365d5
+			wf, keyChan); err != nil && err != ErrSkipDirectory {
 
 			return err
 		}
