// Copyright (c) 2016 Arista Networks, Inc.  All rights reserved.
// Arista Networks, Inc. Confidential and Proprietary.

package walker

import (
	"context"
	"errors"
	"fmt"
	"path/filepath"
	"runtime"
	"runtime/debug"

	"github.com/aristanetworks/quantumfs"
	"github.com/aristanetworks/quantumfs/utils"
	"github.com/aristanetworks/quantumfs/utils/simplebuffer"
	"golang.org/x/sync/errgroup"
)

// ErrSkipDirectory is a special error from WalkFunc to indicate that
// the directory named in the call is to be skipped.
// This error will not be treated as an error during workspace walk.
var ErrSkipDirectory = errors.New("skip this directory")

// WalkFunc is the type of the function called for each data block under the
// Workspace. Every error encountered by walker library can be filtered
// by WalkFunc. So walker library does not log any errors, instead it forwards
// all errors to the walkFunc. Hence the right place to harvest errors is the
// WalkFunc. Hence even if Walk returns nil error, it could still mean that
// there were errors during the walk. If WalkFunc returns any error, except
// ErrSkipDirectory, then the workspace walk is stopped.
// So depending on the error handling behaviour of WalkFunc, Walk API
// can be used to do a fail-fast (abort walk on first error) or a
// best-effort walk (continue walk amidst errors).
// When err argument is non-nil, size is invalid.
// When err argument is non-nil, path may be empty. When path is empty,
// key, size and objType are invalid.
type WalkFunc func(ctx *Ctx, path string, key quantumfs.ObjectKey,
	size uint64, objType quantumfs.ObjectType,
	err error) error

// filterErrByWalkFunc is used to forward the walker library
// encountered errors to walkFunc. Use of this function
// makes the error forwarding more clearer than using the
// walkFunc directly.
func filterErrByWalkFunc(c *Ctx, path string, key quantumfs.ObjectKey,
	objTyp quantumfs.ObjectType, err error) error {

	// size is invalid, see note above.
	return c.wf(c, path, key, 0, objTyp, err)
}

// walkDsGet enables mocking datastore Get in test routines.
type walkDsGet func(cq *quantumfs.Ctx, path string,
	key quantumfs.ObjectKey, typ quantumfs.ObjectType,
	buf quantumfs.Buffer) error

// Ctx maintains context for the walker library.
type Ctx struct {
	context.Context
	Qctx   *quantumfs.Ctx
	rootID quantumfs.ObjectKey

	hlkeys map[quantumfs.FileId]*quantumfs.EncodedDirectoryRecord
	wf     WalkFunc
	group  *errgroup.Group
	dsGet  walkDsGet
}

type workerData struct {
	path    string
	key     quantumfs.ObjectKey
	size    uint64
	objType quantumfs.ObjectType
}

const panicErrFmt = "PANIC %s\n%v"

<<<<<<< HEAD
func panicHandler(c *Ctx, pErr *error, wfErr *error) {
	var pErrTmp, wfErrTmp error

	defer func() {
		if pErr != nil {
			*pErr = pErrTmp
		}
		if wfErr != nil {
			*wfErr = wfErrTmp
		}
	}()

=======
// panicHandler converts panics to error. Such
// error is also forwarded to walkFunc.
func panicHandler(c *Ctx, err *error) {
>>>>>>> 638d059a
	exception := recover()
	if exception == nil {
		return
	}

	var result string
	switch exception.(type) {
	default:
		result = fmt.Sprintf("Unknown panic type: %v", exception)
	case string:
		result = exception.(string)
	case error:
		result = exception.(error).Error()
	}

	trace := utils.BytesToString(debug.Stack())
<<<<<<< HEAD
	pErrTmp = fmt.Errorf(panicErrFmt, result, trace)
	// since objType is invalid when path is empty
	// use ObjectTypeSmallFile as a dummy value
	wfErrTmp = filterErrByWalkFunc(c, "", quantumfs.ObjectKey{},
		quantumfs.ObjectTypeSmallFile, pErrTmp)
=======
	pErr := fmt.Errorf(panicErrFmt, result, trace)
	// since objType is invalid when path is empty
	// use ObjectTypeSmallFile as a dummy value
	*err = filterErrByWalkFunc(c, "", quantumfs.ObjectKey{},
		quantumfs.ObjectTypeSmallFile, pErr)
>>>>>>> 638d059a
}

const walkerErrLog = "desc: %s key: %s err: %s"

// aggregateDsGetter returns a datastore getter function that
// first checks in ConstantStore and then falls back to the
// provied datastore getter.
func aggregateDsGetter(dsGet walkDsGet) walkDsGet {
	return func(cq *quantumfs.Ctx, path string,
		key quantumfs.ObjectKey, typ quantumfs.ObjectType,
		buf quantumfs.Buffer) error {

		if err := quantumfs.ConstantStore.Get(cq, key, buf); err != nil {
			return dsGet(cq, path, key, typ, buf)
		}
		return nil
	}
}

// dsErrFilter forwards errors from dsGet invocations to
// walkFunc.
func dsErrFilter(c *Ctx, dsGet walkDsGet) walkDsGet {
	return func(cq *quantumfs.Ctx, path string,
		key quantumfs.ObjectKey, typ quantumfs.ObjectType,
		buf quantumfs.Buffer) error {

		err := dsGet(cq, path, key, typ, buf)
		if err != nil {
			err = filterErrByWalkFunc(c, path, key, typ, err)
		}
		return err
	}
}

func newContext(cq *quantumfs.Ctx, dsGet walkDsGet,
	rootID quantumfs.ObjectKey, wf WalkFunc) *Ctx {

	group, groupCtx := errgroup.WithContext(context.Background())
	return &Ctx{
		Context: groupCtx,
		Qctx:    cq,
		rootID:  rootID,
		hlkeys: make(
			map[quantumfs.FileId]*quantumfs.EncodedDirectoryRecord),
		wf:    wf,
		group: group,
		dsGet: dsGet,
	}
}

// Walk the workspace hierarchy
func Walk(cq *quantumfs.Ctx, ds quantumfs.DataStore, rootID quantumfs.ObjectKey,
	wf WalkFunc) error {

	c := newContext(cq, nil, rootID, wf)

	getter := func(cq *quantumfs.Ctx, path string,
		key quantumfs.ObjectKey, typ quantumfs.ObjectType,
		buf quantumfs.Buffer) error {

		return ds.Get(cq, key, buf)
	}
	c.dsGet = getter
	// since test routines directly call walk()
	// ensure that Walk() doesn't add anything
	// else here.
	return walk(c)
}

// walk is the core walker routine which accepts a context.
// This enables test routines to setup appropriate context
// to simulate different conditions while keeping the API
// simple.
func walk(c *Ctx) error {
	// we use the aggregated data store throughout walker
	// but we don't overwrite the c.dsGet since thats the
	// caller provided dsGet
	adsGet := aggregateDsGetter(c.dsGet)
	adsGetEF := dsErrFilter(c, adsGet)

	var err error
	buf := simplebuffer.New(nil, c.rootID)
	if err = adsGetEF(c.Qctx, "wsr", c.rootID,
		quantumfs.ObjectTypeWorkspaceRoot, buf); err != nil {

		return err
	}
	simplebuffer.AssertNonZeroBuf(buf,
		"WorkspaceRoot buffer %s", c.rootID.String())

	wsr := buf.AsWorkspaceRoot()
	//===============================================
	// NOTE: currently we only use base layer key
	// rootID is ObjectKey of type KeyTypeMetadata which refers to
	// WorkspaceRoot. The BaseLayer() is ObjectKey of type
	// KeyTypeMetadata which refers to an ObjectType of
	// DirectoryEntry

	keyChan := make(chan *workerData, 100)

	// Start Workers
	conc := runtime.GOMAXPROCS(-1)
	for i := 0; i < conc; i++ {

		c.group.Go(func() (err error) {
			var wErr, panicWfErr error
			// ignore panicErr since fail-fast walkFunc is expected
			// to reflect panicErr in panicWfErr.
			wErr, _, panicWfErr = worker(c, keyChan)
			if panicWfErr != nil {
				return panicWfErr
			}
			return wErr
		})
	}

	c.group.Go(func() (err error) {
		defer close(keyChan)
		// If walker goroutine panics then irrespective
		// of walkFunc error filtering, we'll end the
		// workspace walk.
		defer panicHandler(c, nil, nil)

		// WSR
		if err = writeToChan(c, keyChan, "[rootId]", c.rootID,
			uint64(buf.Size()),
			quantumfs.ObjectTypeWorkspaceRoot); err != nil {

			return err
		}

		if err = handleHardLinks(c, adsGetEF, wsr.HardlinkEntry(),
			keyChan); err != nil {

			return err
		}

		// all the hardlinks in this workspace must be walked
		// prior to starting the walk of the root directory to
		// enable lookup for fileID in directoryRecord of the
		// path which represents the hardlink

		if err = handleDirectoryEntry(c, "/", adsGetEF, wsr.BaseLayer(),
			keyChan); err != nil {

			return err
		}

		return nil
	})

	return c.group.Wait()
}

func handleHardLinks(c *Ctx, dsGet walkDsGet,
	hle quantumfs.HardlinkEntry, keyChan chan<- *workerData) error {

	for {
		// Go through all records in this entry.
		for idx := 0; idx < hle.NumEntries(); idx++ {

			hlr := hle.Entry(idx)
			dr := hlr.Record()
			linkPath := dr.Filename()
			err := handleDirectoryRecord(c, linkPath, dsGet, dr,
				keyChan)
			if err != nil {
				return err
			}
			// add an entry to enable lookup based on FileId
			c.hlkeys[dr.FileId()] = dr
		}
		if !hle.HasNext() {
			break
		}

		key := hle.Next()
		buf := simplebuffer.New(nil, key)
		if err := dsGet(c.Qctx, "[hardlink table]",
			key, quantumfs.ObjectTypeHardlink, buf); err != nil {

			return err
		}

		simplebuffer.AssertNonZeroBuf(buf,
			"WorkspaceRoot buffer %s", key.String())

		if err := writeToChan(c, keyChan, "[hardlink table]", key,
			uint64(buf.Size()),
			quantumfs.ObjectTypeHardlink); err != nil {

			return err
		}

		hle = buf.AsHardlinkEntry()
	}
	return nil
}

func handleMultiBlockFile(c *Ctx, path string, dsGet walkDsGet,
	key quantumfs.ObjectKey, typ quantumfs.ObjectType,
	keyChan chan<- *workerData) error {

	buf := simplebuffer.New(nil, key)
	if err := dsGet(c.Qctx, path, key, typ, buf); err != nil {
		return err
	}

	simplebuffer.AssertNonZeroBuf(buf,
		"MultiBlockFile buffer %s", key.String())

	// indicate metadata block's ObjectType
	if err := writeToChan(c, keyChan, path, key, uint64(buf.Size()),
		typ); err != nil {
		return err
	}

	mbf := buf.AsMultiBlockFile()
	keys := mbf.ListOfBlocks()
	for i, k := range keys {
		size := uint64(mbf.BlockSize())
		if i == len(keys)-1 {
			size = uint64(mbf.SizeOfLastBlock())
		}
		// multi-block files are always made up of
		// small files
		if err := writeToChan(c, keyChan, path, k, size,
			quantumfs.ObjectTypeSmallFile); err != nil {
			return err
		}
	}

	return nil
}

func handleVeryLargeFile(c *Ctx, path string, dsGet walkDsGet,
	key quantumfs.ObjectKey, keyChan chan<- *workerData) error {

	buf := simplebuffer.New(nil, key)
	if err := dsGet(c.Qctx, path, key,
		quantumfs.ObjectTypeVeryLargeFile, buf); err != nil {

		return err
	}

	simplebuffer.AssertNonZeroBuf(buf,
		"VeryLargeFile buffer %s", key.String())

	if err := writeToChan(c, keyChan, path, key,
		uint64(buf.Size()), quantumfs.ObjectTypeVeryLargeFile); err != nil {

		return err
	}
	vlf := buf.AsVeryLargeFile()
	for part := 0; part < vlf.NumberOfParts(); part++ {
		// ObjectTypeVeryLargeFile contains multiple
		// ObjectTypeLargeFile objects
		if err := handleMultiBlockFile(c, path, dsGet,
			vlf.LargeFileKey(part), quantumfs.ObjectTypeLargeFile,
			keyChan); err != nil && err != ErrSkipDirectory {

			return err
		}
	}

	return nil
}

func handleDirectoryEntry(c *Ctx, path string, dsGet walkDsGet,
	key quantumfs.ObjectKey, keyChan chan<- *workerData) error {

	for {
		buf := simplebuffer.New(nil, key)
		if err := dsGet(c.Qctx, path, key,
			quantumfs.ObjectTypeDirectory, buf); err != nil {

			return err
		}

		simplebuffer.AssertNonZeroBuf(buf,
			"DirectoryEntry buffer %s", key.String())

		// When wf returns ErrSkipDirectory for a DirectoryEntry,
		// we can skip the DirectoryRecords in that DirectoryEntry
		if err := c.wf(c, path, key, uint64(buf.Size()),
			quantumfs.ObjectTypeDirectory, nil); err != nil {

			if err == ErrSkipDirectory {
				return nil
			}
			return err
		}

		de := buf.AsDirectoryEntry()
		for i := 0; i < de.NumEntries(); i++ {
			if err := handleDirectoryRecord(c, path, dsGet,
				de.Entry(i), keyChan); err != nil {

				return err
			}
		}
		if !de.HasNext() {
			break
		}

		key = de.Next()
	}
	return nil
}

func handleDirectoryRecord(c *Ctx, path string, dsGet walkDsGet,
	dr *quantumfs.EncodedDirectoryRecord, keyChan chan<- *workerData) error {

	// NOTE: some of the EncodedDirectoryRecord accesses eg: Filename, Size etc
	//       may not be meaningful for some EncodedDirectoryRecords. For example,
	//       Filename for EncodedDirectoryRecord in hardlinkRecord is
	//       meaningless
	//       Size for EncodedDirectoryRecord in special file is meaningless
	//
	//       This information is eventually sent to the walk handler
	//       function. Current use-cases don't need to filter such
	//       meaningless info, the default values work fine.
	fpath := filepath.Join(path, dr.Filename())

	if err := handleExtendedAttributes(c, fpath, dsGet,
		dr, keyChan); err != nil {

		return err
	}

	key := dr.ID()
	switch dr.Type() {
	case quantumfs.ObjectTypeMediumFile:
		fallthrough
	case quantumfs.ObjectTypeLargeFile:
		return handleMultiBlockFile(c, fpath,
			dsGet, key, dr.Type(), keyChan)
	case quantumfs.ObjectTypeVeryLargeFile:
		return handleVeryLargeFile(c, fpath, dsGet, key, keyChan)
	case quantumfs.ObjectTypeDirectory:
		return handleDirectoryEntry(c, fpath, dsGet, key, keyChan)
	case quantumfs.ObjectTypeHardlink:
		// This ObjectType will only be seen when looking at a
		// directoryRecord reached from directoryEntry and not
		// when walking from hardlinkEntry table hence use the
		// key from the hardlinkRecord.
		//
		// hardlinks cannot be made to directories so its safe
		// to just log the error if below checks fail and continue
		// walking other directory records in the caller.
		hldr, exists := c.hlkeys[dr.FileId()]

		if !exists {
			errStr := fmt.Sprintf("Key for hardlink Path: %s "+
				"FileId: %d missing in WSR hardlink info",
				fpath, dr.FileId())
			err := fmt.Errorf("%s", errStr)
			filterErrByWalkFunc(c, fpath, key,
				quantumfs.ObjectTypeHardlink, err)
			// ignore walkFunc return error for this use case
			return nil
		} else if hldr.Type() == quantumfs.ObjectTypeHardlink {
			errStr := fmt.Sprintf("Hardlink object type found in"+
				"WSR hardlink info for path: %s fileID: %d", fpath,
				dr.FileId())
			err := fmt.Errorf("%s", errStr)
			filterErrByWalkFunc(c, fpath, key,
				quantumfs.ObjectTypeHardlink, err)
			// ignore walkFunc return error for this use case
			return nil
		} else {
			// hldr could be of any of the supported ObjectTypes so
			// handle the directoryRecord accordingly
			return handleDirectoryRecord(c, fpath, dsGet, hldr, keyChan)
		}
	case quantumfs.ObjectTypeSpecial:
		fallthrough
	case quantumfs.ObjectTypeSmallFile:
		fallthrough
	case quantumfs.ObjectTypeSymlink:
		fallthrough
	default:
		return writeToChan(c, keyChan, fpath, key, dr.Size(), dr.Type())
	}
}

func handleExtendedAttributes(c *Ctx, fpath string, dsGet walkDsGet,
	dr quantumfs.DirectoryRecord, keyChan chan<- *workerData) error {

	extKey := dr.ExtendedAttributes()
	if extKey.IsEqualTo(quantumfs.EmptyBlockKey) {
		return nil
	}

	buf := simplebuffer.New(nil, extKey)
	if err := dsGet(c.Qctx, fpath, extKey,
		quantumfs.ObjectTypeExtendedAttribute, buf); err != nil {

		return err
	}
	simplebuffer.AssertNonZeroBuf(buf,
		"Attributes List buffer %s", extKey.String())

	if err := writeToChan(c, keyChan, fpath, extKey, uint64(buf.Size()),
		quantumfs.ObjectTypeExtendedAttribute); err != nil {

		return err
	}

	attributeList := buf.AsExtendedAttributes()

	for i := 0; i < attributeList.NumAttributes(); i++ {
		_, key := attributeList.Attribute(i)

		buf := simplebuffer.New(nil, key)
		if err := dsGet(c.Qctx, fpath, key,
			quantumfs.ObjectTypeExtendedAttribute, buf); err != nil {

			return err
		}
		simplebuffer.AssertNonZeroBuf(buf,
			"Attributes List buffer %s", key.String())

		// ObjectTypeExtendedAttribute is made up of
		// ObjectTypeSmallFile
		if err := writeToChan(c, keyChan, fpath, key,
			uint64(buf.Size()),
			quantumfs.ObjectTypeSmallFile); err != nil {

			return err
		}
	}
	return nil
}

func worker(c *Ctx,
	keyChan <-chan *workerData) (err error, panicErr error, panicWfErr error) {

	defer panicHandler(c, &panicErr, &panicWfErr)
	var keyItem *workerData
	for {
		select {
		case <-c.Done():
			err = fmt.Errorf("Quitting worker because at least one " +
				"goroutine failed with an error")
			return
		case keyItem = <-keyChan:
			if keyItem == nil {
				return
			}
		}
		if wfErr := c.wf(c, keyItem.path, keyItem.key, keyItem.size,
			keyItem.objType, nil); wfErr != nil &&
			wfErr != ErrSkipDirectory {

			err = wfErr
			return
		}
	}
}

func writeToChan(c context.Context, keyChan chan<- *workerData, p string,
	k quantumfs.ObjectKey, s uint64, t quantumfs.ObjectType) error {

	select {
	case <-c.Done():
		return fmt.Errorf("Quitting writeToChan because at least one " +
			"goroutine failed with an error")
	case keyChan <- &workerData{path: p, key: k, size: s, objType: t}:
	}
	return nil
}

// SkipKey returns true:
// If the Key is in Constant DataStore, or
// If the Key is of Type Embedded,
func SkipKey(c *Ctx, key quantumfs.ObjectKey) bool {

	if key.Type() == quantumfs.KeyTypeEmbedded {
		return true
	}

	cds := quantumfs.ConstantStore
	buf := simplebuffer.New(nil, key)

	if err := cds.Get(c.Qctx, key, buf); err != nil {
		return false // Not a ConstKey, so do not Skip.
	}
	return true
}<|MERGE_RESOLUTION|>--- conflicted
+++ resolved
@@ -76,7 +76,8 @@
 
 const panicErrFmt = "PANIC %s\n%v"
 
-<<<<<<< HEAD
+// panicHandler converts panics to error. Such
+// error is also forwarded to walkFunc.
 func panicHandler(c *Ctx, pErr *error, wfErr *error) {
 	var pErrTmp, wfErrTmp error
 
@@ -89,11 +90,6 @@
 		}
 	}()
 
-=======
-// panicHandler converts panics to error. Such
-// error is also forwarded to walkFunc.
-func panicHandler(c *Ctx, err *error) {
->>>>>>> 638d059a
 	exception := recover()
 	if exception == nil {
 		return
@@ -110,19 +106,11 @@
 	}
 
 	trace := utils.BytesToString(debug.Stack())
-<<<<<<< HEAD
 	pErrTmp = fmt.Errorf(panicErrFmt, result, trace)
 	// since objType is invalid when path is empty
 	// use ObjectTypeSmallFile as a dummy value
 	wfErrTmp = filterErrByWalkFunc(c, "", quantumfs.ObjectKey{},
 		quantumfs.ObjectTypeSmallFile, pErrTmp)
-=======
-	pErr := fmt.Errorf(panicErrFmt, result, trace)
-	// since objType is invalid when path is empty
-	// use ObjectTypeSmallFile as a dummy value
-	*err = filterErrByWalkFunc(c, "", quantumfs.ObjectKey{},
-		quantumfs.ObjectTypeSmallFile, pErr)
->>>>>>> 638d059a
 }
 
 const walkerErrLog = "desc: %s key: %s err: %s"
