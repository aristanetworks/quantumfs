--- conflicted
+++ resolved
@@ -107,17 +107,8 @@
 			}
 			return err
 		}
-
-		if err := writeToChan(c, keyChan, "", rootID,
-			uint64(buf.Size())); err != nil {
-			return err
-		}
 		return nil
 	})
-<<<<<<< HEAD
-
-=======
->>>>>>> decf2072
 	return group.Wait()
 }
 
