--- conflicted
+++ resolved
@@ -383,7 +383,7 @@
 		}
 		err = Walk(c, ds, rootID, wf)
 		test.assertWalkFuncInErrs([]string{expectedString})
-		test.assertWalkFuncQlogErrs([]string{walkerErrLog})
+		test.expectQlogErrs([]string{walkerErrLog})
 		if bestEffort {
 			test.AssertNoErr(err)
 			return
@@ -392,11 +392,6 @@
 		test.Assert(strings.Contains(err.Error(), expectedErr.Error()),
 			"Walk did not get the %v, instead got %v", expectedErr,
 			err)
-<<<<<<< HEAD
-=======
-		test.assertWalkFuncInErrs([]string{expectedString})
-		test.expectQlogErrs([]string{walkerErrLog})
->>>>>>> b10c3bda
 	}
 }
 
@@ -444,7 +439,7 @@
 		}
 		err = Walk(c, ds, rootID, wf)
 		test.assertWalkFuncInErrs([]string{expectedErr.Error()})
-		test.assertWalkFuncQlogErrs([]string{walkerErrLog})
+		test.expectQlogErrs([]string{walkerErrLog})
 		if bestEffort {
 			test.AssertNoErr(err)
 			return
@@ -454,10 +449,6 @@
 			expectedErr.Error()),
 			"Walk did not get the expectedErr value, instead got %v",
 			err)
-<<<<<<< HEAD
-=======
-		test.assertWalkFuncInErrs([]string{expectedErr.Error()})
-		test.expectQlogErrs([]string{walkerErrLog})
 	}
 }
 
@@ -525,7 +516,6 @@
 			"Walk error did not contain PANIC, got %v", err)
 		test.assertWalkFuncInErrs([]string{"PANIC"})
 		test.expectQlogErrs([]string{walkerErrLog})
->>>>>>> b10c3bda
 	}
 }
 
@@ -622,7 +612,7 @@
 
 		paths, _, wf := test.nopWalkFn(bestEffort)
 		err = walkWithCtx(c, dsGet, rootID, wf)
-		test.assertWalkFuncQlogErrs([]string{walkerErrLog})
+		test.expectQlogErrs([]string{walkerErrLog})
 		if bestEffort {
 			// both link- and file- walks will result in
 			// "missing in WSR hardlink info" error, plus one
@@ -652,13 +642,10 @@
 			"Walk did not get the %v, instead got %v", hleGetError,
 			err)
 		test.assertWalkFuncInErrs([]string{hleGetError.Error()})
-<<<<<<< HEAD
 		// root dir should not be walked since HLE DS get failed
 		_, exists := paths["/"]
 		test.Assert(!exists, "root dir walked, walk did not abort")
-=======
-		test.expectQlogErrs([]string{walkerErrLog})
->>>>>>> b10c3bda
+		test.expectQlogErrs([]string{walkerErrLog})
 	}
 }
 
@@ -702,7 +689,7 @@
 		paths, _, wf := test.nopWalkFn(bestEffort)
 		err = walkWithCtx(c, dsGet, rootID, wf)
 		test.assertWalkFuncInErrs([]string{deGetError.Error()})
-		test.assertWalkFuncQlogErrs([]string{walkerErrLog})
+		test.expectQlogErrs([]string{walkerErrLog})
 		if bestEffort {
 			test.AssertNoErr(err)
 			_, exists := paths["/dir-2"]
@@ -714,11 +701,6 @@
 		test.Assert(err.Error() == deGetError.Error(),
 			"Walk did not get the %v, instead got %v", deGetError,
 			err)
-<<<<<<< HEAD
-=======
-		test.assertWalkFuncInErrs([]string{deGetError.Error()})
-		test.expectQlogErrs([]string{walkerErrLog})
->>>>>>> b10c3bda
 	}
 }
 
@@ -767,7 +749,7 @@
 		paths, _, wf := test.nopWalkFn(bestEffort)
 		err = walkWithCtx(c, dsGet, rootID, wf)
 		test.assertWalkFuncInErrs([]string{eaGetError.Error()})
-		test.assertWalkFuncQlogErrs([]string{walkerErrLog})
+		test.expectQlogErrs([]string{walkerErrLog})
 		if bestEffort {
 			test.AssertNoErr(err)
 			_, exists := paths["/file-1"]
@@ -779,11 +761,6 @@
 		test.Assert(err.Error() == eaGetError.Error(),
 			"Walk did not get the %v, instead got %v", eaGetError,
 			err)
-<<<<<<< HEAD
-=======
-		test.assertWalkFuncInErrs([]string{eaGetError.Error()})
-		test.expectQlogErrs([]string{walkerErrLog})
->>>>>>> b10c3bda
 	}
 }
 
@@ -843,7 +820,7 @@
 		paths, types, wf := test.nopWalkFn(bestEffort)
 		err = walkWithCtx(c, dsGet, rootID, wf)
 		test.assertWalkFuncInErrs([]string{eaGetError.Error()})
-		test.assertWalkFuncQlogErrs([]string{walkerErrLog})
+		test.expectQlogErrs([]string{walkerErrLog})
 		if bestEffort {
 			test.AssertNoErr(err)
 			_, exists := paths["/file-1"]
@@ -859,11 +836,6 @@
 		test.Assert(err.Error() == eaGetError.Error(),
 			"Walk did not get the %v, instead got %v", eaGetError,
 			err)
-<<<<<<< HEAD
-=======
-		test.assertWalkFuncInErrs([]string{eaGetError.Error()})
-		test.expectQlogErrs([]string{walkerErrLog})
->>>>>>> b10c3bda
 	}
 }
 
@@ -912,7 +884,7 @@
 		paths, _, wf := test.nopWalkFn(bestEffort)
 		err = walkWithCtx(c, dsGet, rootID, wf)
 		test.assertWalkFuncInErrs([]string{mbGetBlock0Error.Error()})
-		test.assertWalkFuncQlogErrs([]string{walkerErrLog})
+		test.expectQlogErrs([]string{walkerErrLog})
 		if bestEffort {
 			test.AssertNoErr(err)
 			_, exists := paths["/file-0"]
@@ -927,11 +899,6 @@
 		test.Assert(err.Error() == mbGetBlock0Error.Error(),
 			"Walk did not get the %v, instead got %v", mbGetBlock0Error,
 			err)
-<<<<<<< HEAD
-=======
-		test.assertWalkFuncInErrs([]string{mbGetBlock0Error.Error()})
-		test.expectQlogErrs([]string{walkerErrLog})
->>>>>>> b10c3bda
 	}
 }
 
@@ -983,7 +950,7 @@
 		paths, _, wf := test.nopWalkFn(bestEffort)
 		err = walkWithCtx(c, dsGet, rootID, wf)
 		test.assertWalkFuncInErrs([]string{vlGetBlock0Error.Error()})
-		test.assertWalkFuncQlogErrs([]string{walkerErrLog})
+		test.expectQlogErrs([]string{walkerErrLog})
 		if bestEffort {
 			test.AssertNoErr(err)
 			_, exists := paths["/file-0"]
@@ -998,12 +965,6 @@
 		test.Assert(err.Error() == vlGetBlock0Error.Error(),
 			"Walk did not get the %v, instead got %v", vlGetBlock0Error,
 			err)
-<<<<<<< HEAD
-=======
-		test.assertWalkFuncInErrs([]string{vlGetBlock0Error.Error()})
-		test.expectQlogErrs([]string{walkerErrLog})
->>>>>>> b10c3bda
-
 	}
 }
 
@@ -1063,7 +1024,7 @@
 		paths, _, wf := test.nopWalkFn(bestEffort)
 		err = walkWithCtx(c, dsGet, rootID, wf)
 		test.assertWalkFuncInErrs([]string{vlGetBlock1Error.Error()})
-		test.assertWalkFuncQlogErrs([]string{walkerErrLog})
+		test.expectQlogErrs([]string{walkerErrLog})
 		if bestEffort {
 			test.AssertNoErr(err)
 			_, exists := paths["/file-0"]
@@ -1078,11 +1039,6 @@
 		test.Assert(err.Error() == vlGetBlock1Error.Error(),
 			"Walk did not get the %v, instead got %v", vlGetBlock1Error,
 			err)
-<<<<<<< HEAD
-=======
-		test.assertWalkFuncInErrs([]string{vlGetBlock1Error.Error()})
-		test.expectQlogErrs([]string{walkerErrLog})
->>>>>>> b10c3bda
 	}
 }
 
