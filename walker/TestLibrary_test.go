// Copyright (c) 2017 Arista Networks, Inc.  All rights reserved.
// Arista Networks, Inc. Confidential and Proprietary.

package walker

import "flag"

import "io/ioutil"
import "os"

import "path/filepath"
import "reflect"
import "runtime"
import "strings"
import "testing"
import "time"

import "github.com/aristanetworks/quantumfs"
import "github.com/aristanetworks/quantumfs/daemon"
import "github.com/aristanetworks/quantumfs/qlog"
import "github.com/aristanetworks/quantumfs/testutils"
import "github.com/aristanetworks/quantumfs/utils"

// This is the normal way to run tests in the most time efficient manner
func runTest(t *testing.T, test walkerTest) {
	t.Parallel()
	runTestCommon(t, test, true)
}

func runTestCommon(t *testing.T, test walkerTest,
	startDefaultQfs bool) {
	// Since we grab the test name from the backtrace, it must always be an
	// identical number of frames back to the name of the test. Otherwise
	// multiple tests will end up using the same temporary directory and nothing
	// will work.
	//
	// 2 <testname>
	// 1 runTest
	// 0 runTestCommon
	testPc, _, _, _ := runtime.Caller(2)
	testName := runtime.FuncForPC(testPc).Name()
	lastSlash := strings.LastIndex(testName, "/")
	testName = testName[lastSlash+1:]
	cachePath := daemon.TestRunDir + "/" + testName

	th := &testHelper{
		TestHelper: daemon.TestHelper{
			TestHelper: testutils.TestHelper{
				T:          t,
				TestName:   testName,
				TestResult: make(chan string, 2), // must be buffered
				StartTime:  time.Now(),
				CachePath:  cachePath,
				Logger: qlog.NewQlogExt(cachePath+"/ramfs",
					60*10000*24, daemon.NoStdOut),
			},
		},
	}

	th.CreateTestDirs()
	defer th.EndTest()

	if startDefaultQfs {
		th.StartDefaultQuantumFs()
	}

	th.Log("Finished test preamble, starting test proper")
	go th.Execute(th.testHelperUpcast(test))

	testResult := th.WaitForResult()

	if !th.ShouldFail && testResult != "" {
		th.Log("ERROR: Test failed unexpectedly:\n%s\n", testResult)
	} else if th.ShouldFail && testResult == "" {
		th.Log("ERROR: Test is expected to fail, but didn't")
	}
}

type testHelper struct {
	daemon.TestHelper
	config daemon.QuantumFsConfig
}

type walkerTest func(test *testHelper)

func (th *testHelper) testHelperUpcast(
	testFn func(test *testHelper)) testutils.QuantumFsTest {

	return func(test testutils.TestArg) {
		testFn(th)
	}
}

type testDataStore struct {
	datastore quantumfs.DataStore
	test      *testHelper
	keys      map[string]int
}

func newTestDataStore(test *testHelper, ds quantumfs.DataStore) *testDataStore {
	return &testDataStore{
		datastore: ds,
		test:      test,
		keys:      make(map[string]int),
	}
}

func (store *testDataStore) FlushKeyList() {
	store.keys = make(map[string]int)
}

func (store *testDataStore) GetKeyList() map[string]int {
	return store.keys
}

func (store *testDataStore) Get(c *quantumfs.Ctx, key quantumfs.ObjectKey,
	buf quantumfs.Buffer) error {

	store.keys[key.String()] = 1
	return store.datastore.Get(c, key, buf)
}

func (store *testDataStore) Set(c *quantumfs.Ctx, key quantumfs.ObjectKey,
	buf quantumfs.Buffer) error {

	return store.datastore.Set(c, key, buf)
}

func (th *testHelper) readWalkCompare(workspace string) {

	th.SyncAllWorkspaces()

	// Restart QFS
	err := th.RestartQuantumFs()
	th.Assert(err == nil, "Error restarting QuantumFs: %v", err)
	db := th.GetWorkspaceDB()
	ds := th.GetDataStore()
	tds := newTestDataStore(th, ds)
	th.SetDataStore(tds)

	// Read all files in this workspace.
	readFile := func(path string, info os.FileInfo, err error) error {
		if err != nil {
			return nil
		}

		if !info.IsDir() {
			ioutil.ReadFile(path)
		}
		return nil
	}
	err = filepath.Walk(workspace, readFile)
	th.Assert(err == nil, "Normal walk failed (%s): %s", workspace, err)

	// Save the keys intercepted during filePath walk.
	getMap := tds.GetKeyList()
	tds.FlushKeyList()

	// Use Walker to walk all the blocks in the workspace.
	c := &th.TestCtx().Ctx
	root := strings.Split(th.RelPath(workspace), "/")
	rootID, err := db.Workspace(c, root[0], root[1], root[2])
	th.Assert(err == nil, "Error getting rootID for %v: %v",
		root, err)

	var walkerMap = make(map[string]int)
<<<<<<< HEAD
	//wf := func(path string, key quantumfs.ObjectKey, size uint64) error {
	var mapLock utils.DeferableMutex
	wf := func(path string, key quantumfs.ObjectKey, size uint64) error {
		defer mapLock.Lock().Unlock()
=======
	wf := func(path string, key quantumfs.ObjectKey, size uint64) error {
>>>>>>> 3ec31497
		walkerMap[key.String()] = 1
		return nil
	}

	err = Walk(c, ds, rootID, wf)
	th.Assert(err == nil, "Error in walk: %v", err)

	eq := reflect.DeepEqual(getMap, walkerMap)
	th.Assert(eq == true, "2 maps are not equal")
}

func TestMain(m *testing.M) {
	flag.Parse()

	daemon.PreTestRuns()
	result := m.Run()
	daemon.PostTestRuns()

	os.Exit(result)
}<|MERGE_RESOLUTION|>--- conflicted
+++ resolved
@@ -164,14 +164,9 @@
 		root, err)
 
 	var walkerMap = make(map[string]int)
-<<<<<<< HEAD
-	//wf := func(path string, key quantumfs.ObjectKey, size uint64) error {
 	var mapLock utils.DeferableMutex
 	wf := func(path string, key quantumfs.ObjectKey, size uint64) error {
 		defer mapLock.Lock().Unlock()
-=======
-	wf := func(path string, key quantumfs.ObjectKey, size uint64) error {
->>>>>>> 3ec31497
 		walkerMap[key.String()] = 1
 		return nil
 	}
