--- conflicted
+++ resolved
@@ -317,14 +317,10 @@
 		if err != nil {
 			c.Qctx.Elog(qlog.LogTool, walkerErrLog, path, key.String(),
 				err.Error())
-<<<<<<< HEAD
-			th.appendWalkFuncInErr(err)
+			th.appendWalkFuncInputErr(err)
 			if bestEffort {
 				return ErrSkipHierarchy
 			}
-=======
-			th.appendWalkFuncInputErr(err)
->>>>>>> a4b75cef
 			return err
 		}
 		// capture the paths and types visited by walkFunc
@@ -373,14 +369,10 @@
 			if err != nil {
 				c.Qctx.Elog(qlog.LogTool, walkerErrLog, path,
 					key.String(), err.Error())
-<<<<<<< HEAD
-				test.appendWalkFuncInErr(err)
+				test.appendWalkFuncInputErr(err)
 				if bestEffort {
 					return ErrSkipHierarchy
 				}
-=======
-				test.appendWalkFuncInputErr(err)
->>>>>>> a4b75cef
 				return err
 			}
 
@@ -400,11 +392,6 @@
 		test.Assert(strings.Contains(err.Error(), expectedErr.Error()),
 			"Walk did not get the %v, instead got %v", expectedErr,
 			err)
-<<<<<<< HEAD
-=======
-		test.assertWalkFuncInputErrs([]string{expectedString})
-		test.expectQlogErrs([]string{walkerErrLog})
->>>>>>> a4b75cef
 	}
 }
 
@@ -438,14 +425,10 @@
 			if err != nil {
 				c.Qctx.Elog(qlog.LogTool, walkerErrLog, path,
 					key.String(), err.Error())
-<<<<<<< HEAD
-				test.appendWalkFuncInErr(err)
+				test.appendWalkFuncInputErr(err)
 				if bestEffort {
 					return ErrSkipHierarchy
 				}
-=======
-				test.appendWalkFuncInputErr(err)
->>>>>>> a4b75cef
 				return err
 			}
 
@@ -466,11 +449,6 @@
 			expectedErr.Error()),
 			"Walk did not get the expectedErr value, instead got %v",
 			err)
-<<<<<<< HEAD
-=======
-		test.assertWalkFuncInputErrs([]string{expectedErr.Error()})
-		test.expectQlogErrs([]string{walkerErrLog})
->>>>>>> a4b75cef
 	}
 }
 
@@ -525,17 +503,7 @@
 			if err == hleGetError {
 				panic("walker library panic")
 			}
-<<<<<<< HEAD
 			return wf(c, path, key, size, objType, err)
-=======
-			if err != nil {
-				c.Qctx.Elog(qlog.LogTool, walkerErrLog, path,
-					key.String(), err.Error())
-				test.appendWalkFuncInputErr(err)
-				return err
-			}
-			return nil
->>>>>>> a4b75cef
 		}
 
 		err = walkWithCtx(c, dsGet, rootID, panicWf)
@@ -545,18 +513,12 @@
 		// irrespective of fail-fast or best-effort mode.
 		test.AssertErr(err)
 		test.Assert(strings.Contains(err.Error(), "PANIC"),
-<<<<<<< HEAD
 			"Walk error does not contain PANIC, got %v",
 			err)
-		test.assertWalkFuncInErrs([]string{"PANIC"})
+		test.assertWalkFuncInputErrs([]string{"PANIC"})
 		// root dir should not be walked since HLE DS get failed
 		_, exists := paths["/"]
 		test.Assert(!exists, "root dir walked, walk did not abort")
-=======
-			"Walk error did not contain PANIC, got %v", err)
-		test.assertWalkFuncInputErrs([]string{"PANIC"})
-		test.expectQlogErrs([]string{walkerErrLog})
->>>>>>> a4b75cef
 	}
 }
 
@@ -582,22 +544,10 @@
 		test.Assert(err == nil, "Error getting rootID for %v: %v",
 			root, err)
 
-<<<<<<< HEAD
 		_, _, wf := test.nopWalkFn(bestEffort)
 		errWf := func(c *Ctx, path string, key quantumfs.ObjectKey,
 			size uint64, objType quantumfs.ObjectType,
 			err error) error {
-=======
-		wf := func(c *Ctx, path string, key quantumfs.ObjectKey, size uint64,
-			objType quantumfs.ObjectType, err error) error {
-
-			if err != nil {
-				c.Qctx.Elog(qlog.LogTool, walkerErrLog, path,
-					key.String(), err.Error())
-				test.appendWalkFuncInputErr(err)
-				return err
-			}
->>>>>>> a4b75cef
 
 			if err == nil {
 				if path == "/errorfile" {
@@ -615,13 +565,9 @@
 		test.Assert(err.Error() == expectedErr.Error(),
 			"Walk did not get the %v, instead got %v", expectedErr,
 			err)
-<<<<<<< HEAD
-		test.assertWalkFuncInErrs(nil)
-=======
 		// since errors generated in walkFunc aren't reflected back into
 		// walkFunc.
 		test.assertWalkFuncInputErrs(nil)
->>>>>>> a4b75cef
 		test.expectQlogErrs([]string{walkerErrLog})
 	}
 }
@@ -700,15 +646,10 @@
 		test.Assert(err.Error() == hleGetError.Error(),
 			"Walk did not get the %v, instead got %v", hleGetError,
 			err)
-<<<<<<< HEAD
-		test.assertWalkFuncInErrs([]string{hleGetError.Error()})
+		test.assertWalkFuncInputErrs([]string{hleGetError.Error()})
 		// root dir should not be walked since HLE DS get failed
 		_, exists := paths["/"]
 		test.Assert(!exists, "root dir walked, walk did not abort")
-=======
-		test.assertWalkFuncInputErrs([]string{hleGetError.Error()})
-		test.expectQlogErrs([]string{walkerErrLog})
->>>>>>> a4b75cef
 	}
 }
 
@@ -764,11 +705,6 @@
 		test.Assert(err.Error() == deGetError.Error(),
 			"Walk did not get the %v, instead got %v", deGetError,
 			err)
-<<<<<<< HEAD
-=======
-		test.assertWalkFuncInputErrs([]string{deGetError.Error()})
-		test.expectQlogErrs([]string{walkerErrLog})
->>>>>>> a4b75cef
 	}
 }
 
@@ -829,11 +765,6 @@
 		test.Assert(err.Error() == eaGetError.Error(),
 			"Walk did not get the %v, instead got %v", eaGetError,
 			err)
-<<<<<<< HEAD
-=======
-		test.assertWalkFuncInputErrs([]string{eaGetError.Error()})
-		test.expectQlogErrs([]string{walkerErrLog})
->>>>>>> a4b75cef
 	}
 }
 
@@ -909,11 +840,6 @@
 		test.Assert(err.Error() == eaGetError.Error(),
 			"Walk did not get the %v, instead got %v", eaGetError,
 			err)
-<<<<<<< HEAD
-=======
-		test.assertWalkFuncInputErrs([]string{eaGetError.Error()})
-		test.expectQlogErrs([]string{walkerErrLog})
->>>>>>> a4b75cef
 	}
 }
 
@@ -977,11 +903,6 @@
 		test.Assert(err.Error() == mbGetBlock0Error.Error(),
 			"Walk did not get the %v, instead got %v", mbGetBlock0Error,
 			err)
-<<<<<<< HEAD
-=======
-		test.assertWalkFuncInputErrs([]string{mbGetBlock0Error.Error()})
-		test.expectQlogErrs([]string{walkerErrLog})
->>>>>>> a4b75cef
 	}
 }
 
@@ -1048,12 +969,6 @@
 		test.Assert(err.Error() == vlGetBlock0Error.Error(),
 			"Walk did not get the %v, instead got %v", vlGetBlock0Error,
 			err)
-<<<<<<< HEAD
-=======
-		test.assertWalkFuncInputErrs([]string{vlGetBlock0Error.Error()})
-		test.expectQlogErrs([]string{walkerErrLog})
-
->>>>>>> a4b75cef
 	}
 }
 
@@ -1128,11 +1043,6 @@
 		test.Assert(err.Error() == vlGetBlock1Error.Error(),
 			"Walk did not get the %v, instead got %v", vlGetBlock1Error,
 			err)
-<<<<<<< HEAD
-=======
-		test.assertWalkFuncInputErrs([]string{vlGetBlock1Error.Error()})
-		test.expectQlogErrs([]string{walkerErrLog})
->>>>>>> a4b75cef
 	}
 }
 
