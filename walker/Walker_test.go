--- conflicted
+++ resolved
@@ -355,11 +355,7 @@
 }
 
 func TestMiscWalkWithSkipDir(t *testing.T) {
-<<<<<<< HEAD
-	t.Skip()
-=======
 	t.Skip("Test broken by golang 1.10 BUG249662")
->>>>>>> f8adf6dc
 	runTest(t, func(test *testHelper) {
 
 		data := daemon.GenData(50)
