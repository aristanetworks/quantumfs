// Copyright (c) 2018 Arista Networks, Inc.  All rights reserved.
// Arista Networks, Inc. Confidential and Proprietary.

package walker

import (
	"fmt"
	"io/ioutil"
	"os"
	"strings"
	"testing"

	"github.com/aristanetworks/quantumfs"
	"github.com/aristanetworks/quantumfs/daemon"
)

// This file contains tests which test walker's
// error handling aspects.

// TestWalkPanicString verifies that panic(string) generated from
// walkFunc is available as error from Walk.
func TestWalkPanicString(t *testing.T) {
	runTest(t, func(test *testHelper) {

		data := daemon.GenData(133)
		workspace := test.NewWorkspace()
		expectedString := "raised panic"
		expectedErr := fmt.Errorf(expectedString)

		// Write File 1
		filename := workspace + "/panicFile"
		err := ioutil.WriteFile(filename, []byte(data), os.ModePerm)
		test.Assert(err == nil, "Write failed (%s): %s",
			filename, err)

		test.SyncAllWorkspaces()
		db := test.GetWorkspaceDB()
		ds := test.GetDataStore()
		// Use Walker to walk all the blocks in the workspace.
		c := &test.TestCtx().Ctx
		root := strings.Split(test.RelPath(workspace), "/")
		rootID, _, err := db.Workspace(c, root[0], root[1], root[2])
		test.Assert(err == nil, "Error getting rootID for %v: %v",
			root, err)

		wf := func(c *Ctx, path string, key quantumfs.ObjectKey, size uint64,
			objType quantumfs.ObjectType) error {

			if strings.HasSuffix(path, "/panicFile") {
				panic(expectedString)
			}
			return nil
		}
		err = Walk(c, ds, rootID, wf)
		test.Assert(err.Error() == expectedErr.Error(),
			"Walk did not get the %v, instead got %v", expectedErr,
			err)
<<<<<<< HEAD
		expectWalkerErrors(test, []string{walkFailedLog,
=======
		test.expectWalkerErrors([]string{walkerMainErrLog,
>>>>>>> be6c8214
			panicErrLog})
	})
}

// TestWalkPanicErr verifies that panic(err) generated from
// walkFunc is available as error from Walk.
func TestWalkPanicErr(t *testing.T) {
	runTest(t, func(test *testHelper) {

		data := daemon.GenData(133)
		workspace := test.NewWorkspace()
		expectedErrString := "raised panic"
		expectedErr := fmt.Errorf(expectedErrString)

		// Write File 1
		filename := workspace + "/panicFile"
		err := ioutil.WriteFile(filename, []byte(data), os.ModePerm)
		test.Assert(err == nil, "Write failed (%s): %s",
			filename, err)

		test.SyncAllWorkspaces()
		db := test.GetWorkspaceDB()
		ds := test.GetDataStore()
		// Use Walker to walk all the blocks in the workspace.
		c := &test.TestCtx().Ctx
		root := strings.Split(test.RelPath(workspace), "/")
		rootID, _, err := db.Workspace(c, root[0], root[1], root[2])
		test.Assert(err == nil, "Error getting rootID for %v: %v",
			root, err)

		wf := func(c *Ctx, path string, key quantumfs.ObjectKey, size uint64,
			objType quantumfs.ObjectType) error {

			if strings.HasSuffix(path, "/panicFile") {
				panic(expectedErr)
			}
			return nil
		}
		err = Walk(c, ds, rootID, wf)
		test.Assert(err == expectedErr,
			"Walk did not get the expectedErr value, instead got %v",
			err)
<<<<<<< HEAD
		expectWalkerErrors(test, []string{walkFailedLog,
=======
		test.expectWalkerErrors([]string{walkerMainErrLog,
>>>>>>> be6c8214
			panicErrLog})
	})
}

// TestWalkErr tests if the error returned from
// walkFunc is returned from Walk.
func TestWalkErr(t *testing.T) {
	runTest(t, func(test *testHelper) {

		data := daemon.GenData(133)
		workspace := test.NewWorkspace()
		expectedErr := fmt.Errorf("send error")

		// Write File 1
		filename := workspace + "/errorFile"
		err := ioutil.WriteFile(filename, []byte(data), os.ModePerm)
		test.Assert(err == nil, "Write failed (%s): %s",
			filename, err)

		test.SyncAllWorkspaces()
		db := test.GetWorkspaceDB()
		ds := test.GetDataStore()
		// Use Walker to walk all the blocks in the workspace.
		c := &test.TestCtx().Ctx
		root := strings.Split(test.RelPath(workspace), "/")
		rootID, _, err := db.Workspace(c, root[0], root[1], root[2])
		test.Assert(err == nil, "Error getting rootID for %v: %v",
			root, err)

		wf := func(c *Ctx, path string, key quantumfs.ObjectKey, size uint64,
			objType quantumfs.ObjectType) error {

			if strings.HasSuffix(path, "/errorFile") {
				return expectedErr
			}
			return nil
		}
		err = Walk(c, ds, rootID, wf)
		test.Assert(err.Error() == expectedErr.Error(),
			"Walk did not get the %v, instead got %v", expectedErr,
			err)
<<<<<<< HEAD
		expectWalkerErrors(test, []string{walkFailedLog, walkerErrLog})
=======
		test.expectWalkerErrors([]string{walkerMainErrLog, workerErrLog})
>>>>>>> be6c8214
	})
}<|MERGE_RESOLUTION|>--- conflicted
+++ resolved
@@ -55,11 +55,7 @@
 		test.Assert(err.Error() == expectedErr.Error(),
 			"Walk did not get the %v, instead got %v", expectedErr,
 			err)
-<<<<<<< HEAD
-		expectWalkerErrors(test, []string{walkFailedLog,
-=======
-		test.expectWalkerErrors([]string{walkerMainErrLog,
->>>>>>> be6c8214
+		test.expectWalkerErrors([]string{walkFailedLog,
 			panicErrLog})
 	})
 }
@@ -102,11 +98,7 @@
 		test.Assert(err == expectedErr,
 			"Walk did not get the expectedErr value, instead got %v",
 			err)
-<<<<<<< HEAD
-		expectWalkerErrors(test, []string{walkFailedLog,
-=======
-		test.expectWalkerErrors([]string{walkerMainErrLog,
->>>>>>> be6c8214
+		test.expectWalkerErrors([]string{walkFailedLog,
 			panicErrLog})
 	})
 }
@@ -148,10 +140,6 @@
 		test.Assert(err.Error() == expectedErr.Error(),
 			"Walk did not get the %v, instead got %v", expectedErr,
 			err)
-<<<<<<< HEAD
-		expectWalkerErrors(test, []string{walkFailedLog, walkerErrLog})
-=======
-		test.expectWalkerErrors([]string{walkerMainErrLog, workerErrLog})
->>>>>>> be6c8214
+		test.expectWalkerErrors([]string{walkerFailedLog, workerErrLog})
 	})
 }