--- conflicted
+++ resolved
@@ -10,20 +10,12 @@
 import "strconv"
 import "strings"
 import "testing"
-<<<<<<< HEAD
-import "github.com/aristanetworks/quantumfs/utils"
-=======
->>>>>>> 9fb8eefc
 
 func TestLogSet(t *testing.T) {
 	qlog := NewQlogTiny()
 	// let's redirect the log writer in qfs
 	var logs string
-<<<<<<< HEAD
-	qlog.SetWriter(utils.IoPipe(&logs))
-=======
 	qlog.SetWriter(ioPipe(&logs))
->>>>>>> 9fb8eefc
 
 	qlog.SetLogLevels("Daemon|2")
 	qlog.Log(LogDaemon, MuxReqId, 1, "TestToken1")
