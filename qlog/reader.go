--- conflicted
+++ resolved
@@ -9,11 +9,7 @@
 import "bytes"
 import "fmt"
 import "os"
-<<<<<<< HEAD
-=======
-import "strings"
 import "time"
->>>>>>> 738257ce
 import "unsafe"
 
 type LogStrTrim struct {
