// Copyright (c) 2017 Arista Networks, Inc.  All rights reserved.
// Arista Networks, Inc. Confidential and Proprietary.

#include "qfs_client_util.h"

#include <algorithm>

namespace qfsclient {
namespace util {

// Tokenise the given string (with tokens separated by one of the characters
// in delimiters) and place the tokens in the given vector.
void Split(const std::string &str,
	   const std::string &delimiters,
	   std::vector<std::string> *tokens) {
	tokens->clear();

	// get the position of the first character after any initial delimiters
	size_t token_start = str.find_first_not_of(delimiters, 0);
	size_t token_end;

	// loop as long as there are any tokens...
	while (token_start != std::string::npos) {
		// get the position of the first delimiter after the token
		token_end = str.find_first_of(delimiters, token_start);

		if (token_end == std::string::npos ) {
			// no next delimiter? save this token and exit the loop
			tokens->push_back(str.substr(token_start));
			break;
		}

		tokens->push_back(str.substr(token_start, token_end - token_start));

		// get the position of the next token after any more delimiters
		token_start = str.find_first_not_of(delimiters, token_end);
	}
}

// Glue the strings in a vector together into a single string, each part
// separated by the string in glue.
void Join(const std::vector<std::string> &pieces,
	  const std::string &glue,
	  std::string *result) {
	result->clear();

	for (auto piece : pieces) {
		if (!result->empty()) {
			*result += glue;
		}

		*result += piece;
	}
}

std::string getErrorMessage(ErrorCode code, const std::string &details) {
	switch (code) {
	case kSuccess:
		return "success";
	case kDontKnowCwd:
		return "couldn't determine current working directory";
	case kCantFindApiFile:
		return "couldn't find API file (started looking at " +
		details + ")";
	case kCantOpenApiFile:
		return "couldn't open API file " + details;
	case kApiFileNotOpen:
		return "call Api.Open() before calling API functions";
	case kApiFileSeekFail:
		return "couldn't seek within API file " + details;
	case kApiFileWriteFail:
		return "couldn't write to API file " + details;
	case kApiFileFlushFail:
		return "couldn't flush API file " + details;
	case kApiFileReadFail:
		return "couldn't read from API file " + details;
	case kWorkspacePathInvalid:
		return "there must be exactly one '/' in '" + details + "'";
	case kJsonEncodingError:
		return "couldn't encode the request into JSON (" +
		details + ")";
	case kJsonDecodingError:
		return "couldn't parse the response as JSON (" +
		details + ")";
	case kMissingJsonObject:
		return "an expected JSON object was missing: " + details;
	case kApiError:
		return "the API returned an error: " + details;
<<<<<<< HEAD
	case kJsonTooBig:
		return "there's more JSON data than will fit in a command buffer (" +
			details + " bytes too much)";
=======
>>>>>>> bea765d5
	case kBufferTooBig:
		return "An internal buffer is getting too big";
	}

	std::string result("unknown error (");
	result += code;
	result += ")";

	return result;
}

Error getError(ErrorCode code, const std::string &details) {
	return Error { code, getErrorMessage(code, details) };
}

std::string getApiError(CommandError code, std::string message) {
	switch (code) {
	case kCmdOk:
		return "command successful";
	case kCmdBadArgs:
		return "the argument is wrong (" + message + ")";
	case kCmdBadJson:
		return "failed to parse command (" + message + ")";
	case kCmdBadCommandId:
		return "unknown command ID (" + message + ")";
	case kCmdCommandFailed:
		return "command failed (" + message + ")";
	case kCmdKeyNotFound:
		return "extended key not found in datastore (" + message + ")";
	}

	std::string result("unrecognised error code (");
	result += code;
	result += ")";

	return result;
}

// Call perror() with a formatted string containing the name of the calling function
// and further information (such as the name of the operation that triggered the
// error).
void fperror(std::string function_name, std::string detail) {
	std::string full_message = function_name + "() (" + detail + ")";
	perror(full_message.c_str());
}

// Build an error string from an existing error string but with a related JSON
// string added for debugging context
std::string buildJsonErrorDetails(const std::string &error, const char *json) {
	return error + " (JSON: " + std::string(json) +")";
}

// replace all single quotes in the given string with double quotes. This is
// to make string literals containing JSON more readable, since double quote
// characters are very common in JSON but need to be escaped in string literals.
void requote(std::string &s) {
	std::replace(s.begin(), s.end(), '\'', '"');
}

// Implementation of ApiContext. Instances of this class should be created on the
// stack so that useful cleanup happens automatically.
JsonApiContext::JsonApiContext() : ApiContext(), json_object(NULL) {

}

JsonApiContext::~JsonApiContext() {
	SetJsonObject(NULL);
}

void JsonApiContext::SetJsonObject(json_t *json_object) {
	if (this->json_object) {
		json_decref(this->json_object);
		this->json_object = NULL;
	}

	this->json_object = json_object;
}

json_t *JsonApiContext::GetJsonObject() const {
	return json_object;
}

} // namespace util
} // namespace qfsclient
<|MERGE_RESOLUTION|>--- conflicted
+++ resolved
@@ -75,7 +75,9 @@
 	case kApiFileReadFail:
 		return "couldn't read from API file " + details;
 	case kWorkspacePathInvalid:
-		return "there must be exactly one '/' in '" + details + "'";
+		return "there must be at least two '/' in '" + details + "'";
+	case kWorkspaceNameInvalid:
+		return "there must be exactly two '/' in '" + details + "'";
 	case kJsonEncodingError:
 		return "couldn't encode the request into JSON (" +
 		details + ")";
@@ -86,12 +88,6 @@
 		return "an expected JSON object was missing: " + details;
 	case kApiError:
 		return "the API returned an error: " + details;
-<<<<<<< HEAD
-	case kJsonTooBig:
-		return "there's more JSON data than will fit in a command buffer (" +
-			details + " bytes too much)";
-=======
->>>>>>> bea765d5
 	case kBufferTooBig:
 		return "An internal buffer is getting too big";
 	}
