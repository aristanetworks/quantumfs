--- conflicted
+++ resolved
@@ -17,6 +17,7 @@
 #include <jansson.h>
 
 #include "qfs_client.h"
+#include "qfs_client_implementation.h"
 #include "qfs_client_util.h"
 
 namespace qfsclient {
@@ -97,7 +98,8 @@
 		return;
 	}
 
-	this->api = new Api();
+	Error err = GetApi((Api**)&this->api);
+	ASSERT_EQ(err.code, kSuccess);
 	this->api->api_inode_id = api_inode_id;
 }
 
@@ -105,7 +107,7 @@
 	if (this->api_path.length() > 0) {
 		unlink(this->api_path.c_str());
 	}
-	delete this->api;
+	ReleaseApi(this->api);
 	this->api = NULL;
 }
 
@@ -117,22 +119,23 @@
 
 	// Test again with path passed to constructor
 	std::string path = this->api->path;
-	delete this->api;
-	this->api = new Api(path.c_str());
+	ReleaseApi(this->api);
+	err = GetApi((Api**)&this->api);
+	ASSERT_EQ(err.code, kSuccess);
 	this->api->api_inode_id = this->api_inode_id;
 
 	err = this->api->Open();
 	ASSERT_EQ(err.code, kSuccess);
 }
 
-// Api::SendCommand() calls WriteCommand() and ReadResponse(), so
+// ApiImpl::SendCommand() calls WriteCommand() and ReadResponse(), so
 // this test should cover those methods too
 TEST_F(QfsClientTest, SendCommandTest) {
 	ASSERT_FALSE(this->api == NULL);
 
-	Api::CommandBuffer send;
+	ApiImpl::CommandBuffer send;
 	send.CopyString("sausages");
-	Api::CommandBuffer result;
+	ApiImpl::CommandBuffer result;
 
 	Error err = this->api->SendCommand(send, &result);
 
@@ -145,22 +148,15 @@
 	ASSERT_FALSE(this->api == NULL);
 
 	const size_t size = 129 * 1024;
-<<<<<<< HEAD
-	Api::CommandBuffer send;
-
-	for(int i = 0; i < size; i++) {
-		send.Add(0xDF);
-=======
 	byte datum = 0x00;
-	Api::CommandBuffer send;
+	ApiImpl::CommandBuffer send;
 
 	for(int i = 0; i < size; i++) {
 		send.Append(&datum, 1);
 		datum++;
->>>>>>> bea765d5
-	}
-
-	Api::CommandBuffer result;
+	}
+
+	ApiImpl::CommandBuffer result;
 
 	Error err = this->api->SendCommand(send, &result);
 
@@ -172,9 +168,9 @@
 TEST_F(QfsClientTest, SendCommandNoFileTest) {
 	ASSERT_FALSE(this->api == NULL);
 
-	Api::CommandBuffer send;
+	ApiImpl::CommandBuffer send;
 	send.CopyString("sausages");
-	Api::CommandBuffer result;
+	ApiImpl::CommandBuffer result;
 
 	// delete the API file before it ever gets opened, then try to send a
 	// command (SendCommand() will attempt to find and then open the file)
@@ -186,9 +182,9 @@
 TEST_F(QfsClientTest, WriteCommandFileNotOpenTest) {
 	ASSERT_FALSE(this->api == NULL);
 
-	Api::CommandBuffer send;
+	ApiImpl::CommandBuffer send;
 	send.CopyString("sausages");
-	Api::CommandBuffer result;
+	ApiImpl::CommandBuffer result;
 
 	Error err = this->api->WriteCommand(send);
 	ASSERT_EQ(err.code, kApiFileNotOpen);
@@ -256,8 +252,8 @@
 	return util::getError(kSuccess);
 }
 
-// This test covers Api::GetAccessed(). There are no negative tests for
-// Api::GetAccessed() because the Jansson calls it makes should be covered by
+// This test covers ApiImpl::GetAccessed(). There are no negative tests for
+// ApiImpl::GetAccessed() because the Jansson calls it makes should be covered by
 // Jansson's own unit tests, and our functions that GetAccessed() calls all have
 // their own tests, including negative tests.
 TEST_F(QfsClientApiTest, GetAccessedTest) {
@@ -288,7 +284,7 @@
 		     (char*)this->expected_written_command.Data());
 }
 
-// Test Api::SendJson(), which is shared by all API handlers
+// Test ApiImpl::SendJson(), which is shared by all API handlers
 TEST_F(QfsClientApiTest, SendJsonTest) {
 	ASSERT_FALSE(this->api == NULL);
 
@@ -319,46 +315,9 @@
 		  this->expected_written_command.Size());
 	ASSERT_STREQ((char*)this->actual_written_command.Data(),
 		     (char*)this->expected_written_command.Data());
-<<<<<<< HEAD
-}
-
-// Negative SendJson test to trigger kJSONTooBig
-TEST_F(QfsClientApiTest, SendJsonTestJsonTooBig) {
-	ASSERT_FALSE(this->api == NULL);
-
-	// create very long JSON for request
-	const size_t long_string_size = kCmdBufferSize + 10;
-	char long_string[long_string_size + 10];
-
-	char c = ' ';
-	for (int i = 0; i < long_string_size; i++) {
-		long_string[i] = c;
-		if (++c >= 0x7F) {
-			c = ' ';
-		}
-	}
-	long_string[long_string_size - 1] = '\0';
-
-	// create extra-long JSON string to send
-	// See http://jansson.readthedocs.io/en/2.4/apiref.html#building-values for
-	// an explanation of the format strings that json_pack_ex can take.
-	json_error_t json_error;
-	json_t *request_json = json_pack_ex(&json_error, 0,
-					    "{s:i,s:s,s:s}",
-					    kCommandId, kCmdGetAccessed,
-					    kWorkspaceRoot, "one/two/three",
-					    "LongField", long_string);
-	ASSERT_FALSE(request_json == NULL);
-
-	util::JsonApiContext context;
-	Error err = this->api->SendJson(request_json, &context);
-	json_decref(request_json); // release the JSON object
-	ASSERT_EQ(err.code, kJsonTooBig);
-=======
->>>>>>> bea765d5
-}
-
-// Test Api::CheckCommonApiResponse(), which is shared by all API handlers
+}
+
+// Test ApiImpl::CheckCommonApiResponse(), which is shared by all API handlers
 TEST_F(QfsClientApiTest, CheckCommonApiResponseTest) {
 	ASSERT_FALSE(this->api == NULL);
 
@@ -367,12 +326,12 @@
 	ASSERT_EQ(err.code, kSuccess);
 }
 
-// Negative test for Api::CheckCommonApiResponse(), which should trigger a JSON
+// Negative test for ApiImpl::CheckCommonApiResponse(), which should trigger a JSON
 // parse error
 TEST_F(QfsClientApiTest, CheckCommonApiResponseBadJsonTest) {
 	ASSERT_FALSE(this->api == NULL);
 
-	Api::CommandBuffer test_response;
+	ApiImpl::CommandBuffer test_response;
 
 	// corrupt the JSON that CheckCommonApiResponse will try to parse
 	ASSERT_TRUE(this->read_command.Size() > 0);	// fail if no JSON
@@ -385,12 +344,12 @@
 	ASSERT_EQ(err.code, kJsonDecodingError);
 }
 
-// Negative test for Api::CheckCommonApiResponse(), which should trigger a missing
-// JSON object
+// Negative test for ApiImpl::CheckCommonApiResponse(), which should trigger a
+// missing JSON object
 TEST_F(QfsClientApiTest, CheckCommonApiMissingJsonObjectTest) {
 	ASSERT_FALSE(this->api == NULL);
 
-	Api::CommandBuffer test_response;
+	ApiImpl::CommandBuffer test_response;
 
 	// corrupt ErrorCode in the JSON that CheckCommonApiResponse will try
 	// to parse
@@ -424,7 +383,7 @@
 	ASSERT_TRUE(accessed_list.at("file3"));
 }
 
-// Negative test for Api::PrepareAccessedListResponse() to check that a missing
+// Negative test for ApiImpl::PrepareAccessedListResponse() to check that a missing
 // AccessList triggers a kMissingJSONObject error
 TEST_F(QfsClientApiTest, PrepareAccessedListResponseNoAccessListTest) {
 	ASSERT_FALSE(this->api == NULL);
@@ -506,7 +465,7 @@
 		// the reason we don't always use ASSERT_STREQ is that on macOS,
 		// mkdtemp() creates tmp files in /private/tmp, even when the
 		// template begins with "/tmp", so the call to getcwd() in
-		// Api::DeterminePath() will return a string beginning
+		// ApiImpl::DeterminePath() will return a string beginning
 		// "/private/tmp/..."
 		// This test verifies that this->api->path *ends* with whatever is
 		// in this->api_path.
@@ -530,71 +489,40 @@
 }
 
 TEST_F(QfsClientCommandBufferTest, FreshBufferTest) {
-	Api::CommandBuffer buffer;
+	ApiImpl::CommandBuffer buffer;
 
 	ASSERT_EQ(buffer.Size(), 0);
 }
 
 TEST_F(QfsClientCommandBufferTest, ResetTest) {
-	Api::CommandBuffer buffer;
-
-<<<<<<< HEAD
-	buffer.Add(0xDE);
-=======
+	ApiImpl::CommandBuffer buffer;
+
 	byte data[] = { 0xDE };
 	buffer.Append(data, 1);
->>>>>>> bea765d5
 	ASSERT_EQ(buffer.Size(), 1);
 
 	buffer.Reset();
 	ASSERT_EQ(buffer.Size(), 0);
 }
 
-<<<<<<< HEAD
-TEST_F(QfsClientCommandBufferTest, AddTest) {
-	Api::CommandBuffer buffer;
-
-	buffer.Add(0xDE);
-	buffer.Add(0xAD);
-
-	ASSERT_EQ(buffer.Size(), 2);
-
-	const std::vector<byte> &data = buffer.data;
-
-	ASSERT_EQ(data.size(), 2);
-	ASSERT_EQ(data.capacity(), Api::CommandBuffer::kBufferSizeIncrement);
-}
-
-TEST_F(QfsClientCommandBufferTest, AddAndCopyLotsTest) {
-=======
 TEST_F(QfsClientCommandBufferTest, AppendAndCopyLotsTest) {
->>>>>>> bea765d5
 	const size_t size = 129 * 1024;
 
-	Api::CommandBuffer buffer;
+	ApiImpl::CommandBuffer buffer;
 
 	for(int i = 0; i < size; i++) {
-<<<<<<< HEAD
-		buffer.Add('z');
-=======
 		byte data[] = { 'z' };
 		buffer.Append(data, 1);
->>>>>>> bea765d5
 	}
 
 	ASSERT_EQ(buffer.Size(), size);
 
 	const std::vector<byte> &data = buffer.data;
-	Api::CommandBuffer other_buffer;
+	ApiImpl::CommandBuffer other_buffer;
 
 	for(size_t j = 0; j < data.size(); j++) {
 		byte datum = buffer.data[j];
-<<<<<<< HEAD
-
-		other_buffer.Add(datum);
-=======
 		other_buffer.Append(&datum, 1);
->>>>>>> bea765d5
 	}
 
 	ASSERT_EQ(buffer.Size(), other_buffer.Size());
@@ -602,35 +530,8 @@
 		     (const char *)other_buffer.Data());
 }
 
-<<<<<<< HEAD
-TEST_F(QfsClientCommandBufferTest, AddAndResizeTest) {
-	Api::CommandBuffer buffer;
-
-	for(int i = 0; i < 4095; i++) {
-		buffer.Add(0xBE);
-	}
-
-	ASSERT_EQ(buffer.Size(), 4095);
-	ASSERT_GE(buffer.data.capacity(),
-		  Api::CommandBuffer::kBufferSizeIncrement);
-
-	buffer.Add(0xEF);
-	buffer.Add(0xFA);
-
-	ASSERT_EQ(buffer.Size(), 4097);
-	ASSERT_GE(buffer.data.capacity(),
-		  2 * Api::CommandBuffer::kBufferSizeIncrement);
-
-	for(int i = 0; i < 4097; i++) {
-		buffer.Add(0xCE);
-	}
-
-	ASSERT_EQ(buffer.Size(), 8194);
-	ASSERT_GE(buffer.data.capacity(),
-		  3 * Api::CommandBuffer::kBufferSizeIncrement);
-=======
 TEST_F(QfsClientCommandBufferTest, AppendTest) {
-	Api::CommandBuffer buffer;
+	ApiImpl::CommandBuffer buffer;
 	byte data[4500];
 	byte datum = 0x00;
 
@@ -645,11 +546,10 @@
 
 	ASSERT_EQ(buffer_data.size(), sizeof(data));
 	ASSERT_EQ(memcmp(buffer_data.data(), data, sizeof(data)), 0);
->>>>>>> bea765d5
 }
 
 TEST_F(QfsClientCommandBufferTest, CopyStringTest) {
-	Api::CommandBuffer buffer;
+	ApiImpl::CommandBuffer buffer;
 
 	const std::string test_str("all the king's horses and all the king's men");
 
