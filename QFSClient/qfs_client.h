--- conflicted
+++ resolved
@@ -4,22 +4,7 @@
 #ifndef QFS_CLIENT_H_
 #define QFS_CLIENT_H_
 
-#include <stdint.h>
-#include <sys/types.h>
-
-#include <fstream>
-#include <string>
-#include <unordered_map>
-#include <vector>
-
-#include <gtest/gtest_prod.h>
-
 namespace qfsclient {
-
-typedef uint8_t byte;
-
-const char kApiPath[] = "api";
-const int kInodeIdApi = 2;
 
 // Potential error values that may be returned by methods of the Api class
 enum ErrorCode {
@@ -71,19 +56,10 @@
 	// The quantumfs API returned an error
 	kApiError = 13,
 
-<<<<<<< HEAD
-	// The JSON data was too large to fit into the command buffer
-	kJsonTooBig = 14,
-=======
 	// An internal buffer is getting too big to increase in size
 	kBufferTooBig = 14,
 };
->>>>>>> bea765d5
 
-	// An internal buffer is getting too big to increase in size
-	kBufferTooBig = 15,
-};
-wibbles
 // An error object returned by many member functions of the Api class. The possible
 // error code values are defined above in the ErrorCode enum, and the message
 // member contains a human-readable error message, possibly with further information.
@@ -92,217 +68,27 @@
 	std::string message;
 };
 
-// Class used for holding internal context about an in-flight API call. It may be
-// passed between functions used to handle an API call and could (for example)
-// hold an object representing a parsed JSON response string to avoid having to
-// parse that string more than once.
-class ApiContext {
+// Api provides the public interface to QuantumFS API calls.
+class Api {
  public:
-	ApiContext();
-	virtual ~ApiContext() = 0;
+	virtual Error GetAccessed(const char *workspace_root) = 0;
 };
 
-// Class to be implemented by tests ONLY that a test can supply; if an instance
-// of this class is supplied, then its SendTestHook() method will be called
-// by SendCommand() in between writing a command and reading the
-// response. This allows a test to check exactly what got written to the
-// api file by WriteCommand() and to place a test response in the same
-// file to be read back by ReadCommand().
-class SendCommandHook {
- public:
-	virtual Error SendTestHook() = 0;
-};
+// Get an instance of an Api object that can be used to call QuantumFS API
+// functions. Takes a pointer to an Api pointer that will be modified on success
+// and returns an Error object that indicates success or failure.
+Error GetApi(Api **api);
 
-// Api (except for its private members) provides the public interface to QuantumFS
-// API calls. If an Api object is constructed with no path, it will start looking
-// for the API file in the current working directory and work upwards towards the
-// root from there. If it is constructed with a path, then it is assumed that the
-// API file will be found at the given location.
-class Api {
- public:
-	Api();
-	explicit Api(const char *path);
-	virtual ~Api();
+// Get an instance of an Api object that can be used to call QuantumFS API
+// functions. This version takes a path to a directory in the filesystem that
+// will be used as the start point from which to look for an api file. Takes a
+// pointer to an Api pointer that will be modified on success, and returns an
+// Error object that indicates success or failure.
+Error GetApi(const char *path, Api **api);
 
-	// Attempts to open the api file - including attempting to determine
-	// its location if the Api object was constructed without being given
-	// a path to the location of the api file. Returns an error object to
-	// indicate the outcome.
-	Error Open();
-
-	// Closes the api file if it's still open.
-	void Close();
-
-	// Sample API function; just implementing this one for now (see:
-	// http://gut/repos/quantumfs/blob/master/cmds.go for other API
-	// functions to provide)
-	Error GetAccessed(const char *workspace_root);
-
- private:
-	// CommandBuffer is used internally to store the raw content of a command to
-	// send to (or a response received from) the API - typically in JSON format.
-	class CommandBuffer {
-	 public:
-		CommandBuffer();
-		virtual ~CommandBuffer();
-
-		// Return a const pointer to the data in the buffer
-		const byte *Data() const;
-
-		// Return the size of the data stored in the buffer
-		size_t Size() const;
-
-		// Reset the buffer such that it will contain no data and will
-		// have a zero size
-		void Reset();
-
-<<<<<<< HEAD
-		// Add one byte to the buffer and grow its internal data store if
-		// necessary. Returns an ErrorCode if the buffer would have to be
-		// grown too large to add this byte
-		ErrorCode Add(byte datum);
-
-		// copy a string up to the maximum buffer size (including NUL
-		// terminator) into the buffer. Note that if the string is larger
-		// than will fit in the buffer, only the first kCmdBufferSize - 1
-		// characters will be copied, but the number of characters actaully
-		// copied will be returned.
-		ErrorCode CopyString(const char * s);
-
-	 private:
-		static const size_t kBufferSizeIncrement;
-=======
-		// Append a block of data to the buffer. Returns an error if the
-		// buffer would have to be grown too large to add this block
-		ErrorCode Append(const byte *data, size_t size);
-
-		// copy a string into the buffer. An error will be returned if
-		// the buffer would have to be grown too large to fit the string.
-		ErrorCode CopyString(const char * s);
-
-	 private:
->>>>>>> bea765d5
-		std::vector<byte> data;
-
-		FRIEND_TEST(QfsClientApiTest, CheckCommonApiResponseBadJsonTest);
-		FRIEND_TEST(QfsClientApiTest, CheckCommonApiMissingJsonObjectTest);
-
-<<<<<<< HEAD
-		FRIEND_TEST(QfsClientCommandBufferTest, AddTest);
-		FRIEND_TEST(QfsClientCommandBufferTest, AddAndCopyLotsTest);
-		FRIEND_TEST(QfsClientCommandBufferTest, AddAndResizeTest);
-=======
-		FRIEND_TEST(QfsClientCommandBufferTest, AppendTest);
-		FRIEND_TEST(QfsClientCommandBufferTest, AppendAndCopyLotsTest);
->>>>>>> bea765d5
-		FRIEND_TEST(QfsClientCommandBufferTest, CopyStringTest);
-	};
-
-	// Work out the location of the api file (which must be called 'api'
-	// and have an inode ID of 2) by looking in the current directory
-	// and walking up the directory tree towards the root until it's found.
-	// Returns an error object to indicate the outcome.
-	Error DeterminePath();
-
-	// Writes the given command to the api file and immediately tries to
-	// read a response form the same file. Returns an error object to
-	// indicate the outcome.
-	Error SendCommand(const CommandBuffer &command, CommandBuffer *response);
-
-	// Writes the given command to the api file. Returns an error object to
-	// indicate the outcome.
-	Error WriteCommand(const CommandBuffer &command);
-
-	// Attempts to read a response from the api file. Returns an error object to
-	// indicate the outcome.
-	Error ReadResponse(CommandBuffer *command);
-
-	// Given a workspace path, test it for validity, returning an error to
-	// indicate the path's validity.
-	Error CheckWorkspacePathValid(const char *workspace_root);
-
-	std::fstream file;
-
-	// We use the presence of a value in this member variable to indicate that
-	// the API file's location is known (either because it was passed to the
-	// Api constructor, or because it was found by DeterminePath()). It doesn't
-	// necessarily mean that the file has been opened: Api::Open() should do
-	// that. Api::Open() should still be called before trying to call an API
-	// function.
-	std::string path;
-
-	// Expected inode ID of the api file. The only reason we have this
-	// instead of using the INODE_ID_API constant is that the unit tests
-	// need to modify it (so that they can test against an arbitrary
-	// temporary file which won't have an inode ID that's known in
-	// advance)
-	ino_t api_inode_id;
-
-	// Pointer to a SendCommandHook instance (used for testing ONLY). The
-	// purpose of the SendCommandHook class is described along with its
-	// definition.
-	SendCommandHook *send_test_hook;
-
-	// Internal member function to perform processing common to all API calls,
-	// such as parsing JSON and checking for response errors
-	Error CheckCommonApiResponse(const CommandBuffer &response,
-				     ApiContext *context);
-
-	// Send the JSON representation of the command to the API file and parse the
-	// response, then check the response for an error. The context object will
-	// be used to carry the parsed JSON response for use by the next stage.
-	// note: the parameter request_json_ptr is a void pointer because it's not
-	// possible to forward-declare json_t in Jansson versions before 2.5;
-	// in previous versions of Jansson, json_t is a typedef to an anonymous
-	// C struct, which can't be forward declared.
-	Error SendJson(const void *request_json_ptr, ApiContext *context);
-
-	// Convert the JSON response received for the GetAccessed() API call into
-	// a structure ready for formatting and then writing to stdout. Returns
-	// an Error struct to indicate success or otherwise
-	Error PrepareAccessedListResponse(
-		const ApiContext *context,
-		std::unordered_map<std::string, bool> *accessed_list);
-
-	// Convert the response to the GetAccessed() API call for a string to be
-	// pretty-printed to stdout
-	std::string FormatAccessedList(
-		const std::unordered_map<std::string, bool> &accessed);
-
-	friend class QfsClientTest;
-	FRIEND_TEST(QfsClientTest, SendCommandTest);
-	FRIEND_TEST(QfsClientTest, SendLargeCommandTest);
-	FRIEND_TEST(QfsClientTest, SendCommandFileRemovedTest);
-	FRIEND_TEST(QfsClientTest, SendCommandNoFileTest);
-	FRIEND_TEST(QfsClientTest, SendCommandCantOpenFileTest);
-	FRIEND_TEST(QfsClientTest, WriteCommandFileNotOpenTest);
-	FRIEND_TEST(QfsClientTest, OpenTest);
-	FRIEND_TEST(QfsClientTest, CheckWorkspacePathValidTest);
-
-	friend class QfsClientApiTest;
-	FRIEND_TEST(QfsClientApiTest, CheckCommonApiResponseTest);
-	FRIEND_TEST(QfsClientApiTest, CheckCommonApiResponseBadJsonTest);
-	FRIEND_TEST(QfsClientApiTest, CheckCommonApiMissingJsonObjectTest);
-	FRIEND_TEST(QfsClientApiTest, PrepareAccessedListResponseTest);
-	FRIEND_TEST(QfsClientApiTest, PrepareAccessedListResponseNoAccessListTest);
-	FRIEND_TEST(QfsClientApiTest, FormatAccessedListTest);
-	FRIEND_TEST(QfsClientApiTest, SendJsonTest);
-	FRIEND_TEST(QfsClientApiTest, SendJsonTestJsonTooBig);
-
-	FRIEND_TEST(QfsClientDeterminePathTest, DeterminePathTest);
-
-	FRIEND_TEST(QfsClientCommandBufferTest, FreshBufferTest);
-	FRIEND_TEST(QfsClientCommandBufferTest, ResetTest);
-<<<<<<< HEAD
-	FRIEND_TEST(QfsClientCommandBufferTest, AddTest);
-	FRIEND_TEST(QfsClientCommandBufferTest, AddAndCopyLotsTest);
-	FRIEND_TEST(QfsClientCommandBufferTest, AddAndResizeTest);
-=======
-	FRIEND_TEST(QfsClientCommandBufferTest, AppendTest);
-	FRIEND_TEST(QfsClientCommandBufferTest, AppendAndCopyLotsTest);
->>>>>>> bea765d5
-	FRIEND_TEST(QfsClientCommandBufferTest, CopyStringTest);
-};
+// Release an Api object and any resources (such as open files) associated
+// with it. The pointer will no longer be valid after it has been released.
+void ReleaseApi(Api *api);
 
 } // namespace qfsclient
 
