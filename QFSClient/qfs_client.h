// Copyright (c) 2016 Arista Networks, Inc.  All rights reserved.
// Arista Networks, Inc. Confidential and Proprietary.

#ifndef QFS_CLIENT_H_
#define QFS_CLIENT_H_

namespace qfsclient {

// Potential error values that may be returned by methods of the Api class
enum ErrorCode {
	// Success
	kSuccess = 0,

	// Couldn't determine the current working directory while looking for the
	// API file
	kDontKnowCwd = 1,

	// The file named 'api' with inode ID 2 couldn't be found when searching
	// upwards from the current working directory towards the root.
	kCantFindApiFile = 2,

	// The API file whose name was passed to the Api constructor or the API
	// file found by searching upwards from the current working directory
	// failed to open
	kCantOpenApiFile = 3,

	// Api.Open() was not called successfully before attempting to call an
	// API function
	kApiFileNotOpen = 4,

	// An attempt to seek to the start of the API file before reading or
	// writing a command failed
	kApiFileSeekFail = 5,

	// Writing a command to the API file failed
	kApiFileWriteFail = 6,

	// Writing a command to the API file failed
	kApiFileFlushFail = 7,

	// Reading a command from the API file failed
	kApiFileReadFail = 8,

	// The given workspace path was not valid
	kWorkspacePathInvalid = 9,

	// Error encoding a request to JSON
	kJsonEncodingError = 10,

	// Error parsing JSON received from quantumfs
	kJsonDecodingError = 11,

	// An expected JSON object was missing
	kMissingJsonObject = 12,

	// The quantumfs API returned an error
	kApiError = 13,

	// An internal buffer is getting too big to increase in size
	kBufferTooBig = 14,

	// The given workspace name was not valid
	kWorkspaceNameInvalid = 15,
};

// An error object returned by many member functions of the Api class. The possible
// error code values are defined above in the ErrorCode enum, and the message
// member contains a human-readable error message, possibly with further information.
struct Error {
	ErrorCode code;
	std::string message;
};

// Api provides the public interface to QuantumFS API calls.
class Api {
 public:
	virtual Error GetAccessed(const char *workspace_root) = 0;
<<<<<<< HEAD
	virtual Error InsertInode(const char *destination,
				  const char *key,
				  uint32_t permissions,
				  uint32_t uid,
				  uint32_t gid) = 0;
=======
>>>>>>> 8b685e6b
};

// Get an instance of an Api object that can be used to call QuantumFS API
// functions. Takes a pointer to an Api pointer that will be modified on success
// and returns an Error object that indicates success or failure.
Error GetApi(Api **api);

// Get an instance of an Api object that can be used to call QuantumFS API
// functions. This version takes a path to a directory in the filesystem that
// will be used as the start point from which to look for an api file. Takes a
// pointer to an Api pointer that will be modified on success, and returns an
// Error object that indicates success or failure.
Error GetApi(const char *path, Api **api);

// Release an Api object and any resources (such as open files) associated
// with it. The pointer will no longer be valid after it has been released.
void ReleaseApi(Api *api);

} // namespace qfsclient

#endif // QFS_CLIENT_H_
<|MERGE_RESOLUTION|>--- conflicted
+++ resolved
@@ -6,7 +6,8 @@
 
 namespace qfsclient {
 
-// Potential error values that may be returned by methods of the Api class
+/// Potential error values that may be returned in an ErrorCode object
+/// by methods of the Api class
 enum ErrorCode {
 	// Success
 	kSuccess = 0,
@@ -63,42 +64,70 @@
 	kWorkspaceNameInvalid = 15,
 };
 
-// An error object returned by many member functions of the Api class. The possible
-// error code values are defined above in the ErrorCode enum, and the message
-// member contains a human-readable error message, possibly with further information.
+/// An `Error` object is returned by many member functions of the Api class. The
+/// possible error code values are defined above in the `ErrorCode` enum, and the
+/// message member contains a human-readable error message, possibly with further
+/// information.
 struct Error {
 	ErrorCode code;
 	std::string message;
 };
 
-// Api provides the public interface to QuantumFS API calls.
+/// `Api` provides the public interface to QuantumFS API calls.
 class Api {
  public:
+	/// Retrieve the list of accessed and created files for a specified
+	/// workspace. This list will be written to standard output.
+	///
+	/// @param [in] `workspace_root` A string contain the workspace root name
+	/// whose list of accessed files is to be retrieved.
+	///
+	/// @return An` Error` object that indicates success or failure.
 	virtual Error GetAccessed(const char *workspace_root) = 0;
-<<<<<<< HEAD
+
+	/// Takes an extended key along with other file metadata (permissions,
+	/// UID and GID) and inserts it into the given destination directory.
+	///
+	/// @param [in] destination A string containing a path to the intended
+	/// location of the file, which should include the typespace, namespace and
+	/// workspace names. For example: `user/joe/myworkspace/usr/lib/destfile`.
+	/// @param [in] key A base64 string containing the extended key of the file
+	/// that comes from the file's `quantumfs.key` extended attribute.
+	/// @param [in] permissions The the unix permissions for the file
+	/// @param [in] uid The user ID of the file.
+	/// @param [in] gid The group ID of the file.
+	///
+	/// @return An `Error` object that indicates success or failure.
 	virtual Error InsertInode(const char *destination,
 				  const char *key,
 				  uint32_t permissions,
 				  uint32_t uid,
 				  uint32_t gid) = 0;
-=======
->>>>>>> 8b685e6b
 };
 
-// Get an instance of an Api object that can be used to call QuantumFS API
-// functions. Takes a pointer to an Api pointer that will be modified on success
-// and returns an Error object that indicates success or failure.
+/// Get an instance of an `Api` object that can be used to call QuantumFS API
+/// functions. The API file is searched for starting in the current working
+/// directory and walking up the directory tree from there.
+///
+/// @param [out] `api` A pointer to an `Api` pointer that will be modified.
+///
+/// @return An` Error` object that indicates success or failure.
 Error GetApi(Api **api);
 
-// Get an instance of an Api object that can be used to call QuantumFS API
-// functions. This version takes a path to a directory in the filesystem that
-// will be used as the start point from which to look for an api file. Takes a
-// pointer to an Api pointer that will be modified on success, and returns an
-// Error object that indicates success or failure.
+/// Get an instance of an `Api` object that can be used to call QuantumFS API
+/// functions. The API file is searched for starting in the given directory and
+/// walking up the directory tree from there.
+///
+/// @param [in] A path to a directory where the search for the API file will begin.
+/// @param [out] `api` A pointer to an `Api` pointer that will be modified.
+///
+/// @return An `Error` object that indicates success or failure.
 Error GetApi(const char *path, Api **api);
 
-// Release an Api object and any resources (such as open files) associated
-// with it. The pointer will no longer be valid after it has been released.
+/// Release an Api object and any resources (such as open files) associated
+/// with it. The pointer will no longer be valid after it has been released.
+///
+/// @param [in] `api` A pointer to an `Api` object that will be released.
 void ReleaseApi(Api *api);
 
 } // namespace qfsclient
