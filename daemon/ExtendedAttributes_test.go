--- conflicted
+++ resolved
@@ -76,14 +76,7 @@
 		// Confirm no attributes
 		data := make([]byte, 64000)
 		size, err := syscall.Listxattr(testFilename, data)
-<<<<<<< HEAD
 		test.Assert(err == nil, "Error listing XAttr: %v", err)
-		// by default NULL-terminated XAttrTypeKey is present
-		test.Assert(size-1 == len([]byte(quantumfs.XAttrTypeKey)),
-			"Unexpected XAttr, size %d", size)
-=======
-		test.assert(err == nil, "Error listing XAttr: %v", err)
->>>>>>> 9fb8eefc
 
 		// Add a bunch of attributes
 		const N = 100
@@ -105,24 +98,12 @@
 		data = data[:size]
 		names := bytes.Split(data, []byte("\x00"))
 		names = names[:len(names)-1] // Remove empty last element
-<<<<<<< HEAD
-		test.Assert(len(names) == N+1, "Fewer XAttr than expected: %d != %d",
-			len(names), N+1)
+		test.Assert(len(names) == N, "Fewer XAttr than expected: %d != %d",
+			len(names), N)
 
 		for _, nameBytes := range names {
 			name := string(nameBytes)
-			if name == quantumfs.XAttrTypeKey {
-				continue
-			}
 			test.Assert(strings.HasPrefix(name, "user.attr"),
-=======
-		test.assert(len(names) == N, "Fewer XAttr than expected: %d != %d",
-			len(names), N)
-
-		for _, nameBytes := range names {
-			name := string(nameBytes)
-			test.assert(strings.HasPrefix(name, "user.attr"),
->>>>>>> 9fb8eefc
 				"Incorrect XAttr name %s", name)
 		}
 	})
@@ -170,25 +151,14 @@
 			data = data[:size]
 			names := bytes.Split(data, []byte("\x00"))
 			names = names[:len(names)-1] // Remove empty last element
-<<<<<<< HEAD
-			test.Assert(len(names) == N+1,
-=======
-			test.assert(len(names) == N,
->>>>>>> 9fb8eefc
+			test.Assert(len(names) == N,
 				"Fewer XAttr than expected: %d != %d",
 				len(names), N)
 
 			nameSet := make(map[string]bool)
 			for _, nameBytes := range names {
 				name := string(nameBytes)
-<<<<<<< HEAD
-				if name == quantumfs.XAttrTypeKey {
-					continue
-				}
 				test.Assert(strings.HasPrefix(name, "user.attr"),
-=======
-				test.assert(strings.HasPrefix(name, "user.attr"),
->>>>>>> 9fb8eefc
 					"Incorrect XAttr name %s", name)
 				nameSet[name] = true
 			}
@@ -716,11 +686,6 @@
 			"Previous xattr missing")
 		test.Assert(bytes.Contains(data, []byte(attrData)),
 			"Xattr missing")
-<<<<<<< HEAD
-		test.Assert(bytes.Contains(data, []byte("quantumfs.key")),
-			"Quantumfs key missing")
-=======
->>>>>>> 9fb8eefc
 
 		// Linked
 		dataFile := make([]byte, 100)
