// Copyright (c) 2016 Arista Networks, Inc.  All rights reserved.
// Arista Networks, Inc. Confidential and Proprietary.

package daemon

import "crypto/sha1"
import "encoding/json"
import "fmt"
import "syscall"
import "time"

import "arista.com/quantumfs"
import "github.com/hanwen/go-fuse/fuse"

// WorkspaceRoot acts similarly to a directory except only a single object ID is used
// instead of one for each layer and that ID is directly requested from the
// WorkspaceDB instead of passed in from the parent.
type WorkspaceRoot struct {
	InodeCommon
	namespace string
	workspace string
	rootId    quantumfs.ObjectKey
	baseLayer quantumfs.DirectoryEntry
	children  map[string]uint64

	// Indexed by inode number
	childrenRecords map[uint64]*quantumfs.DirectoryRecord

	dirty bool // True if the contents of subtree has changed since last sync
}

// Fetching the number of child directories for all the workspaces within a namespace
// is relatively expensive and not terribly useful. Instead fake it and assume a
// normal number here.
func fillWorkspaceAttrFake(c *ctx, attr *fuse.Attr, inodeNum uint64,
	workspace string) {

	fillAttr(attr, inodeNum, 27)
	attr.Mode = 0777 | fuse.S_IFDIR
}

func newWorkspaceRoot(c *ctx, parentName string, name string,
	inodeNum uint64) Inode {

	rootId := c.workspaceDB.Workspace(parentName, name)

	object := DataStore.Get(c, rootId)
	var workspaceRoot quantumfs.WorkspaceRoot
	if err := json.Unmarshal(object.Get(), &workspaceRoot); err != nil {
		panic("Couldn't decode WorkspaceRoot Object")
	}

	object = DataStore.Get(c, workspaceRoot.BaseLayer)
	if object == nil {
		panic("No baseLayer object")
	}

	var baseLayer quantumfs.DirectoryEntry
	if err := json.Unmarshal(object.Get(), &baseLayer); err != nil {
		panic("Couldn't decode base layer object")
	}

	children := make(map[string]uint64, baseLayer.NumEntries)
	childrenRecords := make(map[uint64]*quantumfs.DirectoryRecord,
		baseLayer.NumEntries)
	for i, entry := range baseLayer.Entries {
		inodeId := c.qfs.newInodeId()
		children[BytesToString(entry.Filename[:])] = inodeId
		childrenRecords[inodeId] = &baseLayer.Entries[i]
		c.qfs.setInode(c, inodeId, newDirectory(entry.ID, inodeId))
	}

	return &WorkspaceRoot{
		InodeCommon:     InodeCommon{id: inodeNum},
		namespace:       parentName,
		workspace:       name,
		rootId:          rootId,
		baseLayer:       baseLayer,
		children:        children,
		childrenRecords: childrenRecords,
	}
}

func (wsr *WorkspaceRoot) addChild(c *ctx, name string, inodeNum uint64,
	child quantumfs.DirectoryRecord) {

	wsr.children[name] = inodeNum
	wsr.baseLayer.NumEntries++
	wsr.baseLayer.Entries = append(wsr.baseLayer.Entries, child)
	wsr.childrenRecords[inodeNum] =
		&wsr.baseLayer.Entries[wsr.baseLayer.NumEntries-1]
	wsr.dirty = true

	wsr.advanceRootId(c)
}

// If the WorkspaceRoot is dirty recompute the rootId and update the workspacedb
func (wsr *WorkspaceRoot) advanceRootId(c *ctx) {
	if !wsr.dirty {
		return
	}

	// Upload the base layer object
	bytes, err := json.Marshal(wsr.baseLayer)
	if err != nil {
		panic("Failed to marshal baselayer")
	}

	hash := sha1.Sum(bytes)
	newBaseLayerId := quantumfs.NewObjectKey(quantumfs.KeyTypeMetadata, hash)

	var buffer quantumfs.Buffer
	buffer.Set(bytes)
	if err := c.durableStore.Set(newBaseLayerId, &buffer); err != nil {
		panic("Failed to upload new baseLayer object")
	}

	// Upload the workspaceroot object
	var workspaceRoot quantumfs.WorkspaceRoot
	workspaceRoot.BaseLayer = newBaseLayerId

	bytes, err = json.Marshal(workspaceRoot)
	if err != nil {
		panic("Failed to marshal workspace root")
	}

	hash = sha1.Sum(bytes)
	newRootId := quantumfs.NewObjectKey(quantumfs.KeyTypeMetadata, hash)
	buffer.Set(bytes)
	if err := c.durableStore.Set(newRootId, &buffer); err != nil {
		panic("Failed to upload new workspace root")
	}

	// Update workspace rootId
	if newRootId != wsr.rootId {
		rootId, err := c.workspaceDB.AdvanceWorkspace(wsr.namespace,
			wsr.workspace, wsr.rootId, newRootId)

		if err != nil {
			panic("Unexpected workspace rootID update failure")
		}

		wsr.rootId = rootId
	}

	wsr.dirty = false
}

func (wsr *WorkspaceRoot) GetAttr(c *ctx, out *fuse.AttrOut) fuse.Status {
	out.AttrValid = c.config.CacheTimeSeconds
	out.AttrValidNsec = c.config.CacheTimeNsecs
	var childDirectories uint32
	for _, entry := range wsr.baseLayer.Entries {
		if entry.Type == quantumfs.ObjectTypeDirectoryEntry {
			childDirectories++
		}
	}
	fillAttr(&out.Attr, wsr.InodeCommon.id, childDirectories)
	out.Attr.Mode = 0777 | fuse.S_IFDIR
	return fuse.OK
}

func (wsr *WorkspaceRoot) Open(c *ctx, flags uint32, mode uint32,
	out *fuse.OpenOut) fuse.Status {

	return fuse.ENOSYS
}

func fillAttrWithDirectoryRecord(attr *fuse.Attr, inodeNum uint64,
	owner fuse.Owner, entry *quantumfs.DirectoryRecord) {

	attr.Ino = inodeNum

	fileType := objectTypeToFileType(entry.Type)
	switch fileType {
	case fuse.S_IFDIR:
		attr.Size = qfsBlockSize
		attr.Blocks = 1
		attr.Nlink = uint32(entry.Size)
	default:
		fmt.Println("Unhandled filetype in fillAttrWithDirectoryRecord",
			fileType)
		fallthrough
	case fuse.S_IFREG:
		attr.Size = entry.Size
		attr.Blocks = BlocksRoundUp(entry.Size, qfsBlockSize)
		attr.Nlink = 1
	}

	attr.Atime = entry.ModificationTime.Seconds()
	attr.Mtime = entry.ModificationTime.Seconds()
	attr.Ctime = entry.CreationTime.Seconds()
	attr.Atimensec = entry.ModificationTime.Nanoseconds()
	attr.Mtimensec = entry.ModificationTime.Nanoseconds()
	attr.Ctimensec = entry.CreationTime.Nanoseconds()

	var permissions uint32
	permissions |= uint32(entry.Permissions)
	permissions |= uint32(entry.Permissions) << 3
	permissions |= uint32(entry.Permissions) << 6
	permissions |= fileType

	attr.Mode = permissions
	attr.Owner.Uid = quantumfs.SystemUid(entry.Owner, owner.Uid)
	attr.Owner.Gid = quantumfs.SystemGid(entry.Group, owner.Gid)
	attr.Blksize = qfsBlockSize
}

func (wsr *WorkspaceRoot) OpenDir(c *ctx, context fuse.Context, flags uint32,
	mode uint32, out *fuse.OpenOut) fuse.Status {

	children := make([]directoryContents, 0, wsr.baseLayer.NumEntries)
	for _, entry := range wsr.baseLayer.Entries {
		filename := BytesToString(entry.Filename[:])

		entryInfo := directoryContents{
			filename: filename,
			fuseType: objectTypeToFileType(entry.Type),
		}
		fillAttrWithDirectoryRecord(&entryInfo.attr, wsr.children[filename],
			context.Owner, &entry)

		children = append(children, entryInfo)
	}

	ds := newDirectorySnapshot(c, children, wsr.InodeCommon.id)
	c.qfs.setFileHandle(c, ds.FileHandleCommon.id, ds)
	out.Fh = ds.FileHandleCommon.id
	out.OpenFlags = 0

	return fuse.OK
}

func (wsr *WorkspaceRoot) Lookup(c *ctx, context fuse.Context, name string,
	out *fuse.EntryOut) fuse.Status {

	inodeNum, exists := wsr.children[name]
	if !exists {
		return fuse.ENOENT
	}

	out.NodeId = inodeNum
	fillEntryOutCacheData(c, out)
	fillAttrWithDirectoryRecord(&out.Attr, out.NodeId, context.Owner,
		wsr.childrenRecords[inodeNum])

	return fuse.OK
}

<<<<<<< HEAD
func (wsr *WorkspaceRoot) Create(c *ctx, input *fuse.CreateIn, name string,
	out *fuse.CreateOut) fuse.Status {

	if _, exists := wsr.children[name]; exists {
		return fuse.Status(syscall.EEXIST)
	}

=======
func modeToPermissions(mode uint32, umask uint32) uint8 {
>>>>>>> d813736f
	var permissions uint32
	mode = mode & ^umask
	permissions = mode & 0x7
	permissions |= (mode >> 3) & 0x7
	permissions |= (mode >> 6) & 0x7

	return uint8(permissions)
}

func (wsr *WorkspaceRoot) Create(c *ctx, input *fuse.CreateIn, name string, out *fuse.CreateOut) fuse.Status {
	if _, exists := wsr.children[name]; exists {
		return fuse.Status(syscall.EEXIST)
	}

	now := time.Now()
	uid := input.InHeader.Context.Owner.Uid
	gid := input.InHeader.Context.Owner.Gid

	entry := quantumfs.DirectoryRecord{
		Filename:           StringToBytes(name),
		ID:                 quantumfs.EmptyBlockKey,
		Type:               quantumfs.ObjectTypeSmallFile,
		Permissions:        modeToPermissions(input.Mode, input.Umask),
		Owner:              quantumfs.ObjectUid(uid, uid),
		Group:              quantumfs.ObjectGid(gid, gid),
		Size:               0,
		ExtendedAttributes: quantumfs.EmptyBlockKey,
		CreationTime:       quantumfs.NewTime(now),
		ModificationTime:   quantumfs.NewTime(now),
	}

	inodeNum := c.qfs.newInodeId()
	wsr.addChild(c, name, inodeNum, entry)
<<<<<<< HEAD
	file := newFile(inodeNum, quantumfs.ObjectTypeSmallFile,
		quantumfs.EmptyBlockKey)
=======
	file := newFile(inodeNum, quantumfs.ObjectTypeSmallFile, quantumfs.EmptyBlockKey, wsr)
>>>>>>> d813736f
	c.qfs.setInode(c, inodeNum, file)

	fillEntryOutCacheData(c, &out.EntryOut)
	fillAttrWithDirectoryRecord(&out.EntryOut.Attr, inodeNum,
		input.InHeader.Context.Owner, &entry)

	fileHandleNum := c.qfs.newFileHandleId()
	fileDescriptor := newFileDescriptor(file, inodeNum, fileHandleNum)
	c.qfs.setFileHandle(c, fileHandleNum, fileDescriptor)

	out.OpenOut.OpenFlags = 0
	out.OpenOut.Fh = fileHandleNum

	return fuse.OK
}

func (wsr *WorkspaceRoot) SetAttr(c *ctx, attr *fuse.SetAttrIn, out *fuse.AttrOut) fuse.Status {
	fmt.Println("Invalid SetAttr on WorkspaceRoot")
	return fuse.ENOSYS
}

func (wsr *WorkspaceRoot) setChildAttr(c *ctx, inodeNum uint64, attr *fuse.SetAttrIn, out *fuse.AttrOut) fuse.Status {
	entry, exists := wsr.childrenRecords[inodeNum]
	if !exists {
		return fuse.ENOENT
	}

	valid := uint(attr.SetAttrInCommon.Valid)
	if BitFlagsSet(valid, fuse.FATTR_FH|
		fuse.FATTR_LOCKOWNER) {
		fmt.Println("Unsupported attribute(s) to set", valid)
		return fuse.ENOSYS
	}

	if BitFlagsSet(valid, fuse.FATTR_MODE) {
		entry.Permissions = modeToPermissions(attr.Mode, 0)
	}

	if BitFlagsSet(valid, fuse.FATTR_UID) {
		entry.Owner = quantumfs.ObjectUid(attr.Owner.Uid,
			attr.InHeader.Context.Owner.Uid)
	}

	if BitFlagsSet(valid, fuse.FATTR_GID) {
		entry.Group = quantumfs.ObjectGid(attr.Owner.Gid,
			attr.InHeader.Context.Owner.Gid)
	}

	if BitFlagsSet(valid, fuse.FATTR_SIZE) {
		entry.Size = attr.Size
	}

	if BitFlagsSet(valid, fuse.FATTR_ATIME|fuse.FATTR_ATIME_NOW) {
		// atime is ignored and not stored
	}

	if BitFlagsSet(valid, fuse.FATTR_MTIME) {
		entry.ModificationTime = quantumfs.NewTimeSeconds(attr.Mtime,
			attr.Mtimensec)
	}

	if BitFlagsSet(valid, fuse.FATTR_MTIME_NOW) {
		entry.ModificationTime = quantumfs.NewTime(time.Now())
	}

	if BitFlagsSet(valid, fuse.FATTR_CTIME) {
		entry.CreationTime = quantumfs.NewTimeSeconds(attr.Ctime,
			attr.Ctimensec)
	}

	fillAttrOutCacheData(c, out)
	fillAttrWithDirectoryRecord(&out.Attr, inodeNum,
		attr.SetAttrInCommon.InHeader.Context.Owner, entry)

	return fuse.OK
}<|MERGE_RESOLUTION|>--- conflicted
+++ resolved
@@ -247,17 +247,7 @@
 	return fuse.OK
 }
 
-<<<<<<< HEAD
-func (wsr *WorkspaceRoot) Create(c *ctx, input *fuse.CreateIn, name string,
-	out *fuse.CreateOut) fuse.Status {
-
-	if _, exists := wsr.children[name]; exists {
-		return fuse.Status(syscall.EEXIST)
-	}
-
-=======
 func modeToPermissions(mode uint32, umask uint32) uint8 {
->>>>>>> d813736f
 	var permissions uint32
 	mode = mode & ^umask
 	permissions = mode & 0x7
@@ -267,7 +257,9 @@
 	return uint8(permissions)
 }
 
-func (wsr *WorkspaceRoot) Create(c *ctx, input *fuse.CreateIn, name string, out *fuse.CreateOut) fuse.Status {
+func (wsr *WorkspaceRoot) Create(c *ctx, input *fuse.CreateIn, name string,
+	out *fuse.CreateOut) fuse.Status {
+
 	if _, exists := wsr.children[name]; exists {
 		return fuse.Status(syscall.EEXIST)
 	}
@@ -291,12 +283,8 @@
 
 	inodeNum := c.qfs.newInodeId()
 	wsr.addChild(c, name, inodeNum, entry)
-<<<<<<< HEAD
 	file := newFile(inodeNum, quantumfs.ObjectTypeSmallFile,
-		quantumfs.EmptyBlockKey)
-=======
-	file := newFile(inodeNum, quantumfs.ObjectTypeSmallFile, quantumfs.EmptyBlockKey, wsr)
->>>>>>> d813736f
+		quantumfs.EmptyBlockKey, wsr)
 	c.qfs.setInode(c, inodeNum, file)
 
 	fillEntryOutCacheData(c, &out.EntryOut)
