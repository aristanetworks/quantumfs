--- conflicted
+++ resolved
@@ -94,228 +94,4 @@
 
 		wsr.rootId = rootId
 	}
-<<<<<<< HEAD
-
-	wsr.dirty_ = false
-}
-
-func (wsr *WorkspaceRoot) Access(c *ctx, mask uint32, uid uint32,
-	gid uint32) fuse.Status {
-
-	c.elog("Unsupported Access on WorkspaceRoot")
-	return fuse.ENOSYS
-}
-
-func (wsr *WorkspaceRoot) GetAttr(c *ctx, out *fuse.AttrOut) fuse.Status {
-	out.AttrValid = c.config.CacheTimeSeconds
-	out.AttrValidNsec = c.config.CacheTimeNsecs
-	var childDirectories uint32
-	for _, entry := range wsr.baseLayer.Entries {
-		if entry.Type == quantumfs.ObjectTypeDirectoryEntry {
-			childDirectories++
-		}
-	}
-	fillAttr(&out.Attr, wsr.InodeCommon.id, childDirectories)
-	out.Attr.Mode = 0777 | fuse.S_IFDIR
-	return fuse.OK
-}
-
-func (wsr *WorkspaceRoot) Open(c *ctx, flags uint32, mode uint32,
-	out *fuse.OpenOut) fuse.Status {
-
-	return fuse.ENOSYS
-}
-
-func fillAttrWithDirectoryRecord(c *ctx, attr *fuse.Attr, inodeNum InodeId,
-	owner fuse.Owner, entry *quantumfs.DirectoryRecord) {
-
-	attr.Ino = uint64(inodeNum)
-
-	fileType := objectTypeToFileType(c, entry.Type)
-	switch fileType {
-	case fuse.S_IFDIR:
-		attr.Size = qfsBlockSize
-		attr.Blocks = 1
-		attr.Nlink = uint32(entry.Size) + 2
-	default:
-		c.elog("Unhandled filetype in fillAttrWithDirectoryRecord",
-			fileType)
-		fallthrough
-	case fuse.S_IFREG:
-		attr.Size = entry.Size
-		attr.Blocks = BlocksRoundUp(entry.Size, qfsBlockSize)
-		attr.Nlink = 1
-	}
-
-	attr.Atime = entry.ModificationTime.Seconds()
-	attr.Mtime = entry.ModificationTime.Seconds()
-	attr.Ctime = entry.CreationTime.Seconds()
-	attr.Atimensec = entry.ModificationTime.Nanoseconds()
-	attr.Mtimensec = entry.ModificationTime.Nanoseconds()
-	attr.Ctimensec = entry.CreationTime.Nanoseconds()
-
-	var permissions uint32
-	permissions |= uint32(entry.Permissions)
-	permissions |= uint32(entry.Permissions) << 3
-	permissions |= uint32(entry.Permissions) << 6
-	permissions |= fileType
-
-	attr.Mode = permissions
-	attr.Owner.Uid = quantumfs.SystemUid(entry.Owner, owner.Uid)
-	attr.Owner.Gid = quantumfs.SystemGid(entry.Group, owner.Gid)
-	attr.Blksize = qfsBlockSize
-}
-
-func (wsr *WorkspaceRoot) OpenDir(c *ctx, flags uint32, mode uint32,
-	out *fuse.OpenOut) fuse.Status {
-
-	children := make([]directoryContents, 0, wsr.baseLayer.NumEntries)
-	for _, entry := range wsr.baseLayer.Entries {
-		filename := BytesToString(entry.Filename[:])
-
-		entryInfo := directoryContents{
-			filename: filename,
-			fuseType: objectTypeToFileType(c, entry.Type),
-		}
-		fillAttrWithDirectoryRecord(c, &entryInfo.attr,
-			wsr.children[filename], c.fuseCtx.Owner, &entry)
-
-		children = append(children, entryInfo)
-	}
-
-	ds := newDirectorySnapshot(c, children, wsr.InodeCommon.id)
-	c.qfs.setFileHandle(c, ds.FileHandleCommon.id, ds)
-	out.Fh = uint64(ds.FileHandleCommon.id)
-	out.OpenFlags = 0
-
-	return fuse.OK
-}
-
-func (wsr *WorkspaceRoot) Lookup(c *ctx, name string,
-	out *fuse.EntryOut) fuse.Status {
-
-	inodeNum, exists := wsr.children[name]
-	if !exists {
-		return fuse.ENOENT
-	}
-
-	out.NodeId = uint64(inodeNum)
-	fillEntryOutCacheData(c, out)
-	fillAttrWithDirectoryRecord(c, &out.Attr, inodeNum, c.fuseCtx.Owner,
-		wsr.childrenRecords[inodeNum])
-
-	return fuse.OK
-}
-
-func modeToPermissions(mode uint32, umask uint32) uint8 {
-	var permissions uint32
-	mode = mode & ^umask
-	permissions = mode & 0x7
-	permissions |= (mode >> 3) & 0x7
-	permissions |= (mode >> 6) & 0x7
-
-	return uint8(permissions)
-}
-
-func (wsr *WorkspaceRoot) Create(c *ctx, input *fuse.CreateIn, name string,
-	out *fuse.CreateOut) fuse.Status {
-
-	if _, exists := wsr.children[name]; exists {
-		return fuse.Status(syscall.EEXIST)
-	}
-
-	c.vlog("Creating workspace")
-
-	now := time.Now()
-	uid := c.fuseCtx.Owner.Uid
-	gid := c.fuseCtx.Owner.Gid
-
-	entry := quantumfs.DirectoryRecord{
-		Filename:           StringToBytes(name),
-		ID:                 quantumfs.EmptyBlockKey,
-		Type:               quantumfs.ObjectTypeSmallFile,
-		Permissions:        modeToPermissions(input.Mode, input.Umask),
-		Owner:              quantumfs.ObjectUid(c.Ctx, uid, uid),
-		Group:              quantumfs.ObjectGid(c.Ctx, gid, gid),
-		Size:               0,
-		ExtendedAttributes: quantumfs.EmptyBlockKey,
-		CreationTime:       quantumfs.NewTime(now),
-		ModificationTime:   quantumfs.NewTime(now),
-	}
-
-	inodeNum := c.qfs.newInodeId()
-	wsr.addChild(c, name, inodeNum, entry)
-	file := newFile(inodeNum, quantumfs.ObjectTypeSmallFile,
-		quantumfs.EmptyBlockKey, wsr)
-	c.qfs.setInode(c, inodeNum, file)
-
-	out.EntryOut.NodeId = uint64(inodeNum)
-	fillEntryOutCacheData(c, &out.EntryOut)
-	out.EntryOut.NodeId = uint64(inodeNum)
-	fillAttrWithDirectoryRecord(c, &out.EntryOut.Attr, inodeNum,
-		c.fuseCtx.Owner, &entry)
-
-	fileHandleNum := c.qfs.newFileHandleId()
-	fileDescriptor := newFileDescriptor(file, inodeNum, fileHandleNum)
-	c.qfs.setFileHandle(c, fileHandleNum, fileDescriptor)
-
-	c.vlog("New file inode %d, fileHandle %d", inodeNum, fileHandleNum)
-
-	out.OpenOut.OpenFlags = 0
-	out.OpenOut.Fh = uint64(fileHandleNum)
-
-	return fuse.OK
-}
-
-func (wsr *WorkspaceRoot) SetAttr(c *ctx, attr *fuse.SetAttrIn,
-	out *fuse.AttrOut) fuse.Status {
-
-	c.elog("Invalid SetAttr on WorkspaceRoot")
-	return fuse.ENOSYS
-}
-
-func (wsr *WorkspaceRoot) Mkdir(c *ctx, name string, input *fuse.MkdirIn,
-	out *fuse.EntryOut) fuse.Status {
-
-	if _, exists := wsr.children[name]; exists {
-		return fuse.Status(syscall.EEXIST)
-	}
-
-	now := time.Now()
-	uid := input.InHeader.Context.Owner.Uid
-	gid := input.InHeader.Context.Owner.Gid
-
-	entry := quantumfs.DirectoryRecord{
-		Filename:           StringToBytes(name),
-		ID:                 quantumfs.EmptyDirKey,
-		Type:               quantumfs.ObjectTypeDirectoryEntry,
-		Permissions:        modeToPermissions(input.Mode, input.Umask),
-		Owner:              quantumfs.ObjectUid(c.Ctx, uid, uid),
-		Group:              quantumfs.ObjectGid(c.Ctx, gid, gid),
-		Size:               0,
-		ExtendedAttributes: quantumfs.EmptyBlockKey,
-		CreationTime:       quantumfs.NewTime(now),
-		ModificationTime:   quantumfs.NewTime(now),
-	}
-
-	inodeNum := c.qfs.newInodeId()
-	wsr.addChild(c, name, inodeNum, entry)
-	dir := newDirectory(quantumfs.EmptyDirKey, inodeNum, wsr)
-	c.qfs.setInode(c, inodeNum, dir)
-
-	fillEntryOutCacheData(c, out)
-	out.NodeId = uint64(inodeNum)
-	fillAttrWithDirectoryRecord(c, &out.Attr, inodeNum,
-		input.InHeader.Context.Owner, &entry)
-
-	return fuse.OK
-}
-
-func (wsr *WorkspaceRoot) getDirectoryRecord(c *ctx,
-	inodeNum InodeId) quantumfs.DirectoryRecord {
-
-	c.elog("Directory doesn't support record fetch yet")
-	return errors.New("Unsupported record fetch")
-=======
->>>>>>> 6934c3d2
 }