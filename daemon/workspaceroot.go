--- conflicted
+++ resolved
@@ -290,12 +290,7 @@
 func (wsr *WorkspaceRoot) removeHardlink(c *ctx,
 	linkId HardlinkId) (record DirectoryRecordIf, inodeId InodeId) {
 
-<<<<<<< HEAD
 	defer c.FuncIn("WorkspaceRoot::removeHardlink", "link %d", linkId).out()
-=======
-	defer c.FuncIn("WorkspaceRoot::RemoveHardlink", "%d for new parent %d",
-		linkId, newParent).out()
->>>>>>> b8a7f149
 
 	defer wsr.linkLock.Lock().Unlock()
 
