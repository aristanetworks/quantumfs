// Copyright (c) 2016 Arista Networks, Inc.  All rights reserved.
// Arista Networks, Inc. Confidential and Proprietary.

package daemon

import "fmt"
import "sync"

import "github.com/aristanetworks/quantumfs"
import "github.com/hanwen/go-fuse/fuse"

// WorkspaceRoot acts similarly to a directory except only a single object ID is used
// instead of one for each layer and that ID is directly requested from the
// WorkspaceDB instead of passed in from the parent.
type WorkspaceRoot struct {
	Directory
	typespace string
	namespace string
	workspace string
	rootId    quantumfs.ObjectKey

	listLock   sync.Mutex
	accessList map[string]bool

	// The RWMutex which backs the treeLock for all the inodes in this workspace
	// tree.
	realTreeLock sync.RWMutex

	// Hardlink support structures
	linkLock       DeferableRwMutex
	hardlinks      map[HardlinkId]linkEntry
	nextHardlinkId HardlinkId
	inodeToLink    map[InodeId]HardlinkId
}

type linkEntry struct {
	record  *quantumfs.DirectoryRecord
	nlink   uint32
	inodeId InodeId
}

func newLinkEntry(record_ *quantumfs.DirectoryRecord) linkEntry {
	return linkEntry{
		record:  record_,
		nlink:   2,
		inodeId: quantumfs.InodeIdInvalid,
	}
}

// Fetching the number of child directories for all the workspaces within a namespace
// is relatively expensive and not terribly useful. Instead fake it and assume a
// normal number here.
func fillWorkspaceAttrFake(c *ctx, attr *fuse.Attr, inodeNum InodeId,
	typespace string, namespace string) {

	fillAttr(attr, inodeNum, 27)
	attr.Mode = 0777 | fuse.S_IFDIR
}

func newWorkspaceRoot(c *ctx, typespace string, namespace string, workspace string,
	parent Inode, inodeNum InodeId) (Inode, []InodeId) {

	defer c.FuncIn("WorkspaceRoot::newWorkspaceRoot", "%s/%s/%s", typespace,
		namespace, workspace).out()

	var wsr WorkspaceRoot

	rootId, err := c.workspaceDB.Workspace(&c.Ctx,
		typespace, namespace, workspace)
	assert(err == nil, "BUG: 175630 - handle workspace API errors")
	c.vlog("Workspace Loading %s/%s/%s %s",
		typespace, namespace, workspace, rootId.String())

	buffer := c.dataStore.Get(&c.Ctx, rootId)
	workspaceRoot := buffer.AsWorkspaceRoot()

	defer wsr.Lock().Unlock()

	wsr.self = &wsr
	wsr.typespace = typespace
	wsr.namespace = namespace
	wsr.workspace = workspace
	wsr.rootId = rootId
	wsr.accessList = make(map[string]bool)
	wsr.treeLock_ = &wsr.realTreeLock
	assert(wsr.treeLock() != nil, "WorkspaceRoot treeLock nil at init")
	wsr.initHardlinks(c, workspaceRoot.HardlinkEntry())
	uninstantiated := initDirectory(c, workspace, &wsr.Directory, &wsr,
		workspaceRoot.BaseLayer(), inodeNum, parent.inodeNum(),
		&wsr.realTreeLock)

	return &wsr, uninstantiated
}

func (wsr *WorkspaceRoot) checkHardlink(inodeId InodeId) (isHardlink bool,
	id HardlinkId) {

	defer wsr.linkLock.RLock().RUnlock()
	linkId, exists := wsr.inodeToLink[inodeId]
	if !exists {
		return false, 0
	}

	return true, linkId
}

func (wsr *WorkspaceRoot) dirtyChild(c *ctx, childId InodeId) {
	defer c.funcIn("WorkspaceRoot::dirtyChild").out()

	isHardlink, _ := wsr.checkHardlink(childId)

	if isHardlink {
		wsr.self.dirty(c)
	} else {
		wsr.Directory.dirtyChild(c, childId)
	}
}

func (wsr *WorkspaceRoot) nlinks(hardlinkId HardlinkId) uint32 {
	defer wsr.linkLock.RLock().RUnlock()

	entry, exists := wsr.hardlinks[hardlinkId]
	if !exists {
		panic(fmt.Sprintf("Invalid hardlinkId in system %d", hardlinkId))
	}

	return entry.nlink
}

func (wsr *WorkspaceRoot) hardlinkInc(linkId HardlinkId) {
	defer wsr.linkLock.Lock().Unlock()

	entry, exists := wsr.hardlinks[linkId]
	if !exists {
		panic(fmt.Sprintf("Hardlink fetch on invalid ID %d", linkId))
	}

	entry.nlink++
	wsr.hardlinks[linkId] = entry
}

func (wsr *WorkspaceRoot) hardlinkDec(linkId HardlinkId) bool {
	defer wsr.linkLock.Lock().Unlock()

	entry, exists := wsr.hardlinks[linkId]
	if !exists {
		panic(fmt.Sprintf("Hardlink fetch on invalid ID %d", linkId))
	}

	if entry.nlink > 0 {
		entry.nlink--
	} else {
		panic("over decrement in hardlink ref count")
	}

	// Normally, nlink should still be at least 1
	if entry.nlink > 0 {
		wsr.hardlinks[linkId] = entry
		return true
	}

	// But via races, it's possible nlink could be zero here, at which point
	// all references to this hardlink are gone and we must remove it
	wsr.removeHardlink_(linkId, entry.inodeId)
	return false
}

// Must hold the linkLock for writing
func (wsr *WorkspaceRoot) removeHardlink_(linkId HardlinkId, inodeId InodeId) {
	delete(wsr.hardlinks, linkId)

	if inodeId != quantumfs.InodeIdInvalid {
		delete(wsr.inodeToLink, inodeId)
	}
}

func (wsr *WorkspaceRoot) newHardlink(c *ctx, inodeId InodeId,
	record DirectoryRecordIf) *Hardlink {

	defer c.FuncIn("WorkspaceRoot::newHardlink", "inode %d", inodeId).out()

	if _, isLink := record.(*Hardlink); isLink {
		panic("newHardlink called on existing hardlink")
	}

	dirRecord, isRecord := record.(*quantumfs.DirectoryRecord)
	if !isRecord {
		panic("newHardlink called on non-DirectoryRecord")
	}

	defer wsr.linkLock.Lock().Unlock()

	newId := wsr.nextHardlinkId
	wsr.nextHardlinkId++

	c.dlog("New Hardlink %d created with inodeId %d", newId, inodeId)
	newEntry := newLinkEntry(dirRecord)
	newEntry.inodeId = inodeId
	wsr.hardlinks[newId] = newEntry
	wsr.inodeToLink[inodeId] = newId

	// Fix the inode to use the wsr as direct parent
	inode := c.qfs.inodeNoInstantiate(c, inodeId)
	if inode == nil {
		c.qfs.addUninstantiated(c, []InodeId{inodeId}, wsr.inodeNum())
	} else {
		inode.setParent(wsr.inodeNum())
	}

	wsr.dirty(c)

	return newHardlink(record.Filename(), newId, wsr)
}

func (wsr *WorkspaceRoot) instantiateChild(c *ctx, inodeNum InodeId) (Inode,
	[]InodeId) {

	c.vlog("Directory::instantiateChild Enter %d", inodeNum)
	defer c.vlog("Directory::instantiateChild Exit")

	hardlinkRecord := func() *quantumfs.DirectoryRecord {
		defer wsr.linkLock.RLock().RUnlock()

		id, exists := wsr.inodeToLink[inodeNum]
		if !exists {
			return nil
		}

		c.dlog("Instantiating hardlink %d", id)
		return wsr.hardlinks[id].record
	}()
	if hardlinkRecord != nil {
		return wsr.Directory.recordToChild(c, inodeNum, hardlinkRecord)
	}

	// This isn't a hardlink, so proceed as normal
	return wsr.Directory.instantiateChild(c, inodeNum)
}

func (wsr *WorkspaceRoot) getHardlinkInodeId(c *ctx, linkId HardlinkId) InodeId {
	defer wsr.linkLock.Lock().Unlock()

	// Ensure the linkId is valid
	hardlink, exists := wsr.hardlinks[linkId]
	if !exists {
		// It should be possible, via races, that someone could check
		// on a link which has *just* been deleted
		return quantumfs.InodeIdInvalid
	}

	if hardlink.inodeId != quantumfs.InodeIdInvalid {
		return hardlink.inodeId
	}

	// we need to load this Hardlink partially - giving it an inode number
	inodeId := c.qfs.newInodeId()
	hardlink.inodeId = inodeId
	wsr.hardlinks[linkId] = hardlink
	wsr.inodeToLink[inodeId] = linkId

	return inodeId
}

func (wsr *WorkspaceRoot) getHardlinkByInode(inodeId InodeId) (valid bool,
	record quantumfs.DirectoryRecord) {

	defer wsr.linkLock.RLock().RUnlock()
	rtn := quantumfs.DirectoryRecord{}

	linkId, exists := wsr.inodeToLink[inodeId]
	if !exists {
		return false, rtn
	}

	link, exists := wsr.hardlinks[linkId]
	if !exists {
		return false, rtn
	}

	return true, *(link.record)
}

// Return a snapshot / instance so that it's concurrency safe
func (wsr *WorkspaceRoot) getHardlink(linkId HardlinkId) (valid bool,
	record quantumfs.DirectoryRecord) {

	defer wsr.linkLock.RLock().RUnlock()

	link, exists := wsr.hardlinks[linkId]
	if exists {
		return true, *(link.record)
	}

	return false, quantumfs.DirectoryRecord{}
}

func (wsr *WorkspaceRoot) removeHardlink(c *ctx, linkId HardlinkId,
	newParent InodeId) (record DirectoryRecordIf, inodeId InodeId) {

	defer c.FuncIn("Removing Hardlink", "%d for new parent %d", linkId,
		newParent).out()

	defer wsr.linkLock.Lock().Unlock()

	link, exists := wsr.hardlinks[linkId]
	if !exists {
		panic(fmt.Sprintf("Hardlink fetch on invalid ID %d", linkId))
	}

	if link.nlink > 1 {
		// Not ready to remove hardlink yet
		return nil, quantumfs.InodeIdInvalid
	}

	// our return variables
	inodeId = link.inodeId

	// ensure we have a valid inodeId to return
	if inodeId == quantumfs.InodeIdInvalid {
		// hardlink was never given an inodeId
		inodeId = c.qfs.newInodeId()
	}

	wsr.removeHardlink_(linkId, link.inodeId)
	// we're throwing link away, but be safe and clear its inodeId
	link.inodeId = quantumfs.InodeIdInvalid

	inode := c.qfs.inodeNoInstantiate(c, inodeId)
	if inode == nil {
		c.qfs.addUninstantiated(c, []InodeId{inodeId}, newParent)
	} else {
		inode.setParent(newParent)
	}

	wsr.dirty(c)

	return link.record, inodeId
}

// We need the wsr lock to cover setting safely
func (wsr *WorkspaceRoot) setHardlink(linkId HardlinkId,
	fnSetter func(dir *quantumfs.DirectoryRecord)) {

	defer wsr.linkLock.Lock().Unlock()

	link, exists := wsr.hardlinks[linkId]
	assert(exists, fmt.Sprintf("Hardlink fetch on invalid ID %d", linkId))

	// It's critical that our lock covers both the fetch and this change
	fnSetter(link.record)
}

func (wsr *WorkspaceRoot) initHardlinks(c *ctx, entry quantumfs.HardlinkEntry) {
	defer wsr.linkLock.Lock().Unlock()

	wsr.hardlinks = make(map[HardlinkId]linkEntry)
	wsr.inodeToLink = make(map[InodeId]HardlinkId)
	wsr.nextHardlinkId = 0

	for {
		for i := 0; i < entry.NumEntries(); i++ {
			hardlink := entry.Entry(i)
			newLink := newLinkEntry(hardlink.Record())
			id := HardlinkId(hardlink.HardlinkID())
			wsr.hardlinks[id] = newLink

			if id >= wsr.nextHardlinkId {
				wsr.nextHardlinkId = id + 1
			}
		}

		if entry.Next() == quantumfs.EmptyDirKey || entry.NumEntries() == 0 {
			break
		}

		buffer := c.dataStore.Get(&c.Ctx, entry.Next())
		if buffer == nil {
			panic("Missing next HardlinkEntry object")
		}

		entry = buffer.AsHardlinkEntry()
	}
}

func publishHardlinkMap(c *ctx,
	records map[HardlinkId]linkEntry) *quantumfs.HardlinkEntry {

	// entryIdx indexes into the metadata block
	baseLayer := quantumfs.NewHardlinkEntry()
	nextBaseLayerId := quantumfs.EmptyDirKey
	var err error
	entryIdx := 0
	for hardlinkID, entry := range records {
		record := entry.record
		if entryIdx == quantumfs.MaxDirectoryRecords() {
			// This block is full, upload and create a new one
			baseLayer.SetNumEntries(entryIdx)
			baseLayer.SetNext(nextBaseLayerId)

			buf := newBuffer(c, baseLayer.Bytes(),
				quantumfs.KeyTypeMetadata)

			nextBaseLayerId, err = buf.Key(&c.Ctx)
			if err != nil {
				panic("Failed to upload new baseLayer object")
			}

			baseLayer = quantumfs.NewHardlinkEntry()
			entryIdx = 0
		}

		newRecord := quantumfs.NewHardlinkRecord()
		newRecord.SetHardlinkID(uint64(hardlinkID))
		newRecord.SetRecord(record)
		baseLayer.SetEntry(entryIdx, newRecord)

		entryIdx++
	}

	baseLayer.SetNumEntries(entryIdx)
	baseLayer.SetNext(nextBaseLayerId)
	return baseLayer
}

func (wsr *WorkspaceRoot) publish(c *ctx) {
	c.vlog("WorkspaceRoot::publish Enter")
	defer c.vlog("WorkspaceRoot::publish Exit")

	wsr.lock.RLock()
	defer wsr.lock.RUnlock()
	defer wsr.linkLock.RLock().RUnlock()

	// Upload the workspaceroot object
	workspaceRoot := quantumfs.NewWorkspaceRoot()
	workspaceRoot.SetBaseLayer(wsr.baseLayerId)
	// Ensure wsr lock is held because wsr.hardlinks needs to be protected
	workspaceRoot.SetHardlinkEntry(publishHardlinkMap(c, wsr.hardlinks))

	bytes := workspaceRoot.Bytes()

	buf := newBuffer(c, bytes, quantumfs.KeyTypeMetadata)
	newRootId, err := buf.Key(&c.Ctx)
	if err != nil {
		panic("Failed to upload new workspace root")
	}

	// Update workspace rootId
	if newRootId != wsr.rootId {
		rootId, err := c.workspaceDB.AdvanceWorkspace(&c.Ctx, wsr.typespace,
			wsr.namespace, wsr.workspace, wsr.rootId, newRootId)

		if err != nil {
			msg := fmt.Sprintf("Unexpected workspace rootID update "+
				"failure, wsdb %s, new %s, wsr %s: %s",
				rootId.String(), newRootId.String(),
				wsr.rootId.String(), err.Error())
			panic(msg)
		}

		c.dlog("Advanced rootId %s -> %s", wsr.rootId.String(),
			rootId.String())
		wsr.rootId = rootId
	}
}

func (wsr *WorkspaceRoot) getChildSnapshot(c *ctx) []directoryContents {
	children := wsr.Directory.getChildSnapshot(c)

	api := directoryContents{
		filename: quantumfs.ApiPath,
		fuseType: fuse.S_IFREG,
	}
	fillApiAttr(&api.attr)
	children = append(children, api)

	return children
}

func (wsr *WorkspaceRoot) Lookup(c *ctx, name string,
	out *fuse.EntryOut) fuse.Status {

	if name == quantumfs.ApiPath {
		out.NodeId = quantumfs.InodeIdApi
		fillEntryOutCacheData(c, out)
		fillApiAttr(&out.Attr)
		return fuse.OK
	}

	return wsr.Directory.Lookup(c, name, out)
}

func (wsr *WorkspaceRoot) syncChild(c *ctx, inodeNum InodeId,
	newKey quantumfs.ObjectKey) {

	c.vlog("WorkspaceRoot::syncChild Enter")
	defer c.vlog("WorkspaceRoot::syncChild Exit")

	isHardlink, linkId := wsr.checkHardlink(inodeNum)

	if isHardlink {
		func() {
			defer wsr.Lock().Unlock()
			wsr.self.dirty(c)

			defer wsr.linkLock.Lock().Unlock()
			entry := wsr.hardlinks[linkId].record
			if entry == nil {
				panic("isHardlink but hardlink not set")
			}

			entry.SetID(newKey)

			defer wsr.Directory.childRecordLock.Lock().Unlock()
			wsr.Directory.publish_(c)
		}()
	} else {
		wsr.Directory.syncChild(c, inodeNum, newKey)
	}

	wsr.publish(c)
}

func (wsr *WorkspaceRoot) GetAttr(c *ctx, out *fuse.AttrOut) fuse.Status {
	c.vlog("WorkspaceRoot::GetAttr Enter")
	defer c.vlog("WorkspaceRoot::GetAttr Exit")
	defer wsr.RLock().RUnlock()

	var numChildDirectories uint32
	for _, entry := range wsr.children.records() {
		if entry.Type() == quantumfs.ObjectTypeDirectoryEntry {
			numChildDirectories++
		}
	}
	out.AttrValid = c.config.CacheTimeSeconds
	out.AttrValidNsec = c.config.CacheTimeNsecs
	fillAttr(&out.Attr, wsr.InodeCommon.id, numChildDirectories)

	out.Attr.Mode = 0777 | fuse.S_IFDIR
	return fuse.OK
}

func (wsr *WorkspaceRoot) markAccessed(c *ctx, path string, created bool) {
	wsr.listLock.Lock()
	defer wsr.listLock.Unlock()
	if wsr.accessList == nil {
		wsr.accessList = make(map[string]bool)
	}
	path = "/" + path
	previouslyCreated, exists := wsr.accessList[path]
	if !exists || (!previouslyCreated && created) {
		wsr.accessList[path] = created
	}
}

func (wsr *WorkspaceRoot) markSelfAccessed(c *ctx, created bool) {
	return
}

func (wsr *WorkspaceRoot) getList() map[string]bool {
	wsr.listLock.Lock()
	defer wsr.listLock.Unlock()
	return wsr.accessList
}

func (wsr *WorkspaceRoot) clearList() {
	wsr.listLock.Lock()
	defer wsr.listLock.Unlock()
	wsr.accessList = make(map[string]bool)
}

func (wsr *WorkspaceRoot) isWorkspaceRoot() bool {
	return true
}

func (wsr *WorkspaceRoot) flush(c *ctx) quantumfs.ObjectKey {
	defer c.funcIn("WorkspaceRoot::flush").out()

	wsr.Directory.flush(c)
	wsr.publish(c)
	return wsr.rootId
}

<<<<<<< HEAD
func (wsr *WorkspaceRoot) flushHardlinks(c *ctx) {
	defer wsr.linkLock.Lock().Unlock()
=======
func (wsr *WorkspaceRoot) childInodes() []InodeId {
	defer wsr.Lock().Unlock()
>>>>>>> 4d5f8f50

	directChildren := wsr.Directory.childInodes()

	for inodeNum, _ := range wsr.inodeToLink {
		directChildren = append(directChildren, inodeNum)
	}

	return directChildren
}<|MERGE_RESOLUTION|>--- conflicted
+++ resolved
@@ -580,13 +580,8 @@
 	return wsr.rootId
 }
 
-<<<<<<< HEAD
-func (wsr *WorkspaceRoot) flushHardlinks(c *ctx) {
-	defer wsr.linkLock.Lock().Unlock()
-=======
 func (wsr *WorkspaceRoot) childInodes() []InodeId {
 	defer wsr.Lock().Unlock()
->>>>>>> 4d5f8f50
 
 	directChildren := wsr.Directory.childInodes()
 
