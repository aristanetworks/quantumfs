--- conflicted
+++ resolved
@@ -43,13 +43,9 @@
 
 	var wsr WorkspaceRoot
 
-<<<<<<< HEAD
-	rootId := c.workspaceDB.Workspace(&c.Ctx, parentName, name)
-	c.vlog("Workspace Loading %s/%s %s", parentName, name, rootId.String())
-=======
 	rootId, err := c.workspaceDB.Workspace(&c.Ctx, parentName, name)
 	assert(err == nil, "BUG: 175630 - handle workspace API errors")
->>>>>>> f243b5e2
+	c.vlog("Workspace Loading %s/%s %s", parentName, name, rootId.String())
 
 	buffer := c.dataStore.Get(&c.Ctx, rootId)
 	workspaceRoot := buffer.AsWorkspaceRoot()
