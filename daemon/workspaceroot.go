--- conflicted
+++ resolved
@@ -493,14 +493,6 @@
 			workspacePath := wsr.typespace + "/" + wsr.namespace + "/" +
 				wsr.workspace
 
-<<<<<<< HEAD
-			c.elog("Unable to update: wsdb %s, new %s, wsr %s: %s.",
-				rootId.String(), newRootId.String(),
-				wsr.rootId.String(), err.Error())
-			c.elog("Another quantumfs instance is writing to %s.",
-				workspacePath)
-			c.elog("Save your work elsewhere or it will be lost.")
-=======
 			c.wlog("rootID update failure, wsdb %s, new %s, wsr %s: %s",
 				rootId.String(), newRootId.String(),
 				wsr.rootId.String(), err.Error())
@@ -509,7 +501,6 @@
 				"your changes will be lost. "+
 					"Unable to sync to datastore - save your"+
 					" work somewhere else.")
->>>>>>> 0568524e
 
 			// Lock the user out of the workspace
 			defer c.qfs.mutabilityLock.Lock().Unlock()
