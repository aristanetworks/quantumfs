// Copyright (c) 2016 Arista Networks, Inc.  All rights reserved.
// Arista Networks, Inc. Confidential and Proprietary.

package daemon

import (
	"sort"
	"sync"
	"syscall"

	"github.com/aristanetworks/quantumfs"
	"github.com/aristanetworks/quantumfs/utils"
	"github.com/hanwen/go-fuse/fuse"
)

// WorkspaceRoot acts similarly to a directory except only a single object ID is used
// instead of one for each layer and that ID is directly requested from the
// WorkspaceDB instead of passed in from the parent.
type WorkspaceRoot struct {
	Directory
	typespace       string
	namespace       string
	workspace       string
	publishedRootId quantumfs.ObjectKey
	nonce           quantumfs.WorkspaceNonce

	accessList *accessList

	// The RWMutex which backs the treeLock for all the inodes in this workspace
	// tree.
	realTreeLock sync.RWMutex

	hardlinkTable *HardlinkTableImpl
}

// Fetching the number of child directories for all the workspaces within a namespace
// is relatively expensive and not terribly useful. Instead fake it and assume a
// normal number here.
func fillWorkspaceAttrFake(c *ctx, attr *fuse.Attr, inodeNum InodeId,
	typespace string, namespace string) {

	defer c.FuncIn("fillWorkspaceAttrFake", "inode %d %s/%s",
		inodeNum, typespace, namespace).Out()

	fillAttr(attr, inodeNum, 27)
	attr.Mode = 0777 | fuse.S_IFDIR
}

func newWorkspaceRoot(c *ctx, typespace string, namespace string, workspace string,
	parent Inode, inodeNum InodeId) (Inode, []InodeId) {

	workspaceName := typespace + "/" + namespace + "/" + workspace

	defer c.FuncIn("WorkspaceRoot::newWorkspaceRoot", "%s", workspaceName).Out()

	var wsr WorkspaceRoot

	rootId, nonce, err := c.workspaceDB.FetchAndSubscribeWorkspace(&c.Ctx,
		typespace, namespace, workspace)
	if err != nil {
		c.vlog("workspace %s is removed remotely", workspaceName)
		return nil, nil
	}

	c.vlog("Workspace Loading %s %s", workspaceName, rootId.String())

	buffer := c.dataStore.Get(&c.Ctx, rootId)
	workspaceRoot := buffer.AsWorkspaceRoot()

	defer wsr.Lock().Unlock()

	wsr.self = &wsr
	wsr.typespace = typespace
	wsr.namespace = namespace
	wsr.workspace = workspace
	wsr.publishedRootId = rootId
	wsr.nonce = nonce
	wsr.accessList = NewAccessList()

	treeLock := TreeLock{lock: &wsr.realTreeLock,
		name: typespace + "/" + namespace + "/" + workspace}
	wsr.treeLock_ = &treeLock
	utils.Assert(wsr.treeLock() != nil, "WorkspaceRoot treeLock nil at init")

	wsr.hardlinkTable = newHardlinkTable(c, &wsr, workspaceRoot.HardlinkEntry())
	uninstantiated := initDirectory(c, workspace, &wsr.Directory,
		wsr.hardlinkTable, workspaceRoot.BaseLayer(), inodeNum,
		parent.inodeNum(), &treeLock)

	return &wsr, uninstantiated
}

func (wsr *WorkspaceRoot) dirtyChild(c *ctx, childId InodeId) {
	defer c.funcIn("WorkspaceRoot::dirtyChild").Out()

	isHardlink, _ := wsr.hardlinkTable.checkHardlink(childId)

	if isHardlink {
		wsr.self.dirty(c)
	} else {
		wsr.Directory.dirtyChild(c, childId)
	}
}

func (wsr *WorkspaceRoot) instantiateChild(c *ctx, inodeId InodeId) (Inode,
	[]InodeId) {

	defer c.FuncIn("WorkspaceRoot::instantiateChild", "inode %d", inodeId).Out()

	inode := wsr.hardlinkTable.instantiateHardlink(c, inodeId)
	if inode != nil {
		return inode, nil
	}
	// This isn't a hardlink, so proceed as normal
	return wsr.Directory.instantiateChild(c, inodeId)
}

<<<<<<< HEAD
func (ht *HardlinkTableImpl) findHardlinkInodeId(c *ctx,
	fileId quantumfs.FileId, inodeId InodeId) InodeId {

	defer c.FuncIn("HardlinkTableImpl::findHardlinkInodeId", "%d inode %d",
		fileId, inodeId).Out()
	defer ht.linkLock.Lock().Unlock()

	hardlink, exists := ht.hardlinks[fileId]
	if !exists {
		return inodeId
	}
	if hardlink.inodeId != quantumfs.InodeIdInvalid {
		if inodeId != quantumfs.InodeIdInvalid {
			utils.Assert(inodeId == hardlink.inodeId,
				"requested hardlink inodeId %d exists as %d",
				inodeId, hardlink.inodeId)
		}
		return hardlink.inodeId
	}

	if inodeId != quantumfs.InodeIdInvalid {
		return inodeId
	}

	inodeId = c.qfs.newInodeId()
	hardlink.inodeId = inodeId
	ht.hardlinks[fileId] = hardlink
	ht.inodeToLink[inodeId] = fileId

	return inodeId
}

// Ensure we don't return the vanilla record, enclose it in a hardlink wrapper so
// that the wrapper can correctly pick and choose attributes like nlink
func (ht *HardlinkTableImpl) getHardlinkByInode(inodeId InodeId) (valid bool,
	record quantumfs.DirectoryRecord) {

	defer ht.linkLock.RLock().RUnlock()

	fileId, exists := ht.inodeToLink[inodeId]
	if !exists {
		return false, nil
	}

	link, exists := ht.hardlinks[fileId]
	if !exists {
		return false, nil
	}

	return true, newHardlinkLeg(link.record.Filename(), fileId,
		quantumfs.Time(0), ht)
}

func (ht *HardlinkTableImpl) getHardlink(fileId quantumfs.FileId) (valid bool,
	record quantumfs.ImmutableDirectoryRecord) {

	defer ht.linkLock.RLock().RUnlock()

	link, exists := ht.hardlinks[fileId]
	if exists {
		return true, link.record
	}

	return false, nil
}

func (ht *HardlinkTableImpl) updateHardlinkInodeId(c *ctx, fileId quantumfs.FileId,
	inodeId InodeId) {

	defer c.FuncIn("HardlinkTableImpl::updateHardlinkInodeId", "%d: %d",
		fileId, inodeId).Out()
	defer ht.linkLock.Lock().Unlock()

	hardlink, exists := ht.hardlinks[fileId]
	utils.Assert(exists, "Hardlink id %d does not exist.", fileId)

	utils.Assert(hardlink.inodeId == quantumfs.InodeIdInvalid,
		"Hardlink id %d already has associated inodeid %d",
		fileId, hardlink.inodeId)
	hardlink.inodeId = inodeId
	ht.hardlinks[fileId] = hardlink
	ht.inodeToLink[inodeId] = fileId
}

func (ht *HardlinkTableImpl) removeHardlink(c *ctx,
	fileId quantumfs.FileId) (record quantumfs.DirectoryRecord,
	inodeId InodeId) {

	defer c.FuncIn("HardlinkTableImpl::removeHardlink", "link %d", fileId).Out()

	defer ht.linkLock.Lock().Unlock()

	link, exists := ht.hardlinks[fileId]
	if !exists {
		c.vlog("Hardlink id %d does not exist.", link.nlink)
		return nil, quantumfs.InodeIdInvalid
	}

	if link.nlink > 1 {
		// Not ready to remove hardlink yet
		c.vlog("Hardlink count %d, not ready to remove", link.nlink)
		return nil, quantumfs.InodeIdInvalid
	}

	// Unlinking updates ctime
	link.record.SetContentTime(quantumfs.NewTime(time.Now()))

	// our return variables
	inodeId = link.inodeId

	// ensure we have a valid inodeId to return
	if inodeId == quantumfs.InodeIdInvalid {
		// hardlink was never given an inodeId
		inodeId = c.qfs.newInodeId()
	}

	ht.removeHardlink_(fileId, link.inodeId)
	// we're throwing link away, but be safe and clear its inodeId
	link.inodeId = quantumfs.InodeIdInvalid
	ht.getWorkspaceRoot().dirty(c)

	return link.record, inodeId
}

// We need the hardlink table linklock to cover setting safely
func (ht *HardlinkTableImpl) setHardlink(fileId quantumfs.FileId,
	fnSetter func(dir quantumfs.DirectoryRecord)) {

	defer ht.linkLock.Lock().Unlock()

	link, exists := ht.hardlinks[fileId]
	utils.Assert(exists, fmt.Sprintf("Hardlink fetch on invalid ID %d", fileId))

	// It's critical that our lock covers both the fetch and this change
	fnSetter(link.record)
}

func loadHardlinks(c *ctx,
	entry quantumfs.HardlinkEntry) map[quantumfs.FileId]HardlinkTableEntry {

	defer c.funcIn("loadHardlinks").Out()

	hardlinks := make(map[quantumfs.FileId]HardlinkTableEntry)

	foreachHardlink(c, entry, func(hardlink *quantumfs.HardlinkRecord) {
		newLink := newLinkEntry(hardlink.Record())
		newLink.nlink = hardlink.Nlinks()
		id := quantumfs.FileId(hardlink.FileId())
		hardlinks[id] = newLink
	})

	return hardlinks
}

func publishHardlinkMap(c *ctx, pub publishFn,
=======
func publishHardlinkMap(c *ctx,
>>>>>>> 8b7bea71
	records map[quantumfs.FileId]HardlinkTableEntry) *quantumfs.HardlinkEntry {

	defer c.funcIn("publishHardlinkMap").Out()

	entryNum := len(records)
	// entryIdx indexes into the metadata block
	entryNum, baseLayer := quantumfs.NewHardlinkEntry(entryNum)
	nextBaseLayerId := quantumfs.EmptyDirKey
	var err error
	entryIdx := 0

	// Sort the records by fileId so that the derieved ObjectKey is constant
	// irrespective of the order of the records in the map
	keys := make([]quantumfs.FileId, 0, len(records))
	for fileId := range records {
		keys = append(keys, fileId)
	}
	sort.Slice(keys,
		func(i, j int) bool {
			return keys[i] < keys[j]
		})
	for _, fileId := range keys {
		entry := records[fileId]
		record := entry.record
		if entryIdx == quantumfs.MaxDirectoryRecords() {
			// This block is full, upload and create a new one
			baseLayer.SetNumEntries(entryIdx)
			baseLayer.SetNext(nextBaseLayerId)

			buf := newBuffer(c, baseLayer.Bytes(),
				quantumfs.KeyTypeMetadata)

			nextBaseLayerId, err = pub(c, buf)
			utils.Assert(err == nil,
				"Failed to upload new baseLayer object: %v", err)

			entryNum, baseLayer = quantumfs.NewHardlinkEntry(entryNum)
			entryIdx = 0
		}

		newRecord := quantumfs.NewHardlinkRecord()
		newRecord.SetFileId(uint64(fileId))
		newRecord.SetRecord(record)
		newRecord.SetNlinks(entry.nlink)
		baseLayer.SetEntry(entryIdx, newRecord)

		entryIdx++
	}

	baseLayer.SetNumEntries(entryIdx)
	baseLayer.SetNext(nextBaseLayerId)
	return baseLayer
}

func foreachHardlink(c *ctx, entry quantumfs.HardlinkEntry,
	visitor func(*quantumfs.HardlinkRecord)) {

	for {
		for i := 0; i < entry.NumEntries(); i++ {
			visitor(entry.Entry(i))
		}
		if entry.HasNext() {
			buffer := c.dataStore.Get(&c.Ctx, entry.Next())
			if buffer == nil {
				panic("Missing next HardlinkEntry object")
			}
			entry = buffer.AsHardlinkEntry()
		} else {
			break
		}
	}
}

// Workspace must be synced first, with the tree locked exclusively across both the
// sync and this refresh.

// The caller can opt to create a refresh context and supply it to this function
// to avoid getting it built as part of refresh_() as that would be an expensive
// operation. The caller can also choose to send a nil refresh context to ask it
// to be built as part of refresh.
func (wsr *WorkspaceRoot) refresh_(c *ctx, rc *RefreshContext) {
	defer c.funcIn("WorkspaceRoot::refresh_").Out()

	publishedRootId, nonce, err := c.workspaceDB.Workspace(&c.Ctx,
		wsr.typespace, wsr.namespace, wsr.workspace)
	utils.Assert(err == nil, "Failed to get rootId of the workspace.")
	workspaceName := wsr.fullname()
	if nonce != wsr.nonce {
		c.dlog("Not refreshing workspace %s due to mismatching "+
			"nonces %d vs %d", workspaceName, wsr.nonce, nonce)
		return
	}

	if wsr.publishedRootId.IsEqualTo(publishedRootId) {
		c.dlog("Not refreshing workspace %s as there has been no updates",
			workspaceName)
		return
	}

	if rc == nil {
		// We should avoid computing the refresh map under the tree lock
		// if at all possible as it is a very expensive operation
		rc = newRefreshContext(c, publishedRootId)
	}
	if !rc.rootId.IsEqualTo(publishedRootId) {
		c.vlog("Workspace updated again remotely. Refreshing anyway")
		publishedRootId = rc.rootId
	}
	c.vlog("Workspace Refreshing %s rootid: %s -> %s", workspaceName,
		wsr.publishedRootId.String(), publishedRootId.String())

	wsr.refreshTo_(c, rc)
	wsr.publishedRootId = publishedRootId
}

func publishWorkspaceRoot(c *ctx, baseLayer quantumfs.ObjectKey,
	hardlinks map[quantumfs.FileId]HardlinkTableEntry,
	pub publishFn) quantumfs.ObjectKey {

	defer c.funcIn("publishWorkspaceRoot").Out()

	workspaceRoot := quantumfs.NewWorkspaceRoot()
	workspaceRoot.SetBaseLayer(baseLayer)
	workspaceRoot.SetHardlinkEntry(publishHardlinkMap(c, pub, hardlinks))

	bytes := workspaceRoot.Bytes()

	buf := newBuffer(c, bytes, quantumfs.KeyTypeMetadata)
	newRootId, err := pub(c, buf)
	utils.Assert(err == nil, "Failed to upload new workspace root: %v", err)

	c.vlog("Publish: %s", newRootId.String())
	return newRootId
}

func handleAdvanceError(c *ctx, wsr *WorkspaceRoot, rootId quantumfs.ObjectKey,
	newRootId quantumfs.ObjectKey, err error) (doneWithWorkspace bool) {

	switch err := err.(type) {
	default:
		c.wlog("Unable to AdvanceWorkspace: %s", err.Error())

		// return so that we can try again later
	case quantumfs.WorkspaceDbErr:
		if err.Code == quantumfs.WSDB_WORKSPACE_NOT_FOUND {
			c.vlog("Workspace is deleted. Will not retry flushing.")
			return true
		} else if err.Code == quantumfs.WSDB_OUT_OF_DATE {
			c.vlog("Workspace out of date. Will attempt merge.")
			return false
		} else {
			c.wlog("Unable to AdvanceWorkspace: %s", err.Error())
		}
	}
	return false
}

func (wsr *WorkspaceRoot) publish(c *ctx) bool {
	defer c.funcIn("WorkspaceRoot::publish").Out()

	wsr.lock.RLock()
	defer wsr.lock.RUnlock()
	// Ensure linklock is held because hardlinkTable needs to be protected
	defer wsr.hardlinkTable.linkLock.RLock().RUnlock()

	// Upload the workspaceroot object
	newRootId := publishWorkspaceRoot(c, wsr.baseLayerId,
		wsr.hardlinkTable.hardlinks, publishNow)

	// Update workspace rootId
	if !newRootId.IsEqualTo(wsr.publishedRootId) {
		rootId, err := c.workspaceDB.AdvanceWorkspace(&c.Ctx, wsr.typespace,
			wsr.namespace, wsr.workspace, wsr.nonce, wsr.publishedRootId,
			newRootId)

		if err != nil {
			return handleAdvanceError(c, wsr, rootId, newRootId, err)
		}

		c.dlog("Advanced rootId %s -> %s", wsr.publishedRootId.String(),
			rootId.String())
		wsr.publishedRootId = rootId
	}

	return true
}

func (wsr *WorkspaceRoot) getChildSnapshot(c *ctx) []directoryContents {
	defer c.funcIn("WorkspaceRoot::getChildSnapshot").Out()

	children := wsr.Directory.getChildSnapshot(c)

	// Fill in correct data for .
	wsr.fillWorkspaceAttrReal(c, &children[0].attr)
	children[0].fuseType = children[0].attr.Mode

	// Fill in correct data for ..
	func() {
		defer wsr.getParentLock().RLock().RUnlock()
		fillNamespaceAttr(c, &children[1].attr, wsr.parentId_(),
			wsr.typespace, wsr.namespace)
		children[1].fuseType = children[1].attr.Mode
	}()

	api := directoryContents{
		filename: quantumfs.ApiPath,
		fuseType: fuse.S_IFREG,
	}
	fillApiAttr(c, &api.attr)
	children = append(children, api)

	if c.qfs.inLowMemoryMode {
		lowmem := directoryContents{
			filename: quantumfs.LowMemFileName,
			fuseType: fuse.S_IFREG,
		}
		fillLowMemAttr(c, &lowmem.attr)
		children = append(children, lowmem)
	}

	return children
}

func (wsr *WorkspaceRoot) Lookup(c *ctx, name string,
	out *fuse.EntryOut) fuse.Status {

	defer c.FuncIn("WorkspaceRoot::Lookup", "name %s", name).Out()

	if name == quantumfs.ApiPath {
		out.NodeId = quantumfs.InodeIdApi
		fillEntryOutCacheData(c, out)
		fillApiAttr(c, &out.Attr)
		return fuse.OK
	}

	if c.qfs.inLowMemoryMode && name == quantumfs.LowMemFileName {
		out.NodeId = quantumfs.InodeIdLowMemMarker
		fillEntryOutCacheData(c, out)
		fillLowMemAttr(c, &out.Attr)
		return fuse.OK
	}

	return wsr.Directory.Lookup(c, name, out)
}

func (wsr *WorkspaceRoot) GetXAttrSize(c *ctx,
	attr string) (size int, result fuse.Status) {

	c.vlog("Invalid GetXAttrSize on WorkspaceRoot")
	return 0, fuse.ENODATA
}

func (wsr *WorkspaceRoot) GetXAttrData(c *ctx,
	attr string) (data []byte, result fuse.Status) {

	c.vlog("Invalid GetXAttrData on WorkspaceRoot")
	return nil, fuse.ENODATA
}

func (wsr *WorkspaceRoot) ListXAttr(c *ctx) (attributes []byte, result fuse.Status) {
	c.vlog("Invalid ListXAttr on WorkspaceRoot")
	return []byte{}, fuse.OK
}

func (wsr *WorkspaceRoot) SetXAttr(c *ctx, attr string, data []byte) fuse.Status {
	c.vlog("Invalid SetXAttr on WorkspaceRoot")
	return fuse.Status(syscall.ENOSPC)
}

func (wsr *WorkspaceRoot) RemoveXAttr(c *ctx, attr string) fuse.Status {
	c.vlog("Invalid RemoveXAttr on WorkspaceRoot")
	return fuse.ENODATA
}

func (wsr *WorkspaceRoot) syncChild(c *ctx, inodeNum InodeId,
	newKey quantumfs.ObjectKey) {

	defer c.funcIn("WorkspaceRoot::syncChild").Out()

	isHardlink, fileId := wsr.hardlinkTable.checkHardlink(inodeNum)

	if isHardlink {
		func() {
			defer wsr.Lock().Unlock()
			wsr.self.dirty(c)

			defer wsr.hardlinkTable.linkLock.Lock().Unlock()
			entry := wsr.hardlinkTable.hardlinks[fileId].record
			if entry == nil {
				panic("isHardlink but hardlink not set")
			}

			entry.SetID(newKey)
		}()
	} else {
		wsr.Directory.syncChild(c, inodeNum, newKey)
	}
}

func (wsr *WorkspaceRoot) Access(c *ctx, mask uint32, uid uint32,
	gid uint32) fuse.Status {

	defer c.funcIn("WorkspaceRoot::Access").Out()

	// WorkspaceRoot always allows access
	return fuse.OK
}

func (wsr *WorkspaceRoot) GetAttr(c *ctx, out *fuse.AttrOut) fuse.Status {
	defer c.funcIn("WorkspaceRoot::GetAttr").Out()
	defer wsr.RLock().RUnlock()

	out.AttrValid = c.config.CacheTimeSeconds
	out.AttrValidNsec = c.config.CacheTimeNsecs
	wsr.fillWorkspaceAttrReal(c, &out.Attr)
	return fuse.OK
}

func (wsr *WorkspaceRoot) fillWorkspaceAttrReal(c *ctx, attr *fuse.Attr) {
	var numChildDirectories uint32
	defer wsr.childRecordLock.Lock().Unlock()
	for _, entry := range wsr.children.records() {
		if entry.Type() == quantumfs.ObjectTypeDirectory {
			numChildDirectories++
		}
	}
	fillAttr(attr, wsr.InodeCommon.id, numChildDirectories)

	attr.Mode = 0777 | fuse.S_IFDIR
}

func (wsr *WorkspaceRoot) markAccessed(c *ctx, path string, op quantumfs.PathFlags) {
	defer c.FuncIn("WorkspaceRoot::markAccessed",
		"path %s CRUD %x", path, op).Out()

	wsr.accessList.markAccessed(c, path, op)
}

func (wsr *WorkspaceRoot) markHardlinkAccessed(c *ctx, fileId quantumfs.FileId,
	op quantumfs.PathFlags) {

	defer c.FuncIn("WorkspaceRoot::markHardlinkAccessed", "%d %x",
		fileId, op).Out()

	wsr.accessList.markHardlinkAccessed(c, fileId, op)
}

func (wsr *WorkspaceRoot) markSelfAccessed(c *ctx, op quantumfs.PathFlags) {
	c.vlog("WorkspaceRoot::markSelfAccessed doing nothing")
}

func (wsr *WorkspaceRoot) getList(c *ctx) quantumfs.PathsAccessed {
	defer wsr.hardlinkTable.linkLock.Lock().Unlock()

	return wsr.accessList.generate(c, wsr.hardlinkTable.hardlinks)
}

func (wsr *WorkspaceRoot) clearList() {
	wsr.accessList.clear()
}

func (wsr *WorkspaceRoot) flush(c *ctx) quantumfs.ObjectKey {
	defer c.funcIn("WorkspaceRoot::flush").Out()
	wsr.Directory.flush(c)
	if !wsr.publish(c) {
		if !wsr.handleFlushFailure_(c) {
			return quantumfs.ZeroKey
		}
	}
	return wsr.publishedRootId
}

// Should be called with the tree locked for read or write
func (wsr *WorkspaceRoot) handleFlushFailure_(c *ctx) bool {
	defer c.funcIn("WorkspaceRoot::handleFlushFailure_").Out()

	// If there is anything in the dirty queue, postpone handling of the
	// failure to the next time flush fails
	if c.qfs.flusher.nQueued(c, wsr.treeLock()) != 1 {
		return true
	}
	return nil == forceMerge(c, wsr)
}

func (wsr *WorkspaceRoot) directChildInodes() []InodeId {
	defer wsr.Lock().Unlock()

	directChildren := wsr.Directory.directChildInodes()

	for inodeNum, _ := range wsr.hardlinkTable.inodeToLink {
		directChildren = append(directChildren, inodeNum)
	}

	return directChildren
}

func (wsr *WorkspaceRoot) cleanup(c *ctx) {
	defer c.FuncIn("WorkspaceRoot::cleanup", "workspace %s",
		wsr.fullname()).Out()

	c.workspaceDB.UnsubscribeFrom(wsr.fullname())
}

func (wsr *WorkspaceRoot) fullname() string {
	return wsr.typespace + "/" + wsr.namespace + "/" + wsr.workspace
}<|MERGE_RESOLUTION|>--- conflicted
+++ resolved
@@ -115,165 +115,7 @@
 	return wsr.Directory.instantiateChild(c, inodeId)
 }
 
-<<<<<<< HEAD
-func (ht *HardlinkTableImpl) findHardlinkInodeId(c *ctx,
-	fileId quantumfs.FileId, inodeId InodeId) InodeId {
-
-	defer c.FuncIn("HardlinkTableImpl::findHardlinkInodeId", "%d inode %d",
-		fileId, inodeId).Out()
-	defer ht.linkLock.Lock().Unlock()
-
-	hardlink, exists := ht.hardlinks[fileId]
-	if !exists {
-		return inodeId
-	}
-	if hardlink.inodeId != quantumfs.InodeIdInvalid {
-		if inodeId != quantumfs.InodeIdInvalid {
-			utils.Assert(inodeId == hardlink.inodeId,
-				"requested hardlink inodeId %d exists as %d",
-				inodeId, hardlink.inodeId)
-		}
-		return hardlink.inodeId
-	}
-
-	if inodeId != quantumfs.InodeIdInvalid {
-		return inodeId
-	}
-
-	inodeId = c.qfs.newInodeId()
-	hardlink.inodeId = inodeId
-	ht.hardlinks[fileId] = hardlink
-	ht.inodeToLink[inodeId] = fileId
-
-	return inodeId
-}
-
-// Ensure we don't return the vanilla record, enclose it in a hardlink wrapper so
-// that the wrapper can correctly pick and choose attributes like nlink
-func (ht *HardlinkTableImpl) getHardlinkByInode(inodeId InodeId) (valid bool,
-	record quantumfs.DirectoryRecord) {
-
-	defer ht.linkLock.RLock().RUnlock()
-
-	fileId, exists := ht.inodeToLink[inodeId]
-	if !exists {
-		return false, nil
-	}
-
-	link, exists := ht.hardlinks[fileId]
-	if !exists {
-		return false, nil
-	}
-
-	return true, newHardlinkLeg(link.record.Filename(), fileId,
-		quantumfs.Time(0), ht)
-}
-
-func (ht *HardlinkTableImpl) getHardlink(fileId quantumfs.FileId) (valid bool,
-	record quantumfs.ImmutableDirectoryRecord) {
-
-	defer ht.linkLock.RLock().RUnlock()
-
-	link, exists := ht.hardlinks[fileId]
-	if exists {
-		return true, link.record
-	}
-
-	return false, nil
-}
-
-func (ht *HardlinkTableImpl) updateHardlinkInodeId(c *ctx, fileId quantumfs.FileId,
-	inodeId InodeId) {
-
-	defer c.FuncIn("HardlinkTableImpl::updateHardlinkInodeId", "%d: %d",
-		fileId, inodeId).Out()
-	defer ht.linkLock.Lock().Unlock()
-
-	hardlink, exists := ht.hardlinks[fileId]
-	utils.Assert(exists, "Hardlink id %d does not exist.", fileId)
-
-	utils.Assert(hardlink.inodeId == quantumfs.InodeIdInvalid,
-		"Hardlink id %d already has associated inodeid %d",
-		fileId, hardlink.inodeId)
-	hardlink.inodeId = inodeId
-	ht.hardlinks[fileId] = hardlink
-	ht.inodeToLink[inodeId] = fileId
-}
-
-func (ht *HardlinkTableImpl) removeHardlink(c *ctx,
-	fileId quantumfs.FileId) (record quantumfs.DirectoryRecord,
-	inodeId InodeId) {
-
-	defer c.FuncIn("HardlinkTableImpl::removeHardlink", "link %d", fileId).Out()
-
-	defer ht.linkLock.Lock().Unlock()
-
-	link, exists := ht.hardlinks[fileId]
-	if !exists {
-		c.vlog("Hardlink id %d does not exist.", link.nlink)
-		return nil, quantumfs.InodeIdInvalid
-	}
-
-	if link.nlink > 1 {
-		// Not ready to remove hardlink yet
-		c.vlog("Hardlink count %d, not ready to remove", link.nlink)
-		return nil, quantumfs.InodeIdInvalid
-	}
-
-	// Unlinking updates ctime
-	link.record.SetContentTime(quantumfs.NewTime(time.Now()))
-
-	// our return variables
-	inodeId = link.inodeId
-
-	// ensure we have a valid inodeId to return
-	if inodeId == quantumfs.InodeIdInvalid {
-		// hardlink was never given an inodeId
-		inodeId = c.qfs.newInodeId()
-	}
-
-	ht.removeHardlink_(fileId, link.inodeId)
-	// we're throwing link away, but be safe and clear its inodeId
-	link.inodeId = quantumfs.InodeIdInvalid
-	ht.getWorkspaceRoot().dirty(c)
-
-	return link.record, inodeId
-}
-
-// We need the hardlink table linklock to cover setting safely
-func (ht *HardlinkTableImpl) setHardlink(fileId quantumfs.FileId,
-	fnSetter func(dir quantumfs.DirectoryRecord)) {
-
-	defer ht.linkLock.Lock().Unlock()
-
-	link, exists := ht.hardlinks[fileId]
-	utils.Assert(exists, fmt.Sprintf("Hardlink fetch on invalid ID %d", fileId))
-
-	// It's critical that our lock covers both the fetch and this change
-	fnSetter(link.record)
-}
-
-func loadHardlinks(c *ctx,
-	entry quantumfs.HardlinkEntry) map[quantumfs.FileId]HardlinkTableEntry {
-
-	defer c.funcIn("loadHardlinks").Out()
-
-	hardlinks := make(map[quantumfs.FileId]HardlinkTableEntry)
-
-	foreachHardlink(c, entry, func(hardlink *quantumfs.HardlinkRecord) {
-		newLink := newLinkEntry(hardlink.Record())
-		newLink.nlink = hardlink.Nlinks()
-		id := quantumfs.FileId(hardlink.FileId())
-		hardlinks[id] = newLink
-	})
-
-	return hardlinks
-}
-
 func publishHardlinkMap(c *ctx, pub publishFn,
-=======
-func publishHardlinkMap(c *ctx,
->>>>>>> 8b7bea71
 	records map[quantumfs.FileId]HardlinkTableEntry) *quantumfs.HardlinkEntry {
 
 	defer c.funcIn("publishHardlinkMap").Out()
