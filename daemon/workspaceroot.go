--- conflicted
+++ resolved
@@ -77,15 +77,6 @@
 	return &wsr
 }
 
-<<<<<<< HEAD
-=======
-// Mark this workspace dirty
-func (wsr *WorkspaceRoot) dirty(c *ctx) {
-	c.qfs.activateWorkspace(c,
-		wsr.typespace+"/"+wsr.namespace+"/"+wsr.workspace, wsr)
-}
-
->>>>>>> 38f243de
 func (wsr *WorkspaceRoot) initHardlinks(c *ctx, entry quantumfs.HardlinkEntry) {
 	wsr.hardlinks = make(map[uint64]*quantumfs.DirectoryRecord)
 	wsr.dirtyLinks = make(map[InodeId]InodeId)
@@ -186,11 +177,6 @@
 			rootId.String())
 		wsr.rootId = rootId
 	}
-<<<<<<< HEAD
-=======
-	c.qfs.deactivateWorkspace(c,
-		wsr.typespace+"/"+wsr.namespace+"/"+wsr.workspace, wsr)
->>>>>>> 38f243de
 }
 
 func (wsr *WorkspaceRoot) getChildSnapshot(c *ctx) []directoryContents {
