--- conflicted
+++ resolved
@@ -27,18 +27,10 @@
 
 	// Hardlink support structures
 	linkLock       DeferableRwMutex
-<<<<<<< HEAD
-	hardlinks      map[uint64]linkEntry
-	nextHardlinkId uint64
-	inodeToLink    map[InodeId]uint64
-	dirtyLinks     map[InodeId]uint64
-=======
-	hardlinks      map[HardlinkId]*quantumfs.DirectoryRecord
+	hardlinks      map[HardlinkId]linkEntry
 	nextHardlinkId HardlinkId
-	linkToInode    map[HardlinkId]InodeId
 	inodeToLink    map[InodeId]HardlinkId
 	dirtyLinks     map[InodeId]HardlinkId
->>>>>>> 74bb43d5
 }
 
 type linkEntry struct {
@@ -260,7 +252,6 @@
 	panic(fmt.Sprintf("Hardlink fetch on invalid ID %d", linkId))
 }
 
-<<<<<<< HEAD
 func (wsr *WorkspaceRoot) removeHardlink(c *ctx, linkId uint64,
 	newParent InodeId) (record DirectoryRecordIf, inodeId InodeId,
 	wasDirty bool) {
@@ -308,12 +299,7 @@
 }
 
 // We need the wsr lock to cover setting safely
-func (wsr *WorkspaceRoot) setHardlink(linkId uint64,
-=======
-// We need the linkLock to cover setting safely, which is why we need to pass in
-// a function to do the work and then call it within the lock
 func (wsr *WorkspaceRoot) setHardlink(linkId HardlinkId,
->>>>>>> 74bb43d5
 	fnSetter func(dir *quantumfs.DirectoryRecord)) {
 
 	defer wsr.linkLock.Lock().Unlock()
@@ -330,27 +316,16 @@
 func (wsr *WorkspaceRoot) initHardlinks(c *ctx, entry quantumfs.HardlinkEntry) {
 	defer wsr.linkLock.Lock().Unlock()
 
-<<<<<<< HEAD
-	wsr.hardlinks = make(map[uint64]linkEntry)
-	wsr.inodeToLink = make(map[InodeId]uint64)
-	wsr.dirtyLinks = make(map[InodeId]uint64)
-=======
-	wsr.hardlinks = make(map[HardlinkId]*quantumfs.DirectoryRecord)
-	wsr.linkToInode = make(map[HardlinkId]InodeId)
+	wsr.hardlinks = make(map[HardlinkId]linkEntry)
 	wsr.inodeToLink = make(map[InodeId]HardlinkId)
 	wsr.dirtyLinks = make(map[InodeId]HardlinkId)
->>>>>>> 74bb43d5
 
 	for {
 		for i := 0; i < entry.NumEntries(); i++ {
 			hardlink := entry.Entry(i)
-<<<<<<< HEAD
 			newLink := newLinkEntry(hardlink.Record())
-			wsr.hardlinks[hardlink.HardlinkID()] = newLink
-=======
 			id := HardlinkId(hardlink.HardlinkID())
-			wsr.hardlinks[id] = hardlink.Record()
->>>>>>> 74bb43d5
+			wsr.hardlinks[id] = newLink
 		}
 
 		if entry.Next() == quantumfs.EmptyDirKey || entry.NumEntries() == 0 {
@@ -367,11 +342,7 @@
 }
 
 func publishHardlinkMap(c *ctx,
-<<<<<<< HEAD
-	records map[uint64]linkEntry) *quantumfs.HardlinkEntry {
-=======
-	records map[HardlinkId]*quantumfs.DirectoryRecord) *quantumfs.HardlinkEntry {
->>>>>>> 74bb43d5
+	records map[HardlinkId]linkEntry) *quantumfs.HardlinkEntry {
 
 	// entryIdx indexes into the metadata block
 	baseLayer := quantumfs.NewHardlinkEntry()
