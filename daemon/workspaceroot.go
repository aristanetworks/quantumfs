--- conflicted
+++ resolved
@@ -580,13 +580,8 @@
 	return wsr.rootId
 }
 
-<<<<<<< HEAD
-func (wsr *WorkspaceRoot) flushHardlinks(c *ctx) {
-	defer wsr.linkLock.Lock().Unlock()
-=======
 func (wsr *WorkspaceRoot) childInodes() []InodeId {
 	defer wsr.Lock().Unlock()
->>>>>>> efb4717c
 
 	directChildren := wsr.Directory.childInodes()
 
