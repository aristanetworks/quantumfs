// Copyright (c) 2016 Arista Networks, Inc.  All rights reserved.
// Arista Networks, Inc. Confidential and Proprietary.

package daemon

// Test the various Api calls

import "bytes"
import "os"
import "runtime"
import "syscall"
import "testing"
import "time"

import "github.com/aristanetworks/quantumfs"
import "github.com/aristanetworks/quantumfs/utils"

func TestWorkspaceBranching(t *testing.T) {
	runTest(t, func(test *testHelper) {
		api := test.getApi()

		// First branch the null workspace
		src := test.nullWorkspaceRel()
		dst := "work/apitest/a"
		err := api.Branch(src, dst)
		test.Assert(err == nil, "Failed to branch workspace: %v", err)

		// Branch the branch to have a writeable workspace
		src = dst
		dst = "work/apitest/b"
		err = api.Branch(src, dst)
		test.Assert(err == nil, "Failed to branch workspace: %v", err)

		// Enable the write permission of this workspace
		err = api.EnableRootWrite(dst)
		test.Assert(err == nil, "Failed to enable write permission in "+
			"workspace: %v", err)

		// Then create a file
		testFilename := test.absPath(dst + "/" + "test")
		fd, _ := os.Create(testFilename)
		fd.Close()
		var stat syscall.Stat_t
		err = syscall.Stat(testFilename, &stat)
		test.Assert(err == nil, "Error stat'ing test file: %v", err)

		// Ensure the first branched workspace wasn't modified
		testFilename = test.absPath(src + "/" + "test")
		err = syscall.Stat(testFilename, &stat)
		test.Assert(err != nil, "Original workspace was modified")
	})
}

func TestApiClearAccessList(t *testing.T) {
	runTest(t, func(test *testHelper) {
		accessList := make(map[string]bool)
		workspace := test.newWorkspace()
		filename := "/test"
		path := workspace + filename
		fd, err := syscall.Creat(path, 0666)
		test.Assert(err == nil, "Create file error:%v", err)
		accessList[filename] = true
		syscall.Close(fd)
		wsrlist := test.getAccessList(workspace)
		test.assertAccessList(accessList, wsrlist,
			"Error two maps different")

		api := test.getApi()

		relpath := test.relPath(workspace)
		err = api.ClearAccessed(relpath)
		test.Assert(err == nil,
			"Error clearing accessList with api")
		accessList = make(map[string]bool)
		wsrlist = test.getAccessList(workspace)
		test.assertAccessList(accessList, wsrlist,
			"Error maps not clear")
	})
}

func getExtendedKeyHelper(test *testHelper, dst string, type_ string) string {
	key := make([]byte, quantumfs.ExtendedKeyLength)
	sz, err := syscall.Getxattr(dst, quantumfs.XAttrTypeKey, key)
	test.Assert(err == nil && sz == quantumfs.ExtendedKeyLength,
		"Error getting the key of %s: %v with a size of %d", type_, err, sz)
	return string(key)
}

func ApiInsertInodeTest(test *testHelper, uid uint32, gid uint32) {
	api := test.getApi()

	// Create the source and the target workspace
	workspaceSrc := test.newWorkspace()
	workspaceDst := test.newWorkspace()
	dst := test.relPath(workspaceDst)

	dirName := workspaceSrc + "/test/a"
	dirName1 := dirName + "/b"
	testFilename := dirName1 + "/test"
	linkFilename := workspaceSrc + "/link"
	spFilename := workspaceSrc + "/pipe"

	var PermissionA, PermissionB, expectedMode uint32
	PermissionA = syscall.S_IXUSR | syscall.S_IWGRP | syscall.S_IROTH
	PermissionB = syscall.S_IRWXU | syscall.S_IRWXG | syscall.S_IRWXO

	err := utils.MkdirAll(dirName1, os.FileMode(PermissionA))
	test.Assert(err == nil, "Error creating directories: %v", err)

	fd, err := syscall.Creat(testFilename, PermissionB)
	test.Assert(err == nil, "Error creating a small file: %v", err)
	syscall.Close(fd)

	err = syscall.Symlink(testFilename, linkFilename)
	test.Assert(err == nil, "Error creating a symlink: %v", err)

	expectedMode = syscall.S_IFIFO | syscall.S_IRWXU
	err = syscall.Mknod(spFilename, expectedMode,
		0x12345678)
	test.Assert(err == nil, "Error creating pipe")

	// get the key from a file
	keyF := getExtendedKeyHelper(test, testFilename, "file")

	// get the key from a directory
	keyD := getExtendedKeyHelper(test, dirName1, "directory")

	// get the key from a Symlink
	keyS := make([]byte, quantumfs.ExtendedKeyLength)
	sz, err, keyS := utils.LGetXattr(linkFilename, quantumfs.XAttrTypeKey,
		quantumfs.ExtendedKeyLength)
	test.Assert(err == nil && sz == quantumfs.ExtendedKeyLength,
		"Error getting the Key of symlink: %v with a size of %d",
		err, sz)

	// get the key from a pipe
	keyP := getExtendedKeyHelper(test, spFilename, "pipe")

	dirNameD := test.absPath(dst + "/test/a")
	err = utils.MkdirAll(dirNameD, os.FileMode(PermissionA))
	test.Assert(err == nil, "Error creating target directories: %v", err)

	// Ensure the workspace root cannot be duplicated
	err = api.InsertInode(dst, keyF, PermissionA, uid, gid)
	test.Assert(err != nil,
		"Unexpected success duplicating workspace root")

	// Ensure the non-existing intermediate Inode not be created
	err = api.InsertInode(dst+"/nonExist/b", keyF, PermissionA, uid, gid)
	test.Assert(err != nil,
		"Unexpected success creating non-existing intermediate"+
			" Inode")

	// Duplicate the file in the given path
	err = api.InsertInode(dst+"/test/a/file", keyF, PermissionA, uid, gid)
	test.Assert(err == nil,
		"Error duplicating a file to target workspace: %v", err)

	var stat syscall.Stat_t
	err = syscall.Stat(workspaceDst+"/test/a/file", &stat)
	test.Assert(err == nil, "Error get status of a file: %v", err)

	// check the mode of file
	expectedMode = syscall.S_IFREG | PermissionA
	test.Assert(stat.Mode == expectedMode,
		"File mode incorrect. Expected %x got %x",
		expectedMode, stat.Mode)

	var expectedUid uint32
	if uid < quantumfs.UIDUser {
		expectedUid = uint32(uid)
	} else {
		expectedUid = quantumfs.UniversalUID
	}

	var expectedGid uint32
	if gid < quantumfs.GIDUser {
		expectedGid = uint32(gid)
	} else {
		expectedGid = quantumfs.UniversalGID
	}

	test.Assert(stat.Uid == expectedUid, "uid doesn't match %d %d",
		stat.Uid, expectedUid)
	test.Assert(stat.Gid == expectedGid, "gid doesn't match %d %d",
		stat.Gid, expectedGid)

	// Duplicate the directory in the given path
	err = api.InsertInode(dst+"/test/a/dirtest", keyD, PermissionA, uid, gid)
	test.Assert(err != nil,
		"Succeeded duplicating a directory to target workspace:")

	// Ensure the symlink in the given path
	err = api.InsertInode(dst+"/symlink", string(keyS), PermissionB, uid, gid)
	test.Assert(err == nil,
		"Error duplicating a symlink to workspace: %v", err)

	err = syscall.Lstat(workspaceDst+"/symlink", &stat)
	test.Assert(err == nil,
		"Error getting status of Symlink: %v", err)

	expectedMode = syscall.S_IFLNK | PermissionB
	test.Assert(stat.Mode == expectedMode,
		"Symlink mode incorrect. Expected %x got %x %d",
		expectedMode, stat.Mode, stat.Size)

	// Ensure the pipe file in the given path
	err = api.InsertInode(dst+"/Pipe", keyP, PermissionB, uid, gid)
	test.Assert(err == nil,
		"Error duplicating a pipe file to workspace: %v", err)

	err = syscall.Stat(workspaceDst+"/Pipe", &stat)
	test.Assert(err == nil,
		"Error getting status of Pipe file: %v", err)

	expectedMode = syscall.S_IFIFO | PermissionB
	test.Assert(stat.Mode == expectedMode,
		"Pipe file mode incorrect. Expected %o got %o %d",
		expectedMode, stat.Mode, stat.Size)
}

func TestApiInsertInode(t *testing.T) {
	runTest(t, func(test *testHelper) {
		ApiInsertInodeTest(test, 0, 0)
	})
}

func TestApiInsertInodeAsUser(t *testing.T) {
	runTest(t, func(test *testHelper) {
		ApiInsertInodeTest(test, 10100, 10999)
	})
}

<<<<<<< HEAD
func TestApiInsertOverExisting(t *testing.T) {
	configModifier := func(test *testHelper, config *QuantumFsConfig) {
		cacheTimeout100Ms(test, config)
		dirtyDelay100Ms(test, config)
	}

	runTestCustomConfig(t, configModifier, func(test *testHelper) {
		testApiInsertOverExisting(test, nil, nil)
	})
}

func TestApiInsertOverExistingOpenInodes(t *testing.T) {
	configModifier := func(test *testHelper, config *QuantumFsConfig) {
		cacheTimeout100Ms(test, config)
		dirtyDelay100Ms(test, config)
	}

	runTestCustomConfig(t, configModifier, func(test *testHelper) {
		var dir2 *os.File
		var file2 int

		defer func() {
			syscall.Close(file2)
			dir2.Close()
		}()

		openInodes := func(workspace string) {
			var err error
			dir2, err = os.Open(workspace + "/dir1/dir2")
			test.AssertNoErr(err)
			_, err = dir2.Readdirnames(2)
			test.AssertNoErr(err)

			file2, err = syscall.Open(workspace+"/dir1/dir2/file2",
				os.O_RDWR, 0)
			test.AssertNoErr(err)
		}

		checkInodes := func(workspace string) {
			_, err := dir2.Seek(0, os.SEEK_SET)
			test.AssertNoErr(err)
			_, err = dir2.Readdirnames(-1)
			test.AssertNoErr(err)

			test.Log("Reading from file")
			buf := make([]byte, 100, 100)
			n, err := syscall.Read(file2, buf)
			test.AssertNoErr(err)
			test.Assert(n > 0, "Read no bytes from deleted file: %d", n)

			test.Log("Writing to file")
			n, err = syscall.Write(file2, []byte("arstarstarst"))
			test.AssertNoErr(err)
			test.Assert(n > 0, "Wrote no bytes to deleted file: %d", n)
		}

		testApiInsertOverExisting(test, openInodes, checkInodes)
	})
}

func TestApiInsertOverExistingForget(t *testing.T) {
	configModifier := func(test *testHelper, config *QuantumFsConfig) {
		cacheTimeout100Ms(test, config)
		dirtyDelay100Ms(test, config)
	}

	runTestCustomConfig(t, configModifier, func(test *testHelper) {
		messages := make([]testutils.TLA, 0, 10)

		findInodes := func(workspace string) {
			for _, file := range []string{"/dir1/file1",
				"/dir1/dir2/file2", "/dir1/dir2/dir3/file3"} {

				inodeNum := test.getInodeNum(workspace + file)
				msg := fmt.Sprintf("Forget called on inode %d",
					inodeNum)
				tla := testutils.TLA{
					MustContain: true,
					Text:        msg,
					FailMsg:     "Subtree inode not forgotten",
				}
				messages = append(messages, tla)
			}
		}

		triggerForget := func(workspace string) {
			test.remountFilesystem()
		}

		testApiInsertOverExisting(test, findInodes, triggerForget)

		test.AssertTestLog(messages)
	})
}

func testApiInsertOverExisting(test *testHelper, tamper1 func(workspace string),
	tamper2 func(workspace string)) {

	srcWorkspace := test.newWorkspace()
	dir1 := srcWorkspace + "/dir1"
	dir2 := dir1 + "/dir2"
	dir3 := dir2 + "/dir3"

	err := utils.MkdirAll(srcWorkspace+"/dir1/dir2/dir3", 0777)
	test.AssertNoErr(err)

	err = testutils.PrintToFile(dir1+"/file1", "")
	test.AssertNoErr(err)
	err = testutils.PrintToFile(dir2+"/file2", "oienoenoienoin")
	test.AssertNoErr(err)
	err = testutils.PrintToFile(dir3+"/file3", "")
	test.AssertNoErr(err)

	dstWorkspace := test.absPath(test.branchWorkspace(srcWorkspace))

	// Create one marker file in srcWorkspace and dstWorkspace
	err = testutils.PrintToFile(dir1+"/srcMarker", "")
	test.AssertNoErr(err)
	err = testutils.PrintToFile(dstWorkspace+"/dir1/dstMarker", "")
	test.AssertNoErr(err)

	if tamper1 != nil {
		tamper1(dstWorkspace)
	}

	dir1Key := getExtendedKeyHelper(test, dir1, "dir1 key")

	api := test.getApi()

	err = api.InsertInode(test.relPath(dstWorkspace)+"/dir1", dir1Key,
		0777, 0, 0)
	test.AssertNoErr(err)

	time.Sleep(200 * time.Millisecond)

	// Now dir1/dstMarker should not exist and dir1/srcMarker should
	file, err := os.Open(dstWorkspace + "/dir1/dstMarker")
	test.Assert(err != nil, "dstMarker still exists!")

	file, err = os.Open(srcWorkspace + "/dir1/srcMarker")
	test.AssertNoErr(err)
	defer file.Close()

	if tamper2 != nil {
		tamper2(dstWorkspace)
	}
}

=======
>>>>>>> 21d8a208
func TestApiNoRequestBlockingRead(t *testing.T) {
	runTest(t, func(test *testHelper) {
		api, err := os.Open(test.absPath(quantumfs.ApiPath))
		test.Assert(err == nil, "Error opening api file: %v", err)
		defer api.Close()

		buf := make([]byte, 0, 256)
		n, err := api.Read(buf)
		test.Assert(n == 0, "Wrong number of bytes read: %d", n)
	})
}

func TestApiNoRequestNonBlockingRead(t *testing.T) {
	runTest(t, func(test *testHelper) {
		api, err := os.OpenFile(test.absPath(quantumfs.ApiPath),
			syscall.O_NONBLOCK, 0)
		test.Assert(err == nil, "Error opening api file: %v", err)
		defer api.Close()

		buf := make([]byte, 0, 256)
		n, err := api.Read(buf)
		test.Assert(n == 0, "Wrong number of bytes read: %d", n)

		if runtime.Version() != "go1.7.3" {
			test.Assert(err.(*os.PathError).Err == syscall.EAGAIN,
				"Non-blocking read api without requests error:%v",
				err)
		}
	})
}

func TestWorkspaceDeletion(t *testing.T) {
	runTestCustomConfig(t, cacheTimeout100Ms, func(test *testHelper) {
		api := test.getApi()

		ws1 := test.newWorkspace()
		ws2 := test.newWorkspace()

		err := api.DeleteWorkspace(test.relPath(ws1))
		test.Assert(err == nil, "Failed to delete workspace: %v", err)

		time.Sleep(200 * time.Millisecond)

		var stat syscall.Stat_t
		err = syscall.Stat(ws1, &stat)
		test.Assert(err != nil, "Workspace1 not deleted")

		err = syscall.Stat(ws2, &stat)
		test.Assert(err == nil, "Workspace2 deleted: %v", err)
	})
}

func TestApiGetAndSetBlock(t *testing.T) {
	runTest(t, func(test *testHelper) {
		api := test.getApi()

		key := []byte("11112222333344445555")
		data := genData(300)
		err := api.SetBlock(key, data)
		test.AssertNoErr(err)

		readData, err := api.GetBlock(key)
		test.AssertNoErr(err)

		test.Assert(bytes.Equal(data, readData), "Data mismatch")

		// Ensure that we are checking the key length correctly
		err = api.SetBlock(key[:1], data)
		test.Assert(err != nil, "Invalid key length allowed in SetBlock")

		_, err = api.GetBlock(key[:1])
		test.Assert(err != nil, "Invalid key length allowed in GetBlock")
	})
}<|MERGE_RESOLUTION|>--- conflicted
+++ resolved
@@ -231,157 +231,6 @@
 	})
 }
 
-<<<<<<< HEAD
-func TestApiInsertOverExisting(t *testing.T) {
-	configModifier := func(test *testHelper, config *QuantumFsConfig) {
-		cacheTimeout100Ms(test, config)
-		dirtyDelay100Ms(test, config)
-	}
-
-	runTestCustomConfig(t, configModifier, func(test *testHelper) {
-		testApiInsertOverExisting(test, nil, nil)
-	})
-}
-
-func TestApiInsertOverExistingOpenInodes(t *testing.T) {
-	configModifier := func(test *testHelper, config *QuantumFsConfig) {
-		cacheTimeout100Ms(test, config)
-		dirtyDelay100Ms(test, config)
-	}
-
-	runTestCustomConfig(t, configModifier, func(test *testHelper) {
-		var dir2 *os.File
-		var file2 int
-
-		defer func() {
-			syscall.Close(file2)
-			dir2.Close()
-		}()
-
-		openInodes := func(workspace string) {
-			var err error
-			dir2, err = os.Open(workspace + "/dir1/dir2")
-			test.AssertNoErr(err)
-			_, err = dir2.Readdirnames(2)
-			test.AssertNoErr(err)
-
-			file2, err = syscall.Open(workspace+"/dir1/dir2/file2",
-				os.O_RDWR, 0)
-			test.AssertNoErr(err)
-		}
-
-		checkInodes := func(workspace string) {
-			_, err := dir2.Seek(0, os.SEEK_SET)
-			test.AssertNoErr(err)
-			_, err = dir2.Readdirnames(-1)
-			test.AssertNoErr(err)
-
-			test.Log("Reading from file")
-			buf := make([]byte, 100, 100)
-			n, err := syscall.Read(file2, buf)
-			test.AssertNoErr(err)
-			test.Assert(n > 0, "Read no bytes from deleted file: %d", n)
-
-			test.Log("Writing to file")
-			n, err = syscall.Write(file2, []byte("arstarstarst"))
-			test.AssertNoErr(err)
-			test.Assert(n > 0, "Wrote no bytes to deleted file: %d", n)
-		}
-
-		testApiInsertOverExisting(test, openInodes, checkInodes)
-	})
-}
-
-func TestApiInsertOverExistingForget(t *testing.T) {
-	configModifier := func(test *testHelper, config *QuantumFsConfig) {
-		cacheTimeout100Ms(test, config)
-		dirtyDelay100Ms(test, config)
-	}
-
-	runTestCustomConfig(t, configModifier, func(test *testHelper) {
-		messages := make([]testutils.TLA, 0, 10)
-
-		findInodes := func(workspace string) {
-			for _, file := range []string{"/dir1/file1",
-				"/dir1/dir2/file2", "/dir1/dir2/dir3/file3"} {
-
-				inodeNum := test.getInodeNum(workspace + file)
-				msg := fmt.Sprintf("Forget called on inode %d",
-					inodeNum)
-				tla := testutils.TLA{
-					MustContain: true,
-					Text:        msg,
-					FailMsg:     "Subtree inode not forgotten",
-				}
-				messages = append(messages, tla)
-			}
-		}
-
-		triggerForget := func(workspace string) {
-			test.remountFilesystem()
-		}
-
-		testApiInsertOverExisting(test, findInodes, triggerForget)
-
-		test.AssertTestLog(messages)
-	})
-}
-
-func testApiInsertOverExisting(test *testHelper, tamper1 func(workspace string),
-	tamper2 func(workspace string)) {
-
-	srcWorkspace := test.newWorkspace()
-	dir1 := srcWorkspace + "/dir1"
-	dir2 := dir1 + "/dir2"
-	dir3 := dir2 + "/dir3"
-
-	err := utils.MkdirAll(srcWorkspace+"/dir1/dir2/dir3", 0777)
-	test.AssertNoErr(err)
-
-	err = testutils.PrintToFile(dir1+"/file1", "")
-	test.AssertNoErr(err)
-	err = testutils.PrintToFile(dir2+"/file2", "oienoenoienoin")
-	test.AssertNoErr(err)
-	err = testutils.PrintToFile(dir3+"/file3", "")
-	test.AssertNoErr(err)
-
-	dstWorkspace := test.absPath(test.branchWorkspace(srcWorkspace))
-
-	// Create one marker file in srcWorkspace and dstWorkspace
-	err = testutils.PrintToFile(dir1+"/srcMarker", "")
-	test.AssertNoErr(err)
-	err = testutils.PrintToFile(dstWorkspace+"/dir1/dstMarker", "")
-	test.AssertNoErr(err)
-
-	if tamper1 != nil {
-		tamper1(dstWorkspace)
-	}
-
-	dir1Key := getExtendedKeyHelper(test, dir1, "dir1 key")
-
-	api := test.getApi()
-
-	err = api.InsertInode(test.relPath(dstWorkspace)+"/dir1", dir1Key,
-		0777, 0, 0)
-	test.AssertNoErr(err)
-
-	time.Sleep(200 * time.Millisecond)
-
-	// Now dir1/dstMarker should not exist and dir1/srcMarker should
-	file, err := os.Open(dstWorkspace + "/dir1/dstMarker")
-	test.Assert(err != nil, "dstMarker still exists!")
-
-	file, err = os.Open(srcWorkspace + "/dir1/srcMarker")
-	test.AssertNoErr(err)
-	defer file.Close()
-
-	if tamper2 != nil {
-		tamper2(dstWorkspace)
-	}
-}
-
-=======
->>>>>>> 21d8a208
 func TestApiNoRequestBlockingRead(t *testing.T) {
 	runTest(t, func(test *testHelper) {
 		api, err := os.Open(test.absPath(quantumfs.ApiPath))
