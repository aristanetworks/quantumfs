// Copyright (c) 2016 Arista Networks, Inc.  All rights reserved.
// Arista Networks, Inc. Confidential and Proprietary.

package daemon

// Test the various Api calls

import "bytes"
import "fmt"
import "os"
import "runtime"
import "syscall"
import "sync"
import "sync/atomic"
import "testing"
import "time"

import "github.com/aristanetworks/quantumfs"
import "github.com/aristanetworks/quantumfs/testutils"
import "github.com/aristanetworks/quantumfs/utils"

func TestWorkspaceBranching(t *testing.T) {
	runTest(t, func(test *testHelper) {
		api := test.getApi()

		// First branch the null workspace
		src := test.nullWorkspaceRel()
		dst := "work/apitest/a"
		err := api.Branch(src, dst)
		test.Assert(err == nil, "Failed to branch workspace: %v", err)

		// Branch the branch to have a writeable workspace
		src = dst
		dst = "work/apitest/b"
		err = api.Branch(src, dst)
		test.Assert(err == nil, "Failed to branch workspace: %v", err)

		// Enable the write permission of this workspace
		err = api.EnableRootWrite(dst)
		test.Assert(err == nil, "Failed to enable write permission in "+
			"workspace: %v", err)

		// Then create a file
		testFilename := test.absPath(dst + "/" + "test")
		fd, _ := os.Create(testFilename)
		fd.Close()
		var stat syscall.Stat_t
		err = syscall.Stat(testFilename, &stat)
		test.Assert(err == nil, "Error stat'ing test file: %v", err)

		// Ensure the first branched workspace wasn't modified
		testFilename = test.absPath(src + "/" + "test")
		err = syscall.Stat(testFilename, &stat)
		test.Assert(err != nil, "Original workspace was modified")
<<<<<<< HEAD
	})
}

func generateFiles(test *testHelper, size int, workspace,
	filename string) (map[string]bool, int) {

	accessList := make(map[string]bool)
	expectedSize := 0
	for i := 0; i < size; i++ {
		filename := fmt.Sprintf("/%s%d", filename, i)
		expectedSize += len(filename)
		path := workspace + filename
		fd, err := syscall.Creat(path, 0666)
		test.assert(err == nil, "Create file error: %v at %s",
			err, filename)
		accessList[filename] = true
		syscall.Close(fd)
	}

	test.assert(len(accessList) == size, "Fail creating correct "+
		"accesslist with size of %d", len(accessList))

	wsrlist := test.getAccessList(workspace)
	test.assertAccessList(accessList, wsrlist, "Error two maps different")

	return accessList, expectedSize
}

func mapKeySizeSum(list map[string]bool) int {
	size := 0
	for key, _ := range list {
		size += len(key)
	}

	return size
}

func TestApiAccessListEmpty(t *testing.T) {
	runTest(t, func(test *testHelper) {
		workspace := test.newWorkspace()

		api := test.getApi()
		relpath := test.relPath(workspace)

		responselist, err := api.GetAccessed(relpath)
		test.assert(err == nil, "Error getting accessList with api")

		expectedSize := 0
		test.assert(mapKeySizeSum(responselist) == expectedSize,
			"Error getting unequal sizes %d != %d",
			mapKeySizeSum(responselist), expectedSize)

		accessList := make(map[string]bool)
		test.assertAccessList(accessList, responselist,
			"Error two maps different")
	})
}

func TestApiAccessListLargeSize(t *testing.T) {
	runTest(t, func(test *testHelper) {
		filename := "testfiletestfiletestfiletestfile" +
			"testfiletestfiletestfiletestfiletestfiletestfile"

		workspace := test.newWorkspace()
		accessList, expectedSize := generateFiles(test, 200,
			workspace, filename)

		api := test.getApi()
		relpath := test.relPath(workspace)

		responselist, err := api.GetAccessed(relpath)
		test.assert(err == nil, "Error getting accessList with api")

		test.assert(mapKeySizeSum(responselist) == expectedSize,
			"Error getting unequal sizes %d != %d",
			mapKeySizeSum(responselist), expectedSize)

		test.assertAccessList(accessList, responselist,
			"Error two maps different")
	})
}

func TestApiAccessListApiFileSizeResidue(t *testing.T) {
	runTest(t, func(test *testHelper) {
		workspace := test.newWorkspace()
		filename := "testfiletestfiletestfiletestfiletestfiletesti" +
			"filetestfiletestfiletestfiletestfile"

		accessList, expectedSize := generateFiles(test,
			200, workspace, filename)

		api := test.getApi()
		relpath := test.relPath(workspace)

		responselist, _ := api.GetAccessed(relpath)
		queueSize1 := atomic.LoadInt64(&test.qfs.apiFileSize)
		test.assert(mapKeySizeSum(responselist) == expectedSize,
			"Error getting unequal sizes %d != %d",
			mapKeySizeSum(responselist), expectedSize)

		test.assertAccessList(accessList, responselist,
			"Error two maps different")

		test.qfs.setFileHandle(&test.qfs.c, 7, nil)
		queueSize2 := atomic.LoadInt64(&test.qfs.apiFileSize)
		test.assert(queueSize1 >= int64(expectedSize) && queueSize2 == 0,
			"The apiFileSize: %d %d, the actual response size: %d)",
			queueSize1, queueSize2, expectedSize)
	})
}

func TestApiAccessListConcurrent(t *testing.T) {
	runTest(t, func(test *testHelper) {
		size := 100
		filename := "samplesamplesamplesamplesample" +
			"samplesamplesamplesamplesample"
		workspace := test.newWorkspace()
		accessList, expectedSize := generateFiles(test,
			size, workspace, filename)

		api := test.getApi()
		relpath := test.relPath(workspace)

		var wg sync.WaitGroup
		initFileSize, endFileSize, initFileSize2, endFileSize2 := 0, 0, 0, 0

		wg.Add(1)
		startApi := make(chan struct{})
		startApi2 := make(chan struct{})

		workspace2 := test.newWorkspace()

		filename2 := "concurrentconcurrentconcurrent" +
			"concurrentconcurrent"
		generateFiles(test, size, workspace2, filename2)

		relpath2 := test.relPath(workspace2)
		api2 := test.getUniqueApi(workspace2 + "/api")
		defer api2.Close()
		test.assert(api != api2, "Error getting the same file descriptor")

		go func() {
			defer wg.Done()
			close(startApi)
			<-startApi2
			initFileSize2 = int(
				atomic.LoadInt64(&test.qfs.apiFileSize))
			_, err := api2.GetAccessed(relpath2)
			test.assert(err == nil, "Error getting accessList with api2")
			endFileSize2 = int(
				atomic.LoadInt64(&test.qfs.apiFileSize))
		}()
		<-startApi
		close(startApi2)

		initFileSize = int(atomic.LoadInt64(&test.qfs.apiFileSize))
		responselist, err := api.GetAccessed(relpath)
		endFileSize = int(atomic.LoadInt64(&test.qfs.apiFileSize))

		wg.Wait()

		test.assert(err == nil, "Error getting accessList with api")

		test.assert(mapKeySizeSum(responselist) == expectedSize,
			"Error getting unequal sizes %d != %d",
			mapKeySizeSum(responselist), expectedSize)

		test.assertAccessList(accessList, responselist,
			"Error two maps different")

		// In order to prove two api goroutines ran concurrently. Two
		// conditions have to be satisfied. Only when two api goroutines
		// starts at the same point, they will share the same prior
		// apiFileSize. Only if their partial reads interleave, will the
		// posterior apiFileSizes be the same
		test.assert(initFileSize == initFileSize2 &&
			endFileSize == endFileSize2 && endFileSize != 0,
			"Error two api's aren't running in concurrent %d %d %d %d",
			initFileSize, initFileSize2, endFileSize, endFileSize2)
=======
>>>>>>> 6a8149b5
	})
}

func TestApiClearAccessList(t *testing.T) {
	runTest(t, func(test *testHelper) {
		accessList := make(map[string]bool)
		workspace := test.newWorkspace()
		filename := "/test"
		path := workspace + filename
		fd, err := syscall.Creat(path, 0666)
		test.Assert(err == nil, "Create file error:%v", err)
		accessList[filename] = true
		syscall.Close(fd)
		wsrlist := test.getAccessList(workspace)
		test.assertAccessList(accessList, wsrlist,
			"Error two maps different")

		api := test.getApi()

		relpath := test.relPath(workspace)
		err = api.ClearAccessed(relpath)
		test.Assert(err == nil,
			"Error clearing accessList with api")
		accessList = make(map[string]bool)
		wsrlist = test.getAccessList(workspace)
		test.assertAccessList(accessList, wsrlist,
			"Error maps not clear")
	})
}

func getExtendedKeyHelper(test *testHelper, dst string, type_ string) string {
	key := make([]byte, quantumfs.ExtendedKeyLength)
	sz, err := syscall.Getxattr(dst, quantumfs.XAttrTypeKey, key)
	test.Assert(err == nil && sz == quantumfs.ExtendedKeyLength,
		"Error getting the key of %s: %v with a size of %d", type_, err, sz)
	return string(key)
}

func ApiInsertInodeTest(test *testHelper, uid uint32, gid uint32) {
	api := test.getApi()

	// Create the source and the target workspace
	workspaceSrc := test.newWorkspace()
	workspaceDst := test.newWorkspace()
	dst := test.relPath(workspaceDst)

	dirName := workspaceSrc + "/test/a"
	dirName1 := dirName + "/b"
	testFilename := dirName1 + "/test"
	linkFilename := workspaceSrc + "/link"
	spFilename := workspaceSrc + "/pipe"

	var PermissionA, PermissionB, expectedMode uint32
	PermissionA = syscall.S_IXUSR | syscall.S_IWGRP | syscall.S_IROTH
	PermissionB = syscall.S_IRWXU | syscall.S_IRWXG | syscall.S_IRWXO

	err := os.MkdirAll(dirName1, os.FileMode(PermissionA))
	test.Assert(err == nil, "Error creating directories: %v", err)

	fd, err := syscall.Creat(testFilename, PermissionB)
	test.Assert(err == nil, "Error creating a small file: %v", err)
	syscall.Close(fd)

	err = syscall.Symlink(testFilename, linkFilename)
	test.Assert(err == nil, "Error creating a symlink: %v", err)

	expectedMode = syscall.S_IFIFO | syscall.S_IRWXU
	err = syscall.Mknod(spFilename, expectedMode,
		0x12345678)
	test.Assert(err == nil, "Error creating pipe")

	// get the key from a file
	keyF := getExtendedKeyHelper(test, testFilename, "file")

	// get the key from a directory
	keyD := getExtendedKeyHelper(test, dirName1, "directory")

	// get the key from a Symlink
	keyS := make([]byte, quantumfs.ExtendedKeyLength)
	sz, err, keyS := utils.LGetXattr(linkFilename, quantumfs.XAttrTypeKey,
		quantumfs.ExtendedKeyLength)
	test.Assert(err == nil && sz == quantumfs.ExtendedKeyLength,
		"Error getting the Key of symlink: %v with a size of %d",
		err, sz)

	// get the key from a pipe
	keyP := getExtendedKeyHelper(test, spFilename, "pipe")

	dirNameD := test.absPath(dst + "/test/a")
	err = os.MkdirAll(dirNameD, os.FileMode(PermissionA))
	test.Assert(err == nil, "Error creating target directories: %v", err)

	// Ensure the workspace root cannot be duplicated
	err = api.InsertInode(dst, keyF, PermissionA, uid, gid)
	test.Assert(err != nil,
		"Unexpected success duplicating workspace root")

	// Ensure the non-existing intermediate Inode not be created
	err = api.InsertInode(dst+"/nonExist/b", keyF, PermissionA, uid, gid)
	test.Assert(err != nil,
		"Unexpected success creating non-existing intermediate"+
			" Inode")

	// Duplicate the file in the given path
	err = api.InsertInode(dst+"/test/a/file", keyF, PermissionA, uid, gid)
	test.Assert(err == nil,
		"Error duplicating a file to target workspace: %v", err)

	var stat syscall.Stat_t
	err = syscall.Stat(workspaceDst+"/test/a/file", &stat)
	test.Assert(err == nil, "Error get status of a file: %v", err)

	// check the mode of file
	expectedMode = syscall.S_IFREG | PermissionA
	test.Assert(stat.Mode == expectedMode,
		"File mode incorrect. Expected %x got %x",
		expectedMode, stat.Mode)

	var expectedUid uint32
	if uid < quantumfs.UIDUser {
		expectedUid = uint32(uid)
	} else {
		expectedUid = quantumfs.UniversalUID
	}

	var expectedGid uint32
	if gid < quantumfs.GIDUser {
		expectedGid = uint32(gid)
	} else {
		expectedGid = quantumfs.UniversalGID
	}

	test.Assert(stat.Uid == expectedUid, "uid doesn't match %d %d",
		stat.Uid, expectedUid)
	test.Assert(stat.Gid == expectedGid, "gid doesn't match %d %d",
		stat.Gid, expectedGid)

	// Duplicate the directory in the given path
	err = api.InsertInode(dst+"/test/a/dirtest", keyD, PermissionA, uid, gid)
	test.Assert(err == nil,
		"Error duplicating a directory to target workspace: %v",
		err)

	err = syscall.Stat(workspaceDst+"/test/a/dirtest", &stat)
	test.Assert(err == nil, "Error getting status of directory: %v",
		err)

	// check the mode of directory
	expectedMode = syscall.S_IFDIR | PermissionA
	test.Assert(stat.Mode == expectedMode,
		"Directory mode incorrect. Expected %x got %x",
		expectedMode, stat.Mode)

	// testing the file inside of the directory
	err = syscall.Stat(workspaceDst+"/test/a/dirtest/test", &stat)
	test.Assert(err == nil, "Error getting status of child file: %v",
		err)

	// check the child is a file
	expectedMode = syscall.S_IFREG | PermissionB
	test.Assert(stat.Mode == expectedMode,
		"Directory's file mode incorrect. Expected %x got %x",
		expectedMode, stat.Mode)

	// Ensure the symlink in the given path
	err = api.InsertInode(dst+"/symlink", string(keyS), PermissionB, uid, gid)
	test.Assert(err == nil,
		"Error duplicating a symlink to workspace: %v", err)

	err = syscall.Lstat(workspaceDst+"/symlink", &stat)
	test.Assert(err == nil,
		"Error getting status of Symlink: %v", err)

	expectedMode = syscall.S_IFLNK | PermissionB
	test.Assert(stat.Mode == expectedMode,
		"Symlink mode incorrect. Expected %x got %x %d",
		expectedMode, stat.Mode, stat.Size)

	// Ensure the pipe file in the given path
	err = api.InsertInode(dst+"/Pipe", keyP, PermissionB, uid, gid)
	test.Assert(err == nil,
		"Error duplicating a pipe file to workspace: %v", err)

	err = syscall.Stat(workspaceDst+"/Pipe", &stat)
	test.Assert(err == nil,
		"Error getting status of Pipe file: %v", err)

	expectedMode = syscall.S_IFIFO | PermissionB
	test.Assert(stat.Mode == expectedMode,
		"Pipe file mode incorrect. Expected %o got %o %d",
		expectedMode, stat.Mode, stat.Size)
}

func TestApiInsertInode(t *testing.T) {
	runTest(t, func(test *testHelper) {
		ApiInsertInodeTest(test, 0, 0)
	})
}

func TestApiInsertInodeAsUser(t *testing.T) {
	runTest(t, func(test *testHelper) {
		ApiInsertInodeTest(test, 10100, 10999)
	})
}

func TestApiInsertOverExisting(t *testing.T) {
	configModifier := func(test *testHelper, config *QuantumFsConfig) {
		cacheTimeout100Ms(test, config)
		dirtyDelay100Ms(test, config)
	}

	runTestCustomConfig(t, configModifier, func(test *testHelper) {
		testApiInsertOverExisting(test, nil, nil)
	})
}

func TestApiInsertOverExistingOpenInodes(t *testing.T) {
	configModifier := func(test *testHelper, config *QuantumFsConfig) {
		cacheTimeout100Ms(test, config)
		dirtyDelay100Ms(test, config)
	}

	runTestCustomConfig(t, configModifier, func(test *testHelper) {
		var dir2 *os.File
		var file2 int

		defer func() {
			syscall.Close(file2)
			dir2.Close()
		}()

		openInodes := func(workspace string) {
			var err error
			dir2, err = os.Open(workspace + "/dir1/dir2")
			test.AssertNoErr(err)
			_, err = dir2.Readdirnames(2)
			test.AssertNoErr(err)

			file2, err = syscall.Open(workspace+"/dir1/dir2/file2",
				os.O_RDWR, 0)
			test.AssertNoErr(err)
		}

		checkInodes := func(workspace string) {
			_, err := dir2.Seek(0, os.SEEK_SET)
			test.AssertNoErr(err)
			_, err = dir2.Readdirnames(-1)
			test.AssertNoErr(err)

			test.Log("Reading from file")
			buf := make([]byte, 100, 100)
			n, err := syscall.Read(file2, buf)
			test.AssertNoErr(err)
			test.Assert(n > 0, "Read no bytes from deleted file: %d", n)

			test.Log("Writing to file")
			n, err = syscall.Write(file2, []byte("arstarstarst"))
			test.AssertNoErr(err)
			test.Assert(n > 0, "Wrote no bytes to deleted file: %d", n)
		}

		testApiInsertOverExisting(test, openInodes, checkInodes)
	})
}

func TestApiInsertOverExistingForget(t *testing.T) {
	configModifier := func(test *testHelper, config *QuantumFsConfig) {
		cacheTimeout100Ms(test, config)
		dirtyDelay100Ms(test, config)
	}

	runTestCustomConfig(t, configModifier, func(test *testHelper) {
		messages := make([]testutils.TLA, 0, 10)

		findInodes := func(workspace string) {
			for _, file := range []string{"/dir1/file1",
				"/dir1/dir2/file2", "/dir1/dir2/dir3/file3"} {

				inodeNum := test.getInodeNum(workspace + file)
				msg := fmt.Sprintf("Forget called on inode %d",
					inodeNum)
				tla := testutils.TLA{
					MustContain: true,
					Text:        msg,
					FailMsg:     "Subtree inode not forgotten",
				}
				messages = append(messages, tla)
			}
		}

		triggerForget := func(workspace string) {
			test.remountFilesystem()
		}

		testApiInsertOverExisting(test, findInodes, triggerForget)

		test.AssertTestLog(messages)
	})
}

func testApiInsertOverExisting(test *testHelper, tamper1 func(workspace string),
	tamper2 func(workspace string)) {

	srcWorkspace := test.newWorkspace()
	dir1 := srcWorkspace + "/dir1"
	dir2 := dir1 + "/dir2"
	dir3 := dir2 + "/dir3"

	err := os.MkdirAll(srcWorkspace+"/dir1/dir2/dir3", 0777)
	test.AssertNoErr(err)

	err = testutils.PrintToFile(dir1+"/file1", "")
	test.AssertNoErr(err)
	err = testutils.PrintToFile(dir2+"/file2", "oienoenoienoin")
	test.AssertNoErr(err)
	err = testutils.PrintToFile(dir3+"/file3", "")
	test.AssertNoErr(err)

	dstWorkspace := test.absPath(test.branchWorkspace(srcWorkspace))

	// Create one marker file in srcWorkspace and dstWorkspace
	err = testutils.PrintToFile(dir1+"/srcMarker", "")
	test.AssertNoErr(err)
	err = testutils.PrintToFile(dstWorkspace+"/dir1/dstMarker", "")
	test.AssertNoErr(err)

	if tamper1 != nil {
		tamper1(dstWorkspace)
	}

	dir1Key := getExtendedKeyHelper(test, dir1, "dir1 key")

	api := test.getApi()

	err = api.InsertInode(test.relPath(dstWorkspace)+"/dir1", dir1Key,
		0777, 0, 0)
	test.AssertNoErr(err)

	time.Sleep(200 * time.Millisecond)

	// Now dir1/dstMarker should not exist and dir1/srcMarker should
	file, err := os.Open(dstWorkspace + "/dir1/dstMarker")
	test.Assert(err != nil, "dstMarker still exists!")

	file, err = os.Open(srcWorkspace + "/dir1/srcMarker")
	test.AssertNoErr(err)
	defer file.Close()

	if tamper2 != nil {
		tamper2(dstWorkspace)
	}
}

func TestApiNoRequestBlockingRead(t *testing.T) {
	runTest(t, func(test *testHelper) {
<<<<<<< HEAD
		api, err := os.OpenFile(test.absPath(quantumfs.ApiPath),
			syscall.O_DIRECT, 0)
		test.assert(err == nil, "Error opening api file: %v", err)
=======
		api, err := os.Open(test.absPath(quantumfs.ApiPath))
		test.Assert(err == nil, "Error opening api file: %v", err)
>>>>>>> 6a8149b5
		defer api.Close()

		buf := make([]byte, 0, 256)
		n, err := api.Read(buf)
		test.Assert(n == 0, "Wrong number of bytes read: %d", n)
	})
}

func TestApiNoRequestNonBlockingRead(t *testing.T) {
	runTest(t, func(test *testHelper) {
		api, err := os.OpenFile(test.absPath(quantumfs.ApiPath),
<<<<<<< HEAD
			syscall.O_DIRECT|syscall.O_NONBLOCK, 0)
		test.assert(err == nil, "Error opening api file: %v", err)
=======
			syscall.O_NONBLOCK, 0)
		test.Assert(err == nil, "Error opening api file: %v", err)
>>>>>>> 6a8149b5
		defer api.Close()

		// The file has set O_DIRECT flag, so the kernel won't trigger
		// Read() if the client buffer is zero
		buf := make([]byte, 0, 256)
		n, err := api.Read(buf)
<<<<<<< HEAD
		test.assert(n == 0, "Wrong number of bytes read: %d", n)
		test.assert(err == nil,
			"Non-blocking read api without requests error:%v", err)
=======
		test.Assert(n == 0, "Wrong number of bytes read: %d", n)
>>>>>>> 6a8149b5

		// Give the client buffer space to read from QuantumFs server
		buf = make([]byte, 256)
		api.Write(buf)
		n, err = api.Read(buf)
		test.assert(n == 0, "Wrong number of bytes read: %d", n)
		if runtime.Version() != "go1.7.3" {
			test.Assert(err.(*os.PathError).Err == syscall.EAGAIN,
				"Non-blocking read api without requests error:%v",
				err)
		}
	})
}

func TestWorkspaceDeletion(t *testing.T) {
	runTestCustomConfig(t, cacheTimeout100Ms, func(test *testHelper) {
		api := test.getApi()

		ws1 := test.newWorkspace()
		ws2 := test.newWorkspace()

		err := api.DeleteWorkspace(test.relPath(ws1))
		test.Assert(err == nil, "Failed to delete workspace: %v", err)

		time.Sleep(200 * time.Millisecond)

		var stat syscall.Stat_t
		err = syscall.Stat(ws1, &stat)
		test.Assert(err != nil, "Workspace1 not deleted")

		err = syscall.Stat(ws2, &stat)
		test.Assert(err == nil, "Workspace2 deleted: %v", err)
	})
}

func TestApiGetAndSetBlock(t *testing.T) {
	runTest(t, func(test *testHelper) {
		api := test.getApi()

		key := []byte("11112222333344445555")
		data := genData(300)
		err := api.SetBlock(key, data)
		test.AssertNoErr(err)

		readData, err := api.GetBlock(key)
		test.AssertNoErr(err)

		test.Assert(bytes.Equal(data, readData), "Data mismatch")

		// Ensure that we are checking the key length correctly
		err = api.SetBlock(key[:1], data)
		test.Assert(err != nil, "Invalid key length allowed in SetBlock")

		_, err = api.GetBlock(key[:1])
		test.Assert(err != nil, "Invalid key length allowed in GetBlock")
	})
}<|MERGE_RESOLUTION|>--- conflicted
+++ resolved
@@ -17,7 +17,6 @@
 
 import "github.com/aristanetworks/quantumfs"
 import "github.com/aristanetworks/quantumfs/testutils"
-import "github.com/aristanetworks/quantumfs/utils"
 
 func TestWorkspaceBranching(t *testing.T) {
 	runTest(t, func(test *testHelper) {
@@ -52,7 +51,6 @@
 		testFilename = test.absPath(src + "/" + "test")
 		err = syscall.Stat(testFilename, &stat)
 		test.Assert(err != nil, "Original workspace was modified")
-<<<<<<< HEAD
 	})
 }
 
@@ -232,8 +230,6 @@
 			endFileSize == endFileSize2 && endFileSize != 0,
 			"Error two api's aren't running in concurrent %d %d %d %d",
 			initFileSize, initFileSize2, endFileSize, endFileSize2)
-=======
->>>>>>> 6a8149b5
 	})
 }
 
@@ -313,7 +309,7 @@
 
 	// get the key from a Symlink
 	keyS := make([]byte, quantumfs.ExtendedKeyLength)
-	sz, err, keyS := utils.LGetXattr(linkFilename, quantumfs.XAttrTypeKey,
+	sz, err, keyS := lGetXattr(linkFilename, quantumfs.XAttrTypeKey,
 		quantumfs.ExtendedKeyLength)
 	test.Assert(err == nil && sz == quantumfs.ExtendedKeyLength,
 		"Error getting the Key of symlink: %v with a size of %d",
@@ -589,14 +585,9 @@
 
 func TestApiNoRequestBlockingRead(t *testing.T) {
 	runTest(t, func(test *testHelper) {
-<<<<<<< HEAD
 		api, err := os.OpenFile(test.absPath(quantumfs.ApiPath),
 			syscall.O_DIRECT, 0)
 		test.assert(err == nil, "Error opening api file: %v", err)
-=======
-		api, err := os.Open(test.absPath(quantumfs.ApiPath))
-		test.Assert(err == nil, "Error opening api file: %v", err)
->>>>>>> 6a8149b5
 		defer api.Close()
 
 		buf := make([]byte, 0, 256)
@@ -608,26 +599,17 @@
 func TestApiNoRequestNonBlockingRead(t *testing.T) {
 	runTest(t, func(test *testHelper) {
 		api, err := os.OpenFile(test.absPath(quantumfs.ApiPath),
-<<<<<<< HEAD
 			syscall.O_DIRECT|syscall.O_NONBLOCK, 0)
 		test.assert(err == nil, "Error opening api file: %v", err)
-=======
-			syscall.O_NONBLOCK, 0)
-		test.Assert(err == nil, "Error opening api file: %v", err)
->>>>>>> 6a8149b5
 		defer api.Close()
 
 		// The file has set O_DIRECT flag, so the kernel won't trigger
 		// Read() if the client buffer is zero
 		buf := make([]byte, 0, 256)
 		n, err := api.Read(buf)
-<<<<<<< HEAD
 		test.assert(n == 0, "Wrong number of bytes read: %d", n)
 		test.assert(err == nil,
 			"Non-blocking read api without requests error:%v", err)
-=======
-		test.Assert(n == 0, "Wrong number of bytes read: %d", n)
->>>>>>> 6a8149b5
 
 		// Give the client buffer space to read from QuantumFs server
 		buf = make([]byte, 256)
