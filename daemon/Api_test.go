// Copyright (c) 2016 Arista Networks, Inc.  All rights reserved.
// Arista Networks, Inc. Confidential and Proprietary.

package daemon

// Test the various Api calls

import "fmt"
import "os"
import "syscall"
import "testing"
import "time"

import "github.com/aristanetworks/quantumfs"

func TestWorkspaceBranching(t *testing.T) {
	runTest(t, func(test *testHelper) {
		api := test.getApi()

		// First branch the null workspace
		src := test.nullWorkspaceRel()
		dst := "work/apitest/a"
		err := api.Branch(src, dst)
		test.assert(err == nil, "Failed to branch workspace: %v", err)

		// Branch the branch to have a writeable workspace
		src = dst
		dst = "work/apitest/b"
		err = api.Branch(src, dst)
		test.assert(err == nil, "Failed to branch workspace: %v", err)

		// Then create a file
		testFilename := test.absPath(dst + "/" + "test")
		fd, _ := os.Create(testFilename)
		fd.Close()
		var stat syscall.Stat_t
		err = syscall.Stat(testFilename, &stat)
		test.assert(err == nil, "Error stat'ing test file: %v", err)

		// Ensure the first branched workspace wasn't modified
		testFilename = test.absPath(src + "/" + "test")
		err = syscall.Stat(testFilename, &stat)
		test.assert(err != nil, "Original workspace was modified")
	})
}

func TestApiClearAccessList(t *testing.T) {
	runTest(t, func(test *testHelper) {
		accessList := make(map[string]bool)
		workspace := test.newWorkspace()
		filename := "/test"
		path := workspace + filename
		fd, err := syscall.Creat(path, 0666)
		test.assert(err == nil, "Create file error:%v", err)
		accessList[filename] = true
		syscall.Close(fd)
		wsrlist := test.getAccessList(workspace)
		test.assertAccessList(accessList, wsrlist,
			"Error two maps different")

		api := test.getApi()

		relpath := test.relPath(workspace)
		err = api.ClearAccessed(relpath)
		test.assert(err == nil,
			"Error clearing accessList with api")
		accessList = make(map[string]bool)
		wsrlist = test.getAccessList(workspace)
		test.assertAccessList(accessList, wsrlist,
			"Error maps not clear")
	})
}

func getExtendedKeyHelper(test *testHelper, dst string, type_ string) string {
	key := make([]byte, quantumfs.ExtendedKeyLength)
	sz, err := syscall.Getxattr(dst, quantumfs.XAttrTypeKey, key)
	test.assert(err == nil && sz == quantumfs.ExtendedKeyLength,
		"Error getting the key of %s: %v with a size of %d", type_, err, sz)
	return string(key)
}

func ApiInsertInodeTest(test *testHelper, uid uint32, gid uint32) {
	api := test.getApi()

	// Create the source and the target workspace
	workspaceSrc := test.newWorkspace()
	workspaceDst := test.newWorkspace()
	dst := test.relPath(workspaceDst)

	dirName := workspaceSrc + "/test/a"
	dirName1 := dirName + "/b"
	testFilename := dirName1 + "/test"
	linkFilename := workspaceSrc + "/link"
	spFilename := workspaceSrc + "/pipe"

	var PermissionA, PermissionB, expectedMode uint32
	PermissionA = syscall.S_IXUSR | syscall.S_IWGRP | syscall.S_IROTH
	PermissionB = syscall.S_IRWXU | syscall.S_IRWXG | syscall.S_IRWXO

	err := os.MkdirAll(dirName1, os.FileMode(PermissionA))
	test.assert(err == nil, "Error creating directories: %v", err)

	fd, err := syscall.Creat(testFilename, PermissionB)
	test.assert(err == nil, "Error creating a small file: %v", err)
	syscall.Close(fd)

	err = syscall.Symlink(testFilename, linkFilename)
	test.assert(err == nil, "Error creating a symlink: %v", err)

	expectedMode = syscall.S_IFIFO | syscall.S_IRWXU
	err = syscall.Mknod(spFilename, expectedMode,
		0x12345678)
	test.assert(err == nil, "Error creating pipe")

	// get the key from a file
	keyF := getExtendedKeyHelper(test, testFilename, "file")

	// get the key from a directory
	keyD := getExtendedKeyHelper(test, dirName1, "directory")

	// get the key from a Symlink
	keyS := make([]byte, quantumfs.ExtendedKeyLength)
	sz, err, keyS := lGetXattr(linkFilename, quantumfs.XAttrTypeKey,
		quantumfs.ExtendedKeyLength)
	test.assert(err == nil && sz == quantumfs.ExtendedKeyLength,
		"Error getting the Key of symlink: %v with a size of %d",
		err, sz)

	// get the key from a pipe
	keyP := getExtendedKeyHelper(test, spFilename, "pipe")

	dirNameD := test.absPath(dst + "/test/a")
	err = os.MkdirAll(dirNameD, os.FileMode(PermissionA))
	test.assert(err == nil, "Error creating target directories: %v", err)

	// Ensure the workspace root cannot be duplicated
	err = api.InsertInode(dst, keyF, PermissionA, uid, gid)
	test.assert(err != nil,
		"Unexpected success duplicating workspace root")

	// Ensure the non-existing intermediate Inode not be created
	err = api.InsertInode(dst+"/nonExist/b", keyF, PermissionA, uid, gid)
	test.assert(err != nil,
		"Unexpected success creating non-existing intermediate"+
			" Inode")

	// Duplicate the file in the given path
	err = api.InsertInode(dst+"/test/a/file", keyF, PermissionA, uid, gid)
	test.assert(err == nil,
		"Error duplicating a file to target workspace: %v", err)

	var stat syscall.Stat_t
	err = syscall.Stat(workspaceDst+"/test/a/file", &stat)
	test.assert(err == nil, "Error get status of a file: %v", err)

	// check the mode of file
	expectedMode = syscall.S_IFREG | PermissionA
	test.assert(stat.Mode == expectedMode,
		"File mode incorrect. Expected %x got %x",
		expectedMode, stat.Mode)

	var expectedUid uint32
	if uid < quantumfs.UIDUser {
		expectedUid = uint32(uid)
	} else {
		expectedUid = quantumfs.UniversalUID
	}

	var expectedGid uint32
	if gid < quantumfs.GIDUser {
		expectedGid = uint32(gid)
	} else {
		expectedGid = quantumfs.UniversalGID
	}

	test.assert(stat.Uid == expectedUid, "uid doesn't match %d %d",
		stat.Uid, expectedUid)
	test.assert(stat.Gid == expectedGid, "gid doesn't match %d %d",
		stat.Gid, expectedGid)

	// Duplicate the directory in the given path
	err = api.InsertInode(dst+"/test/a/dirtest", keyD, PermissionA, uid, gid)
	test.assert(err == nil,
		"Error duplicating a directory to target workspace: %v",
		err)

	err = syscall.Stat(workspaceDst+"/test/a/dirtest", &stat)
	test.assert(err == nil, "Error getting status of directory: %v",
		err)

	// check the mode of directory
	expectedMode = syscall.S_IFDIR | PermissionA
	test.assert(stat.Mode == expectedMode,
		"Directory mode incorrect. Expected %x got %x",
		expectedMode, stat.Mode)

	// testing the file inside of the directory
	err = syscall.Stat(workspaceDst+"/test/a/dirtest/test", &stat)
	test.assert(err == nil, "Error getting status of child file: %v",
		err)

	// check the child is a file
	expectedMode = syscall.S_IFREG | PermissionB
	test.assert(stat.Mode == expectedMode,
		"Directory's file mode incorrect. Expected %x got %x",
		expectedMode, stat.Mode)

	// Ensure the symlink in the given path
	err = api.InsertInode(dst+"/symlink", string(keyS), PermissionB, uid, gid)
	test.assert(err == nil,
		"Error duplicating a symlink to workspace: %v", err)

	err = syscall.Lstat(workspaceDst+"/symlink", &stat)
	test.assert(err == nil,
		"Error getting status of Symlink: %v", err)

	expectedMode = syscall.S_IFLNK | PermissionB
	test.assert(stat.Mode == expectedMode,
		"Symlink mode incorrect. Expected %x got %x %d",
		expectedMode, stat.Mode, stat.Size)

	// Ensure the pipe file in the given path
	err = api.InsertInode(dst+"/Pipe", keyP, PermissionB, uid, gid)
	test.assert(err == nil,
		"Error duplicating a pipe file to workspace: %v", err)

	err = syscall.Stat(workspaceDst+"/Pipe", &stat)
	test.assert(err == nil,
		"Error getting status of Pipe file: %v", err)

	expectedMode = syscall.S_IFIFO | PermissionB
	test.assert(stat.Mode == expectedMode,
		"Pipe file mode incorrect. Expected %o got %o %d",
		expectedMode, stat.Mode, stat.Size)
}

func TestApiInsertInode(t *testing.T) {
	runTest(t, func(test *testHelper) {
		ApiInsertInodeTest(test, 0, 0)
	})
}

func TestApiInsertInodeAsUser(t *testing.T) {
	runTest(t, func(test *testHelper) {
		ApiInsertInodeTest(test, 10100, 10999)
	})
}

func TestApiInsertOverExisting(t *testing.T) {
	configModifier := func(test *testHelper, config *QuantumFsConfig) {
		cacheTimeout100Ms(test, config)
		dirtyDelay100Ms(test, config)
	}

	runTestCustomConfig(t, configModifier, func(test *testHelper) {
		testApiInsertOverExisting(test, nil, nil)
	})
}

func TestApiInsertOverExistingOpenInodes(t *testing.T) {
	configModifier := func(test *testHelper, config *QuantumFsConfig) {
		cacheTimeout100Ms(test, config)
		dirtyDelay100Ms(test, config)
	}

	runTestCustomConfig(t, configModifier, func(test *testHelper) {
		var dir2 *os.File
		var file2 int

		defer func() {
			syscall.Close(file2)
			dir2.Close()
		}()

		openInodes := func(workspace string) {
			var err error
			dir2, err = os.Open(workspace + "/dir1/dir2")
			test.assertNoErr(err)
			_, err = dir2.Readdirnames(2)
			test.assertNoErr(err)

			file2, err = syscall.Open(workspace+"/dir1/dir2/file2",
				os.O_RDWR, 0)
			test.assertNoErr(err)
		}

		checkInodes := func(workspace string) {
			_, err := dir2.Seek(0, os.SEEK_SET)
			test.assertNoErr(err)
			_, err = dir2.Readdirnames(-1)
			test.assertNoErr(err)

			test.log("Reading from file")
			buf := make([]byte, 100, 100)
			n, err := syscall.Read(file2, buf)
			test.assertNoErr(err)
			test.assert(n > 0, "Read no bytes from deleted file: %d", n)

			test.log("Writing to file")
			n, err = syscall.Write(file2, []byte("arstarstarst"))
			test.assertNoErr(err)
			test.assert(n > 0, "Wrote no bytes to deleted file: %d", n)
		}

		testApiInsertOverExisting(test, openInodes, checkInodes)
	})
}

func TestApiInsertOverExistingForget(t *testing.T) {
	configModifier := func(test *testHelper, config *QuantumFsConfig) {
		cacheTimeout100Ms(test, config)
		dirtyDelay100Ms(test, config)
	}

	runTestCustomConfig(t, configModifier, func(test *testHelper) {
		messages := make([]TLA, 0, 10)

		findInodes := func(workspace string) {
			for _, file := range []string{"/dir1/file1",
				"/dir1/dir2/file2", "/dir1/dir2/dir3/file3"} {

				inodeNum := test.getInodeNum(workspace + file)
				msg := fmt.Sprintf("Forget called on inode %d",
					inodeNum)
				tla := TLA{
					mustContain: true,
					text:        msg,
					failMsg:     "Subtree inode not forgotten",
				}
				messages = append(messages, tla)
			}
		}

		triggerForget := func(workspace string) {
			test.remountFilesystem()
		}

		testApiInsertOverExisting(test, findInodes, triggerForget)

		test.assertTestLog(messages)
	})
}

func testApiInsertOverExisting(test *testHelper, tamper1 func(workspace string),
	tamper2 func(workspace string)) {

<<<<<<< HEAD
=======
	test.t.Skipf("BUG190827")

	config := test.defaultConfig()
	config.CacheTimeSeconds = 0
	config.CacheTimeNsecs = 100000
	config.DirtyFlushDelay = 100 * time.Millisecond
	test.startQuantumFs(config)

>>>>>>> daa5ed38
	srcWorkspace := test.newWorkspace()
	dir1 := srcWorkspace + "/dir1"
	dir2 := dir1 + "/dir2"
	dir3 := dir2 + "/dir3"

	err := os.MkdirAll(srcWorkspace+"/dir1/dir2/dir3", 0777)
	test.assertNoErr(err)

	err = printToFile(dir1+"/file1", "")
	test.assertNoErr(err)
	err = printToFile(dir2+"/file2", "oienoenoienoin")
	test.assertNoErr(err)
	err = printToFile(dir3+"/file3", "")
	test.assertNoErr(err)

	dstWorkspace := test.absPath(test.branchWorkspace(srcWorkspace))

	// Create one marker file in srcWorkspace and dstWorkspace
	err = printToFile(dir1+"/srcMarker", "")
	test.assertNoErr(err)
	err = printToFile(dstWorkspace+"/dir1/dstMarker", "")
	test.assertNoErr(err)

	if tamper1 != nil {
		tamper1(dstWorkspace)
	}

	dir1Key := getExtendedKeyHelper(test, dir1, "dir1 key")

	api := test.getApi()

	err = api.InsertInode(test.relPath(dstWorkspace)+"/dir1", dir1Key,
		0777, 0, 0)
	test.assertNoErr(err)

	time.Sleep(200 * time.Millisecond)

	// Now dir1/dstMarker should not exist and dir1/srcMarker should
	file, err := os.Open(dstWorkspace + "/dir1/dstMarker")
	test.assert(err != nil, "dstMarker still exists!")

	file, err = os.Open(srcWorkspace + "/dir1/srcMarker")
	test.assertNoErr(err)
	defer file.Close()

	if tamper2 != nil {
		tamper2(dstWorkspace)
	}
}

func TestApiNoRequestBlockingRead(t *testing.T) {
	runTest(t, func(test *testHelper) {
		api, err := os.Open(test.absPath(quantumfs.ApiPath))
		test.assert(err == nil, "Error opening api file: %v", err)
		defer api.Close()

		buf := make([]byte, 0, 256)
		n, err := api.Read(buf)
		test.assert(n == 0, "Wrong number of bytes read: %d", n)
	})
}

func TestApiNoRequestNonBlockingRead(t *testing.T) {
	runTest(t, func(test *testHelper) {
		api, err := os.OpenFile(test.absPath(quantumfs.ApiPath),
			syscall.O_NONBLOCK, 0)
		test.assert(err == nil, "Error opening api file: %v", err)
		defer api.Close()

		buf := make([]byte, 0, 256)
		n, err := api.Read(buf)
		test.assert(n == 0, "Wrong number of bytes read: %d", n)
		test.assert(err.(*os.PathError).Err == syscall.EAGAIN,
			"Non-blocking read api without requests error:%v", err)
	})
}

func TestWorkspaceDeletion(t *testing.T) {
	runTestCustomConfig(t, cacheTimeout100Ms, func(test *testHelper) {
		api := test.getApi()

		ws1 := test.newWorkspace()
		ws2 := test.newWorkspace()

		err := api.DeleteWorkspace(test.relPath(ws1))
		test.assert(err == nil, "Failed to delete workspace: %v", err)

		time.Sleep(200 * time.Millisecond)

		var stat syscall.Stat_t
		err = syscall.Stat(ws1, &stat)
		test.assert(err != nil, "Workspace1 not deleted")

		err = syscall.Stat(ws2, &stat)
		test.assert(err == nil, "Workspace2 deleted: %v", err)
	})
}<|MERGE_RESOLUTION|>--- conflicted
+++ resolved
@@ -344,17 +344,8 @@
 func testApiInsertOverExisting(test *testHelper, tamper1 func(workspace string),
 	tamper2 func(workspace string)) {
 
-<<<<<<< HEAD
-=======
 	test.t.Skipf("BUG190827")
 
-	config := test.defaultConfig()
-	config.CacheTimeSeconds = 0
-	config.CacheTimeNsecs = 100000
-	config.DirtyFlushDelay = 100 * time.Millisecond
-	test.startQuantumFs(config)
-
->>>>>>> daa5ed38
 	srcWorkspace := test.newWorkspace()
 	dir1 := srcWorkspace + "/dir1"
 	dir2 := dir1 + "/dir2"
