--- conflicted
+++ resolved
@@ -602,7 +602,6 @@
 		buf := make([]byte, 0, 256)
 		n, err := api.Read(buf)
 		test.assert(n == 0, "Wrong number of bytes read: %d", n)
-<<<<<<< HEAD
 		test.assert(err == nil,
 			"Non-blocking read api without requests error:%v", err)
 
@@ -613,14 +612,12 @@
 		test.assert(n == 0, "Wrong number of bytes read: %d", n)
 		test.assert(err.(*os.PathError).Err == syscall.EAGAIN,
 			"Non-blocking read api without requests error:%v", err)
-=======
 
 		if runtime.Version() != "go1.7.3" {
 			test.assert(err.(*os.PathError).Err == syscall.EAGAIN,
 				"Non-blocking read api without requests error:%v",
 				err)
 		}
->>>>>>> fe674f1f
 	})
 }
 
