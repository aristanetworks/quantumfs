--- conflicted
+++ resolved
@@ -34,7 +34,7 @@
 
 		// Enable the write permission of this workspace
 		err = api.EnableRootWrite(dst)
-		test.assert(err == nil, "Failed to enable write permission in "+
+		test.Assert(err == nil, "Failed to enable write permission in "+
 			"workspace: %v", err)
 
 		// Then create a file
@@ -423,19 +423,13 @@
 
 		buf := make([]byte, 0, 256)
 		n, err := api.Read(buf)
-<<<<<<< HEAD
 		test.Assert(n == 0, "Wrong number of bytes read: %d", n)
-		test.Assert(err.(*os.PathError).Err == syscall.EAGAIN,
-			"Non-blocking read api without requests error:%v", err)
-=======
-		test.assert(n == 0, "Wrong number of bytes read: %d", n)
 
 		if runtime.Version() != "go1.7.3" {
-			test.assert(err.(*os.PathError).Err == syscall.EAGAIN,
+			test.Assert(err.(*os.PathError).Err == syscall.EAGAIN,
 				"Non-blocking read api without requests error:%v",
 				err)
 		}
->>>>>>> 8bcc3563
 	})
 }
 
@@ -467,18 +461,18 @@
 		key := []byte("11112222333344445555")
 		data := genData(300)
 		err := api.SetBlock(key, data)
-		test.assertNoErr(err)
+		test.AssertNoErr(err)
 
 		readData, err := api.GetBlock(key)
-		test.assertNoErr(err)
-
-		test.assert(bytes.Equal(data, readData), "Data mismatch")
+		test.AssertNoErr(err)
+
+		test.Assert(bytes.Equal(data, readData), "Data mismatch")
 
 		// Ensure that we are checking the key length correctly
 		err = api.SetBlock(key[:1], data)
-		test.assert(err != nil, "Invalid key length allowed in SetBlock")
+		test.Assert(err != nil, "Invalid key length allowed in SetBlock")
 
 		_, err = api.GetBlock(key[:1])
-		test.assert(err != nil, "Invalid key length allowed in GetBlock")
+		test.Assert(err != nil, "Invalid key length allowed in GetBlock")
 	})
 }