// Copyright (c) 2016 Arista Networks, Inc.  All rights reserved.
// Arista Networks, Inc. Confidential and Proprietary.

package daemon

import (
	"github.com/aristanetworks/quantumfs"
	"github.com/aristanetworks/quantumfs/utils"
)

// implements quantumfs.DirectoryRecord
type HardlinkLeg struct {
	hardlinkTable HardlinkTable
	record        quantumfs.DirectoryRecord
}

func newHardlinkLeg(name string, fileId quantumfs.FileId,
	creationTime quantumfs.Time, hardlinkTable HardlinkTable) *HardlinkLeg {

	utils.Assert(fileId != quantumfs.InvalidFileId,
		"invalid fileId for %s", name)

	var newLink HardlinkLeg

	record := quantumfs.NewDirectoryRecord()
	record.SetType(quantumfs.ObjectTypeHardlink)
	record.SetID(newLink.ID())
	record.SetFileId(fileId)
	record.SetExtendedAttributes(quantumfs.EmptyBlockKey)
	record.SetFilename(name)
	record.SetContentTime(creationTime)

	newLink.record = record
	newLink.hardlinkTable = hardlinkTable

	return &newLink
}

func newHardlinkLegFromRecord(record quantumfs.DirectoryRecord,
	hardlinkTable HardlinkTable) quantumfs.DirectoryRecord {

	_, isHardlinkLeg := record.(*HardlinkLeg)
	utils.Assert(!isHardlinkLeg, "Cannot re-wrap HardlinkLeg")

	return newHardlinkLeg(record.Filename(), record.FileId(),
		record.ContentTime(), hardlinkTable)
}

func (link *HardlinkLeg) get() quantumfs.ImmutableDirectoryRecord {
<<<<<<< HEAD
	link_ := link.hardlinkTable.getHardlinkByFileId(link.FileId())

	// This object shouldn't even exist if the hardlink's invalid
	utils.Assert(link_ != nil, "Unable to get record for existing link %d",
		link.FileId())
=======
	valid, link_ := link.hardlinkTable.recordByFileId(link.FileId())
	if !valid {
		// This object shouldn't even exist if the hardlink's invalid
		panic(fmt.Sprintf("Unable to get record for existing link %d",
			link.FileId()))
	}
>>>>>>> 93340fae

	return link_
}

func (link *HardlinkLeg) set(fnSetter func(dir quantumfs.DirectoryRecord)) {
	link.hardlinkTable.setHardlink(link.FileId(), fnSetter)
}

func (link *HardlinkLeg) Filename() string {
	return link.record.Filename()
}

func (link *HardlinkLeg) SetFilename(v string) {
	link.record.SetFilename(v)

}

func (link *HardlinkLeg) ID() quantumfs.ObjectKey {
	var empty [quantumfs.ObjectKeyLength - 1]byte
	return quantumfs.NewObjectKey(quantumfs.KeyTypeEmbedded, empty)
}

func (link *HardlinkLeg) SetID(v quantumfs.ObjectKey) {
	utils.Assert(v.Type() == quantumfs.KeyTypeEmbedded,
		"invalid key type %d", v.Type())
}

func (link *HardlinkLeg) Type() quantumfs.ObjectType {
	// Don't return the actual file type, just the hardlink
	return quantumfs.ObjectTypeHardlink
}

func (link *HardlinkLeg) SetType(v quantumfs.ObjectType) {
	if v == quantumfs.ObjectTypeHardlink {
		panic("SetType called making hardlink")
	}

	link.set(func(dir quantumfs.DirectoryRecord) {
		dir.SetType(v)
	})
}

func (link *HardlinkLeg) Permissions() uint32 {
	return link.get().Permissions()
}

func (link *HardlinkLeg) SetPermissions(v uint32) {
	link.set(func(dir quantumfs.DirectoryRecord) {
		dir.SetPermissions(v)
	})
}

func (link *HardlinkLeg) Owner() quantumfs.UID {
	return link.get().Owner()
}

func (link *HardlinkLeg) SetOwner(v quantumfs.UID) {
	link.set(func(dir quantumfs.DirectoryRecord) {
		dir.SetOwner(v)
	})
}

func (link *HardlinkLeg) Group() quantumfs.GID {
	return link.get().Group()
}

func (link *HardlinkLeg) SetGroup(v quantumfs.GID) {
	link.set(func(dir quantumfs.DirectoryRecord) {
		dir.SetGroup(v)
	})
}

func (link *HardlinkLeg) Size() uint64 {
	return link.get().Size()
}

func (link *HardlinkLeg) SetSize(v uint64) {
	link.set(func(dir quantumfs.DirectoryRecord) {
		dir.SetSize(v)
	})
}

func (link *HardlinkLeg) ExtendedAttributes() quantumfs.ObjectKey {
	return link.get().ExtendedAttributes()
}

func (link *HardlinkLeg) SetExtendedAttributes(v quantumfs.ObjectKey) {
	link.set(func(dir quantumfs.DirectoryRecord) {
		dir.SetExtendedAttributes(v)
	})
}

// The creationTime of a hardlink is used for merging and persists
// in the contentTime field of the hardlink leg
func (link *HardlinkLeg) creationTime() quantumfs.Time {
	return link.record.ContentTime()
}

func (link *HardlinkLeg) setCreationTime(v quantumfs.Time) {
	link.record.SetContentTime(v)
}

func (link *HardlinkLeg) ContentTime() quantumfs.Time {
	return link.get().ContentTime()
}

func (link *HardlinkLeg) SetContentTime(v quantumfs.Time) {
	link.set(func(dir quantumfs.DirectoryRecord) {
		dir.SetContentTime(v)
	})
}

func (link *HardlinkLeg) ModificationTime() quantumfs.Time {
	return link.get().ModificationTime()
}

func (link *HardlinkLeg) SetModificationTime(v quantumfs.Time) {
	link.set(func(dir quantumfs.DirectoryRecord) {
		dir.SetModificationTime(v)
	})
}

func (link *HardlinkLeg) FileId() quantumfs.FileId {
	return link.record.FileId()
}

func (link *HardlinkLeg) SetFileId(fileId quantumfs.FileId) {
	utils.Assert(fileId == link.FileId(),
		"attempt to change fileId %d -> %d", fileId, link.FileId())
}

func (link *HardlinkLeg) Publishable() quantumfs.PublishableRecord {
	return quantumfs.AsPublishableRecord(link.record)
}

func (link *HardlinkLeg) Nlinks() uint32 {
	return link.hardlinkTable.nlinks(link.FileId())
}

func (link *HardlinkLeg) EncodeExtendedKey() []byte {
<<<<<<< HEAD
	realRecord := link.hardlinkTable.getHardlinkByFileId(link.FileId())

	// This object shouldn't even exist if the hardlink's invalid
	utils.Assert(realRecord != nil, "Unable to get record for existing link %d",
		link.FileId())
=======
	valid, realRecord := link.hardlinkTable.recordByFileId(link.FileId())
	if !valid {
		// This object shouldn't even exist if the hardlink's invalid
		panic(fmt.Sprintf("Unable to get record for existing link %d",
			link.FileId()))
	}
>>>>>>> 93340fae

	return quantumfs.EncodeExtendedKey(realRecord.ID(), realRecord.Type(),
		realRecord.Size())
}

func (l *HardlinkLeg) AsImmutable() quantumfs.ImmutableDirectoryRecord {
	// Sorry, this seems to be the only way to get the signature under 85
	// characters per line and appease gofmt.
	link := l
<<<<<<< HEAD

	realRecord := link.hardlinkTable.getHardlinkByFileId(link.FileId())

	// This object shouldn't even exist if the hardlink's invalid
	utils.Assert(realRecord != nil, "Unable to get record for existing link %d",
		link.FileId())
=======
	valid, realRecord := link.hardlinkTable.recordByFileId(link.FileId())
	if !valid {
		// This object shouldn't even exist if the hardlink's invalid
		panic(fmt.Sprintf("Unable to get record for existing link %d",
			link.FileId()))
	}
>>>>>>> 93340fae

	return quantumfs.NewImmutableRecord(
		link.Filename(),
		realRecord.ID(),
		realRecord.Type(),
		link.Permissions(),
		link.Owner(),
		link.Group(),
		realRecord.Size(),
		link.ExtendedAttributes(),
		link.ContentTime(),
		link.ModificationTime(),
		link.Nlinks(),
		link.FileId(),
	)
}

func (link *HardlinkLeg) Clone() quantumfs.DirectoryRecord {
	return newHardlinkLeg(link.Filename(), link.FileId(), link.creationTime(),
		link.hardlinkTable)
}

func underlyingType(r quantumfs.ImmutableDirectoryRecord) quantumfs.ObjectType {
	record := r

	if hll, ok := record.(*HardlinkLeg); ok {
		return hll.get().Type()
	}
	return record.Type()
}

func underlyingID(r quantumfs.ImmutableDirectoryRecord) quantumfs.ObjectKey {
	record := r

	if hll, ok := record.(*HardlinkLeg); ok {
		return hll.get().ID()
	}
	return record.ID()
}<|MERGE_RESOLUTION|>--- conflicted
+++ resolved
@@ -47,20 +47,11 @@
 }
 
 func (link *HardlinkLeg) get() quantumfs.ImmutableDirectoryRecord {
-<<<<<<< HEAD
-	link_ := link.hardlinkTable.getHardlinkByFileId(link.FileId())
+	link_ := link.hardlinkTable.recordByFileId(link.FileId())
 
 	// This object shouldn't even exist if the hardlink's invalid
 	utils.Assert(link_ != nil, "Unable to get record for existing link %d",
 		link.FileId())
-=======
-	valid, link_ := link.hardlinkTable.recordByFileId(link.FileId())
-	if !valid {
-		// This object shouldn't even exist if the hardlink's invalid
-		panic(fmt.Sprintf("Unable to get record for existing link %d",
-			link.FileId()))
-	}
->>>>>>> 93340fae
 
 	return link_
 }
@@ -201,20 +192,11 @@
 }
 
 func (link *HardlinkLeg) EncodeExtendedKey() []byte {
-<<<<<<< HEAD
-	realRecord := link.hardlinkTable.getHardlinkByFileId(link.FileId())
+	realRecord := link.hardlinkTable.recordByFileId(link.FileId())
 
 	// This object shouldn't even exist if the hardlink's invalid
 	utils.Assert(realRecord != nil, "Unable to get record for existing link %d",
 		link.FileId())
-=======
-	valid, realRecord := link.hardlinkTable.recordByFileId(link.FileId())
-	if !valid {
-		// This object shouldn't even exist if the hardlink's invalid
-		panic(fmt.Sprintf("Unable to get record for existing link %d",
-			link.FileId()))
-	}
->>>>>>> 93340fae
 
 	return quantumfs.EncodeExtendedKey(realRecord.ID(), realRecord.Type(),
 		realRecord.Size())
@@ -224,21 +206,12 @@
 	// Sorry, this seems to be the only way to get the signature under 85
 	// characters per line and appease gofmt.
 	link := l
-<<<<<<< HEAD
-
-	realRecord := link.hardlinkTable.getHardlinkByFileId(link.FileId())
+
+	realRecord := link.hardlinkTable.recordByFileId(link.FileId())
 
 	// This object shouldn't even exist if the hardlink's invalid
 	utils.Assert(realRecord != nil, "Unable to get record for existing link %d",
 		link.FileId())
-=======
-	valid, realRecord := link.hardlinkTable.recordByFileId(link.FileId())
-	if !valid {
-		// This object shouldn't even exist if the hardlink's invalid
-		panic(fmt.Sprintf("Unable to get record for existing link %d",
-			link.FileId()))
-	}
->>>>>>> 93340fae
 
 	return quantumfs.NewImmutableRecord(
 		link.Filename(),
