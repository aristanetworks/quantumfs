// Copyright (c) 2018 Arista Networks, Inc.  All rights reserved.
// Arista Networks, Inc. Confidential and Proprietary.

package daemon

import (
	"fmt"

	"github.com/aristanetworks/quantumfs"
	"github.com/aristanetworks/quantumfs/utils"
)

type locker int

// These enums are specifically in the locking order, leafs first
const (
	lockerMapMutexLock locker = iota
	lockerFlusherLock
	lockerLinkLock
	lockerChildRecordLock
	lockerInodeLock
	lockerParentLock
	lockerInstantiationLock
	lockerTreeLock
)

type lockInfo struct {
	kind  locker
	inode InodeId
}

type lockOrder struct {
<<<<<<< HEAD
	stack	[]lockInfo
	disabled	bool
=======
	stack []lockInfo
>>>>>>> c8caa1f9
}

// The lock being requested must already be held so we can do checks with it
func (order *lockOrder) Push_(c *ctx, inode InodeId, kind locker) {
	if order.disabled {
		return
	}

	if len(order.stack) != 0 {
		if isInodeLock(kind) {
			order.checkInodeOrder(c, inode, kind)
		} else {
			// Outside of inode locks, all locks should be decreasing
			lastLock := order.stack[len(order.stack)-1]
			if lastLock.kind < kind {
				order.alertInversion(c, inode, kind)
			}
		}
	}

	order.stack = append(order.stack, lockInfo{
		kind:  kind,
		inode: inode,
	})
}

func (order *lockOrder) Pop(c *ctx, inode InodeId, kind locker) {
	if order.disabled {
		return
	}

	c.Assert(len(order.stack) > 0, "Empty stack got a pop")

	// Popping has an odd mechanism in that we don't necessarily unlock in the
	// same order that we locked. We can't assume we're popping the last element,
	// have to find it instead and remove it
	removeIdx := -1
	for i := len(order.stack) - 1; i >= 0; i-- {
		entry := order.stack[i]
		if entry.inode == inode && entry.kind == kind {
			removeIdx = i
			break
		}
	}

	if removeIdx == -1 {
		c.elog("Unable to find lock we're popping, %d %d",
			int64(kind), int64(inode))
		order.printStack(c)
		return
	}

	order.stack = append(order.stack[:removeIdx], order.stack[removeIdx+1:]...)
}

func isInodeLock(kind locker) bool {
	return kind == lockerChildRecordLock || kind == lockerInodeLock ||
		kind == lockerParentLock
}

func (order *lockOrder) checkInodeOrder(c *ctx, inode InodeId, kind locker) {

	// Only if the previous inode is the same as our current, can we
	// expect the kind to stay decreasing
	lastLock := order.stack[len(order.stack)-1]
	if lastLock.inode == inode && lastLock.kind < kind {
		order.alertInversion(c, inode, kind)
		return
	}

	if kind != lockerParentLock {
		// Can't really check any more than this
		return
	}

	lockingInode, release := c.qfs.inodeNoInstantiate(c, inode)
	defer release()
	if lockingInode == nil {
		// If we're locking for a new inode that isn't in the inode map yet,
		// don't bother checking for now
		return
	}

	// Since we have the parentLock we can grab the parent inode id
	parent := lockingInode.parentId_()

	// Iterating backwards, we should never see our parent, or any other inode
	// type lock from this inode
	for i := len(order.stack) - 1; i >= 0; i-- {
		entry := order.stack[i]
		if entry.inode == parent {
			order.alertInversion(c, inode, kind)
			return
		}

		if entry.inode == inode && isInodeLock(entry.kind) {
			order.alertInversion(c, inode, kind)
			return
		}
	}
}

func (order *lockOrder) alertInversion(c *ctx, inode InodeId, kind locker) {
	c.elog("Lock inversion detected. New Lock %d Inode %d", int64(kind),
		int64(inode))
	order.printStack(c)
}

func (order *lockOrder) printStack(c *ctx) {
	stackStr := ""
	for _, info := range order.stack {
		stackStr += fmt.Sprintf("Lock %d Inode %d\n", int64(info.kind),
			int64(info.inode))
	}

	c.elog("Stack: %s", stackStr)
}

// Generics
type orderedRwMutexUnlocker struct {
	mutex *utils.DeferableRwMutex

	inode InodeId
	kind  locker

	c *ctx
}

func (m *orderedRwMutexUnlocker) RUnlock() {
	defer m.mutex.RUnlock()
	m.c.lockOrder.Pop(m.c, m.inode, m.kind)
}

func (m *orderedRwMutexUnlocker) Unlock() {
	defer m.mutex.Unlock()
	m.c.lockOrder.Pop(m.c, m.inode, m.kind)
}

type orderedRwMutex struct {
	mutex utils.DeferableRwMutex
}

func (m *orderedRwMutex) RLock(c *ctx, inode InodeId,
	kind locker) utils.NeedReadUnlock {

	m.mutex.RLock()
	c.lockOrder.Push_(c, inode, kind)

	return &orderedRwMutexUnlocker{
		mutex: &m.mutex,
		inode: inode,
		kind:  kind,
		c:     c,
	}
}

func (m *orderedRwMutex) Lock(c *ctx, inode InodeId,
	kind locker) utils.NeedWriteUnlock {

	m.mutex.Lock()
	c.lockOrder.Push_(c, inode, kind)

	return &orderedRwMutexUnlocker{
		mutex: &m.mutex,
		inode: inode,
		kind:  kind,
		c:     c,
	}
}

func (m *orderedRwMutex) RUnlock(c *ctx, inode InodeId, kind locker) {
	defer m.mutex.RUnlock()
	c.lockOrder.Pop(c, inode, kind)
}

func (m *orderedRwMutex) Unlock(c *ctx, inode InodeId, kind locker) {
	defer m.mutex.Unlock()
	c.lockOrder.Pop(c, inode, kind)
}

type orderedMutex struct {
	mutex orderedRwMutex
}

func (m *orderedMutex) Lock(c *ctx, inode InodeId,
	kind locker) utils.NeedWriteUnlock {

	return m.mutex.Lock(c, inode, kind)
}

func (m *orderedMutex) Unlock(c *ctx, inode InodeId, kind locker) {
	m.mutex.Unlock(c, inode, kind)
}

// Lock types
type orderedMapMutex struct {
	mutex orderedRwMutex
}

func (m *orderedMapMutex) RLock(c *ctx) utils.NeedReadUnlock {
	return m.mutex.RLock(c, quantumfs.InodeIdInvalid, lockerMapMutexLock)
}

func (m *orderedMapMutex) Lock(c *ctx) utils.NeedWriteUnlock {
	return m.mutex.Lock(c, quantumfs.InodeIdInvalid, lockerMapMutexLock)
}

func (m *orderedMapMutex) Unlock(c *ctx) {
	m.mutex.Unlock(c, quantumfs.InodeIdInvalid, lockerMapMutexLock)
}<|MERGE_RESOLUTION|>--- conflicted
+++ resolved
@@ -30,12 +30,8 @@
 }
 
 type lockOrder struct {
-<<<<<<< HEAD
-	stack	[]lockInfo
-	disabled	bool
-=======
-	stack []lockInfo
->>>>>>> c8caa1f9
+	stack    []lockInfo
+	disabled bool
 }
 
 // The lock being requested must already be held so we can do checks with it
