// Copyright (c) 2018 Arista Networks, Inc.  All rights reserved.
// Arista Networks, Inc. Confidential and Proprietary.

package daemon

import (
	"fmt"
	"runtime/debug"
	"time"

	"github.com/aristanetworks/quantumfs"
	"github.com/aristanetworks/quantumfs/utils"
)

type locker int

// These enums are specifically in the locking order, leafs first
const (
	lockerMapMutexLock locker = iota
	lockerLookupCountLock
	lockerFlusherLock
	lockerLinkLock
	lockerChildRecordLock
	lockerInodeLock
	lockerParentLock
	lockerInstantiationLock
	lockerTreeLock
)

type lockInfo struct {
	kind      locker
	inode     InodeId
	heldSince time.Time
}

func newLockInfoQuick(k locker, i InodeId) lockInfo {
	return lockInfo{
		kind:  k,
		inode: i,
	}
}

func newLockInfo(k locker, i InodeId, t time.Time) lockInfo {
	return lockInfo{
		kind:      k,
		inode:     i,
		heldSince: t,
	}
}

type lockOrder struct {
	stack    []lockInfo
	disabled bool
	timings  bool // Disable during production for performance
}

// The lock being requested must already be held so we can do checks with it
<<<<<<< HEAD
func (order *lockOrder) Push_(c *ctx, inode InodeId, kind locker, lock func()) {
	ensuredLock := callOnce(lock)
	defer ensuredLock.invoke()

	if order.disabled {
=======
func (order *lockOrder) Push_(c *ctx, inode InodeId, kind locker) {
	if c.qfs.disableLockChecks || order.disabled {
>>>>>>> b7ebb8ba
		return
	}

	var gotLock time.Time
	if order.timings {
		beforeLock := time.Now()
		ensuredLock.invoke()
		gotLock = time.Now()

		c.vlog("Locks: %d took %d ns to get", int64(kind),
			gotLock.Sub(beforeLock).Nanoseconds())
	} else {
		ensuredLock.invoke()
	}

	// Some of these checks require that the lock we're pushing has already been
	// acquired, so make sure ensuredLock is invoked first
	if len(order.stack) != 0 {
		if isInodeLock(kind) {
			order.checkInodeOrder(c, inode, kind)
		} else {
			// Outside of inode locks, all locks should be decreasing
			lastLock := order.stack[len(order.stack)-1]
			if lastLock.kind < kind {
				order.alertInversion(c, inode, kind)
			}
		}
	}

	var newInfo lockInfo
	if order.timings {
		newInfo = newLockInfo(kind, inode, gotLock)
	} else {
		newInfo = newLockInfoQuick(kind, inode)
	}
	order.stack = append(order.stack, newInfo)
}

func (order *lockOrder) Remove(c *ctx, inode InodeId, kind locker) {
	if c.qfs.disableLockChecks || order.disabled {
		return
	}

	if len(order.stack) <= 0 {
		c.elog("Empty stack got a pop %v",
			utils.BytesToString(debug.Stack()))
	}

	// Removing has an odd mechanism in that we don't necessarily unlock in the
	// same order that we locked. We can't assume we're popping the last element,
	// have to find it instead and remove it
	removeIdx := -1
	for i := len(order.stack) - 1; i >= 0; i-- {
		entry := order.stack[i]
		if entry.inode == inode && entry.kind == kind {
			removeIdx = i
			break
		}
	}

	if removeIdx == -1 {
		c.elog("Unable to find lock we're popping, %d %d",
			int64(kind), int64(inode))
		order.printStack(c)
		return
	}

	if order.timings {
		c.vlog("Locks: %d held for %d ns", int64(kind),
			time.Since(order.stack[removeIdx].heldSince).Nanoseconds())
	}

	order.stack = append(order.stack[:removeIdx], order.stack[removeIdx+1:]...)
}

func isInodeLock(kind locker) bool {
	return kind == lockerChildRecordLock || kind == lockerInodeLock ||
		kind == lockerParentLock
}

func (order *lockOrder) checkInodeOrder(c *ctx, inode InodeId, kind locker) {

	// Only if the previous inode is the same as our current, can we
	// expect the kind to stay decreasing
	lastLock := order.stack[len(order.stack)-1]
	if lastLock.inode == inode && lastLock.kind < kind {
		order.alertInversion(c, inode, kind)
		return
	}

	if kind != lockerParentLock {
		// Can't really check any more than this
		return
	}

	lockingInode, release := c.qfs.inodeNoInstantiate(c, inode)
	defer release()
	if lockingInode == nil {
		// If we're locking for a new inode that isn't in the inode map yet,
		// don't bother checking for now
		return
	}

	// Since we have the parentLock we can grab the parent inode id
	parent := lockingInode.parentId_()

	// Iterating backwards, we should never see our parent, or any other inode
	// type lock from this inode
	for i := len(order.stack) - 1; i >= 0; i-- {
		entry := order.stack[i]
		if entry.inode == parent {
			order.alertInversion(c, inode, kind)
			return
		}

		if entry.inode == inode && isInodeLock(entry.kind) {
			order.alertInversion(c, inode, kind)
			return
		}
	}
}

const lockInversionLog = "Lock inversion detected. New Lock %d Inode %d\n%v"

func (order *lockOrder) alertInversion(c *ctx, inode InodeId, kind locker) {
	c.elog(lockInversionLog, int64(kind), int64(inode),
		utils.BytesToString(debug.Stack()))
	order.printStack(c)
}

func (order *lockOrder) printStack(c *ctx) {
	stackStr := ""
	for _, info := range order.stack {
		stackStr += fmt.Sprintf("Lock %d Inode %d\n", int64(info.kind),
			int64(info.inode))
	}

	c.elog("Stack: %s\n%s", stackStr, utils.BytesToString(debug.Stack()))
}

// Generics
type orderedRwMutexUnlocker struct {
	mutex *utils.DeferableRwMutex

	inode InodeId
	kind  locker

	c *ctx
}

func (m *orderedRwMutexUnlocker) RUnlock() {
	defer m.mutex.RUnlock()
	m.c.lockOrder.Remove(m.c, m.inode, m.kind)
}

func (m *orderedRwMutexUnlocker) Unlock() {
	defer m.mutex.Unlock()
	m.c.lockOrder.Remove(m.c, m.inode, m.kind)
}

type orderedRwMutex struct {
	mutex utils.DeferableRwMutex
}

func (m *orderedRwMutex) RLock(c *ctx, inode InodeId,
	kind locker) utils.NeedReadUnlock {

	c.lockOrder.Push_(c, inode, kind, func() { m.mutex.RLock() })

	return &orderedRwMutexUnlocker{
		mutex: &m.mutex,
		inode: inode,
		kind:  kind,
		c:     c,
	}
}

func (m *orderedRwMutex) Lock(c *ctx, inode InodeId,
	kind locker) utils.NeedWriteUnlock {

	c.lockOrder.Push_(c, inode, kind, func() { m.mutex.Lock() })

	return &orderedRwMutexUnlocker{
		mutex: &m.mutex,
		inode: inode,
		kind:  kind,
		c:     c,
	}
}

func (m *orderedRwMutex) RUnlock(c *ctx, inode InodeId, kind locker) {
	defer m.mutex.RUnlock()
	c.lockOrder.Remove(c, inode, kind)
}

func (m *orderedRwMutex) Unlock(c *ctx, inode InodeId, kind locker) {
	defer m.mutex.Unlock()
	c.lockOrder.Remove(c, inode, kind)
}

type orderedMutex struct {
	mutex orderedRwMutex
}

func (m *orderedMutex) Lock(c *ctx, inode InodeId,
	kind locker) utils.NeedWriteUnlock {

	return m.mutex.Lock(c, inode, kind)
}

func (m *orderedMutex) Unlock(c *ctx, inode InodeId, kind locker) {
	m.mutex.Unlock(c, inode, kind)
}

// Lock types
type orderedMapMutex struct {
	mutex orderedRwMutex
}

func (m *orderedMapMutex) RLock(c *ctx) utils.NeedReadUnlock {
	return m.mutex.RLock(c, quantumfs.InodeIdInvalid, lockerMapMutexLock)
}

func (m *orderedMapMutex) Lock(c *ctx) utils.NeedWriteUnlock {
	return m.mutex.Lock(c, quantumfs.InodeIdInvalid, lockerMapMutexLock)
}

func (m *orderedMapMutex) Unlock(c *ctx) {
	m.mutex.Unlock(c, quantumfs.InodeIdInvalid, lockerMapMutexLock)
}

type orderedLookupCount struct {
	mutex orderedMutex
}

func (m *orderedLookupCount) Lock(c *ctx) utils.NeedWriteUnlock {
	return m.mutex.Lock(c, quantumfs.InodeIdInvalid, lockerLookupCountLock)
}

func (m *orderedLookupCount) Unlock(c *ctx) {
	m.mutex.Unlock(c, quantumfs.InodeIdInvalid, lockerLookupCountLock)
}

type orderedFlusher struct {
	mutex orderedMutex
}

func (m *orderedFlusher) Lock(c *ctx) utils.NeedWriteUnlock {
	return m.mutex.Lock(c, quantumfs.InodeIdInvalid, lockerFlusherLock)
}

func (m *orderedFlusher) Unlock(c *ctx) {
	m.mutex.Unlock(c, quantumfs.InodeIdInvalid, lockerFlusherLock)
}

type orderedInstantiation struct {
	mutex orderedMutex
}

func (m *orderedInstantiation) Lock(c *ctx) utils.NeedWriteUnlock {
	return m.mutex.Lock(c, quantumfs.InodeIdInvalid, lockerInstantiationLock)
}

func (m *orderedInstantiation) Unlock(c *ctx) {
	m.mutex.Unlock(c, quantumfs.InodeIdInvalid, lockerInstantiationLock)
}<|MERGE_RESOLUTION|>--- conflicted
+++ resolved
@@ -55,16 +55,11 @@
 }
 
 // The lock being requested must already be held so we can do checks with it
-<<<<<<< HEAD
 func (order *lockOrder) Push_(c *ctx, inode InodeId, kind locker, lock func()) {
 	ensuredLock := callOnce(lock)
 	defer ensuredLock.invoke()
 
-	if order.disabled {
-=======
-func (order *lockOrder) Push_(c *ctx, inode InodeId, kind locker) {
 	if c.qfs.disableLockChecks || order.disabled {
->>>>>>> b7ebb8ba
 		return
 	}
 
