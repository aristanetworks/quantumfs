--- conflicted
+++ resolved
@@ -60,19 +60,14 @@
 }
 
 func (order *lockOrder) Pop(c *ctx, inode InodeId, kind locker) {
-<<<<<<< HEAD
 	if order.disabled {
 		return
 	}
 
-	c.Assert(len(order.stack) > 0, "Empty stack got a pop %s",
-		utils.BytesToString(debug.Stack()))
-=======
 	if len(order.stack) <= 0 {
 		c.elog("Empty stack got a pop %v",
 			utils.BytesToString(debug.Stack()))
 	}
->>>>>>> 92022db1
 
 	// Popping has an odd mechanism in that we don't necessarily unlock in the
 	// same order that we locked. We can't assume we're popping the last element,
