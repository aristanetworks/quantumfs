--- conflicted
+++ resolved
@@ -202,14 +202,6 @@
 	mutex orderedRwMutex
 }
 
-<<<<<<< HEAD
-func (m *orderedMutex) Lock(c *ctx) utils.NeedWriteUnlock {
-	return m.mutex.Lock(c, quantumfs.InodeIdInvalid, lockerMapMutexLock)
-}
-
-func (m *orderedMutex) Unlock(c *ctx) {
-	m.mutex.Unlock(c, quantumfs.InodeIdInvalid, lockerMapMutexLock)
-=======
 func (m *orderedMutex) Lock(c *ctx, inode InodeId,
 	kind locker) utils.NeedWriteUnlock {
 
@@ -218,7 +210,6 @@
 
 func (m *orderedMutex) Unlock(c *ctx, inode InodeId, kind locker) {
 	m.mutex.Unlock(c, inode, kind)
->>>>>>> 541f4f25
 }
 
 // Lock types
@@ -239,5 +230,13 @@
 }
 
 type orderedLookupCount struct {
-	orderedMutex
+	mutex	orderedMutex
+}
+
+func (m *orderedLookupCount) Lock(c *ctx) utils.NeedWriteUnlock {
+	return m.mutex.Lock(c, quantumfs.InodeIdInvalid, lockerLookupCountLock)
+}
+
+func (m *orderedLookupCount) Unlock(c *ctx) {
+	m.mutex.Unlock(c, quantumfs.InodeIdInvalid, lockerLookupCountLock)
 }