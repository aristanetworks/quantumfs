--- conflicted
+++ resolved
@@ -146,16 +146,11 @@
 	}
 }
 
-const lockInversionLog = "Lock inversion detected. New Lock %d Inode %d\n%s"
+const lockInversionLog = "Lock inversion detected. New Lock %d Inode %d\n%v"
 
 func (order *lockOrder) alertInversion(c *ctx, inode InodeId, kind locker) {
-<<<<<<< HEAD
 	c.elog(lockInversionLog, int64(kind), int64(inode),
 		utils.BytesToString(debug.Stack()))
-=======
-	c.elog("Lock inversion detected. New Lock %d Inode %d\n%v", int64(kind),
-		int64(inode), utils.BytesToString(debug.Stack()))
->>>>>>> 6cdf3423
 	order.printStack(c)
 }
 
