// Copyright (c) 2018 Arista Networks, Inc.  All rights reserved.
// Arista Networks, Inc. Confidential and Proprietary.

package daemon

import (
	"fmt"
	"runtime/debug"

	"github.com/aristanetworks/quantumfs"
	"github.com/aristanetworks/quantumfs/utils"
)

type locker int

// These enums are specifically in the locking order, leafs first
const (
	lockerMapMutexLock locker = iota
	lockerFlusherLock
	lockerLinkLock
	lockerChildRecordLock
	lockerInodeLock
	lockerParentLock
	lockerInstantiationLock
	lockerTreeLock
)

type lockInfo struct {
	kind  locker
	inode InodeId
}

type lockOrder struct {
	stack    []lockInfo
	disabled bool
}

// The lock being requested must already be held so we can do checks with it
func (order *lockOrder) Push_(c *ctx, inode InodeId, kind locker) {
	if order.disabled {
		return
	}

	if len(order.stack) != 0 {
		if isInodeLock(kind) {
			order.checkInodeOrder(c, inode, kind)
		} else {
			// Outside of inode locks, all locks should be decreasing
			lastLock := order.stack[len(order.stack)-1]
			if lastLock.kind < kind {
				order.alertInversion(c, inode, kind)
			}
		}
	}

	order.stack = append(order.stack, lockInfo{
		kind:  kind,
		inode: inode,
	})
}

func (order *lockOrder) Pop(c *ctx, inode InodeId, kind locker) {
<<<<<<< HEAD
	if order.disabled {
		return
	}

	c.Assert(len(order.stack) > 0, "Empty stack got a pop")
=======
	c.Assert(len(order.stack) > 0, "Empty stack got a pop %s",
		utils.BytesToString(debug.Stack()))
>>>>>>> 90123c4a

	// Popping has an odd mechanism in that we don't necessarily unlock in the
	// same order that we locked. We can't assume we're popping the last element,
	// have to find it instead and remove it
	removeIdx := -1
	for i := len(order.stack) - 1; i >= 0; i-- {
		entry := order.stack[i]
		if entry.inode == inode && entry.kind == kind {
			removeIdx = i
			break
		}
	}

	if removeIdx == -1 {
		c.elog("Unable to find lock we're popping, %d %d",
			int64(kind), int64(inode))
		order.printStack(c)
		return
	}

	order.stack = append(order.stack[:removeIdx], order.stack[removeIdx+1:]...)
}

func isInodeLock(kind locker) bool {
	return kind == lockerChildRecordLock || kind == lockerInodeLock ||
		kind == lockerParentLock
}

func (order *lockOrder) checkInodeOrder(c *ctx, inode InodeId, kind locker) {

	// Only if the previous inode is the same as our current, can we
	// expect the kind to stay decreasing
	lastLock := order.stack[len(order.stack)-1]
	if lastLock.inode == inode && lastLock.kind < kind {
		order.alertInversion(c, inode, kind)
		return
	}

	if kind != lockerParentLock {
		// Can't really check any more than this
		return
	}

	lockingInode, release := c.qfs.inodeNoInstantiate(c, inode)
	defer release()
	if lockingInode == nil {
		// If we're locking for a new inode that isn't in the inode map yet,
		// don't bother checking for now
		return
	}

	// Since we have the parentLock we can grab the parent inode id
	parent := lockingInode.parentId_()

	// Iterating backwards, we should never see our parent, or any other inode
	// type lock from this inode
	for i := len(order.stack) - 1; i >= 0; i-- {
		entry := order.stack[i]
		if entry.inode == parent {
			order.alertInversion(c, inode, kind)
			return
		}

		if entry.inode == inode && isInodeLock(entry.kind) {
			order.alertInversion(c, inode, kind)
			return
		}
	}
}

func (order *lockOrder) alertInversion(c *ctx, inode InodeId, kind locker) {
	c.elog("Lock inversion detected. New Lock %d Inode %d\n%s", int64(kind),
		int64(inode), utils.BytesToString(debug.Stack()))
	order.printStack(c)
}

func (order *lockOrder) printStack(c *ctx) {
	stackStr := ""
	for _, info := range order.stack {
		stackStr += fmt.Sprintf("Lock %d Inode %d\n", int64(info.kind),
			int64(info.inode))
	}

	c.elog("Stack: %s", stackStr)
}

// Generics
type orderedRwMutexUnlocker struct {
	mutex *utils.DeferableRwMutex

	inode InodeId
	kind  locker

	c *ctx
}

func (m *orderedRwMutexUnlocker) RUnlock() {
	defer m.mutex.RUnlock()
	m.c.lockOrder.Pop(m.c, m.inode, m.kind)
}

func (m *orderedRwMutexUnlocker) Unlock() {
	defer m.mutex.Unlock()
	m.c.lockOrder.Pop(m.c, m.inode, m.kind)
}

type orderedRwMutex struct {
	mutex utils.DeferableRwMutex
}

func (m *orderedRwMutex) RLock(c *ctx, inode InodeId,
	kind locker) utils.NeedReadUnlock {

	m.mutex.RLock()
	c.lockOrder.Push_(c, inode, kind)

	return &orderedRwMutexUnlocker{
		mutex: &m.mutex,
		inode: inode,
		kind:  kind,
		c:     c,
	}
}

func (m *orderedRwMutex) Lock(c *ctx, inode InodeId,
	kind locker) utils.NeedWriteUnlock {

	m.mutex.Lock()
	c.lockOrder.Push_(c, inode, kind)

	return &orderedRwMutexUnlocker{
		mutex: &m.mutex,
		inode: inode,
		kind:  kind,
		c:     c,
	}
}

func (m *orderedRwMutex) RUnlock(c *ctx, inode InodeId, kind locker) {
	defer m.mutex.RUnlock()
	c.lockOrder.Pop(c, inode, kind)
}

func (m *orderedRwMutex) Unlock(c *ctx, inode InodeId, kind locker) {
	defer m.mutex.Unlock()
	c.lockOrder.Pop(c, inode, kind)
}

type orderedMutex struct {
	mutex orderedRwMutex
}

func (m *orderedMutex) Lock(c *ctx, inode InodeId,
	kind locker) utils.NeedWriteUnlock {

	return m.mutex.Lock(c, inode, kind)
}

func (m *orderedMutex) Unlock(c *ctx, inode InodeId, kind locker) {
	m.mutex.Unlock(c, inode, kind)
}

// Lock types
type orderedMapMutex struct {
	mutex orderedRwMutex
}

func (m *orderedMapMutex) RLock(c *ctx) utils.NeedReadUnlock {
	return m.mutex.RLock(c, quantumfs.InodeIdInvalid, lockerMapMutexLock)
}

func (m *orderedMapMutex) Lock(c *ctx) utils.NeedWriteUnlock {
	return m.mutex.Lock(c, quantumfs.InodeIdInvalid, lockerMapMutexLock)
}

func (m *orderedMapMutex) Unlock(c *ctx) {
	m.mutex.Unlock(c, quantumfs.InodeIdInvalid, lockerMapMutexLock)
}<|MERGE_RESOLUTION|>--- conflicted
+++ resolved
@@ -60,16 +60,12 @@
 }
 
 func (order *lockOrder) Pop(c *ctx, inode InodeId, kind locker) {
-<<<<<<< HEAD
 	if order.disabled {
 		return
 	}
 
-	c.Assert(len(order.stack) > 0, "Empty stack got a pop")
-=======
 	c.Assert(len(order.stack) > 0, "Empty stack got a pop %s",
 		utils.BytesToString(debug.Stack()))
->>>>>>> 90123c4a
 
 	// Popping has an odd mechanism in that we don't necessarily unlock in the
 	// same order that we locked. We can't assume we're popping the last element,
