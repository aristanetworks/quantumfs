// Copyright (c) 2016 Arista Networks, Inc.  All rights reserved.
// Arista Networks, Inc. Confidential and Proprietary.

package daemon

// Test to ensure Qparse works as desired

import "bytes"
import "fmt"
import "io/ioutil"
import "os"
import "sort"
import "strings"
import "sync"
import "syscall"
import "testing"

import "github.com/aristanetworks/quantumfs/qlog"

func TestQParse(t *testing.T) {
	runTest(t, func(test *testHelper) {
		test.startDefaultQuantumFs()

		var logOut bytes.Buffer
		var testMutex sync.Mutex
		test.qfs.c.Qlog.Write = func(format string,
			args ...interface{}) error {

			testMutex.Lock()
			logOut.WriteString(fmt.Sprintf(format+"\n", args...))
			testMutex.Unlock()
			return nil
		}
		// Enable *all* logs
		test.qfs.c.Qlog.LogLevels = 0
		test.qfs.c.Qlog.LogLevels--

		// Do some stuff that should generate some logs
		workspace := test.newWorkspace()
<<<<<<< HEAD

=======
>>>>>>> afe5ad43
		testFilename := workspace + "/" + "test"
		fd, err := syscall.Creat(testFilename, 0124)
		test.assert(err == nil, "Error creating file: %v", err)
		syscall.Close(fd)

		data := genData(1024)
		err = printToFile(testFilename, string(data))
		test.assert(err == nil, "Couldn't write 1KB data to file")

		test.log("This is a test string, %d", 12345)

		err = os.Truncate(testFilename, 0)
		test.assert(err == nil, "Couldn't truncate file to zero")

		_, err = ioutil.ReadFile(testFilename)
		test.assert(err == nil, "Unable to read file contents")

		// Now grab the log file and compare against std out. Since logOut
		// started being appended to a bit late, and we sample it first, it
		// should be a subset of the qarsed logs
		testMutex.Lock()
		logOutCopy := string(logOut.Bytes())
		testMutex.Unlock()
		testLogs := qlog.ParseLogs(test.qfs.config.CachePath + "/qlog")

		// There's nothing ensuring the order is the same, so we have to sort
		testLogLines := strings.Split(testLogs, "\n")
		logOutLines := strings.Split(logOutCopy, "\n")
		sort.Sort(qlog.SortByTime(logOutLines))

		// Trim any excess empty lines
		for logOutLines[0] == "" {
			logOutLines = logOutLines[1:]
		}

		// Find out at what point logOut starts in testLog
		offset := 0
		for i := 0; i < len(testLogLines); i++ {
			if logOutLines[0] == testLogLines[i] {
				offset = i
				break
			}
		}

		debugStr := ""
		for i := 0; i < len(logOutLines); i++ {
			if logOutLines[i] != testLogLines[i+offset] {
				startOut := i - 5
				endOut := i + 5
				if startOut < 0 {
					startOut = 0
				}
				if endOut >= len(testLogLines) {
					endOut = len(testLogLines) - 1
				}

				for j := startOut; j <= endOut; j++ {
					debugStr += fmt.Sprintf("!!Q%d: %s\n",
						j, testLogLines[j+offset])
					debugStr += fmt.Sprintf("!!L%d: %s\n",
						j, logOutLines[j])
				}
				test.assert(false, "Qparse/stdout mismatch:\n"+
					debugStr)
			}
		}
	})
}

func TestQParsePartials_test(t *testing.T) {
	runTest(t, func(test *testHelper) {
		test.startDefaultQuantumFs()

		// Before we enable logs, let's cause all File logs to be
		// partially written
		test.qfs.c.Qlog.EnterTestMode("File::")

		// Enable *all* logs
		test.qfs.c.Qlog.LogLevels = 0
		test.qfs.c.Qlog.LogLevels--

		// Do some stuff that should generate some logs
		workspace := test.newWorkspace()
		testFilename := workspace + "/" + "test"
		fd, err := syscall.Creat(testFilename, 0124)
		test.assert(err == nil, "Error creating file: %v", err)
		syscall.Close(fd)

		data := genData(1024)
		err = printToFile(testFilename, string(data))
		test.assert(err == nil, "Couldn't write 1KB data to file")

		test.log("This is a test string, %d", 12345)

		err = os.Truncate(testFilename, 0)
		test.assert(err == nil, "Couldn't truncate file to zero")

		_, err = ioutil.ReadFile(testFilename)
		test.assert(err == nil, "Unable to read file contents")

		// Now grab the log file
		testLogs := qlog.ParseLogs(test.qfs.config.CachePath + "/qlog")

		testLogLines := strings.Split(testLogs, "\n")
		droppedEntry := false
		count := 0
		// Check to see if we see dropped packets interspersed with good ones
		for i := 0; i < len(testLogLines); i++ {
			test.assert(len(testLogLines[i]) < 6 ||
				strings.Compare(testLogLines[i][:6], "File::") != 0,
				"Not all File:: packets are broken")

			// Count the number of times we go from a good to broken log
			isPartial := strings.Contains(testLogLines[i],
				"incomplete packet")
			if isPartial && !droppedEntry {
				count++
			}
			droppedEntry = isPartial
		}

		test.assert(count >= 10,
			"Unable to confidently prove partial packet reading")
	})
}<|MERGE_RESOLUTION|>--- conflicted
+++ resolved
@@ -37,10 +37,6 @@
 
 		// Do some stuff that should generate some logs
 		workspace := test.newWorkspace()
-<<<<<<< HEAD
-
-=======
->>>>>>> afe5ad43
 		testFilename := workspace + "/" + "test"
 		fd, err := syscall.Creat(testFilename, 0124)
 		test.assert(err == nil, "Error creating file: %v", err)
