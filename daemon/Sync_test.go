--- conflicted
+++ resolved
@@ -258,24 +258,6 @@
 	})
 }
 
-<<<<<<< HEAD
-func TestPublishRecordsToBeConsistent(t *testing.T) {
-	runDualQuantumFsTest(t, func(test *testHelper) {
-		workspace0 := test.NewWorkspace()
-		c := test.TestCtx()
-		mnt1 := test.qfsInstances[1].config.MountPath + "/"
-		workspaceName := test.RelPath(workspace0)
-		workspace1 := mnt1 + workspaceName
-		content0 := "stale"
-		content1 := "content"
-
-		file2mnt0 := workspace0 + "/dir/testFile2"
-
-		file1mnt1 := workspace1 + "/dir/testFile1"
-		file2mnt1 := workspace1 + "/dir/testFile2"
-
-		test.markImmutable(c, workspaceName)
-=======
 func (test *testHelper) workspaceWaitChan(workspaceName string) <-chan struct{} {
 	c := make(chan struct{})
 	wsdb := test.qfsInstances[0].config.WorkspaceDB
@@ -288,6 +270,108 @@
 	wsdb.SubscribeTo(workspaceName)
 
 	return c
+}
+
+func TestPublishRecordsToBeConsistent(t *testing.T) {
+	runDualQuantumFsTest(t, func(test *testHelper) {
+		workspace0 := test.NewWorkspace()
+		c := test.TestCtx()
+		mnt1 := test.qfsInstances[1].config.MountPath + "/"
+		workspaceName := test.RelPath(workspace0)
+		workspace1 := mnt1 + workspaceName
+		content0 := "stale"
+		content1 := "content"
+
+		file2mnt0 := workspace0 + "/dir/testFile2"
+
+		file1mnt1 := workspace1 + "/dir/testFile1"
+		file2mnt1 := workspace1 + "/dir/testFile2"
+
+		test.markImmutable(c, workspaceName)
+		api1, err := quantumfs.NewApiWithPath(mnt1 + "api")
+		test.AssertNoErr(err)
+		defer api1.Close()
+		test.AssertNoErr(api1.EnableRootWrite(workspaceName))
+
+		test.AssertNoErr(utils.MkdirAll(workspace1+"/dir", 0777))
+		test.AssertNoErr(testutils.PrintToFile(file2mnt1, content0))
+		test.AssertNoErr(api1.SyncAll())
+
+		var stat syscall.Stat_t
+		test.AssertNoErr(syscall.Stat(file2mnt1, &stat))
+		size0 := stat.Size
+
+		// Register for all workspace updates so we know when the first
+		// update happens after the sync above and therefore when we need to
+		// check the newly added file.
+		wait := make(chan struct{})
+		wsdb := test.qfsInstances[0].config.WorkspaceDB
+		wsdbPl := wsdb.(*processlocal.WorkspaceDB)
+		wsdb = wsdbPl.GetAdditionalHead()
+		callback := func(updates map[string]quantumfs.WorkspaceState) {
+			wait <- struct{}{}
+		}
+		wsdb.SetCallback(callback)
+		wsdb.SubscribeTo(workspaceName)
+
+		// This will create testFile1 which fills the dirty queue with:
+		// [testFile1] [dir] [WSR]
+		test.AssertNoErr(testutils.PrintToFile(file1mnt1, content1))
+
+		// Now this will modify testFile2, which creates an effective view
+		// and results in the following dirty queue:
+		// [testFile1] [dir] [WSR] [testFile2]
+		test.AssertNoErr(testutils.OverWriteFile(file2mnt1, content1))
+
+		test.AssertNoErr(syscall.Stat(file2mnt1, &stat))
+		size1 := stat.Size
+
+		waitForUpdate := func() {
+			test.Log("Waiting for update to sync")
+			select {
+			case <-wait:
+				test.Assert(false,
+					"Workspace update prior to test ready")
+			default:
+			}
+			<-wait
+		}
+
+		verifyFile := func(expectedSize int64, expectedContent string) bool {
+			test.AssertNoErr(syscall.Stat(file2mnt0, &stat))
+			if stat.Size != expectedSize {
+				test.Log("File had unexpected size %d", stat.Size)
+				return false
+			}
+
+			file, err := os.OpenFile(file2mnt0, os.O_RDONLY, 0777)
+			test.AssertNoErr(err)
+			defer file.Close()
+			test.verifyContentStartsWith(file, expectedContent)
+			return true
+		}
+
+		// The first update happens when WSR publishes. testFile2 is the only
+		// thing left on the dirty queue and the published metadata must show
+		// the old size even though the effective view has the new size.
+		//
+		// The dirty queue is: [testFile2]
+		//
+		// We haven't accessed this workspace by this instance yet, so we can
+		// check immediately.
+		waitForUpdate()
+		test.Assert(verifyFile(size0, content0),
+			"File didn't verify, see above")
+
+		// The second update happens when the WSR publishes again after
+		// testFile2 has synced. The effective dirty queue was:
+		// [testFile2] [dir] [WSR]
+		waitForUpdate()
+		close(wait) // Fail on unexpected workspace publishing
+
+		test.WaitFor("Refresh to complete and see second state",
+			func() bool { return verifyFile(size1, content1) })
+	})
 }
 
 func TestPublishedHardlinksToBeConsistent(t *testing.T) {
@@ -305,92 +389,11 @@
 		content := "content"
 
 		c := test.TestCtx()
->>>>>>> a721eb2d
 		api1, err := quantumfs.NewApiWithPath(mnt1 + "api")
 		test.AssertNoErr(err)
 		defer api1.Close()
 		test.AssertNoErr(api1.EnableRootWrite(workspaceName))
 
-<<<<<<< HEAD
-		test.AssertNoErr(utils.MkdirAll(workspace1+"/dir", 0777))
-		test.AssertNoErr(testutils.PrintToFile(file2mnt1, content0))
-		test.AssertNoErr(api1.SyncAll())
-
-		var stat syscall.Stat_t
-		test.AssertNoErr(syscall.Stat(file2mnt1, &stat))
-		size0 := stat.Size
-
-		// Register for all workspace updates so we know when the first
-		// update happens after the sync above and therefore when we need to
-		// check the newly added file.
-		wait := make(chan struct{})
-		wsdb := test.qfsInstances[0].config.WorkspaceDB
-		wsdbPl := wsdb.(*processlocal.WorkspaceDB)
-		wsdb = wsdbPl.GetAdditionalHead()
-		callback := func(updates map[string]quantumfs.WorkspaceState) {
-			wait <- struct{}{}
-		}
-		wsdb.SetCallback(callback)
-		wsdb.SubscribeTo(workspaceName)
-
-		// This will create testFile1 which fills the dirty queue with:
-		// [testFile1] [dir] [WSR]
-		test.AssertNoErr(testutils.PrintToFile(file1mnt1, content1))
-
-		// Now this will modify testFile2, which creates an effective view
-		// and results in the following dirty queue:
-		// [testFile1] [dir] [WSR] [testFile2]
-		test.AssertNoErr(testutils.OverWriteFile(file2mnt1, content1))
-
-		test.AssertNoErr(syscall.Stat(file2mnt1, &stat))
-		size1 := stat.Size
-
-		waitForUpdate := func() {
-			test.Log("Waiting for update to sync")
-			select {
-			case <-wait:
-				test.Assert(false,
-					"Workspace update prior to test ready")
-			default:
-			}
-			<-wait
-		}
-
-		verifyFile := func(expectedSize int64, expectedContent string) bool {
-			test.AssertNoErr(syscall.Stat(file2mnt0, &stat))
-			if stat.Size != expectedSize {
-				test.Log("File had unexpected size %d", stat.Size)
-				return false
-			}
-
-			file, err := os.OpenFile(file2mnt0, os.O_RDONLY, 0777)
-			test.AssertNoErr(err)
-			defer file.Close()
-			test.verifyContentStartsWith(file, expectedContent)
-			return true
-		}
-
-		// The first update happens when WSR publishes. testFile2 is the only
-		// thing left on the dirty queue and the published metadata must show
-		// the old size even though the effective view has the new size.
-		//
-		// The dirty queue is: [testFile2]
-		//
-		// We haven't accessed this workspace by this instance yet, so we can
-		// check immediately.
-		waitForUpdate()
-		test.Assert(verifyFile(size0, content0),
-			"File didn't verify, see above")
-
-		// The second update happens when the WSR publishes again after
-		// testFile2 has synced. The effective dirty queue was:
-		// [testFile2] [dir] [WSR]
-		waitForUpdate()
-		close(wait) // Fail on unexpected workspace publishing
-
-		test.WaitFor("Refresh to complete and see second state",
-			func() bool { return verifyFile(size1, content1) })
-=======
 		// Keep a handle to workspace0 to make sure it is refreshed
 		wsr0, cleanup := test.GetWorkspaceRoot(workspace0)
 		defer cleanup()
@@ -432,6 +435,5 @@
 		test.AssertNoErr(err)
 		defer file.Close()
 		test.verifyContentStartsWith(file, content)
->>>>>>> a721eb2d
 	})
 }