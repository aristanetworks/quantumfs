// Copyright (c) 2016 Arista Networks, Inc.  All rights reserved.
// Arista Networks, Inc. Confidential and Proprietary.

package daemon

// Test that different parts of Hardlink support are working

import "bytes"
import "io/ioutil"
import "os"
import "syscall"
import "testing"
import "github.com/aristanetworks/quantumfs"

func TestHardlinkReload(t *testing.T) {
	runTest(t, func(test *testHelper) {
		workspace := test.newWorkspace()

		// Create a couple files so we can copy its directory record
		data := genData(2000)
		testFileA := workspace + "/testFile"
		err := printToFile(testFileA, string(data[:1000]))
		test.assertNoErr(err)

		testFileB := workspace + "/testFileB"
		err = printToFile(testFileB, string(data))
		test.assertNoErr(err)

		// artificially insert some hardlinks into the map
		wsr := test.getWorkspaceRoot(workspace)

		files := wsr.children.records()
		for i := uint64(0); i < uint64(len(files)); i++ {
			record := files[i].(*quantumfs.DirectoryRecord)
<<<<<<< HEAD
			wsr.hardlinks[i] = newLinkEntry(record)
			wsr.dirtyLinks[InodeId(i)] = i
=======
			wsr.hardlinks[HardlinkId(i)] = record
			wsr.dirtyLinks[InodeId(i)] = HardlinkId(i)
>>>>>>> 74bb43d5
		}

		// Write another file to ensure the wsr is dirty
		testFileC := workspace + "/testFileC"
		err = printToFile(testFileC, string(data[:1000]))
		test.assertNoErr(err)

		// trigger a sync so the workspace is published
		test.syncAllWorkspaces()

		workspaceB := "copyWorkspace/test"
		api := test.getApi()
		err = api.Branch(test.relPath(workspace), workspaceB)
		test.assert(err == nil, "Unable to branch")

		wsrB := test.getWorkspaceRoot(workspaceB)

		test.assert(len(wsr.hardlinks) == len(wsrB.hardlinks),
			"Hardlink map length not preserved: %v %v", wsr.hardlinks,
			wsrB.hardlinks)
		test.assert(len(wsrB.dirtyLinks) == 0,
			"Dirty state not clean after branch: %d", wsrB.dirtyLinks)

		for k, l := range wsr.hardlinks {
			v := l.record
			linkBPtr, exists := wsrB.hardlinks[k]
			linkB := *(linkBPtr.record)
			test.assert(exists, "link not reloaded in new wsr")
			test.assert(v.Filename() == linkB.Filename(),
				"Filename not preserved")
			test.assert(v.Type() == linkB.Type(), "Type not preserved")
			test.assert(v.ID().String() == linkB.ID().String(),
				"ID not preserved")
			test.assert(v.Size() == linkB.Size(), "Size not preserved")
			test.assert(v.ModificationTime() == linkB.ModificationTime(),
				"Modtime not preserved")
			test.assert(v.ContentTime() == linkB.ContentTime(),
				"ContentTime not preserved")
			test.assert(v.Permissions() == linkB.Permissions(),
				"Permissions not preserved")
			test.assert(v.Owner() == linkB.Owner(),
				"OwnerID not preserved")
			test.assert(v.Group() == linkB.Group(),
				"GroupID not preserved")
			test.assert(v.ExtendedAttributes().String() ==
				linkB.ExtendedAttributes().String(),
				"ExtendedAttributes not preserved")
			test.assert(v.ContentTime() == linkB.ContentTime(),
				"ContentTime not preserved")
			test.assert(v.ContentTime() == linkB.ContentTime(),
				"ContentTime not preserved")
		}
	})
}

func TestHardlinkForget(t *testing.T) {
	runTest(t, func(test *testHelper) {
		workspace := test.newWorkspace()

		data := genData(2000)

		testFile := workspace + "/testFile"
		err := printToFile(testFile, string(data))
		test.assertNoErr(err)

		linkFile := workspace + "/testLink"
		err = syscall.Link(testFile, linkFile)
		test.assertNoErr(err)

		// Read the hardlink to ensure it's instantiated
		readData, err := ioutil.ReadFile(linkFile)
		test.assertNoErr(err)
		test.assert(bytes.Equal(data, readData), "hardlink data mismatch")

		// Forget it
		linkInode := test.getInodeNum(linkFile)
		test.qfs.Forget(uint64(linkInode), 1)

		// Check that it's uninstantiated
		inode := test.qfs.inodeNoInstantiate(&test.qfs.c, linkInode)
		test.assert(inode == nil, "hardlink inode not forgotten")
	})
}

// When all hardlinks, but one, are deleted then we need to convert a hardlink back
// into a regular file.
func TestHardlinkConversion(t *testing.T) {
	runTest(t, func(test *testHelper) {
		workspace := test.newWorkspace()

		data := genData(2000)

		testFile := workspace + "/testFile"
		err := printToFile(testFile, string(data[:1000]))
		test.assertNoErr(err)

		linkFile := workspace + "/testLink"
		err = syscall.Link(testFile, linkFile)
		test.assertNoErr(err)

		linkInode := test.getInodeNum(linkFile)

		wsr := test.getWorkspaceRoot(workspace)
		linkId := func() uint64 {
			defer wsr.linkLock.Lock().Unlock()
			return wsr.inodeToLink[linkInode]
		}()

		err = os.Remove(testFile)
		test.assertNoErr(err)

		// Ensure it's converted by performing an operation on linkFile
		// that would trigger recordByName
		err = os.Rename(linkFile, linkFile+"_newname")
		test.assertNoErr(err)
		test.assertLogContains("ChildMap::recordByName",
			"recordByName not triggered by Rename")
		linkFile += "_newname"

		// ensure we can still use the file as normal
		err = printToFile(linkFile, string(data[1000:]))
		test.assertNoErr(err)

		output, err := ioutil.ReadFile(linkFile)
		test.assertNoErr(err)
		test.assert(bytes.Equal(output, data),
			"File not working after conversion from hardlink")

		wsr = test.getWorkspaceRoot(workspace)
		defer wsr.linkLock.Lock().Unlock()
		_, exists := wsr.hardlinks[linkId]
		test.assert(!exists, "hardlink not converted back to file")
	})
}

func TestHardlinkChain(t *testing.T) {
	runTest(t, func(test *testHelper) {
		workspace := test.newWorkspace()

		data := genData(2000)

		testFile := workspace + "/testFile"
		err := printToFile(testFile, string(data))
		test.assertNoErr(err)

		linkFile := workspace + "/testLink"
		err = syscall.Link(testFile, linkFile)
		test.assertNoErr(err)

		linkFile2 := workspace + "/testLink2"
		err = syscall.Link(linkFile, linkFile2)
		test.assertNoErr(err)
	})
}<|MERGE_RESOLUTION|>--- conflicted
+++ resolved
@@ -32,13 +32,8 @@
 		files := wsr.children.records()
 		for i := uint64(0); i < uint64(len(files)); i++ {
 			record := files[i].(*quantumfs.DirectoryRecord)
-<<<<<<< HEAD
-			wsr.hardlinks[i] = newLinkEntry(record)
-			wsr.dirtyLinks[InodeId(i)] = i
-=======
-			wsr.hardlinks[HardlinkId(i)] = record
+			wsr.hardlinks[HardlinkId(i)] = newLinkEntry(record)
 			wsr.dirtyLinks[InodeId(i)] = HardlinkId(i)
->>>>>>> 74bb43d5
 		}
 
 		// Write another file to ensure the wsr is dirty
