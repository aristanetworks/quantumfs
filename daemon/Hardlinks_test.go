// Copyright (c) 2016 Arista Networks, Inc.  All rights reserved.
// Arista Networks, Inc. Confidential and Proprietary.

package daemon

// Test that different parts of Hardlink support are working

import "bytes"
import "io/ioutil"
import "os"
import "syscall"
import "testing"
import "time"
import "github.com/aristanetworks/quantumfs"

func TestHardlinkReload(t *testing.T) {
	runTest(t, func(test *testHelper) {
		workspace := test.newWorkspace()

		// Create a couple files so we can copy its directory record
		data := genData(2000)
		testFileA := workspace + "/testFile"
		err := printToFile(testFileA, string(data[:1000]))
		test.assertNoErr(err)

		testFileB := workspace + "/testFileB"
		err = printToFile(testFileB, string(data))
		test.assertNoErr(err)

		// artificially insert some hardlinks into the map
		wsr := test.getWorkspaceRoot(workspace)

		files := wsr.children.records()
		for i := uint64(0); i < uint64(len(files)); i++ {
			record := files[i].(*quantumfs.DirectoryRecord)
			wsr.hardlinks[HardlinkId(i)] = newLinkEntry(record)
			wsr.dirtyLinks[InodeId(i)] = HardlinkId(i)
		}

		// Write another file to ensure the wsr is dirty
		testFileC := workspace + "/testFileC"
		err = printToFile(testFileC, string(data[:1000]))
		test.assertNoErr(err)

		// trigger a sync so the workspace is published
		test.syncAllWorkspaces()

		workspaceB := "branch/copyWorkspace/test"
		api := test.getApi()
		err = api.Branch(test.relPath(workspace), workspaceB)
		test.assert(err == nil, "Unable to branch")

		wsrB := test.getWorkspaceRoot(workspaceB)

		test.assert(len(wsr.hardlinks) == len(wsrB.hardlinks),
			"Hardlink map length not preserved: %v %v", wsr.hardlinks,
			wsrB.hardlinks)
		test.assert(len(wsrB.dirtyLinks) == 0,
			"Dirty state not clean after branch: %d", wsrB.dirtyLinks)

		for k, l := range wsr.hardlinks {
			v := l.record
			linkBPtr, exists := wsrB.hardlinks[k]
			linkB := *(linkBPtr.record)
			test.assert(exists, "link not reloaded in new wsr")
			test.assert(v.Filename() == linkB.Filename(),
				"Filename not preserved")
			test.assert(v.Type() == linkB.Type(), "Type not preserved")
			test.assert(v.ID().String() == linkB.ID().String(),
				"ID not preserved")
			test.assert(v.Size() == linkB.Size(), "Size not preserved")
			test.assert(v.ModificationTime() == linkB.ModificationTime(),
				"Modtime not preserved")
			test.assert(v.ContentTime() == linkB.ContentTime(),
				"ContentTime not preserved")
			test.assert(v.Permissions() == linkB.Permissions(),
				"Permissions not preserved")
			test.assert(v.Owner() == linkB.Owner(),
				"OwnerID not preserved")
			test.assert(v.Group() == linkB.Group(),
				"GroupID not preserved")
			test.assert(v.ExtendedAttributes().String() ==
				linkB.ExtendedAttributes().String(),
				"ExtendedAttributes not preserved")
			test.assert(v.ContentTime() == linkB.ContentTime(),
				"ContentTime not preserved")
			test.assert(v.ContentTime() == linkB.ContentTime(),
				"ContentTime not preserved")
		}
	})
}

func TestHardlinkRelay(t *testing.T) {
	runTest(t, func(test *testHelper) {
		workspace := test.newWorkspace()

		testData := genData(2000)

		file1 := workspace + "/orig_file"
		err := ioutil.WriteFile(file1, testData[:1000], 0777)
		test.assertNoErr(err)

		file2 := workspace + "/hardlink"
		err = syscall.Link(file1, file2)
		test.assertNoErr(err)

		file3 := workspace + "/second_file"
		err = ioutil.WriteFile(file3, testData[:577], 0777)
		test.assertNoErr(err)

		file4 := workspace + "/hardlink2"
		err = syscall.Link(file3, file4)
		test.assertNoErr(err)

		// Change file contents
		err = printToFile(file2, string(testData[1000:]))
		test.assertNoErr(err)

		// Change permissions
		err = os.Chmod(file2, 0654)
		test.assertNoErr(err)

		// Ensure that file1 changed
		readData, err := ioutil.ReadFile(file1)
		test.assert(bytes.Equal(readData, testData), "data not linked")

		info, err := os.Stat(file1)
		test.assertNoErr(err)
		test.assert(info.Mode().Perm() == 0654, "Permissions not linked")
		test.assert(info.Size() == int64(len(testData)), "Size not linked")

		infoLink, err := os.Stat(file2)
		test.assertNoErr(err)
		test.assert(info.ModTime() == infoLink.ModTime(),
			"hardlink instance modTimes not shared")

		// Ensure that file 3 and file4 didn't
		info2, err := os.Stat(file3)
		test.assertNoErr(err)
		test.assert(info.Mode().Perm() != info2.Mode().Perm(),
			"hardlink permissions not separate")
		test.assert(info.Size() != info2.Size(),
			"hardlink sizes not separate")
		test.assert(test.getInodeNum(file3) != test.getInodeNum(file1),
			"multiple different hardlinks joined")
		test.assert(info.ModTime() != info2.ModTime(),
			"hardlink mod times not separate")
	})
}

func TestHardlinkForget(t *testing.T) {
	runTestNoQfsExpensiveTest(t, func(test *testHelper) {
		config := test.defaultConfig()
		config.DirtyFlushDelay = 100 * time.Millisecond
		test.startQuantumFs(config)

		workspace := test.newWorkspace()

		data := genData(2000)

		testFile := workspace + "/testFile"
		err := printToFile(testFile, string(data))
		test.assertNoErr(err)

		linkFile := workspace + "/testLink"
		err = syscall.Link(testFile, linkFile)
		test.assertNoErr(err)

		// Read the hardlink to ensure it's instantiated
		readData, err := ioutil.ReadFile(linkFile)
		test.assertNoErr(err)
		test.assert(bytes.Equal(data, readData), "hardlink data mismatch")

		// Forget it
		linkInode := test.getInodeNum(linkFile)
		test.qfs.Forget(uint64(linkInode), 1)

		// Check that it's uninstantiated
		test.waitFor("hardlink inode to be forgotten", func() bool {
			inode := test.qfs.inodeNoInstantiate(&test.qfs.c, linkInode)
			return inode == nil
		})
	})
}

// When all hardlinks, but one, are deleted then we need to convert a hardlink back
// into a regular file.
func TestHardlinkConversion(t *testing.T) {
	runTest(t, func(test *testHelper) {
		workspace := test.newWorkspace()

		data := genData(2000)

		testFile := workspace + "/testFile"
		err := printToFile(testFile, string(data[:1000]))
		test.assertNoErr(err)

		linkFile := workspace + "/testLink"
		err = syscall.Link(testFile, linkFile)
		test.assertNoErr(err)

		linkInode := test.getInodeNum(linkFile)

		wsr := test.getWorkspaceRoot(workspace)
		linkId := func() HardlinkId {
			defer wsr.linkLock.Lock().Unlock()
			return wsr.inodeToLink[linkInode]
		}()

		err = os.Remove(testFile)
		test.assertNoErr(err)

		// Ensure it's converted by performing an operation on linkFile
		// that would trigger recordByName
		err = os.Rename(linkFile, linkFile+"_newname")
		test.assertNoErr(err)
		test.assertLogContains("ChildMap::recordByName",
			"recordByName not triggered by Rename")
		linkFile += "_newname"

		// ensure we can still use the file as normal
		err = printToFile(linkFile, string(data[1000:]))
		test.assertNoErr(err)

		output, err := ioutil.ReadFile(linkFile)
		test.assertNoErr(err)
		test.assert(bytes.Equal(output, data),
			"File not working after conversion from hardlink")

		wsr = test.getWorkspaceRoot(workspace)
		defer wsr.linkLock.Lock().Unlock()
		_, exists := wsr.hardlinks[linkId]
		test.assert(!exists, "hardlink not converted back to file")
	})
}

func TestHardlinkChain(t *testing.T) {
	runTest(t, func(test *testHelper) {
		workspace := test.newWorkspace()

		data := genData(2000)

		testFile := workspace + "/testFile"
		err := printToFile(testFile, string(data))
		test.assertNoErr(err)

		linkFile := workspace + "/testLink"
		err = syscall.Link(testFile, linkFile)
		test.assertNoErr(err)

		linkFile2 := workspace + "/testLink2"
		err = syscall.Link(linkFile, linkFile2)
		test.assertNoErr(err)
	})
}

func TestHardlinkInterWorkspace(t *testing.T) {
	runTest(t, func(test *testHelper) {
		workspaceA := test.newWorkspace()
		workspaceB := test.newWorkspace()

		data := genData(1000)

		testFile := workspaceA + "/testFile"
		err := printToFile(testFile, string(data))
		test.assertNoErr(err)

		linkFileA := workspaceA + "/testLink"
		err = syscall.Link(testFile, linkFileA)
		test.assertNoErr(err)

		linkFail := workspaceB + "/testLinkFail"
		err = syscall.Link(linkFileA, linkFail)
		test.assert(err != nil,
			"qfs allows existing link copy to another wsr")
		test.assert(os.IsPermission(err),
			"qfs not returning EPERM for inter-wsr link")

		testFileB := workspaceA + "/testFileB"
		err = printToFile(testFileB, string(data))
		test.assertNoErr(err)

		linkFailB := workspaceB + "/testLinkFailB"
		err = syscall.Link(testFileB, linkFailB)
		test.assert(err != nil,
			"qfs allows creation of hardlink across workspace bounds")
		test.assert(os.IsPermission(err),
			"qfs not returning EPERM for link across wsrs")
	})
}

<<<<<<< HEAD
func TestHardlinkOnOrphan(t *testing.T) {
=======
func TestHardlinkOpenUnlink(t *testing.T) {
>>>>>>> e474b1dd
	runTest(t, func(test *testHelper) {
		workspace := test.newWorkspace()

		filename := workspace + "/file"
		linkname := workspace + "/link"

		file, err := os.Create(filename)
		test.assertNoErr(err)
		defer file.Close()

<<<<<<< HEAD
		file.WriteString("testData")
=======
		file.WriteString("stuff")

		err = os.Link(filename, linkname)
		test.assertNoErr(err)
>>>>>>> e474b1dd

		err = os.Remove(filename)
		test.assertNoErr(err)

<<<<<<< HEAD
		err = os.Link(filename, linkname)
		test.assert(false, "Check this out")
=======
		err = os.Remove(linkname)
		test.assertNoErr(err)
>>>>>>> e474b1dd
	})
}<|MERGE_RESOLUTION|>--- conflicted
+++ resolved
@@ -289,11 +289,7 @@
 	})
 }
 
-<<<<<<< HEAD
-func TestHardlinkOnOrphan(t *testing.T) {
-=======
 func TestHardlinkOpenUnlink(t *testing.T) {
->>>>>>> e474b1dd
 	runTest(t, func(test *testHelper) {
 		workspace := test.newWorkspace()
 
@@ -304,24 +300,36 @@
 		test.assertNoErr(err)
 		defer file.Close()
 
-<<<<<<< HEAD
+		file.WriteString("stuff")
+
+		err = os.Link(filename, linkname)
+		test.assertNoErr(err)
+
+		err = os.Remove(filename)
+		test.assertNoErr(err)
+
+		err = os.Remove(linkname)
+		test.assertNoErr(err)
+	})
+}
+
+func TestHardlinkOnOrphan(t *testing.T) {
+	runTest(t, func(test *testHelper) {
+		workspace := test.newWorkspace()
+
+		filename := workspace + "/file"
+		linkname := workspace + "/link"
+
+		file, err := os.Create(filename)
+		test.assertNoErr(err)
+		defer file.Close()
+
 		file.WriteString("testData")
-=======
-		file.WriteString("stuff")
-
-		err = os.Link(filename, linkname)
-		test.assertNoErr(err)
->>>>>>> e474b1dd
 
 		err = os.Remove(filename)
 		test.assertNoErr(err)
 
-<<<<<<< HEAD
 		err = os.Link(filename, linkname)
 		test.assert(false, "Check this out")
-=======
-		err = os.Remove(linkname)
-		test.assertNoErr(err)
->>>>>>> e474b1dd
 	})
 }