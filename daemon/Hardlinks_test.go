// Copyright (c) 2016 Arista Networks, Inc.  All rights reserved.
// Arista Networks, Inc. Confidential and Proprietary.

package daemon

// Test that different parts of Hardlink support are working

import "bytes"
import "fmt"
import "io/ioutil"
import "os"
import "syscall"
import "testing"
import "github.com/aristanetworks/quantumfs"
import "github.com/hanwen/go-fuse/fuse"

func TestHardlinkReload(t *testing.T) {
	runTest(t, func(test *testHelper) {
		workspace := test.newWorkspace()
		err := os.MkdirAll(workspace+"/subdir/grandchild", 0777)
		test.assertNoErr(err)

		// Create a couple files so we can copy its directory record
		data := genData(2000)
		testFileA := workspace + "/subdir/testFile"
		err = printToFile(testFileA, string(data[:1000]))
		test.assertNoErr(err)

		testFileB := workspace + "/subdir/testFileB"
		err = printToFile(testFileB, string(data))
		test.assertNoErr(err)

		// artificially insert some hardlinks into the map
		wsr := test.getWorkspaceRoot(workspace)

		err = syscall.Link(testFileA, workspace+"/subdir/linkFileA")
		test.assertNoErr(err)
		err = syscall.Link(testFileA,
			workspace+"/subdir/grandchild/linkFileA2")
		test.assertNoErr(err)
		err = syscall.Link(testFileB, workspace+"/linkFileB")
		test.assertNoErr(err)

		// Write data to the hardlink to ensure it's syncChild function works
		err = printToFile(workspace+"/subdir/grandchild/linkFileA2",
			string(data[1000:]))
		test.assertNoErr(err)

		var nstat syscall.Stat_t
		err = syscall.Stat(testFileA, &nstat)
		test.assertNoErr(err)
		test.assert(nstat.Nlink == 3,
			"Nlink incorrect: %d", nstat.Nlink)

		err = syscall.Stat(testFileB, &nstat)
		test.assertNoErr(err)
		test.assert(nstat.Nlink == 2,
			"Nlink incorrect: %d", nstat.Nlink)

		// Write another file to ensure the wsr is dirty
		testFileC := workspace + "/testFileC"
		err = printToFile(testFileC, string(data[:1000]))
		test.assertNoErr(err)

		// trigger a sync so the workspace is published
		test.syncAllWorkspaces()

		workspaceB := "branch/copyWorkspace/test"
		api := test.getApi()
		err = api.Branch(test.relPath(workspace), workspaceB)
		test.assert(err == nil, "Unable to branch")

		wsrB := test.getWorkspaceRoot(workspaceB)

		// ensure that the hardlink was able to sync
		wsrBFileA := test.absPath(workspaceB +
			"/subdir/grandchild/linkFileA2")
		readData, err := ioutil.ReadFile(wsrBFileA)
		test.assertNoErr(err)
		test.assert(bytes.Equal(readData, data),
			"Data not synced via hardlink")

		stat, err := os.Stat(wsrBFileA)
		test.assertNoErr(err)
		test.assert(stat.Size() == int64(len(data)), "file length mismatch")

		test.assert(len(wsr.hardlinks) == len(wsrB.hardlinks),
			"Hardlink map length not preserved: %v %v", wsr.hardlinks,
			wsrB.hardlinks)

		for k, l := range wsr.hardlinks {
			linkBPtr, exists := wsrB.hardlinks[k]

			test.assert(l.nlink == linkBPtr.nlink,
				"link reference count not preserved")

			linkB := *(linkBPtr.record)
			v := l.record
			test.assert(exists, "link not reloaded in new wsr")
			test.assert(v.Filename() == linkB.Filename(),
				"Filename not preserved")
			test.assert(v.Type() == linkB.Type(), "Type not preserved")
			test.assert(v.ID().String() == linkB.ID().String(),
				"ID not preserved")
			test.assert(v.Size() == linkB.Size(), "Size not preserved")
			test.assert(v.ModificationTime() == linkB.ModificationTime(),
				"Modtime not preserved")
			test.assert(v.ContentTime() == linkB.ContentTime(),
				"ContentTime not preserved")
			test.assert(v.Permissions() == linkB.Permissions(),
				"Permissions not preserved")
			test.assert(v.Owner() == linkB.Owner(),
				"OwnerID not preserved")
			test.assert(v.Group() == linkB.Group(),
				"GroupID not preserved")
			test.assert(v.ExtendedAttributes().String() ==
				linkB.ExtendedAttributes().String(),
				"ExtendedAttributes not preserved")
			test.assert(v.ContentTime() == linkB.ContentTime(),
				"ContentTime not preserved")
			test.assert(v.ContentTime() == linkB.ContentTime(),
				"ContentTime not preserved")
		}
	})
}

func TestHardlinkRelay(t *testing.T) {
	runTest(t, func(test *testHelper) {
		workspace := test.newWorkspace()

		testData := genData(2000)

		file1 := workspace + "/orig_file"
		err := ioutil.WriteFile(file1, testData[:1000], 0777)
		test.assertNoErr(err)

		file2 := workspace + "/hardlink"
		err = syscall.Link(file1, file2)
		test.assertNoErr(err)

		file3 := workspace + "/second_file"
		err = ioutil.WriteFile(file3, testData[:577], 0777)
		test.assertNoErr(err)

		file4 := workspace + "/hardlink2"
		err = syscall.Link(file3, file4)
		test.assertNoErr(err)

		// Change file contents
		err = printToFile(file2, string(testData[1000:]))
		test.assertNoErr(err)

		// Change permissions
		err = os.Chmod(file2, 0654)
		test.assertNoErr(err)

		// Ensure that file1 changed
		readData, err := ioutil.ReadFile(file1)
		test.assert(bytes.Equal(readData, testData), "data not linked")

		info, err := os.Stat(file1)
		test.assertNoErr(err)
		test.assert(info.Mode().Perm() == 0654, "Permissions not linked")
		test.assert(info.Size() == int64(len(testData)), "Size not linked")

		infoLink, err := os.Stat(file2)
		test.assertNoErr(err)
		test.assert(info.ModTime() == infoLink.ModTime(),
			"hardlink instance modTimes not shared")

		// Ensure that file 3 and file4 didn't
		info2, err := os.Stat(file3)
		test.assertNoErr(err)
		test.assert(info.Mode().Perm() != info2.Mode().Perm(),
			"hardlink permissions not separate")
		test.assert(info.Size() != info2.Size(),
			"hardlink sizes not separate")
		test.assert(test.getInodeNum(file3) != test.getInodeNum(file1),
			"multiple different hardlinks joined")
		test.assert(info.ModTime() != info2.ModTime(),
			"hardlink mod times not separate")
	})
}

func TestHardlinkForget(t *testing.T) {
	runTestCustomConfig(t, dirtyDelay100Ms, func(test *testHelper) {
		workspace := test.newWorkspace()

		data := genData(2000)

		testFile := workspace + "/testFile"
		err := printToFile(testFile, string(data))
		test.assertNoErr(err)

		linkFile := workspace + "/testLink"
		err = syscall.Link(testFile, linkFile)
		test.assertNoErr(err)

		// Read the hardlink to ensure it's instantiated
		readData, err := ioutil.ReadFile(linkFile)
		test.assertNoErr(err)
		test.assert(bytes.Equal(data, readData), "hardlink data mismatch")

		// Forget it
		linkInode := test.getInodeNum(linkFile)

		test.remountFilesystem()

		// Check that it's uninstantiated
		msg := fmt.Sprintf("hardlink inode %d to be uninstantiated",
			linkInode)
		test.waitFor(msg, func() bool {
			inode := test.qfs.inodeNoInstantiate(&test.qfs.c, linkInode)
			return inode == nil
		})
	})
}

func TestHardlinkUninstantiateDirectory(t *testing.T) {
	// If a hardlink is a child of many directories, it shouldn't prevent those
	// directories from becoming uninstantiated simply because it itself is still
	// instantiated. It is likely being held open by some other directory or
	// handle.
	runTestCustomConfig(t, dirtyDelay100Ms, func(test *testHelper) {
		workspace := test.newWorkspace()

		data := genData(2000)

		testFile := workspace + "/testFile"
		err := printToFile(testFile, string(data))
		test.assertNoErr(err)

		dirName := workspace + "/dir"
		err = os.Mkdir(dirName, 0777)
		test.assertNoErr(err)

		linkFile := dirName + "/testLink"
		err = syscall.Link(testFile, linkFile)
		test.assertNoErr(err)

		// Read the hardlink to ensure it's instantiated
		readData, err := ioutil.ReadFile(linkFile)
		test.assertNoErr(err)
		test.assert(bytes.Equal(data, readData), "hardlink data mismatch")

		wsrInode := test.getInodeNum(workspace)
		dirInode := test.getInodeNum(dirName)
		linkInode := test.getInodeNum(linkFile)
		test.qfs.increaseLookupCount(linkInode)

		test.remountFilesystem()

		// Check that the directory parent uninstantiated, even if the
		// Hardlink itself cannot be.
		msg := fmt.Sprintf("hardlink parent inode %d to be uninstantiated",
			dirInode)
		test.waitFor(msg, func() bool {
			inode := test.qfs.inodeNoInstantiate(&test.qfs.c, dirInode)
			return inode == nil
		})

		// Even though the directory "parent" should have been
		// uninstantiated, the WorkspaceRoot must not have been
		// uninstantiated because the hardlink is instantiated.
		msg = fmt.Sprintf("Not all children unloaded, %d in %d", linkInode,
			wsrInode)
		test.waitFor("WSR to be held by instantiated hardlink",
			func() bool { return test.testLogContains(msg) })

		test.qfs.shouldForget(linkInode, 1)
	})
}

// When all hardlinks, but one, are deleted then we need to convert a hardlink back
// into a regular file.
func TestHardlinkConversion(t *testing.T) {
	runTest(t, func(test *testHelper) {
		workspace := test.newWorkspace()

		data := genData(2000)

		testFile := workspace + "/testFile"
		err := printToFile(testFile, string(data[:1000]))
		test.assertNoErr(err)

		linkFile := workspace + "/testLink"
		err = syscall.Link(testFile, linkFile)
		test.assertNoErr(err)

		linkInode := test.getInodeNum(linkFile)

		wsr := test.getWorkspaceRoot(workspace)
		linkId := func() HardlinkId {
			defer wsr.linkLock.Lock().Unlock()
			return wsr.inodeToLink[linkInode]
		}()

		err = os.Remove(testFile)
		test.assertNoErr(err)

		// Ensure it's converted by performing an operation on linkFile
		// that would trigger checking if the hardlink needs conversion
		test.remountFilesystem()

		_, err = os.Stat(linkFile)
		test.assertNoErr(err)
		test.syncAllWorkspaces()

		// ensure we can still use the file as normal
		err = printToFile(linkFile, string(data[1000:]))
		test.assertNoErr(err)

		output, err := ioutil.ReadFile(linkFile)
		test.assertNoErr(err)
		test.assert(bytes.Equal(output, data),
			"File not working after conversion from hardlink")

		wsr = test.getWorkspaceRoot(workspace)
		defer wsr.linkLock.Lock().Unlock()
		_, exists := wsr.hardlinks[linkId]
		test.assert(!exists, "hardlink not converted back to file")
	})
}

func TestHardlinkSubdirChain(t *testing.T) {
	runTest(t, func(test *testHelper) {
		workspace := test.newWorkspace()

		data := genData(2000)

		err := os.Mkdir(workspace+"/dir", 0777)
		test.assertNoErr(err)

		testFile := workspace + "/dir/testFile"
		err = printToFile(testFile, string(data))
		test.assertNoErr(err)

		linkFile := workspace + "/dir/testLink"
		err = syscall.Link(testFile, linkFile)
		test.assertNoErr(err)

		linkFile2 := workspace + "/dir/testLink2"
		err = syscall.Link(linkFile, linkFile2)
		test.assertNoErr(err)

		linkFile3 := workspace + "/dir/testLink3"
		err = syscall.Link(linkFile2, linkFile3)
		test.assertNoErr(err)

		// Now link again from the original
		linkFile4 := workspace + "/dir/testLink4"
		err = syscall.Link(linkFile, linkFile4)
		test.assertNoErr(err)
	})
}

func TestHardlinkWsrChain(t *testing.T) {
	runTest(t, func(test *testHelper) {
		workspace := test.newWorkspace()

		data := genData(2000)

		testFile := workspace + "/testFile"
		err := printToFile(testFile, string(data))
		test.assertNoErr(err)

		linkFile := workspace + "/testLink"
		err = syscall.Link(testFile, linkFile)
		test.assertNoErr(err)

		linkFile2 := workspace + "/testLink2"
		err = syscall.Link(linkFile, linkFile2)
		test.assertNoErr(err)

		linkFile3 := workspace + "/testLink3"
		err = syscall.Link(linkFile2, linkFile3)
		test.assertNoErr(err)

		// Now link again from the original
		linkFile4 := workspace + "/testLink4"
		err = syscall.Link(linkFile, linkFile4)
		test.assertNoErr(err)
	})
}

func TestHardlinkInterWorkspace(t *testing.T) {
	runTest(t, func(test *testHelper) {
		workspaceA := test.newWorkspace()
		workspaceB := test.newWorkspace()

		data := genData(1000)

		testFile := workspaceA + "/testFile"
		err := printToFile(testFile, string(data))
		test.assertNoErr(err)

		linkFileA := workspaceA + "/testLink"
		err = syscall.Link(testFile, linkFileA)
		test.assertNoErr(err)

		linkFail := workspaceB + "/testLinkFail"
		err = syscall.Link(linkFileA, linkFail)
		test.assert(err != nil,
			"qfs allows existing link copy to another wsr")
		test.assert(os.IsPermission(err),
			"qfs not returning EPERM for inter-wsr link")

		testFileB := workspaceA + "/testFileB"
		err = printToFile(testFileB, string(data))
		test.assertNoErr(err)

		linkFailB := workspaceB + "/testLinkFailB"
		err = syscall.Link(testFileB, linkFailB)
		test.assert(err != nil,
			"qfs allows creation of hardlink across workspace bounds")
		test.assert(os.IsPermission(err),
			"qfs not returning EPERM for link across wsrs")
	})
}

func TestHardlinkOpenUnlink(t *testing.T) {
	runTest(t, func(test *testHelper) {
		workspace := test.newWorkspace()

		filename := workspace + "/file"
		linkname := workspace + "/link"

		file, err := os.Create(filename)
		test.assertNoErr(err)
		defer file.Close()

		file.WriteString("stuff")

		err = os.Link(filename, linkname)
		test.assertNoErr(err)

		err = os.Remove(filename)
		test.assertNoErr(err)

		err = os.Remove(linkname)
		test.assertNoErr(err)
	})
}

func matchXAttrHardlinkExtendedKey(path string, extendedKey []byte,
	test *testHelper, Type quantumfs.ObjectType, wsr *WorkspaceRoot) {

	key, type_, size, err := quantumfs.DecodeExtendedKey(string(extendedKey))
	test.assert(err == nil, "Error decompressing the packet")

	// Extract the internal ObjectKey from QuantumFS
	inode := test.getInode(path)
	// parent should be the workspace root.
	isHardlink, linkId := wsr.checkHardlink(inode.inodeNum())
	test.assert(isHardlink, "Expected hardlink isn't one.")

	valid, record := wsr.getHardlink(linkId)
	test.assert(valid, "Unable to get hardlink from wsr")

	// Verify the type and key matching
	test.assert(type_ == Type && size == record.Size() &&
		bytes.Equal(key.Value(), record.ID().Value()),
		"Error getting the key: %v with size of %d-%d, keys of %v-%v",
		err, Type, type_, key.Value(), record.ID().Value())
}

func TestHardlinkExtraction(t *testing.T) {
	runTest(t, func(test *testHelper) {
		workspace := test.newWorkspace()

		filename := workspace + "/file"
		linkname := workspace + "/link"

		file, err := os.Create(filename)
		test.assertNoErr(err)
		file.WriteString("stuff")
		file.Close()

		err = os.Link(filename, linkname)
		test.assertNoErr(err)

		dst := make([]byte, quantumfs.ExtendedKeyLength)
		sz, err := syscall.Getxattr(filename, quantumfs.XAttrTypeKey, dst)
		test.assert(err == nil && sz == quantumfs.ExtendedKeyLength,
			"Error getting the file key: %v with a size of %d",
			err, sz)

		wsr := test.getWorkspaceRoot(workspace)
		matchXAttrHardlinkExtendedKey(filename, dst, test,
			quantumfs.ObjectTypeSmallFile, wsr)

		dst = make([]byte, quantumfs.ExtendedKeyLength)
		sz, err = syscall.Getxattr(filename, quantumfs.XAttrTypeKey, dst)
		test.assert(err == nil && sz == quantumfs.ExtendedKeyLength,
			"Error getting the file key: %v with a size of %d",
			err, sz)

		matchXAttrHardlinkExtendedKey(linkname, dst, test,
			quantumfs.ObjectTypeSmallFile, wsr)
	})
}

func TestHardlinkRename(t *testing.T) {
	runTest(t, func(test *testHelper) {
		workspace := test.newWorkspace()

		filename := workspace + "/file"
		linkname := workspace + "/link"

		files := make([]string, 0)

		data := genData(2000)
		file, err := os.Create(filename)
		test.assertNoErr(err)
		file.WriteString(string(data))
		file.Close()

		err = os.Link(filename, linkname)
		test.assertNoErr(err)

		newLink := workspace + "/linkB"
		err = os.Rename(linkname, newLink)
		test.assertNoErr(err)
		linkname = newLink

		err = os.Mkdir(workspace+"/dir", 0777)
		test.assertNoErr(err)

		newLink = workspace + "/dir/linkC"
		err = os.Rename(linkname, newLink)
		test.assertNoErr(err)
		linkname = newLink
		files = append(files, linkname)

		err = os.Link(filename, workspace+"/dir/linkE")
		test.assertNoErr(err)
		files = append(files, workspace+"/dir/linkE")

		err = os.Rename(filename, workspace+"/linkD")
		test.assertNoErr(err)
		files = append(files, workspace+"/linkD")

		for _, v := range files {
			readback, err := ioutil.ReadFile(v)
			test.assertNoErr(err)
			test.assert(bytes.Equal(readback, data),
				"file %s data not preserved", v)
		}
	})
}

func ManualLookup(c *ctx, parent Inode, childName string) {
	var dummy fuse.EntryOut
	defer parent.RLockTree().RUnlock()
	parent.Lookup(c, childName, &dummy)
}

func TestHardlinkReparentRace(t *testing.T) {
	runTest(t, func(test *testHelper) {
		workspace := test.newWorkspace()

		var stat syscall.Stat_t
		iterations := 50
		for i := 0; i < iterations; i++ {
			filename := fmt.Sprintf(workspace+"/file%d", i)
			linkname := fmt.Sprintf(workspace+"/link%d", i)
			file, err := os.Create(filename)
			test.assertNoErr(err)

			err = syscall.Link(filename, linkname)
			test.assertNoErr(err)

			file.WriteString("this is file data")
			file.Close()

			parent := test.getInode(workspace)

			// We want to race the parent change with getting the parent
			go os.Remove(filename)
			go ManualLookup(&test.qfs.c, parent, filename)
			go syscall.Stat(filename, &stat)
			go os.Remove(linkname)
		}
	})
}

func TestHardlinkUninstantiated(t *testing.T) {
	runTest(t, func(test *testHelper) {
		workspace := test.newWorkspace()

		err := os.MkdirAll(workspace+"/subdir/grandchild", 0777)
		test.assertNoErr(err)

		filename := workspace + "/subdir/fileA"
		linkname := workspace + "/subdir/grandchild/fileB"
		data := genData(2000)

		err = printToFile(filename, string(data))
		test.assertNoErr(err)

		err = syscall.Link(filename, linkname)
		test.assertNoErr(err)

		// trigger a sync so the workspace is published
		test.syncAllWorkspaces()

		workspaceB := "branch/copyWorkspace/test"
		api := test.getApi()
		err = api.Branch(test.relPath(workspace), workspaceB)
		test.assertNoErr(err)

		readData, err := ioutil.ReadFile(test.absPath(workspaceB +
			"/subdir/grandchild/fileB"))
		test.assertNoErr(err)
		test.assert(bytes.Equal(readData, data),
			"data mismatch after Branch")
	})
}

<<<<<<< HEAD
func (test *testHelper) LinkFileExp(path string, filename string) {
	err := os.MkdirAll(path, 0777)
	test.assertNoErr(err)

	// Enough data to consume a multi block file
	data := genData(quantumfs.MaxBlockSize + 1000)

	filepath := path + "/" + filename
	linkpath := path + "/" + filename + "link"
	err = printToFile(filepath, string(data[:1000]))
	test.assertNoErr(err)

	// Make them a link
	err = syscall.Link(filepath, linkpath)
	test.assertNoErr(err)

	// Cause the underlying file to expand and change its own type
	err = printToFile(linkpath, string(data[1000:]))
	test.assertNoErr(err)

	// Ensure that the file actually works
	readData, err := ioutil.ReadFile(linkpath)
	test.assertNoErr(err)
	test.assert(bytes.Equal(readData, data), "Link data wrong after expansion")
}

func TestHardlinkFileExpansionInWsr(t *testing.T) {
	runTest(t, func(test *testHelper) {
		workspace := test.newWorkspace()

		test.LinkFileExp(workspace, "fileA")
	})
}

func TestHardlinkFileExpansionOutWsr(t *testing.T) {
	runTest(t, func(test *testHelper) {
		workspace := test.newWorkspace()

		test.LinkFileExp(workspace+"/dirB", "fileB")
=======
func TestHardlinkDeleteFromDirectory(t *testing.T) {
	runTest(t, func(test *testHelper) {
		workspace := test.newWorkspace()

		dir1 := workspace + "/dir1/dir1.1"
		err := os.MkdirAll(dir1, 0777)
		test.assertNoErr(err)

		dir2 := workspace + "/dir2"
		err = os.MkdirAll(dir2, 0777)
		test.assertNoErr(err)

		filename := dir1 + "/fileA"
		linkname := dir2 + "/link"
		data := genData(2000)

		err = printToFile(filename, string(data))
		test.assertNoErr(err)

		err = syscall.Link(filename, linkname)
		test.assertNoErr(err)

		err = os.RemoveAll(dir1)
		test.assertNoErr(err)
>>>>>>> bbfa0816
	})
}<|MERGE_RESOLUTION|>--- conflicted
+++ resolved
@@ -617,7 +617,6 @@
 	})
 }
 
-<<<<<<< HEAD
 func (test *testHelper) LinkFileExp(path string, filename string) {
 	err := os.MkdirAll(path, 0777)
 	test.assertNoErr(err)
@@ -657,7 +656,9 @@
 		workspace := test.newWorkspace()
 
 		test.LinkFileExp(workspace+"/dirB", "fileB")
-=======
+	})
+}
+
 func TestHardlinkDeleteFromDirectory(t *testing.T) {
 	runTest(t, func(test *testHelper) {
 		workspace := test.newWorkspace()
@@ -682,6 +683,5 @@
 
 		err = os.RemoveAll(dir1)
 		test.assertNoErr(err)
->>>>>>> bbfa0816
 	})
 }