// Copyright (c) 2016 Arista Networks, Inc.  All rights reserved.
// Arista Networks, Inc. Confidential and Proprietary.

package daemon

// Test that different parts of Hardlink support are working

import (
	"bytes"
	"fmt"
	"io/ioutil"
	"os"
	"syscall"
	"testing"

	"github.com/aristanetworks/quantumfs"
	"github.com/aristanetworks/quantumfs/testutils"
	"github.com/aristanetworks/quantumfs/utils"
)

func TestHardlinkReload(t *testing.T) {
	runTest(t, func(test *testHelper) {
		workspace := test.NewWorkspace()
		err := utils.MkdirAll(workspace+"/subdir/grandchild", 0777)
		test.AssertNoErr(err)

		// Create a couple files so we can copy its directory record
		data := GenData(2000)
		testFileA := workspace + "/subdir/testFile"
		err = testutils.PrintToFile(testFileA, string(data[:1000]))
		test.AssertNoErr(err)

		testFileB := workspace + "/subdir/testFileB"
		err = testutils.PrintToFile(testFileB, string(data))
		test.AssertNoErr(err)

		// artificially insert some hardlinks into the map
		wsr, cleanup := test.GetWorkspaceRoot(workspace)
		defer cleanup()

		err = syscall.Link(testFileA, workspace+"/subdir/linkFileA")
		test.AssertNoErr(err)
		err = syscall.Link(testFileA,
			workspace+"/subdir/grandchild/linkFileA2")
		test.AssertNoErr(err)
		err = syscall.Link(testFileB, workspace+"/linkFileB")
		test.AssertNoErr(err)

		// Write data to the hardlink to ensure its syncChild function works
		err = testutils.PrintToFile(
			workspace+"/subdir/grandchild/linkFileA2",
			string(data[1000:]))
		test.AssertNoErr(err)

		var nstat syscall.Stat_t
		err = syscall.Stat(testFileA, &nstat)
		test.AssertNoErr(err)
		test.Assert(nstat.Nlink == 3,
			"Nlink incorrect: %d", nstat.Nlink)

		err = syscall.Stat(testFileB, &nstat)
		test.AssertNoErr(err)
		test.Assert(nstat.Nlink == 2,
			"Nlink incorrect: %d", nstat.Nlink)

		// Write another file to ensure the wsr is dirty
		testFileC := workspace + "/testFileC"
		err = testutils.PrintToFile(testFileC, string(data[:1000]))
		test.AssertNoErr(err)

		// trigger a sync so the workspace is published
		test.SyncAllWorkspaces()

		workspaceB := "branch/copyWorkspace/test"
		api := test.getApi()
		err = api.Branch(test.RelPath(workspace), workspaceB)
		test.Assert(err == nil, "Unable to branch")

		wsrB, cleanup := test.GetWorkspaceRoot(workspaceB)
		defer cleanup()

		// ensure that the hardlink was able to sync
		wsrBFileA := test.AbsPath(workspaceB +
			"/subdir/grandchild/linkFileA2")
		readData, err := ioutil.ReadFile(wsrBFileA)
		test.AssertNoErr(err)
		test.Assert(bytes.Equal(readData, data),
			"Data not synced via hardlink")

		stat, err := os.Stat(wsrBFileA)
		test.AssertNoErr(err)
		test.Assert(stat.Size() == int64(len(data)), "file length mismatch")

		test.Assert(len(wsr.hardlinkTable.hardlinks) ==
			len(wsrB.hardlinkTable.hardlinks),
			"Hardlink map length not preserved: %v %v",
			wsr.hardlinkTable.hardlinks, wsrB.hardlinkTable.hardlinks)

		for k, l := range wsr.hardlinkTable.hardlinks {
			linkBPtr, exists := wsrB.hardlinkTable.hardlinks[k]

			test.Assert(l.nlink == linkBPtr.nlink,
				"link reference count not preserved")

			linkB := linkBPtr.record()
			v := l.record()
			test.Assert(exists, "link not reloaded in new wsr")
			test.Assert(v.Filename() == linkB.Filename(),
				"Filename not preserved")
			test.Assert(v.Type() == linkB.Type(), "Type not preserved")
			test.Assert(v.ID().String() == linkB.ID().String(),
				"ID not preserved")
			test.Assert(v.Size() == linkB.Size(), "Size not preserved")
			test.Assert(v.ModificationTime() == linkB.ModificationTime(),
				"Modtime not preserved")
			test.Assert(v.ContentTime() == linkB.ContentTime(),
				"ContentTime not preserved")
			test.Assert(v.Permissions() == linkB.Permissions(),
				"Permissions not preserved")
			test.Assert(v.Owner() == linkB.Owner(),
				"OwnerID not preserved")
			test.Assert(v.Group() == linkB.Group(),
				"GroupID not preserved")
			test.Assert(v.ExtendedAttributes().String() ==
				linkB.ExtendedAttributes().String(),
				"ExtendedAttributes not preserved")
			test.Assert(v.ContentTime() == linkB.ContentTime(),
				"ContentTime not preserved")
			test.Assert(v.ContentTime() == linkB.ContentTime(),
				"ContentTime not preserved")
		}
	})
}

func TestHardlinkRelay(t *testing.T) {
	runTest(t, func(test *testHelper) {
		workspace := test.NewWorkspace()

		testData := GenData(2000)

		file1 := workspace + "/orig_file"
		err := ioutil.WriteFile(file1, testData[:1000], 0777)
		test.AssertNoErr(err)

		file2 := workspace + "/hardlink"
		err = syscall.Link(file1, file2)
		test.AssertNoErr(err)

		file3 := workspace + "/second_file"
		err = ioutil.WriteFile(file3, testData[:577], 0777)
		test.AssertNoErr(err)

		file4 := workspace + "/hardlink2"
		err = syscall.Link(file3, file4)
		test.AssertNoErr(err)

		// Change file contents
		err = testutils.PrintToFile(file2, string(testData[1000:]))
		test.AssertNoErr(err)

		// Change permissions
		err = os.Chmod(file2, 0654)
		test.AssertNoErr(err)

		// Ensure that file1 changed
		readData, err := ioutil.ReadFile(file1)
		test.Assert(bytes.Equal(readData, testData), "data not linked")

		info, err := os.Stat(file1)
		test.AssertNoErr(err)
		test.Assert(info.Mode().Perm() == 0654, "Permissions not linked")
		test.Assert(info.Size() == int64(len(testData)), "Size not linked")

		infoLink, err := os.Stat(file2)
		test.AssertNoErr(err)
		test.Assert(info.ModTime() == infoLink.ModTime(),
			"hardlink instance modTimes not shared")

		// Ensure that file 3 and file4 didn't
		info2, err := os.Stat(file3)
		test.AssertNoErr(err)
		test.Assert(info.Mode().Perm() != info2.Mode().Perm(),
			"hardlink permissions not separate")
		test.Assert(info.Size() != info2.Size(),
			"hardlink sizes not separate")
		test.Assert(test.getInodeNum(file3) != test.getInodeNum(file1),
			"multiple different hardlinks joined")
		test.Assert(info.ModTime() != info2.ModTime(),
			"hardlink mod times not separate")
	})
}

func TestHardlinkForget(t *testing.T) {
	runTestCustomConfig(t, dirtyDelay100Ms, func(test *testHelper) {
		workspace := test.NewWorkspace()

		data := GenData(2000)

		testFile := workspace + "/testFile"
		test.AssertNoErr(testutils.PrintToFile(testFile, string(data)))

		linkFile := workspace + "/testLink"
		test.AssertNoErr(syscall.Link(testFile, linkFile))

		// Read the hardlink to ensure it's instantiated
		readData, err := ioutil.ReadFile(linkFile)
		test.AssertNoErr(err)
		test.Assert(bytes.Equal(data, readData), "hardlink data mismatch")

		// Forget it
		linkInode := test.getInodeNum(linkFile)
		test.WaitToBeUninstantiated(linkInode)
	})
}

func TestHardlinkUninstantiateDirectory(t *testing.T) {
	// If a hardlink is a child of many directories, it shouldn't prevent those
	// directories from becoming uninstantiated simply because it itself is still
	// instantiated. It is likely being held open by some other directory or
	// handle.
	runTestCustomConfig(t, dirtyDelay100Ms, func(test *testHelper) {
		workspace := test.NewWorkspace()

		data := GenData(2000)
		testCtx := test.newCtx()

		testFile := workspace + "/testFile"
		err := testutils.PrintToFile(testFile, string(data))
		test.AssertNoErr(err)

		dirName := workspace + "/dir"
		err = syscall.Mkdir(dirName, 0777)
		test.AssertNoErr(err)

		linkFile := dirName + "/testLink"
		err = syscall.Link(testFile, linkFile)
		test.AssertNoErr(err)

		// Read the hardlink to ensure it's instantiated
		readData, err := ioutil.ReadFile(linkFile)
		test.AssertNoErr(err)
		test.Assert(bytes.Equal(data, readData), "hardlink data mismatch")

		wsrInode := test.getInodeNum(workspace)
		dirInode := test.getInodeNum(dirName)
		linkInode := test.getInodeNum(linkFile)
		test.qfs.incrementLookupCount(testCtx, linkInode)

		// Check that the directory parent uninstantiated, even if the
		// Hardlink itself cannot be.
		test.WaitToBeUninstantiated(dirInode)

		// Now that dirInode is uninstantiated, retry syncing to make
		// sure this time the linkInode will prevent the uninstantiation
		test.SyncWorkspace(test.RelPath(workspace))

		// Even though the directory "parent" should have been
		// uninstantiated, the WorkspaceRoot must not have been
		// uninstantiated because the hardlink is instantiated.
		msg := fmt.Sprintf("Not all children unloaded, %d in %d", linkInode,
			wsrInode)
		test.WaitFor("WSR to be held by instantiated hardlink",
			func() bool { return test.TestLogContains(msg) })

		test.qfs.shouldForget(testCtx, linkInode, 1)
	})
}

func TestHardlinkSubdirChain(t *testing.T) {
	runTest(t, func(test *testHelper) {
		workspace := test.NewWorkspace()

		data := GenData(2000)

		err := syscall.Mkdir(workspace+"/dir", 0777)
		test.AssertNoErr(err)

		testFile := workspace + "/dir/testFile"
		err = testutils.PrintToFile(testFile, string(data))
		test.AssertNoErr(err)

		linkFile := workspace + "/dir/testLink"
		err = syscall.Link(testFile, linkFile)
		test.AssertNoErr(err)

		linkFile2 := workspace + "/dir/testLink2"
		err = syscall.Link(linkFile, linkFile2)
		test.AssertNoErr(err)

		linkFile3 := workspace + "/dir/testLink3"
		err = syscall.Link(linkFile2, linkFile3)
		test.AssertNoErr(err)

		// Now link again from the original
		linkFile4 := workspace + "/dir/testLink4"
		err = syscall.Link(linkFile, linkFile4)
		test.AssertNoErr(err)
	})
}

func TestHardlinkWsrChain(t *testing.T) {
	runTest(t, func(test *testHelper) {
		workspace := test.NewWorkspace()

		data := GenData(2000)

		testFile := workspace + "/testFile"
		err := testutils.PrintToFile(testFile, string(data))
		test.AssertNoErr(err)

		linkFile := workspace + "/testLink"
		err = syscall.Link(testFile, linkFile)
		test.AssertNoErr(err)

		linkFile2 := workspace + "/testLink2"
		err = syscall.Link(linkFile, linkFile2)
		test.AssertNoErr(err)

		linkFile3 := workspace + "/testLink3"
		err = syscall.Link(linkFile2, linkFile3)
		test.AssertNoErr(err)

		// Now link again from the original
		linkFile4 := workspace + "/testLink4"
		err = syscall.Link(linkFile, linkFile4)
		test.AssertNoErr(err)
	})
}

func TestHardlinkInterWorkspace(t *testing.T) {
	runTest(t, func(test *testHelper) {
		workspaceA := test.NewWorkspace()
		workspaceB := test.NewWorkspace()

		data := GenData(1000)

		testFile := workspaceA + "/testFile"
		err := testutils.PrintToFile(testFile, string(data))
		test.AssertNoErr(err)

		linkFileA := workspaceA + "/testLink"
		err = syscall.Link(testFile, linkFileA)
		test.AssertNoErr(err)

		linkFail := workspaceB + "/testLinkFail"
		err = syscall.Link(linkFileA, linkFail)
		test.Assert(err != nil,
			"qfs allows existing link copy to another wsr")
		test.Assert(os.IsPermission(err),
			"qfs not returning EPERM for inter-wsr link")

		testFileB := workspaceA + "/testFileB"
		err = testutils.PrintToFile(testFileB, string(data))
		test.AssertNoErr(err)

		linkFailB := workspaceB + "/testLinkFailB"
		err = syscall.Link(testFileB, linkFailB)
		test.Assert(err != nil,
			"qfs allows creation of hardlink across workspace bounds")
		test.Assert(os.IsPermission(err),
			"qfs not returning EPERM for link across wsrs")
	})
}

func TestHardlinkOpenUnlink(t *testing.T) {
	runTest(t, func(test *testHelper) {
		workspace := test.NewWorkspace()

		filename := workspace + "/file"
		linkname := workspace + "/link"

		file, err := os.Create(filename)
		test.AssertNoErr(err)
		defer file.Close()

		file.WriteString("stuff")

		err = os.Link(filename, linkname)
		test.AssertNoErr(err)

		err = os.Remove(filename)
		test.AssertNoErr(err)

		err = os.Remove(linkname)
		test.AssertNoErr(err)
	})
}

func matchXAttrHardlinkExtendedKey(path string, extendedKey []byte,
	test *testHelper, Type quantumfs.ObjectType, wsr *WorkspaceRoot) {

	key, type_, size, err := quantumfs.DecodeExtendedKey(string(extendedKey))
	test.Assert(err == nil, "Error decompressing the packet")

	// Extract the internal ObjectKey from QuantumFS
	inode := test.getInode(path)
	// parent should be the workspace root.
	isHardlink, fileId := wsr.hardlinkTable.checkHardlink(inode.inodeNum())
	test.Assert(isHardlink, "Expected hardlink isn't one.")

	record := wsr.hardlinkTable.recordByFileId(fileId)
	test.Assert(record != nil, "Unable to get hardlink from wsr")

	// Verify the type and key matching
	test.Assert(type_ == Type && size == record.Size() &&
		bytes.Equal(key.Value(), record.ID().Value()),
		"Error getting the key: %v with size of %d-%d, keys of %v-%v",
		err, Type, type_, key.Value(), record.ID().Value())
}

func TestHardlinkExtraction(t *testing.T) {
	runTest(t, func(test *testHelper) {
		workspace := test.NewWorkspace()

		filename := workspace + "/file"
		linkname := workspace + "/link"

		file, err := os.Create(filename)
		test.AssertNoErr(err)
		file.WriteString("stuff")
		file.Close()

		err = os.Link(filename, linkname)
		test.AssertNoErr(err)

		dst := make([]byte, quantumfs.ExtendedKeyLength)
		sz, err := syscall.Getxattr(filename, quantumfs.XAttrTypeKey, dst)
		test.Assert(err == nil && sz == quantumfs.ExtendedKeyLength,
			"Error getting the file key: %v with a size of %d",
			err, sz)

		wsr, cleanup := test.GetWorkspaceRoot(workspace)
		defer cleanup()
		matchXAttrHardlinkExtendedKey(filename, dst, test,
			quantumfs.ObjectTypeSmallFile, wsr)

		dst = make([]byte, quantumfs.ExtendedKeyLength)
		sz, err = syscall.Getxattr(filename, quantumfs.XAttrTypeKey, dst)
		test.Assert(err == nil && sz == quantumfs.ExtendedKeyLength,
			"Error getting the file key: %v with a size of %d",
			err, sz)

		matchXAttrHardlinkExtendedKey(linkname, dst, test,
			quantumfs.ObjectTypeSmallFile, wsr)
	})
}

func TestHardlinkRename(t *testing.T) {
	runTest(t, func(test *testHelper) {
		workspace := test.NewWorkspace()

		filename := workspace + "/file"
		linkname := workspace + "/link"

		files := make([]string, 0)

		data := GenData(2000)
		file, err := os.Create(filename)
		test.AssertNoErr(err)
		file.WriteString(string(data))
		file.Close()

		err = os.Link(filename, linkname)
		test.AssertNoErr(err)

		newLink := workspace + "/linkB"
		err = os.Rename(linkname, newLink)
		test.AssertNoErr(err)
		linkname = newLink

		err = syscall.Mkdir(workspace+"/dir", 0777)
		test.AssertNoErr(err)

		newLink = workspace + "/dir/linkC"
		err = os.Rename(linkname, newLink)
		test.AssertNoErr(err)
		linkname = newLink
		files = append(files, linkname)

		err = os.Link(filename, workspace+"/dir/linkE")
		test.AssertNoErr(err)
		files = append(files, workspace+"/dir/linkE")

		err = os.Rename(filename, workspace+"/linkD")
		test.AssertNoErr(err)
		files = append(files, workspace+"/linkD")

		for _, v := range files {
			readback, err := ioutil.ReadFile(v)
			test.AssertNoErr(err)
			test.Assert(bytes.Equal(readback, data),
				"file %s data not preserved", v)
		}
	})
}

func TestHardlinkReparentRace(t *testing.T) {
	runTest(t, func(test *testHelper) {
		workspace := test.NewWorkspace()

		var stat syscall.Stat_t
		iterations := 50
		for i := 0; i < iterations; i++ {
			filename := fmt.Sprintf(workspace+"/file%d", i)
			linkname := fmt.Sprintf(workspace+"/link%d", i)
			file, err := os.Create(filename)
			test.AssertNoErr(err)

			err = syscall.Link(filename, linkname)
			test.AssertNoErr(err)

			file.WriteString("this is file data")
			file.Close()

			parent := test.getInode(workspace)

			// We want to race the parent change with getting the parent
			go os.Remove(filename)
			go ManualLookup(&test.qfs.c, parent, filename)
			go syscall.Stat(filename, &stat)
			go os.Remove(linkname)
		}
	})
}

func TestHardlinkUninstantiated(t *testing.T) {
	runTest(t, func(test *testHelper) {
		workspace := test.NewWorkspace()

		err := utils.MkdirAll(workspace+"/subdir/grandchild", 0777)
		test.AssertNoErr(err)

		filename := workspace + "/subdir/fileA"
		linkname := workspace + "/subdir/grandchild/fileB"
		data := GenData(2000)

		err = testutils.PrintToFile(filename, string(data))
		test.AssertNoErr(err)

		err = syscall.Link(filename, linkname)
		test.AssertNoErr(err)

		// trigger a sync so the workspace is published
		test.SyncAllWorkspaces()

		workspaceB := "branch/copyWorkspace/test"
		api := test.getApi()
		err = api.Branch(test.RelPath(workspace), workspaceB)
		test.AssertNoErr(err)

		readData, err := ioutil.ReadFile(test.AbsPath(workspaceB +
			"/subdir/grandchild/fileB"))
		test.AssertNoErr(err)
		test.Assert(bytes.Equal(readData, data),
			"data mismatch after Branch")
	})
}

func (test *testHelper) LinkFileExp(path string, filename string) {
	err := utils.MkdirAll(path, 0777)
	test.AssertNoErr(err)

	// Enough data to consume a multi block file
	data := GenData(quantumfs.MaxBlockSize + 1000)

	filepath := path + "/" + filename
	linkpath := path + "/" + filename + "link"
	err = testutils.PrintToFile(filepath, string(data[:1000]))
	test.AssertNoErr(err)

	// Make them a link
	err = syscall.Link(filepath, linkpath)
	test.AssertNoErr(err)

	// Cause the underlying file to expand and change its own type
	err = testutils.PrintToFile(linkpath, string(data[1000:]))
	test.AssertNoErr(err)

	// Ensure that the file actually works
	readData, err := ioutil.ReadFile(linkpath)
	test.AssertNoErr(err)
	test.Assert(bytes.Equal(readData, data), "Link data wrong after expansion")
}

func TestHardlinkFileExpansionInWsr(t *testing.T) {
	runTest(t, func(test *testHelper) {
		workspace := test.NewWorkspace()

		test.LinkFileExp(workspace, "fileA")
	})
}

func TestHardlinkFileExpansionOutWsr(t *testing.T) {
	runTest(t, func(test *testHelper) {
		workspace := test.NewWorkspace()

		test.LinkFileExp(workspace+"/dirB", "fileB")
	})
}

// Once a hardlink record is returned to a class for use, the hardlink may be
// unlinked before the record is used. We need to accommodate that.
func TestHardlinkRecordRace(t *testing.T) {
	runTest(t, func(test *testHelper) {
		workspace := test.NewWorkspace()
		data := GenData(100)

		// This is a race condition, so repeat to increase the likelihood
		for i := 0; i < 100; i++ {
			filename := fmt.Sprintf("%s/file%d", workspace, i)
			err := testutils.PrintToFile(filename, string(data))
			test.AssertNoErr(err)

			err = syscall.Link(filename, filename+"link")
			test.AssertNoErr(err)

			for i := 0; i < 10; i++ {
				go os.Stat(filename)
			}
			// quickly remove the link before all of the GetAttrs finish
			errA := os.Remove(filename)
			errB := os.Remove(filename + "link")
			test.AssertNoErr(errA)
			test.AssertNoErr(errB)
		}
	})
}

func TestHardlinkDeleteFromDirectory(t *testing.T) {
	runTest(t, func(test *testHelper) {
		workspace := test.NewWorkspace()

		dir1 := workspace + "/dir1/dir1.1"
		err := utils.MkdirAll(dir1, 0777)
		test.AssertNoErr(err)

		dir2 := workspace + "/dir2"
		err = utils.MkdirAll(dir2, 0777)
		test.AssertNoErr(err)

		filename := dir1 + "/fileA"
		linkname := dir2 + "/link"
		data := GenData(2000)

		err = testutils.PrintToFile(filename, string(data))
		test.AssertNoErr(err)

		err = syscall.Link(filename, linkname)
		test.AssertNoErr(err)

		err = os.RemoveAll(dir1)
		test.AssertNoErr(err)
	})
}

func (th *TestHelper) getHardlinkLeg(parentPath string,
	leg string) *HardlinkLeg {

	parent := th.getInode(parentPath)
	parentDir := asDirectory(parent)

	defer parentDir.childRecordLock.Lock().Unlock()
	record := parentDir.children.recordByName(&th.qfs.c, leg)
	return record.(*HardlinkLeg).Clone().(*HardlinkLeg)
}

func TestHardlinkCreatedTime(t *testing.T) {
	runTest(t, func(test *testHelper) {
		workspace := test.NewWorkspace()

		test.AssertNoErr(utils.MkdirAll(workspace+"/dirA", 0777))

		dirA := workspace + "/dirA"
		fileA := dirA + "/fileA"
		fileB := dirA + "/fileB"
		fileC := workspace + "/fileC"
		fileD := workspace + "/fileD"
		fileE := dirA + "/fileE"

		test.AssertNoErr(testutils.PrintToFile(fileA, "dataA"))
		test.AssertNoErr(syscall.Link(fileA, fileB))

		test.AssertNoErr(testutils.PrintToFile(fileC, "dataC"))
		test.AssertNoErr(syscall.Link(fileC, fileD))
		test.AssertNoErr(syscall.Link(fileD, fileE))

		recordA := test.getHardlinkLeg(dirA, "fileA")
		recordB := test.getHardlinkLeg(dirA, "fileB")
		recordC := test.getHardlinkLeg(workspace, "fileC")
		recordD := test.getHardlinkLeg(workspace, "fileD")
		recordE := test.getHardlinkLeg(dirA, "fileE")

		var statA, statB, statC, statD, statE syscall.Stat_t
		test.AssertNoErr(syscall.Stat(fileA, &statA))
		test.AssertNoErr(syscall.Stat(fileB, &statB))
		test.AssertNoErr(syscall.Stat(fileC, &statC))
		test.AssertNoErr(syscall.Stat(fileD, &statD))
		test.AssertNoErr(syscall.Stat(fileE, &statE))

		test.Assert(statA.Ctim == statB.Ctim, "First link time changed")
		test.Assert(statC.Ctim == statD.Ctim && statD.Ctim == statE.Ctim,
			"Second link time changed")

		test.Assert(recordA.creationTime() < recordB.creationTime() &&
			recordB.creationTime() != recordC.creationTime() &&
			recordC.creationTime() < recordD.creationTime() &&
			recordD.creationTime() < recordE.creationTime(),
			"Records not all different: %d %d %d %d %d",
			recordA.creationTime(), recordB.creationTime(),
			recordC.creationTime(), recordD.creationTime(),
			recordE.creationTime())

		test.Assert(recordA.creationTime() != quantumfs.Time(0) &&
			recordB.creationTime() != quantumfs.Time(0) &&
			recordC.creationTime() != quantumfs.Time(0) &&
			recordD.creationTime() != quantumfs.Time(0) &&
			recordE.creationTime() != quantumfs.Time(0),
			"hardlink instance creationTime() time not set")

		// ensure creationTime() field is preserved across branching
		workspaceB := "branch/copyWorkspace/test"
		api := test.getApi()
		test.AssertNoErr(api.Branch(test.RelPath(workspace), workspaceB))
		workspaceB = test.AbsPath(workspaceB)

		dirA = workspaceB + "/dirA"
		// Read a file from the branched workspace to ensure they instantiate
		_, err := ioutil.ReadFile(dirA + "/fileA")
		test.AssertNoErr(err)

		recordA2 := test.getHardlinkLeg(dirA, "fileA")
		recordB2 := test.getHardlinkLeg(dirA, "fileB")
		recordC2 := test.getHardlinkLeg(workspaceB, "fileC")
		recordD2 := test.getHardlinkLeg(workspaceB, "fileD")
		recordE2 := test.getHardlinkLeg(dirA, "fileE")

		test.Assert(recordA.creationTime() == recordA2.creationTime() &&
			recordB.creationTime() == recordB2.creationTime() &&
			recordC.creationTime() == recordC2.creationTime() &&
			recordD.creationTime() == recordD2.creationTime() &&
			recordE.creationTime() == recordE2.creationTime(),
			"creationTime() field not preserved across branching, "+
				"%d %d, %d %d, %d %d, %d %d, %d %d",
			recordA.creationTime(), recordA2.creationTime(),
			recordB.creationTime(), recordB2.creationTime(),
			recordC.creationTime(), recordC2.creationTime(),
			recordD.creationTime(), recordD2.creationTime(),
			recordE.creationTime(), recordE2.creationTime())
	})
}

// test to ensure that renaming a hardlink resets its creationTime()
func TestHardlinkRenameCreation(t *testing.T) {
	runTest(t, func(test *testHelper) {
		workspace := test.NewWorkspace()

		dirA := workspace + "/dirA"
		dirB := workspace + "/dirA/dirB"
		test.AssertNoErr(utils.MkdirAll(dirB, 0777))

		fileA := dirA + "/fileA"
		fileB := dirA + "/fileB"
		fileC := dirA + "/fileC"
		fileD := dirB + "/fileD"

		test.AssertNoErr(testutils.PrintToFile(fileA, "dataA"))
		test.AssertNoErr(syscall.Link(fileA, fileB))

		recordA := test.getHardlinkLeg(dirA, "fileA")
		recordB := test.getHardlinkLeg(dirA, "fileB")

		test.AssertNoErr(os.Rename(fileA, fileC))
		recordC := test.getHardlinkLeg(dirA, "fileC")

		test.AssertNoErr(os.Rename(fileB, fileD))
		recordD := test.getHardlinkLeg(dirB, "fileD")

		// test both rename and mvchild
		test.Assert(recordA.creationTime() < recordC.creationTime(),
			"Rename of hardlink doesn't reset creationTime()")
		test.Assert(recordB.creationTime() < recordD.creationTime(),
			"Mvchild of hardlink doesn't reset creationTime()")
	})
}

func TestRemoveHardlinkBeforeSync(t *testing.T) {
	t.Skip() // BUG224729
	runTest(t, func(test *testHelper) {
		workspace := test.NewWorkspace()

		dirName := workspace + "/dir"
		test.AssertNoErr(utils.MkdirAll(dirName, 0777))

		wsr, cleanup := test.GetWorkspaceRoot(workspace)
		defer cleanup()

		test.Assert(len(wsr.hardlinkTable.hardlinks) == 0,
			"Hardlink table not initially empty")

		// Create and remove the hardlink. Though the file is gone the
		// hardink entry must remain until after all the directories in which
		// it was a child have flushed, otherwise an uploaded directory
		// metadata may point to an entry which does not exist in the
		// hardlink table.
		test.createFile(workspace, "dir/leg1", 1)
		test.linkFile(workspace, "dir/leg1", "leg2")
		test.removeFile(workspace, "leg2")
		test.removeFile(workspace, "dir/leg1")

		test.Assert(len(wsr.hardlinkTable.hardlinks) == 1,
			"Hardlink table doesn't contain entry after delete")

		test.SyncWorkspace(test.RelPath(workspace))

		test.Assert(len(wsr.hardlinkTable.hardlinks) == 0,
			"Hardlink table not empty after sync")
	})
}

func TestHardlinkNormalization(t *testing.T) {
	runTest(t, func(test *testHelper) {
		workspace := test.NewWorkspace()
		name := "testFile"

		test.createFile(workspace, name, 100)
		test.linkFile(workspace, name, name+"_link")
		test.removeFileSync(workspace, name)
		test.dirtyAndSync(workspace)

		wsr, cleanup := test.GetWorkspaceRoot(workspace)
		defer cleanup()
		test.Assert(len(wsr.hardlinkTable.hardlinks) == 0,
			"Hardlink not normalized.")
	})
}

func TestRenameOverridesLastHardlinkLeg(t *testing.T) {
	runTest(t, func(test *testHelper) {
		workspace := test.NewWorkspace()
		name := "testFile"
		other := "otherFile"
		content1 := "original content"
		content2 := "CONTENT2"

		CreateSmallFile(workspace+"/"+name, content1)
		CreateSmallFile(workspace+"/"+other, content2)
		test.linkFile(workspace, name, name+"_link")
		test.removeFile(workspace, name+"_link")

		func() {
			file, err := os.OpenFile(workspace+"/"+name,
				os.O_RDONLY, 0777)
			test.AssertNoErr(err)
			defer file.Close()

			test.moveFile(workspace, other, name)
			test.verifyContentStartsWith(file, content1)
		}()

		file, err := os.OpenFile(workspace+"/"+name, os.O_RDONLY, 0777)
		test.AssertNoErr(err)
		defer file.Close()
		test.verifyContentStartsWith(file, content2)

		test.removeFile(workspace, name)
	})
}

<<<<<<< HEAD
func TestNormalizationRace(t *testing.T) {
	runTest(t, func(test *testHelper) {
		workspace := test.NewWorkspace()

		// Make a deep hardlink
		dir := workspace + "/dir/dir/dir/dir/dir/dir/dir/dir"
		utils.MkdirAll(dir, 0777)

		CreateSmallFile(dir+"/linkA", "some data")
		test.linkFile(dir, "linkA", "linkB")
		test.linkFile(dir, "linkA", "linkC")

		test.SyncAllWorkspaces()

		parentDir := test.getInode(dir).(*Directory)
		test.AssertNoErr(os.Remove(dir + "/linkB"))
		test.AssertNoErr(os.Remove(dir + "/linkC"))

		// Ensure it gets normalized
		parentDir.normalizeChildren(&test.qfs.c)

		// Before that propagates, link it again
		test.AssertNoErr(syscall.Link(dir+"/linkA", workspace+"/linkA2"))
		test.AssertNoErr(syscall.Link(dir+"/linkA", workspace+"/linkB2"))

		// Force the delta to propagate now
		test.SyncAllWorkspaces()

		go func() {
			defer logRequestPanic(&test.qfs.c)
			test.AssertNoErr(os.Remove(workspace + "/linkA2"))
		}()

		go func() {
			defer logRequestPanic(&test.qfs.c)
			test.AssertNoErr(os.Remove(dir + "/linkA"))
		}()
=======
func checkParentOfUninstantiated(test *testHelper, wsrPath string, dirPath string,
	filename string) {

	ioutil.ReadDir(wsrPath + "/" + dirPath)
	link := test.getInodeNum(wsrPath + "/" + dirPath + "/" + filename)
	wsr := test.getInodeNum(wsrPath)

	defer test.qfs.mapMutex.RLock().RUnlock()
	test.Assert(test.qfs.parentOfUninstantiated[link] == wsr,
		"Hardlink parent isn't workspace root")
}

func TestHardlinkParentInstantiated(t *testing.T) {
	runTest(t, func(test *testHelper) {
		workspace := test.NewWorkspace()

		test.AssertNoErr(utils.MkdirAll(workspace+"/dir", 0777))

		CreateSmallFile(workspace+"/dir/file", "sample data")
		test.linkFile(workspace, "dir/file", "dir/link")

		api := test.getApi()
		test.AssertNoErr(api.Branch(test.RelPath(workspace),
			"test/test/test"))

		checkParentOfUninstantiated(test, test.AbsPath("test/test/test"),
			"dir", "link")
	})
}

func TestHardlinkParentMoved(t *testing.T) {
	runTest(t, func(test *testHelper) {
		workspace := test.NewWorkspace()

		test.AssertNoErr(utils.MkdirAll(workspace+"/dir", 0777))
		test.AssertNoErr(utils.MkdirAll(workspace+"/dirB", 0777))

		CreateSmallFile(workspace+"/dir/file", "sample data")
		test.linkFile(workspace, "dir/file", "dir/link")

		api := test.getApi()
		test.AssertNoErr(api.Branch(test.RelPath(workspace),
			"test/test/test"))
		test.AssertNoErr(api.EnableRootWrite("test/test/test"))

		absBranch := test.AbsPath("test/test/test")
		test.AssertNoErr(os.Rename(absBranch+"/dir/link", absBranch+
			"/dirB/linkB"))
		checkParentOfUninstantiated(test, absBranch, "dirB", "linkB")
	})
}

func TestHardlinkParentRefreshTwoLink(t *testing.T) {
	runTest(t, func(test *testHelper) {
		workspace := test.NewWorkspace()
		utils.MkdirAll(workspace+"/dir", 0777)
		utils.MkdirAll(workspace+"/dirB", 0777)

		CreateSmallFile(workspace+"/dir/file", "sample data")
		newRootId1 := test.linkFileSync(workspace, "dir/file", "dir/linkB")
		newRootId2 := test.linkFileSync(workspace, "dir/file", "dirB/link")

		refreshTest(test.TestCtx(), test, workspace, newRootId2,
			newRootId1)

		// instantiate the subdir only
		ioutil.ReadDir(workspace + "/dirB")

		refreshTestNoRemount(test.TestCtx(), test, workspace, newRootId1,
			newRootId2)

		// Check that parentOfUninstantiated is correct when set via refresh
		checkParentOfUninstantiated(test, workspace, "dirB", "link")
	})
}

func TestHardlinkParentRefreshOneLink(t *testing.T) {
	// BUG 260643
	t.Skip()
	runTest(t, func(test *testHelper) {
		workspace := test.NewWorkspace()
		utils.MkdirAll(workspace+"/dir", 0777)
		utils.MkdirAll(workspace+"/dirB", 0777)

		newRootId1 := test.createFileSync(workspace, "dir/file", 0)
		newRootId2 := test.linkFileSync(workspace, "dir/file", "dirB/link")

		refreshTest(test.TestCtx(), test, workspace, newRootId2,
			newRootId1)

		// instantiate the subdir only
		ioutil.ReadDir(workspace + "/dirB")

		refreshTestNoRemount(test.TestCtx(), test, workspace, newRootId1,
			newRootId2)

		// Check that parentOfUninstantiated is correct when set via refresh
		checkParentOfUninstantiated(test, workspace, "dirB", "link")
>>>>>>> ca543338
	})
}<|MERGE_RESOLUTION|>--- conflicted
+++ resolved
@@ -866,7 +866,107 @@
 	})
 }
 
-<<<<<<< HEAD
+func checkParentOfUninstantiated(test *testHelper, wsrPath string, dirPath string,
+	filename string) {
+
+	ioutil.ReadDir(wsrPath + "/" + dirPath)
+	link := test.getInodeNum(wsrPath + "/" + dirPath + "/" + filename)
+	wsr := test.getInodeNum(wsrPath)
+
+	defer test.qfs.mapMutex.RLock().RUnlock()
+	test.Assert(test.qfs.parentOfUninstantiated[link] == wsr,
+		"Hardlink parent isn't workspace root")
+}
+
+func TestHardlinkParentInstantiated(t *testing.T) {
+	runTest(t, func(test *testHelper) {
+		workspace := test.NewWorkspace()
+
+		test.AssertNoErr(utils.MkdirAll(workspace+"/dir", 0777))
+
+		CreateSmallFile(workspace+"/dir/file", "sample data")
+		test.linkFile(workspace, "dir/file", "dir/link")
+
+		api := test.getApi()
+		test.AssertNoErr(api.Branch(test.RelPath(workspace),
+			"test/test/test"))
+
+		checkParentOfUninstantiated(test, test.AbsPath("test/test/test"),
+			"dir", "link")
+	})
+}
+
+func TestHardlinkParentMoved(t *testing.T) {
+	runTest(t, func(test *testHelper) {
+		workspace := test.NewWorkspace()
+
+		test.AssertNoErr(utils.MkdirAll(workspace+"/dir", 0777))
+		test.AssertNoErr(utils.MkdirAll(workspace+"/dirB", 0777))
+
+		CreateSmallFile(workspace+"/dir/file", "sample data")
+		test.linkFile(workspace, "dir/file", "dir/link")
+
+		api := test.getApi()
+		test.AssertNoErr(api.Branch(test.RelPath(workspace),
+			"test/test/test"))
+		test.AssertNoErr(api.EnableRootWrite("test/test/test"))
+
+		absBranch := test.AbsPath("test/test/test")
+		test.AssertNoErr(os.Rename(absBranch+"/dir/link", absBranch+
+			"/dirB/linkB"))
+		checkParentOfUninstantiated(test, absBranch, "dirB", "linkB")
+	})
+}
+
+func TestHardlinkParentRefreshTwoLink(t *testing.T) {
+	runTest(t, func(test *testHelper) {
+		workspace := test.NewWorkspace()
+		utils.MkdirAll(workspace+"/dir", 0777)
+		utils.MkdirAll(workspace+"/dirB", 0777)
+
+		CreateSmallFile(workspace+"/dir/file", "sample data")
+		newRootId1 := test.linkFileSync(workspace, "dir/file", "dir/linkB")
+		newRootId2 := test.linkFileSync(workspace, "dir/file", "dirB/link")
+
+		refreshTest(test.TestCtx(), test, workspace, newRootId2,
+			newRootId1)
+
+		// instantiate the subdir only
+		ioutil.ReadDir(workspace + "/dirB")
+
+		refreshTestNoRemount(test.TestCtx(), test, workspace, newRootId1,
+			newRootId2)
+
+		// Check that parentOfUninstantiated is correct when set via refresh
+		checkParentOfUninstantiated(test, workspace, "dirB", "link")
+	})
+}
+
+func TestHardlinkParentRefreshOneLink(t *testing.T) {
+	// BUG 260643
+	t.Skip()
+	runTest(t, func(test *testHelper) {
+		workspace := test.NewWorkspace()
+		utils.MkdirAll(workspace+"/dir", 0777)
+		utils.MkdirAll(workspace+"/dirB", 0777)
+
+		newRootId1 := test.createFileSync(workspace, "dir/file", 0)
+		newRootId2 := test.linkFileSync(workspace, "dir/file", "dirB/link")
+
+		refreshTest(test.TestCtx(), test, workspace, newRootId2,
+			newRootId1)
+
+		// instantiate the subdir only
+		ioutil.ReadDir(workspace + "/dirB")
+
+		refreshTestNoRemount(test.TestCtx(), test, workspace, newRootId1,
+			newRootId2)
+
+		// Check that parentOfUninstantiated is correct when set via refresh
+		checkParentOfUninstantiated(test, workspace, "dirB", "link")
+	})
+}
+
 func TestNormalizationRace(t *testing.T) {
 	runTest(t, func(test *testHelper) {
 		workspace := test.NewWorkspace()
@@ -904,105 +1004,5 @@
 			defer logRequestPanic(&test.qfs.c)
 			test.AssertNoErr(os.Remove(dir + "/linkA"))
 		}()
-=======
-func checkParentOfUninstantiated(test *testHelper, wsrPath string, dirPath string,
-	filename string) {
-
-	ioutil.ReadDir(wsrPath + "/" + dirPath)
-	link := test.getInodeNum(wsrPath + "/" + dirPath + "/" + filename)
-	wsr := test.getInodeNum(wsrPath)
-
-	defer test.qfs.mapMutex.RLock().RUnlock()
-	test.Assert(test.qfs.parentOfUninstantiated[link] == wsr,
-		"Hardlink parent isn't workspace root")
-}
-
-func TestHardlinkParentInstantiated(t *testing.T) {
-	runTest(t, func(test *testHelper) {
-		workspace := test.NewWorkspace()
-
-		test.AssertNoErr(utils.MkdirAll(workspace+"/dir", 0777))
-
-		CreateSmallFile(workspace+"/dir/file", "sample data")
-		test.linkFile(workspace, "dir/file", "dir/link")
-
-		api := test.getApi()
-		test.AssertNoErr(api.Branch(test.RelPath(workspace),
-			"test/test/test"))
-
-		checkParentOfUninstantiated(test, test.AbsPath("test/test/test"),
-			"dir", "link")
-	})
-}
-
-func TestHardlinkParentMoved(t *testing.T) {
-	runTest(t, func(test *testHelper) {
-		workspace := test.NewWorkspace()
-
-		test.AssertNoErr(utils.MkdirAll(workspace+"/dir", 0777))
-		test.AssertNoErr(utils.MkdirAll(workspace+"/dirB", 0777))
-
-		CreateSmallFile(workspace+"/dir/file", "sample data")
-		test.linkFile(workspace, "dir/file", "dir/link")
-
-		api := test.getApi()
-		test.AssertNoErr(api.Branch(test.RelPath(workspace),
-			"test/test/test"))
-		test.AssertNoErr(api.EnableRootWrite("test/test/test"))
-
-		absBranch := test.AbsPath("test/test/test")
-		test.AssertNoErr(os.Rename(absBranch+"/dir/link", absBranch+
-			"/dirB/linkB"))
-		checkParentOfUninstantiated(test, absBranch, "dirB", "linkB")
-	})
-}
-
-func TestHardlinkParentRefreshTwoLink(t *testing.T) {
-	runTest(t, func(test *testHelper) {
-		workspace := test.NewWorkspace()
-		utils.MkdirAll(workspace+"/dir", 0777)
-		utils.MkdirAll(workspace+"/dirB", 0777)
-
-		CreateSmallFile(workspace+"/dir/file", "sample data")
-		newRootId1 := test.linkFileSync(workspace, "dir/file", "dir/linkB")
-		newRootId2 := test.linkFileSync(workspace, "dir/file", "dirB/link")
-
-		refreshTest(test.TestCtx(), test, workspace, newRootId2,
-			newRootId1)
-
-		// instantiate the subdir only
-		ioutil.ReadDir(workspace + "/dirB")
-
-		refreshTestNoRemount(test.TestCtx(), test, workspace, newRootId1,
-			newRootId2)
-
-		// Check that parentOfUninstantiated is correct when set via refresh
-		checkParentOfUninstantiated(test, workspace, "dirB", "link")
-	})
-}
-
-func TestHardlinkParentRefreshOneLink(t *testing.T) {
-	// BUG 260643
-	t.Skip()
-	runTest(t, func(test *testHelper) {
-		workspace := test.NewWorkspace()
-		utils.MkdirAll(workspace+"/dir", 0777)
-		utils.MkdirAll(workspace+"/dirB", 0777)
-
-		newRootId1 := test.createFileSync(workspace, "dir/file", 0)
-		newRootId2 := test.linkFileSync(workspace, "dir/file", "dirB/link")
-
-		refreshTest(test.TestCtx(), test, workspace, newRootId2,
-			newRootId1)
-
-		// instantiate the subdir only
-		ioutil.ReadDir(workspace + "/dirB")
-
-		refreshTestNoRemount(test.TestCtx(), test, workspace, newRootId1,
-			newRootId2)
-
-		// Check that parentOfUninstantiated is correct when set via refresh
-		checkParentOfUninstantiated(test, workspace, "dirB", "link")
->>>>>>> ca543338
 	})
 }