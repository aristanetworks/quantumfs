--- conflicted
+++ resolved
@@ -398,13 +398,8 @@
 	isHardlink, fileId := wsr.hardlinkTable.checkHardlink(inode.inodeNum())
 	test.Assert(isHardlink, "Expected hardlink isn't one.")
 
-<<<<<<< HEAD
-	record := wsr.hardlinkTable.getHardlinkByFileId(fileId)
+	record := wsr.hardlinkTable.recordByFileId(fileId)
 	test.Assert(record != nil, "Unable to get hardlink from wsr")
-=======
-	valid, record := wsr.hardlinkTable.recordByFileId(fileId)
-	test.Assert(valid, "Unable to get hardlink from wsr")
->>>>>>> 93340fae
 
 	// Verify the type and key matching
 	test.Assert(type_ == Type && size == record.Size() &&
