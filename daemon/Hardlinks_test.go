// Copyright (c) 2016 Arista Networks, Inc.  All rights reserved.
// Arista Networks, Inc. Confidential and Proprietary.

package daemon

// Test that different parts of Hardlink support are working

import (
	"bytes"
	"fmt"
	"io/ioutil"
	"os"
	"syscall"
	"testing"

	"github.com/aristanetworks/quantumfs"
	"github.com/aristanetworks/quantumfs/testutils"
	"github.com/aristanetworks/quantumfs/utils"
)

func TestHardlinkReload(t *testing.T) {
	runTest(t, func(test *testHelper) {
		workspace := test.NewWorkspace()
		err := utils.MkdirAll(workspace+"/subdir/grandchild", 0777)
		test.AssertNoErr(err)

		// Create a couple files so we can copy its directory record
		data := GenData(2000)
		testFileA := workspace + "/subdir/testFile"
		err = testutils.PrintToFile(testFileA, string(data[:1000]))
		test.AssertNoErr(err)

		testFileB := workspace + "/subdir/testFileB"
		err = testutils.PrintToFile(testFileB, string(data))
		test.AssertNoErr(err)

		// artificially insert some hardlinks into the map
		wsr, cleanup := test.GetWorkspaceRoot(workspace)
		defer cleanup()

		err = syscall.Link(testFileA, workspace+"/subdir/linkFileA")
		test.AssertNoErr(err)
		err = syscall.Link(testFileA,
			workspace+"/subdir/grandchild/linkFileA2")
		test.AssertNoErr(err)
		err = syscall.Link(testFileB, workspace+"/linkFileB")
		test.AssertNoErr(err)

		// Write data to the hardlink to ensure its syncChild function works
		err = testutils.PrintToFile(
			workspace+"/subdir/grandchild/linkFileA2",
			string(data[1000:]))
		test.AssertNoErr(err)

		var nstat syscall.Stat_t
		err = syscall.Stat(testFileA, &nstat)
		test.AssertNoErr(err)
		test.Assert(nstat.Nlink == 3,
			"Nlink incorrect: %d", nstat.Nlink)

		err = syscall.Stat(testFileB, &nstat)
		test.AssertNoErr(err)
		test.Assert(nstat.Nlink == 2,
			"Nlink incorrect: %d", nstat.Nlink)

		// Write another file to ensure the wsr is dirty
		testFileC := workspace + "/testFileC"
		err = testutils.PrintToFile(testFileC, string(data[:1000]))
		test.AssertNoErr(err)

		// trigger a sync so the workspace is published
		test.SyncAllWorkspaces()

		workspaceB := "branch/copyWorkspace/test"
		api := test.getApi()
		err = api.Branch(test.RelPath(workspace), workspaceB)
		test.Assert(err == nil, "Unable to branch")

		wsrB, cleanup := test.GetWorkspaceRoot(workspaceB)
		defer cleanup()

		// ensure that the hardlink was able to sync
		wsrBFileA := test.AbsPath(workspaceB +
			"/subdir/grandchild/linkFileA2")
		readData, err := ioutil.ReadFile(wsrBFileA)
		test.AssertNoErr(err)
		test.Assert(bytes.Equal(readData, data),
			"Data not synced via hardlink")

		stat, err := os.Stat(wsrBFileA)
		test.AssertNoErr(err)
		test.Assert(stat.Size() == int64(len(data)), "file length mismatch")

		test.Assert(len(wsr.hardlinkTable.hardlinks) ==
			len(wsrB.hardlinkTable.hardlinks),
			"Hardlink map length not preserved: %v %v",
			wsr.hardlinkTable.hardlinks, wsrB.hardlinkTable.hardlinks)

		for k, l := range wsr.hardlinkTable.hardlinks {
			linkBPtr, exists := wsrB.hardlinkTable.hardlinks[k]

			test.Assert(l.nlink == linkBPtr.nlink,
				"link reference count not preserved")

			linkB := linkBPtr.record()
			v := l.record()
			test.Assert(exists, "link not reloaded in new wsr")
			test.Assert(v.Filename() == linkB.Filename(),
				"Filename not preserved")
			test.Assert(v.Type() == linkB.Type(), "Type not preserved")
			test.Assert(v.ID().String() == linkB.ID().String(),
				"ID not preserved")
			test.Assert(v.Size() == linkB.Size(), "Size not preserved")
			test.Assert(v.ModificationTime() == linkB.ModificationTime(),
				"Modtime not preserved")
			test.Assert(v.ContentTime() == linkB.ContentTime(),
				"ContentTime not preserved")
			test.Assert(v.Permissions() == linkB.Permissions(),
				"Permissions not preserved")
			test.Assert(v.Owner() == linkB.Owner(),
				"OwnerID not preserved")
			test.Assert(v.Group() == linkB.Group(),
				"GroupID not preserved")
			test.Assert(v.ExtendedAttributes().String() ==
				linkB.ExtendedAttributes().String(),
				"ExtendedAttributes not preserved")
			test.Assert(v.ContentTime() == linkB.ContentTime(),
				"ContentTime not preserved")
			test.Assert(v.ContentTime() == linkB.ContentTime(),
				"ContentTime not preserved")
		}
	})
}

func TestHardlinkRelay(t *testing.T) {
	runTest(t, func(test *testHelper) {
		workspace := test.NewWorkspace()

		testData := GenData(2000)

		file1 := workspace + "/orig_file"
		err := ioutil.WriteFile(file1, testData[:1000], 0777)
		test.AssertNoErr(err)

		file2 := workspace + "/hardlink"
		err = syscall.Link(file1, file2)
		test.AssertNoErr(err)

		file3 := workspace + "/second_file"
		err = ioutil.WriteFile(file3, testData[:577], 0777)
		test.AssertNoErr(err)

		file4 := workspace + "/hardlink2"
		err = syscall.Link(file3, file4)
		test.AssertNoErr(err)

		// Change file contents
		err = testutils.PrintToFile(file2, string(testData[1000:]))
		test.AssertNoErr(err)

		// Change permissions
		err = os.Chmod(file2, 0654)
		test.AssertNoErr(err)

		// Ensure that file1 changed
		readData, err := ioutil.ReadFile(file1)
		test.Assert(bytes.Equal(readData, testData), "data not linked")

		info, err := os.Stat(file1)
		test.AssertNoErr(err)
		test.Assert(info.Mode().Perm() == 0654, "Permissions not linked")
		test.Assert(info.Size() == int64(len(testData)), "Size not linked")

		infoLink, err := os.Stat(file2)
		test.AssertNoErr(err)
		test.Assert(info.ModTime() == infoLink.ModTime(),
			"hardlink instance modTimes not shared")

		// Ensure that file 3 and file4 didn't
		info2, err := os.Stat(file3)
		test.AssertNoErr(err)
		test.Assert(info.Mode().Perm() != info2.Mode().Perm(),
			"hardlink permissions not separate")
		test.Assert(info.Size() != info2.Size(),
			"hardlink sizes not separate")
		test.Assert(test.getInodeNum(file3) != test.getInodeNum(file1),
			"multiple different hardlinks joined")
		test.Assert(info.ModTime() != info2.ModTime(),
			"hardlink mod times not separate")
	})
}

func TestHardlinkForget(t *testing.T) {
	runTestCustomConfig(t, dirtyDelay100Ms, func(test *testHelper) {
		workspace := test.NewWorkspace()

		data := GenData(2000)

		testFile := workspace + "/testFile"
		test.AssertNoErr(testutils.PrintToFile(testFile, string(data)))

		linkFile := workspace + "/testLink"
		test.AssertNoErr(syscall.Link(testFile, linkFile))

		// Read the hardlink to ensure it's instantiated
		readData, err := ioutil.ReadFile(linkFile)
		test.AssertNoErr(err)
		test.Assert(bytes.Equal(data, readData), "hardlink data mismatch")

		// Forget it
		linkInode := test.getInodeNum(linkFile)
		test.WaitToBeUninstantiated(linkInode)
	})
}

func TestHardlinkUninstantiateDirectory(t *testing.T) {
	// If a hardlink is a child of many directories, it shouldn't prevent those
	// directories from becoming uninstantiated simply because it itself is still
	// instantiated. It is likely being held open by some other directory or
	// handle.
	runTestCustomConfig(t, dirtyDelay100Ms, func(test *testHelper) {
		workspace := test.NewWorkspace()

		data := GenData(2000)
		testCtx := test.newCtx()

		testFile := workspace + "/testFile"
		err := testutils.PrintToFile(testFile, string(data))
		test.AssertNoErr(err)

		dirName := workspace + "/dir"
		err = syscall.Mkdir(dirName, 0777)
		test.AssertNoErr(err)

		linkFile := dirName + "/testLink"
		err = syscall.Link(testFile, linkFile)
		test.AssertNoErr(err)

		// Read the hardlink to ensure it's instantiated
		readData, err := ioutil.ReadFile(linkFile)
		test.AssertNoErr(err)
		test.Assert(bytes.Equal(data, readData), "hardlink data mismatch")

		dirInode := test.getInodeNum(dirName)
		linkInode := test.getInodeNum(linkFile)
		test.qfs.incrementLookupCount(testCtx, linkInode)

		// Check that the directory parent uninstantiated, even if the
		// Hardlink itself cannot be.
		test.WaitToBeUninstantiated(dirInode)

		// Now that dirInode is uninstantiated, retry syncing to make
		// sure this time the linkInode will prevent the uninstantiation
		test.SyncWorkspace(test.RelPath(workspace))

		// Even though the directory "parent" should have been
		// uninstantiated, the WorkspaceRoot must not have been
		// uninstantiated because the hardlink is instantiated.
		test.Assert(test.getInode(workspace) != nil,
			"WSR uninstantiated while hardlink active")

		test.qfs.shouldForget(testCtx, linkInode, 1)
	})
}

func TestHardlinkSubdirChain(t *testing.T) {
	runTest(t, func(test *testHelper) {
		workspace := test.NewWorkspace()

		data := GenData(2000)

		err := syscall.Mkdir(workspace+"/dir", 0777)
		test.AssertNoErr(err)

		testFile := workspace + "/dir/testFile"
		err = testutils.PrintToFile(testFile, string(data))
		test.AssertNoErr(err)

		linkFile := workspace + "/dir/testLink"
		err = syscall.Link(testFile, linkFile)
		test.AssertNoErr(err)

		linkFile2 := workspace + "/dir/testLink2"
		err = syscall.Link(linkFile, linkFile2)
		test.AssertNoErr(err)

		linkFile3 := workspace + "/dir/testLink3"
		err = syscall.Link(linkFile2, linkFile3)
		test.AssertNoErr(err)

		// Now link again from the original
		linkFile4 := workspace + "/dir/testLink4"
		err = syscall.Link(linkFile, linkFile4)
		test.AssertNoErr(err)
	})
}

func TestHardlinkWsrChain(t *testing.T) {
	runTest(t, func(test *testHelper) {
		workspace := test.NewWorkspace()

		data := GenData(2000)

		testFile := workspace + "/testFile"
		err := testutils.PrintToFile(testFile, string(data))
		test.AssertNoErr(err)

		linkFile := workspace + "/testLink"
		err = syscall.Link(testFile, linkFile)
		test.AssertNoErr(err)

		linkFile2 := workspace + "/testLink2"
		err = syscall.Link(linkFile, linkFile2)
		test.AssertNoErr(err)

		linkFile3 := workspace + "/testLink3"
		err = syscall.Link(linkFile2, linkFile3)
		test.AssertNoErr(err)

		// Now link again from the original
		linkFile4 := workspace + "/testLink4"
		err = syscall.Link(linkFile, linkFile4)
		test.AssertNoErr(err)
	})
}

func TestHardlinkInterWorkspace(t *testing.T) {
	runTest(t, func(test *testHelper) {
		workspaceA := test.NewWorkspace()
		workspaceB := test.NewWorkspace()

		data := GenData(1000)

		testFile := workspaceA + "/testFile"
		err := testutils.PrintToFile(testFile, string(data))
		test.AssertNoErr(err)

		linkFileA := workspaceA + "/testLink"
		err = syscall.Link(testFile, linkFileA)
		test.AssertNoErr(err)

		linkFail := workspaceB + "/testLinkFail"
		err = syscall.Link(linkFileA, linkFail)
		test.Assert(err != nil,
			"qfs allows existing link copy to another wsr")
		test.Assert(os.IsPermission(err),
			"qfs not returning EPERM for inter-wsr link")

		testFileB := workspaceA + "/testFileB"
		err = testutils.PrintToFile(testFileB, string(data))
		test.AssertNoErr(err)

		linkFailB := workspaceB + "/testLinkFailB"
		err = syscall.Link(testFileB, linkFailB)
		test.Assert(err != nil,
			"qfs allows creation of hardlink across workspace bounds")
		test.Assert(os.IsPermission(err),
			"qfs not returning EPERM for link across wsrs")
	})
}

func TestHardlinkOpenUnlink(t *testing.T) {
	runTest(t, func(test *testHelper) {
		workspace := test.NewWorkspace()

		filename := workspace + "/file"
		linkname := workspace + "/link"

		file, err := os.Create(filename)
		test.AssertNoErr(err)
		defer file.Close()

		file.WriteString("stuff")

		err = os.Link(filename, linkname)
		test.AssertNoErr(err)

		err = os.Remove(filename)
		test.AssertNoErr(err)

		err = os.Remove(linkname)
		test.AssertNoErr(err)
	})
}

func matchXAttrHardlinkExtendedKey(path string, extendedKey []byte,
	test *testHelper, Type quantumfs.ObjectType, wsr *WorkspaceRoot) {

	key, type_, size, err := quantumfs.DecodeExtendedKey(string(extendedKey))
	test.Assert(err == nil, "Error decompressing the packet")

	// Extract the internal ObjectKey from QuantumFS
	inode := test.getInode(path)
	// parent should be the workspace root.
	isHardlink, fileId := wsr.hardlinkTable.checkHardlink(inode.inodeNum())
	test.Assert(isHardlink, "Expected hardlink isn't one.")

	record := wsr.hardlinkTable.recordByFileId(fileId)
	test.Assert(record != nil, "Unable to get hardlink from wsr")

	// Verify the type and key matching
	test.Assert(type_ == Type && size == record.Size() &&
		bytes.Equal(key.Value(), record.ID().Value()),
		"Error getting the key: %v with size of %d-%d, keys of %v-%v",
		err, Type, type_, key.Value(), record.ID().Value())
}

func TestHardlinkExtraction(t *testing.T) {
	runTest(t, func(test *testHelper) {
		workspace := test.NewWorkspace()

		filename := workspace + "/file"
		linkname := workspace + "/link"

		file, err := os.Create(filename)
		test.AssertNoErr(err)
		file.WriteString("stuff")
		file.Close()

		err = os.Link(filename, linkname)
		test.AssertNoErr(err)

		dst := make([]byte, quantumfs.ExtendedKeyLength)
		sz, err := syscall.Getxattr(filename, quantumfs.XAttrTypeKey, dst)
		test.Assert(err == nil && sz == quantumfs.ExtendedKeyLength,
			"Error getting the file key: %v with a size of %d",
			err, sz)

		wsr, cleanup := test.GetWorkspaceRoot(workspace)
		defer cleanup()
		matchXAttrHardlinkExtendedKey(filename, dst, test,
			quantumfs.ObjectTypeSmallFile, wsr)

		dst = make([]byte, quantumfs.ExtendedKeyLength)
		sz, err = syscall.Getxattr(filename, quantumfs.XAttrTypeKey, dst)
		test.Assert(err == nil && sz == quantumfs.ExtendedKeyLength,
			"Error getting the file key: %v with a size of %d",
			err, sz)

		matchXAttrHardlinkExtendedKey(linkname, dst, test,
			quantumfs.ObjectTypeSmallFile, wsr)
	})
}

func TestHardlinkRename(t *testing.T) {
	runTest(t, func(test *testHelper) {
		workspace := test.NewWorkspace()

		filename := workspace + "/file"
		linkname := workspace + "/link"

		files := make([]string, 0)

		data := GenData(2000)
		file, err := os.Create(filename)
		test.AssertNoErr(err)
		file.WriteString(string(data))
		file.Close()

		err = os.Link(filename, linkname)
		test.AssertNoErr(err)

		newLink := workspace + "/linkB"
		err = os.Rename(linkname, newLink)
		test.AssertNoErr(err)
		linkname = newLink

		err = syscall.Mkdir(workspace+"/dir", 0777)
		test.AssertNoErr(err)

		newLink = workspace + "/dir/linkC"
		err = os.Rename(linkname, newLink)
		test.AssertNoErr(err)
		linkname = newLink
		files = append(files, linkname)

		err = os.Link(filename, workspace+"/dir/linkE")
		test.AssertNoErr(err)
		files = append(files, workspace+"/dir/linkE")

		err = os.Rename(filename, workspace+"/linkD")
		test.AssertNoErr(err)
		files = append(files, workspace+"/linkD")

		for _, v := range files {
			readback, err := ioutil.ReadFile(v)
			test.AssertNoErr(err)
			test.Assert(bytes.Equal(readback, data),
				"file %s data not preserved", v)
		}
	})
}

func TestHardlinkReparentRace(t *testing.T) {
	runTest(t, func(test *testHelper) {
		workspace := test.NewWorkspace()

		var stat syscall.Stat_t
		iterations := 50
		for i := 0; i < iterations; i++ {
			filename := fmt.Sprintf(workspace+"/file%d", i)
			linkname := fmt.Sprintf(workspace+"/link%d", i)
			file, err := os.Create(filename)
			test.AssertNoErr(err)

			err = syscall.Link(filename, linkname)
			test.AssertNoErr(err)

			file.WriteString("this is file data")
			file.Close()

			parent := test.getInode(workspace)

			// We want to race the parent change with getting the parent
			go os.Remove(filename)
			go ManualLookup(test.qfs.c.newThread(), parent, filename)
			go syscall.Stat(filename, &stat)
			go os.Remove(linkname)
		}
	})
}

func TestHardlinkUninstantiated(t *testing.T) {
	runTest(t, func(test *testHelper) {
		workspace := test.NewWorkspace()

		err := utils.MkdirAll(workspace+"/subdir/grandchild", 0777)
		test.AssertNoErr(err)

		filename := workspace + "/subdir/fileA"
		linkname := workspace + "/subdir/grandchild/fileB"
		data := GenData(2000)

		err = testutils.PrintToFile(filename, string(data))
		test.AssertNoErr(err)

		err = syscall.Link(filename, linkname)
		test.AssertNoErr(err)

		// trigger a sync so the workspace is published
		test.SyncAllWorkspaces()

		workspaceB := "branch/copyWorkspace/test"
		api := test.getApi()
		err = api.Branch(test.RelPath(workspace), workspaceB)
		test.AssertNoErr(err)

		readData, err := ioutil.ReadFile(test.AbsPath(workspaceB +
			"/subdir/grandchild/fileB"))
		test.AssertNoErr(err)
		test.Assert(bytes.Equal(readData, data),
			"data mismatch after Branch")
	})
}

func (test *testHelper) LinkFileExp(path string, filename string) {
	err := utils.MkdirAll(path, 0777)
	test.AssertNoErr(err)

	// Enough data to consume a multi block file
	data := GenData(quantumfs.MaxBlockSize + 1000)

	filepath := path + "/" + filename
	linkpath := path + "/" + filename + "link"
	err = testutils.PrintToFile(filepath, string(data[:1000]))
	test.AssertNoErr(err)

	// Make them a link
	err = syscall.Link(filepath, linkpath)
	test.AssertNoErr(err)

	// Cause the underlying file to expand and change its own type
	err = testutils.PrintToFile(linkpath, string(data[1000:]))
	test.AssertNoErr(err)

	// Ensure that the file actually works
	readData, err := ioutil.ReadFile(linkpath)
	test.AssertNoErr(err)
	test.Assert(bytes.Equal(readData, data), "Link data wrong after expansion")
}

func TestHardlinkFileExpansionInWsr(t *testing.T) {
	runTest(t, func(test *testHelper) {
		workspace := test.NewWorkspace()

		test.LinkFileExp(workspace, "fileA")
	})
}

func TestHardlinkFileExpansionOutWsr(t *testing.T) {
	runTest(t, func(test *testHelper) {
		workspace := test.NewWorkspace()

		test.LinkFileExp(workspace+"/dirB", "fileB")
	})
}

// Once a hardlink record is returned to a class for use, the hardlink may be
// unlinked before the record is used. We need to accommodate that.
func TestHardlinkRecordRace(t *testing.T) {
	runTest(t, func(test *testHelper) {
		workspace := test.NewWorkspace()
		data := GenData(100)

		// This is a race condition, so repeat to increase the likelihood
		for i := 0; i < 100; i++ {
			filename := fmt.Sprintf("%s/file%d", workspace, i)
			err := testutils.PrintToFile(filename, string(data))
			test.AssertNoErr(err)

			err = syscall.Link(filename, filename+"link")
			test.AssertNoErr(err)

			for i := 0; i < 10; i++ {
				go os.Stat(filename)
			}
			// quickly remove the link before all of the GetAttrs finish
			errA := os.Remove(filename)
			errB := os.Remove(filename + "link")
			test.AssertNoErr(errA)
			test.AssertNoErr(errB)
		}
	})
}

func TestHardlinkDeleteFromDirectory(t *testing.T) {
	runTest(t, func(test *testHelper) {
		workspace := test.NewWorkspace()

		dir1 := workspace + "/dir1/dir1.1"
		err := utils.MkdirAll(dir1, 0777)
		test.AssertNoErr(err)

		dir2 := workspace + "/dir2"
		err = utils.MkdirAll(dir2, 0777)
		test.AssertNoErr(err)

		filename := dir1 + "/fileA"
		linkname := dir2 + "/link"
		data := GenData(2000)

		err = testutils.PrintToFile(filename, string(data))
		test.AssertNoErr(err)

		err = syscall.Link(filename, linkname)
		test.AssertNoErr(err)

		err = os.RemoveAll(dir1)
		test.AssertNoErr(err)
	})
}

func (th *TestHelper) getHardlinkLeg(c *ctx, parentPath string,
	leg string) *HardlinkLeg {

	parent := th.getInode(parentPath)
	parentDir := asDirectory(parent)

	defer parentDir.childRecordLock.Lock().Unlock()
	record := parentDir.children.recordByName(c, leg)
	return record.(*HardlinkLeg).Clone().(*HardlinkLeg)
}

func TestHardlinkCreatedTime(t *testing.T) {
	runTest(t, func(test *testHelper) {
		workspace := test.NewWorkspace()

		test.AssertNoErr(utils.MkdirAll(workspace+"/dirA", 0777))

		dirA := workspace + "/dirA"
		fileA := dirA + "/fileA"
		fileB := dirA + "/fileB"
		fileC := workspace + "/fileC"
		fileD := workspace + "/fileD"
		fileE := dirA + "/fileE"

		test.AssertNoErr(testutils.PrintToFile(fileA, "dataA"))
		test.AssertNoErr(syscall.Link(fileA, fileB))

		test.AssertNoErr(testutils.PrintToFile(fileC, "dataC"))
		test.AssertNoErr(syscall.Link(fileC, fileD))
		test.AssertNoErr(syscall.Link(fileD, fileE))

		c := &test.qfs.c
		recordA := test.getHardlinkLeg(c, dirA, "fileA")
		recordB := test.getHardlinkLeg(c, dirA, "fileB")
		recordC := test.getHardlinkLeg(c, workspace, "fileC")
		recordD := test.getHardlinkLeg(c, workspace, "fileD")
		recordE := test.getHardlinkLeg(c, dirA, "fileE")

		var statA, statB, statC, statD, statE syscall.Stat_t
		test.AssertNoErr(syscall.Stat(fileA, &statA))
		test.AssertNoErr(syscall.Stat(fileB, &statB))
		test.AssertNoErr(syscall.Stat(fileC, &statC))
		test.AssertNoErr(syscall.Stat(fileD, &statD))
		test.AssertNoErr(syscall.Stat(fileE, &statE))

		test.Assert(statA.Ctim == statB.Ctim, "First link time changed")
		test.Assert(statC.Ctim == statD.Ctim && statD.Ctim == statE.Ctim,
			"Second link time changed")

		test.Assert(recordA.creationTime() < recordB.creationTime() &&
			recordB.creationTime() != recordC.creationTime() &&
			recordC.creationTime() < recordD.creationTime() &&
			recordD.creationTime() < recordE.creationTime(),
			"Records not all different: %d %d %d %d %d",
			recordA.creationTime(), recordB.creationTime(),
			recordC.creationTime(), recordD.creationTime(),
			recordE.creationTime())

		test.Assert(recordA.creationTime() != quantumfs.Time(0) &&
			recordB.creationTime() != quantumfs.Time(0) &&
			recordC.creationTime() != quantumfs.Time(0) &&
			recordD.creationTime() != quantumfs.Time(0) &&
			recordE.creationTime() != quantumfs.Time(0),
			"hardlink instance creationTime() time not set")

		// ensure creationTime() field is preserved across branching
		workspaceB := "branch/copyWorkspace/test"
		api := test.getApi()
		test.AssertNoErr(api.Branch(test.RelPath(workspace), workspaceB))
		workspaceB = test.AbsPath(workspaceB)

		dirA = workspaceB + "/dirA"
		// Read a file from the branched workspace to ensure they instantiate
		_, err := ioutil.ReadFile(dirA + "/fileA")
		test.AssertNoErr(err)

		recordA2 := test.getHardlinkLeg(c, dirA, "fileA")
		recordB2 := test.getHardlinkLeg(c, dirA, "fileB")
		recordC2 := test.getHardlinkLeg(c, workspaceB, "fileC")
		recordD2 := test.getHardlinkLeg(c, workspaceB, "fileD")
		recordE2 := test.getHardlinkLeg(c, dirA, "fileE")

		test.Assert(recordA.creationTime() == recordA2.creationTime() &&
			recordB.creationTime() == recordB2.creationTime() &&
			recordC.creationTime() == recordC2.creationTime() &&
			recordD.creationTime() == recordD2.creationTime() &&
			recordE.creationTime() == recordE2.creationTime(),
			"creationTime() field not preserved across branching, "+
				"%d %d, %d %d, %d %d, %d %d, %d %d",
			recordA.creationTime(), recordA2.creationTime(),
			recordB.creationTime(), recordB2.creationTime(),
			recordC.creationTime(), recordC2.creationTime(),
			recordD.creationTime(), recordD2.creationTime(),
			recordE.creationTime(), recordE2.creationTime())
	})
}

// test to ensure that renaming a hardlink resets its creationTime()
func TestHardlinkRenameCreation(t *testing.T) {
	runTest(t, func(test *testHelper) {
		workspace := test.NewWorkspace()

		dirA := workspace + "/dirA"
		dirB := workspace + "/dirA/dirB"
		test.AssertNoErr(utils.MkdirAll(dirB, 0777))

		fileA := dirA + "/fileA"
		fileB := dirA + "/fileB"
		fileC := dirA + "/fileC"
		fileD := dirB + "/fileD"

		test.AssertNoErr(testutils.PrintToFile(fileA, "dataA"))
		test.AssertNoErr(syscall.Link(fileA, fileB))

		c := &test.qfs.c
		recordA := test.getHardlinkLeg(c, dirA, "fileA")
		recordB := test.getHardlinkLeg(c, dirA, "fileB")

		test.AssertNoErr(os.Rename(fileA, fileC))
		recordC := test.getHardlinkLeg(c, dirA, "fileC")

		test.AssertNoErr(os.Rename(fileB, fileD))
		recordD := test.getHardlinkLeg(c, dirB, "fileD")

		// test both rename and mvchild
		test.Assert(recordA.creationTime() < recordC.creationTime(),
			"Rename of hardlink doesn't reset creationTime()")
		test.Assert(recordB.creationTime() < recordD.creationTime(),
			"Mvchild of hardlink doesn't reset creationTime()")
	})
}

func TestRemoveHardlinkBeforeSync(t *testing.T) {
	runTest(t, func(test *testHelper) {
		workspace := test.NewWorkspace()

		dirName := workspace + "/dir"
		test.AssertNoErr(utils.MkdirAll(dirName, 0777))

		wsr, cleanup := test.GetWorkspaceRoot(workspace)
		defer cleanup()

		test.Assert(len(wsr.hardlinkTable.hardlinks) == 0,
			"Hardlink table not initially empty")

		// Create and remove the hardlink. Though the file is gone the
		// hardink entry must remain until after all the directories in which
		// it was a child have flushed, otherwise an uploaded directory
		// metadata may point to an entry which does not exist in the
		// hardlink table.
		test.createFile(workspace, "dir/leg1", 1)
		test.linkFile(workspace, "dir/leg1", "leg2")
		test.removeFile(workspace, "leg2")
		test.removeFile(workspace, "dir/leg1")

		test.Assert(len(wsr.hardlinkTable.hardlinks) == 1,
			"Hardlink table doesn't contain entry after delete")

		test.SyncWorkspace(test.RelPath(workspace))

		test.Assert(len(wsr.hardlinkTable.hardlinks) == 0,
			"Hardlink table not empty after sync")
	})
}

func TestHardlinkNormalization(t *testing.T) {
	runTest(t, func(test *testHelper) {
		workspace := test.NewWorkspace()
		name := "testFile"

		test.createFile(workspace, name, 100)
		test.linkFile(workspace, name, name+"_link")
		test.removeFileSync(workspace, name)
		test.dirtyAndSync(workspace)

		wsr, cleanup := test.GetWorkspaceRoot(workspace)
		defer cleanup()
		test.Assert(len(wsr.hardlinkTable.hardlinks) == 0,
			"Hardlink not normalized.")
	})
}

func TestRenameOverridesLastHardlinkLeg(t *testing.T) {
	runTest(t, func(test *testHelper) {
		workspace := test.NewWorkspace()
		name := "testFile"
		other := "otherFile"
		content1 := "original content"
		content2 := "CONTENT2"

		CreateSmallFile(workspace+"/"+name, content1)
		CreateSmallFile(workspace+"/"+other, content2)
		test.linkFile(workspace, name, name+"_link")
		test.removeFile(workspace, name+"_link")

		func() {
			file, err := os.OpenFile(workspace+"/"+name,
				os.O_RDONLY, 0777)
			test.AssertNoErr(err)
			defer file.Close()

			test.moveFile(workspace, other, name)
			test.verifyContentStartsWith(file, content1)
		}()

		file, err := os.OpenFile(workspace+"/"+name, os.O_RDONLY, 0777)
		test.AssertNoErr(err)
		defer file.Close()
		test.verifyContentStartsWith(file, content2)

		test.removeFile(workspace, name)
	})
}

func checkParentOfInstantiated(test *testHelper, wsrPath string, dirPath string,
	filename string) {

	ioutil.ReadDir(wsrPath + "/" + dirPath)
	link := test.getInode(wsrPath + "/" + dirPath + "/" + filename)
<<<<<<< HEAD
	defer link.ParentLock(test.qfs.c.NewThread()).Unlock()
	parent, release := link.parent_(test.qfs.c.NewThread())
=======
	defer link.getParentLock().Lock().Unlock()
	parent, release := link.parent_(&test.qfs.c)
>>>>>>> cd9fb9a4
	defer release()

	test.Assert(parent.isWorkspaceRoot(),
		"Hardlink parent isn't workspace root")
}

func checkParentOfUninstantiated(test *testHelper, wsrPath string, dirPath string,
	filename string) {

	ioutil.ReadDir(wsrPath + "/" + dirPath)
	link := test.getInodeNum(wsrPath + "/" + dirPath + "/" + filename)
	wsr := test.getInodeNum(wsrPath)

	defer test.qfs.mapMutex.RLock(&test.qfs.c).RUnlock()
	test.Assert(test.qfs.parentOfUninstantiated[link] == wsr,
		"Hardlink parent isn't workspace root")
}

func TestHardlinkParentInstantiated(t *testing.T) {
	runTest(t, func(test *testHelper) {
		workspace := test.NewWorkspace()

		test.AssertNoErr(utils.MkdirAll(workspace+"/dir", 0777))

		CreateSmallFile(workspace+"/dir/file", "sample data")
		test.linkFile(workspace, "dir/file", "dir/link")

		api := test.getApi()
		test.AssertNoErr(api.Branch(test.RelPath(workspace),
			"test/test/test"))

		checkParentOfUninstantiated(test, test.AbsPath("test/test/test"),
			"dir", "link")
	})
}

func TestHardlinkParentMoved(t *testing.T) {
	runTest(t, func(test *testHelper) {
		workspace := test.NewWorkspace()

		test.AssertNoErr(utils.MkdirAll(workspace+"/dir", 0777))
		test.AssertNoErr(utils.MkdirAll(workspace+"/dirB", 0777))

		CreateSmallFile(workspace+"/dir/file", "sample data")
		test.linkFile(workspace, "dir/file", "dir/link")

		api := test.getApi()
		test.AssertNoErr(api.Branch(test.RelPath(workspace),
			"test/test/test"))
		test.AssertNoErr(api.EnableRootWrite("test/test/test"))

		absBranch := test.AbsPath("test/test/test")
		test.AssertNoErr(os.Rename(absBranch+"/dir/link", absBranch+
			"/dirB/linkB"))

		checkParentOfInstantiated(test, absBranch, "dirB", "linkB")
	})
}

func TestHardlinkParentRefreshTwoLink(t *testing.T) {
	runTest(t, func(test *testHelper) {
		workspace := test.NewWorkspace()
		utils.MkdirAll(workspace+"/dir", 0777)
		utils.MkdirAll(workspace+"/dirB", 0777)

		CreateSmallFile(workspace+"/dir/file", "sample data")
		newRootId1 := test.linkFileSync(workspace, "dir/file", "dir/linkB")
		newRootId2 := test.linkFileSync(workspace, "dir/file", "dirB/link")

		refreshTest(test.TestCtx(), test, workspace, newRootId2,
			newRootId1)

		// instantiate the subdir only
		ioutil.ReadDir(workspace + "/dirB")

		refreshTestNoRemount(test.TestCtx(), test, workspace, newRootId1,
			newRootId2)

		// Check that parentOfUninstantiated is correct when set via refresh
		checkParentOfUninstantiated(test, workspace, "dirB", "link")
	})
}

func TestHardlinkParentRefreshOneLink(t *testing.T) {
	// BUG 260643
	t.Skip()
	runTest(t, func(test *testHelper) {
		workspace := test.NewWorkspace()
		utils.MkdirAll(workspace+"/dir", 0777)
		utils.MkdirAll(workspace+"/dirB", 0777)

		newRootId1 := test.createFileSync(workspace, "dir/file", 0)
		newRootId2 := test.linkFileSync(workspace, "dir/file", "dirB/link")

		refreshTest(test.TestCtx(), test, workspace, newRootId2,
			newRootId1)

		// instantiate the subdir only
		ioutil.ReadDir(workspace + "/dirB")

		refreshTestNoRemount(test.TestCtx(), test, workspace, newRootId1,
			newRootId2)

		// Check that parentOfUninstantiated is correct when set via refresh
		checkParentOfUninstantiated(test, workspace, "dirB", "link")
	})
}

func TestNormalizationRace(t *testing.T) {
	runTest(t, func(test *testHelper) {
		workspace := test.NewWorkspace()

		// Make a deep hardlink
		dir := workspace + "/dir/dir/dir/dir/dir/dir/dir/dir"
		utils.MkdirAll(dir, 0777)

		CreateSmallFile(dir+"/linkA", "some data")
		test.linkFile(dir, "linkA", "linkB")
		test.linkFile(dir, "linkA", "linkC")

		test.SyncAllWorkspaces()

		parentDir := test.getInode(dir).(*Directory)
		test.AssertNoErr(os.Remove(dir + "/linkB"))
		test.AssertNoErr(os.Remove(dir + "/linkC"))

		// Ensure it gets normalized
		parentDir.normalizeChildren(&test.qfs.c)

		// Before that propagates, link it again
		test.AssertNoErr(syscall.Link(dir+"/linkA", workspace+"/linkA2"))
		test.AssertNoErr(syscall.Link(dir+"/linkA", workspace+"/linkB2"))

		// Force the delta to propagate now
		test.SyncAllWorkspaces()

		go func() {
			defer logRequestPanic(test.qfs.c.newThread())
			test.AssertNoErr(os.Remove(workspace + "/linkA2"))
		}()

		go func() {
			defer logRequestPanic(test.qfs.c.newThread())
			test.AssertNoErr(os.Remove(dir + "/linkA"))
		}()
	})
}<|MERGE_RESOLUTION|>--- conflicted
+++ resolved
@@ -869,13 +869,8 @@
 
 	ioutil.ReadDir(wsrPath + "/" + dirPath)
 	link := test.getInode(wsrPath + "/" + dirPath + "/" + filename)
-<<<<<<< HEAD
-	defer link.ParentLock(test.qfs.c.NewThread()).Unlock()
-	parent, release := link.parent_(test.qfs.c.NewThread())
-=======
-	defer link.getParentLock().Lock().Unlock()
+	defer link.ParentLock(&test.qfs.c).Unlock()
 	parent, release := link.parent_(&test.qfs.c)
->>>>>>> cd9fb9a4
 	defer release()
 
 	test.Assert(parent.isWorkspaceRoot(),
