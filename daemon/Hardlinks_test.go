// Copyright (c) 2016 Arista Networks, Inc.  All rights reserved.
// Arista Networks, Inc. Confidential and Proprietary.

package daemon

// Test that different parts of Hardlink support are working

import "bytes"
import "fmt"
import "io/ioutil"
import "os"
import "syscall"
import "testing"

import "github.com/aristanetworks/quantumfs"
import "github.com/aristanetworks/quantumfs/testutils"
import "github.com/aristanetworks/quantumfs/utils"
import "github.com/hanwen/go-fuse/fuse"

func TestHardlinkReload(t *testing.T) {
	runTest(t, func(test *testHelper) {
<<<<<<< HEAD
		workspace := test.NewWorkspace()
		err := os.MkdirAll(workspace+"/subdir/grandchild", 0777)
=======
		workspace := test.newWorkspace()
		err := utils.MkdirAll(workspace+"/subdir/grandchild", 0777)
>>>>>>> 804d3799
		test.AssertNoErr(err)

		// Create a couple files so we can copy its directory record
		data := GenData(2000)
		testFileA := workspace + "/subdir/testFile"
		err = testutils.PrintToFile(testFileA, string(data[:1000]))
		test.AssertNoErr(err)

		testFileB := workspace + "/subdir/testFileB"
		err = testutils.PrintToFile(testFileB, string(data))
		test.AssertNoErr(err)

		// artificially insert some hardlinks into the map
		wsr := test.getWorkspaceRoot(workspace)

		err = syscall.Link(testFileA, workspace+"/subdir/linkFileA")
		test.AssertNoErr(err)
		err = syscall.Link(testFileA,
			workspace+"/subdir/grandchild/linkFileA2")
		test.AssertNoErr(err)
		err = syscall.Link(testFileB, workspace+"/linkFileB")
		test.AssertNoErr(err)

		// Write data to the hardlink to ensure it's syncChild function works
		err = testutils.PrintToFile(
			workspace+"/subdir/grandchild/linkFileA2",
			string(data[1000:]))
		test.AssertNoErr(err)

		var nstat syscall.Stat_t
		err = syscall.Stat(testFileA, &nstat)
		test.AssertNoErr(err)
		test.Assert(nstat.Nlink == 3,
			"Nlink incorrect: %d", nstat.Nlink)

		err = syscall.Stat(testFileB, &nstat)
		test.AssertNoErr(err)
		test.Assert(nstat.Nlink == 2,
			"Nlink incorrect: %d", nstat.Nlink)

		// Write another file to ensure the wsr is dirty
		testFileC := workspace + "/testFileC"
		err = testutils.PrintToFile(testFileC, string(data[:1000]))
		test.AssertNoErr(err)

		// trigger a sync so the workspace is published
		test.SyncAllWorkspaces()

		workspaceB := "branch/copyWorkspace/test"
		api := test.getApi()
		err = api.Branch(test.RelPath(workspace), workspaceB)
		test.Assert(err == nil, "Unable to branch")

		wsrB := test.getWorkspaceRoot(workspaceB)

		// ensure that the hardlink was able to sync
		wsrBFileA := test.absPath(workspaceB +
			"/subdir/grandchild/linkFileA2")
		readData, err := ioutil.ReadFile(wsrBFileA)
		test.AssertNoErr(err)
		test.Assert(bytes.Equal(readData, data),
			"Data not synced via hardlink")

		stat, err := os.Stat(wsrBFileA)
		test.AssertNoErr(err)
		test.Assert(stat.Size() == int64(len(data)), "file length mismatch")

		test.Assert(len(wsr.hardlinks) == len(wsrB.hardlinks),
			"Hardlink map length not preserved: %v %v", wsr.hardlinks,
			wsrB.hardlinks)

		for k, l := range wsr.hardlinks {
			linkBPtr, exists := wsrB.hardlinks[k]

			test.Assert(l.nlink == linkBPtr.nlink,
				"link reference count not preserved")

			linkB := *(linkBPtr.record)
			v := l.record
			test.Assert(exists, "link not reloaded in new wsr")
			test.Assert(v.Filename() == linkB.Filename(),
				"Filename not preserved")
			test.Assert(v.Type() == linkB.Type(), "Type not preserved")
			test.Assert(v.ID().String() == linkB.ID().String(),
				"ID not preserved")
			test.Assert(v.Size() == linkB.Size(), "Size not preserved")
			test.Assert(v.ModificationTime() == linkB.ModificationTime(),
				"Modtime not preserved")
			test.Assert(v.ContentTime() == linkB.ContentTime(),
				"ContentTime not preserved")
			test.Assert(v.Permissions() == linkB.Permissions(),
				"Permissions not preserved")
			test.Assert(v.Owner() == linkB.Owner(),
				"OwnerID not preserved")
			test.Assert(v.Group() == linkB.Group(),
				"GroupID not preserved")
			test.Assert(v.ExtendedAttributes().String() ==
				linkB.ExtendedAttributes().String(),
				"ExtendedAttributes not preserved")
			test.Assert(v.ContentTime() == linkB.ContentTime(),
				"ContentTime not preserved")
			test.Assert(v.ContentTime() == linkB.ContentTime(),
				"ContentTime not preserved")
		}
	})
}

func TestHardlinkRelay(t *testing.T) {
	runTest(t, func(test *testHelper) {
		workspace := test.NewWorkspace()

		testData := GenData(2000)

		file1 := workspace + "/orig_file"
		err := ioutil.WriteFile(file1, testData[:1000], 0777)
		test.AssertNoErr(err)

		file2 := workspace + "/hardlink"
		err = syscall.Link(file1, file2)
		test.AssertNoErr(err)

		file3 := workspace + "/second_file"
		err = ioutil.WriteFile(file3, testData[:577], 0777)
		test.AssertNoErr(err)

		file4 := workspace + "/hardlink2"
		err = syscall.Link(file3, file4)
		test.AssertNoErr(err)

		// Change file contents
		err = testutils.PrintToFile(file2, string(testData[1000:]))
		test.AssertNoErr(err)

		// Change permissions
		err = os.Chmod(file2, 0654)
		test.AssertNoErr(err)

		// Ensure that file1 changed
		readData, err := ioutil.ReadFile(file1)
		test.Assert(bytes.Equal(readData, testData), "data not linked")

		info, err := os.Stat(file1)
		test.AssertNoErr(err)
		test.Assert(info.Mode().Perm() == 0654, "Permissions not linked")
		test.Assert(info.Size() == int64(len(testData)), "Size not linked")

		infoLink, err := os.Stat(file2)
		test.AssertNoErr(err)
		test.Assert(info.ModTime() == infoLink.ModTime(),
			"hardlink instance modTimes not shared")

		// Ensure that file 3 and file4 didn't
		info2, err := os.Stat(file3)
		test.AssertNoErr(err)
		test.Assert(info.Mode().Perm() != info2.Mode().Perm(),
			"hardlink permissions not separate")
		test.Assert(info.Size() != info2.Size(),
			"hardlink sizes not separate")
		test.Assert(test.getInodeNum(file3) != test.getInodeNum(file1),
			"multiple different hardlinks joined")
		test.Assert(info.ModTime() != info2.ModTime(),
			"hardlink mod times not separate")
	})
}

func TestHardlinkForget(t *testing.T) {
	runTestCustomConfig(t, dirtyDelay100Ms, func(test *testHelper) {
		workspace := test.NewWorkspace()

		data := GenData(2000)

		testFile := workspace + "/testFile"
		err := testutils.PrintToFile(testFile, string(data))
		test.AssertNoErr(err)

		linkFile := workspace + "/testLink"
		err = syscall.Link(testFile, linkFile)
		test.AssertNoErr(err)

		// Read the hardlink to ensure it's instantiated
		readData, err := ioutil.ReadFile(linkFile)
		test.AssertNoErr(err)
		test.Assert(bytes.Equal(data, readData), "hardlink data mismatch")

		// Forget it
		linkInode := test.getInodeNum(linkFile)

		test.remountFilesystem()

		// Check that it's uninstantiated
		msg := fmt.Sprintf("hardlink inode %d to be uninstantiated",
			linkInode)
		test.WaitFor(msg, func() bool {
			inode := test.qfs.inodeNoInstantiate(&test.qfs.c, linkInode)
			return inode == nil
		})
	})
}

func TestHardlinkUninstantiateDirectory(t *testing.T) {
	// If a hardlink is a child of many directories, it shouldn't prevent those
	// directories from becoming uninstantiated simply because it itself is still
	// instantiated. It is likely being held open by some other directory or
	// handle.
	runTestCustomConfig(t, dirtyDelay100Ms, func(test *testHelper) {
		workspace := test.NewWorkspace()

		data := GenData(2000)

		testFile := workspace + "/testFile"
		err := testutils.PrintToFile(testFile, string(data))
		test.AssertNoErr(err)

		dirName := workspace + "/dir"
		err = syscall.Mkdir(dirName, 0777)
		test.AssertNoErr(err)

		linkFile := dirName + "/testLink"
		err = syscall.Link(testFile, linkFile)
		test.AssertNoErr(err)

		// Read the hardlink to ensure it's instantiated
		readData, err := ioutil.ReadFile(linkFile)
		test.AssertNoErr(err)
		test.Assert(bytes.Equal(data, readData), "hardlink data mismatch")

		wsrInode := test.getInodeNum(workspace)
		dirInode := test.getInodeNum(dirName)
		linkInode := test.getInodeNum(linkFile)
		test.qfs.increaseLookupCount(linkInode)

		test.remountFilesystem()

		// Check that the directory parent uninstantiated, even if the
		// Hardlink itself cannot be.
		msg := fmt.Sprintf("hardlink parent inode %d to be uninstantiated",
			dirInode)
		test.WaitFor(msg, func() bool {
			inode := test.qfs.inodeNoInstantiate(&test.qfs.c, dirInode)
			return inode == nil
		})

		// Even though the directory "parent" should have been
		// uninstantiated, the WorkspaceRoot must not have been
		// uninstantiated because the hardlink is instantiated.
		msg = fmt.Sprintf("Not all children unloaded, %d in %d", linkInode,
			wsrInode)
		test.WaitFor("WSR to be held by instantiated hardlink",
			func() bool { return test.TestLogContains(msg) })

		test.qfs.shouldForget(linkInode, 1)
	})
}

// When all hardlinks, but one, are deleted then we need to convert a hardlink back
// into a regular file.
func TestHardlinkConversion(t *testing.T) {
	runTest(t, func(test *testHelper) {
		workspace := test.NewWorkspace()

		data := GenData(2000)

		testFile := workspace + "/testFile"
		err := testutils.PrintToFile(testFile, string(data[:1000]))
		test.AssertNoErr(err)

		linkFile := workspace + "/testLink"
		err = syscall.Link(testFile, linkFile)
		test.AssertNoErr(err)

		linkInode := test.getInodeNum(linkFile)

		wsr := test.getWorkspaceRoot(workspace)
		linkId := func() HardlinkId {
			defer wsr.linkLock.Lock().Unlock()
			return wsr.inodeToLink[linkInode]
		}()

		err = os.Remove(testFile)
		test.AssertNoErr(err)

		// Ensure it's converted by performing an operation on linkFile
		// that would trigger checking if the hardlink needs conversion
		test.remountFilesystem()

		_, err = os.Stat(linkFile)
		test.AssertNoErr(err)
		test.SyncAllWorkspaces()

		// ensure we can still use the file as normal
		err = testutils.PrintToFile(linkFile, string(data[1000:]))
		test.AssertNoErr(err)

		output, err := ioutil.ReadFile(linkFile)
		test.AssertNoErr(err)
		test.Assert(bytes.Equal(output, data),
			"File not working after conversion from hardlink")

		wsr = test.getWorkspaceRoot(workspace)
		defer wsr.linkLock.Lock().Unlock()
		_, exists := wsr.hardlinks[linkId]
		test.Assert(!exists, "hardlink not converted back to file")
	})
}

func TestHardlinkSubdirChain(t *testing.T) {
	runTest(t, func(test *testHelper) {
		workspace := test.NewWorkspace()

		data := GenData(2000)

		err := syscall.Mkdir(workspace+"/dir", 0777)
		test.AssertNoErr(err)

		testFile := workspace + "/dir/testFile"
		err = testutils.PrintToFile(testFile, string(data))
		test.AssertNoErr(err)

		linkFile := workspace + "/dir/testLink"
		err = syscall.Link(testFile, linkFile)
		test.AssertNoErr(err)

		linkFile2 := workspace + "/dir/testLink2"
		err = syscall.Link(linkFile, linkFile2)
		test.AssertNoErr(err)

		linkFile3 := workspace + "/dir/testLink3"
		err = syscall.Link(linkFile2, linkFile3)
		test.AssertNoErr(err)

		// Now link again from the original
		linkFile4 := workspace + "/dir/testLink4"
		err = syscall.Link(linkFile, linkFile4)
		test.AssertNoErr(err)
	})
}

func TestHardlinkWsrChain(t *testing.T) {
	runTest(t, func(test *testHelper) {
		workspace := test.NewWorkspace()

		data := GenData(2000)

		testFile := workspace + "/testFile"
		err := testutils.PrintToFile(testFile, string(data))
		test.AssertNoErr(err)

		linkFile := workspace + "/testLink"
		err = syscall.Link(testFile, linkFile)
		test.AssertNoErr(err)

		linkFile2 := workspace + "/testLink2"
		err = syscall.Link(linkFile, linkFile2)
		test.AssertNoErr(err)

		linkFile3 := workspace + "/testLink3"
		err = syscall.Link(linkFile2, linkFile3)
		test.AssertNoErr(err)

		// Now link again from the original
		linkFile4 := workspace + "/testLink4"
		err = syscall.Link(linkFile, linkFile4)
		test.AssertNoErr(err)
	})
}

func TestHardlinkInterWorkspace(t *testing.T) {
	runTest(t, func(test *testHelper) {
		workspaceA := test.NewWorkspace()
		workspaceB := test.NewWorkspace()

		data := GenData(1000)

		testFile := workspaceA + "/testFile"
		err := testutils.PrintToFile(testFile, string(data))
		test.AssertNoErr(err)

		linkFileA := workspaceA + "/testLink"
		err = syscall.Link(testFile, linkFileA)
		test.AssertNoErr(err)

		linkFail := workspaceB + "/testLinkFail"
		err = syscall.Link(linkFileA, linkFail)
		test.Assert(err != nil,
			"qfs allows existing link copy to another wsr")
		test.Assert(os.IsPermission(err),
			"qfs not returning EPERM for inter-wsr link")

		testFileB := workspaceA + "/testFileB"
		err = testutils.PrintToFile(testFileB, string(data))
		test.AssertNoErr(err)

		linkFailB := workspaceB + "/testLinkFailB"
		err = syscall.Link(testFileB, linkFailB)
		test.Assert(err != nil,
			"qfs allows creation of hardlink across workspace bounds")
		test.Assert(os.IsPermission(err),
			"qfs not returning EPERM for link across wsrs")
	})
}

func TestHardlinkOpenUnlink(t *testing.T) {
	runTest(t, func(test *testHelper) {
		workspace := test.NewWorkspace()

		filename := workspace + "/file"
		linkname := workspace + "/link"

		file, err := os.Create(filename)
		test.AssertNoErr(err)
		defer file.Close()

		file.WriteString("stuff")

		err = os.Link(filename, linkname)
		test.AssertNoErr(err)

		err = os.Remove(filename)
		test.AssertNoErr(err)

		err = os.Remove(linkname)
		test.AssertNoErr(err)
	})
}

func matchXAttrHardlinkExtendedKey(path string, extendedKey []byte,
	test *testHelper, Type quantumfs.ObjectType, wsr *WorkspaceRoot) {

	key, type_, size, err := quantumfs.DecodeExtendedKey(string(extendedKey))
	test.Assert(err == nil, "Error decompressing the packet")

	// Extract the internal ObjectKey from QuantumFS
	inode := test.getInode(path)
	// parent should be the workspace root.
	isHardlink, linkId := wsr.checkHardlink(inode.inodeNum())
	test.Assert(isHardlink, "Expected hardlink isn't one.")

	valid, record := wsr.getHardlink(linkId)
	test.Assert(valid, "Unable to get hardlink from wsr")

	// Verify the type and key matching
	test.Assert(type_ == Type && size == record.Size() &&
		bytes.Equal(key.Value(), record.ID().Value()),
		"Error getting the key: %v with size of %d-%d, keys of %v-%v",
		err, Type, type_, key.Value(), record.ID().Value())
}

func TestHardlinkExtraction(t *testing.T) {
	runTest(t, func(test *testHelper) {
		workspace := test.NewWorkspace()

		filename := workspace + "/file"
		linkname := workspace + "/link"

		file, err := os.Create(filename)
		test.AssertNoErr(err)
		file.WriteString("stuff")
		file.Close()

		err = os.Link(filename, linkname)
		test.AssertNoErr(err)

		dst := make([]byte, quantumfs.ExtendedKeyLength)
		sz, err := syscall.Getxattr(filename, quantumfs.XAttrTypeKey, dst)
		test.Assert(err == nil && sz == quantumfs.ExtendedKeyLength,
			"Error getting the file key: %v with a size of %d",
			err, sz)

		wsr := test.getWorkspaceRoot(workspace)
		matchXAttrHardlinkExtendedKey(filename, dst, test,
			quantumfs.ObjectTypeSmallFile, wsr)

		dst = make([]byte, quantumfs.ExtendedKeyLength)
		sz, err = syscall.Getxattr(filename, quantumfs.XAttrTypeKey, dst)
		test.Assert(err == nil && sz == quantumfs.ExtendedKeyLength,
			"Error getting the file key: %v with a size of %d",
			err, sz)

		matchXAttrHardlinkExtendedKey(linkname, dst, test,
			quantumfs.ObjectTypeSmallFile, wsr)
	})
}

func TestHardlinkRename(t *testing.T) {
	runTest(t, func(test *testHelper) {
		workspace := test.NewWorkspace()

		filename := workspace + "/file"
		linkname := workspace + "/link"

		files := make([]string, 0)

		data := GenData(2000)
		file, err := os.Create(filename)
		test.AssertNoErr(err)
		file.WriteString(string(data))
		file.Close()

		err = os.Link(filename, linkname)
		test.AssertNoErr(err)

		newLink := workspace + "/linkB"
		err = os.Rename(linkname, newLink)
		test.AssertNoErr(err)
		linkname = newLink

		err = syscall.Mkdir(workspace+"/dir", 0777)
		test.AssertNoErr(err)

		newLink = workspace + "/dir/linkC"
		err = os.Rename(linkname, newLink)
		test.AssertNoErr(err)
		linkname = newLink
		files = append(files, linkname)

		err = os.Link(filename, workspace+"/dir/linkE")
		test.AssertNoErr(err)
		files = append(files, workspace+"/dir/linkE")

		err = os.Rename(filename, workspace+"/linkD")
		test.AssertNoErr(err)
		files = append(files, workspace+"/linkD")

		for _, v := range files {
			readback, err := ioutil.ReadFile(v)
			test.AssertNoErr(err)
			test.Assert(bytes.Equal(readback, data),
				"file %s data not preserved", v)
		}
	})
}

func ManualLookup(c *ctx, parent Inode, childName string) {
	var dummy fuse.EntryOut
	defer parent.RLockTree().RUnlock()
	parent.Lookup(c, childName, &dummy)
}

func TestHardlinkReparentRace(t *testing.T) {
	runTest(t, func(test *testHelper) {
		workspace := test.NewWorkspace()

		var stat syscall.Stat_t
		iterations := 50
		for i := 0; i < iterations; i++ {
			filename := fmt.Sprintf(workspace+"/file%d", i)
			linkname := fmt.Sprintf(workspace+"/link%d", i)
			file, err := os.Create(filename)
			test.AssertNoErr(err)

			err = syscall.Link(filename, linkname)
			test.AssertNoErr(err)

			file.WriteString("this is file data")
			file.Close()

			parent := test.getInode(workspace)

			// We want to race the parent change with getting the parent
			go os.Remove(filename)
			go ManualLookup(&test.qfs.c, parent, filename)
			go syscall.Stat(filename, &stat)
			go os.Remove(linkname)
		}
	})
}

func TestHardlinkUninstantiated(t *testing.T) {
	runTest(t, func(test *testHelper) {
		workspace := test.NewWorkspace()

		err := utils.MkdirAll(workspace+"/subdir/grandchild", 0777)
		test.AssertNoErr(err)

		filename := workspace + "/subdir/fileA"
		linkname := workspace + "/subdir/grandchild/fileB"
		data := GenData(2000)

		err = testutils.PrintToFile(filename, string(data))
		test.AssertNoErr(err)

		err = syscall.Link(filename, linkname)
		test.AssertNoErr(err)

		// trigger a sync so the workspace is published
		test.SyncAllWorkspaces()

		workspaceB := "branch/copyWorkspace/test"
		api := test.getApi()
		err = api.Branch(test.RelPath(workspace), workspaceB)
		test.AssertNoErr(err)

		readData, err := ioutil.ReadFile(test.absPath(workspaceB +
			"/subdir/grandchild/fileB"))
		test.AssertNoErr(err)
		test.Assert(bytes.Equal(readData, data),
			"data mismatch after Branch")
	})
}

func (test *testHelper) LinkFileExp(path string, filename string) {
	err := utils.MkdirAll(path, 0777)
	test.AssertNoErr(err)

	// Enough data to consume a multi block file
	data := GenData(quantumfs.MaxBlockSize + 1000)

	filepath := path + "/" + filename
	linkpath := path + "/" + filename + "link"
	err = testutils.PrintToFile(filepath, string(data[:1000]))
	test.AssertNoErr(err)

	// Make them a link
	err = syscall.Link(filepath, linkpath)
	test.AssertNoErr(err)

	// Cause the underlying file to expand and change its own type
	err = testutils.PrintToFile(linkpath, string(data[1000:]))
	test.AssertNoErr(err)

	// Ensure that the file actually works
	readData, err := ioutil.ReadFile(linkpath)
	test.AssertNoErr(err)
	test.Assert(bytes.Equal(readData, data), "Link data wrong after expansion")
}

func TestHardlinkFileExpansionInWsr(t *testing.T) {
	runTest(t, func(test *testHelper) {
		workspace := test.NewWorkspace()

		test.LinkFileExp(workspace, "fileA")
	})
}

func TestHardlinkFileExpansionOutWsr(t *testing.T) {
	runTest(t, func(test *testHelper) {
		workspace := test.NewWorkspace()

		test.LinkFileExp(workspace+"/dirB", "fileB")
	})
}

// Once a hardlink record is returned to a class for use, the hardlink may be
// unlinked before the record is used. We need to accommodate that.
func TestHardlinkRecordRace(t *testing.T) {
	runTest(t, func(test *testHelper) {
		workspace := test.NewWorkspace()
		data := GenData(100)

		// This is a race condition, so repeat to increase the likelihood
		for i := 0; i < 100; i++ {
			filename := fmt.Sprintf("%s/file%d", workspace, i)
			err := testutils.PrintToFile(filename, string(data))
			test.AssertNoErr(err)

			err = syscall.Link(filename, filename+"link")
			test.AssertNoErr(err)

			for i := 0; i < 10; i++ {
				go os.Stat(filename)
			}
			// quickly remove the link before all of the GetAttrs finish
			errA := os.Remove(filename)
			errB := os.Remove(filename + "link")
			test.AssertNoErr(errA)
			test.AssertNoErr(errB)
		}
	})
}

func TestHardlinkDeleteFromDirectory(t *testing.T) {
	runTest(t, func(test *testHelper) {
		workspace := test.NewWorkspace()

		dir1 := workspace + "/dir1/dir1.1"
		err := utils.MkdirAll(dir1, 0777)
		test.AssertNoErr(err)

		dir2 := workspace + "/dir2"
		err = utils.MkdirAll(dir2, 0777)
		test.AssertNoErr(err)

		filename := dir1 + "/fileA"
		linkname := dir2 + "/link"
		data := GenData(2000)

		err = testutils.PrintToFile(filename, string(data))
		test.AssertNoErr(err)

		err = syscall.Link(filename, linkname)
		test.AssertNoErr(err)

		err = os.RemoveAll(dir1)
		test.AssertNoErr(err)
	})
}<|MERGE_RESOLUTION|>--- conflicted
+++ resolved
@@ -19,13 +19,8 @@
 
 func TestHardlinkReload(t *testing.T) {
 	runTest(t, func(test *testHelper) {
-<<<<<<< HEAD
-		workspace := test.NewWorkspace()
-		err := os.MkdirAll(workspace+"/subdir/grandchild", 0777)
-=======
-		workspace := test.newWorkspace()
+		workspace := test.NewWorkspace()
 		err := utils.MkdirAll(workspace+"/subdir/grandchild", 0777)
->>>>>>> 804d3799
 		test.AssertNoErr(err)
 
 		// Create a couple files so we can copy its directory record
