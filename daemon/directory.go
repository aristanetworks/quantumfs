--- conflicted
+++ resolved
@@ -65,11 +65,6 @@
 
 	// These fields are protected by the InodeCommon.lock
 	baseLayerId    quantumfs.ObjectKey
-<<<<<<< HEAD
-=======
-	children       map[string]InodeId
-	dirtyChildren_ map[InodeId]InodeId // set of children which are dirty
->>>>>>> cbc5d5fc
 
 	children	*ChildMap
 }
@@ -93,10 +88,6 @@
 	dir.InodeCommon.accessed_ = 0
 	dir.setParent(parent)
 	dir.treeLock_ = treeLock
-<<<<<<< HEAD
-=======
-	dir.dirtyChildren_ = make(map[InodeId]InodeId, 0)
->>>>>>> cbc5d5fc
 	dir.baseLayerId = baseLayerId
 
 	uninstantiated := make([]InodeId, 0)
