// Copyright (c) 2016 Arista Networks, Inc.  All rights reserved.
// Arista Networks, Inc. Confidential and Proprietary.

package daemon

import "bytes"
import "errors"
import "syscall"
import "sync"
import "time"

import "github.com/aristanetworks/quantumfs"
import "github.com/hanwen/go-fuse/fuse"

// If dirRecord is nil, then mode, rdev and dirRecord are invalid, but the key is
// coming from a DirRecord and not passed in from create_.
type InodeConstructor func(c *ctx, name string, key quantumfs.ObjectKey,
	size uint64, inodeNum InodeId, parent Inode, mode uint32, rdev uint32,
	dirRecord *quantumfs.DirectoryRecord) Inode

// This file contains the normal directory Inode type for a workspace
type Directory struct {
	InodeCommon

	// These fields are protected by the InodeCommon.lock
	baseLayerId quantumfs.ObjectKey
	dirChildren childRecords
}

func initDirectory(c *ctx, name string, dir *Directory,
	baseLayerId quantumfs.ObjectKey, inodeNum InodeId,
	parent Inode, treeLock *sync.RWMutex) {

	defer c.flog("initDirectory").exit()
	c.vlog("Enter Fetching directory baselayer from %s", baseLayerId.String())

	// Set directory data before processing the children incase the children
	// access the parent.
	dir.InodeCommon = InodeCommon{
		id:        inodeNum,
		name_:     name,
		accessed_: 0,
		self:      dir,
	}
	dir.setParent(parent)
	dir.treeLock_ = treeLock
	dir.baseLayerId = baseLayerId
	dir.dirChildren = newChildRecords(dir)

	key := baseLayerId
	for {
		c.vlog("Fetching baselayer %s", key.String())
		buffer := c.dataStore.Get(&c.Ctx, key)
		if buffer == nil {
			panic("No baseLayer object")
		}

		baseLayer := buffer.AsDirectoryEntry()

		for i := 0; i < baseLayer.NumEntries(); i++ {
			newEntry := baseLayer.Entry(i)
			dir.dirChildren.setRecord(c, &newEntry)
		}

		if baseLayer.Next() == quantumfs.EmptyDirKey ||
			baseLayer.NumEntries() == 0 {

			break
		} else {
			key = baseLayer.Next()
		}
	}

	assert(dir.treeLock() != nil, "Directory treeLock nil at init")
}

func newDirectory(c *ctx, name string, baseLayerId quantumfs.ObjectKey, size uint64,
	inodeNum InodeId, parent Inode, mode uint32, rdev uint32,
	dirRecord *quantumfs.DirectoryRecord) Inode {

	defer c.flog("Directory::newDirectory").exit()

	var dir Directory

	initDirectory(c, name, &dir, baseLayerId, inodeNum,
		parent, parent.treeLock())
	return &dir
}

// Needs inode lock for read
func (dir *Directory) updateSize_(c *ctx) {
	defer c.flog("Directory::updateSize_").exit()

	// If we do not have a parent, then the parent is a workspacelist and we have
	// nothing to update.
	if dir.parent() != nil {
		var attr fuse.SetAttrIn
		attr.Valid = fuse.FATTR_SIZE
		attr.Size = uint64(dir.dirChildren.count())
		dir.parent().setChildAttr(c, dir.id, nil, &attr, nil, true)
	}
}

// Needs inode lock for write
func (dir *Directory) addChild_(c *ctx, inode InodeId,
	child *quantumfs.DirectoryRecord) {

	defer c.flog("Directory::addChild_").exit()

	dir.dirChildren.setLoadedRecord(c, inode, child)
	dir.updateSize_(c)
}

// Needs inode lock for write
func (dir *Directory) delChild_(c *ctx, name string) {
	defer c.flog("Directory::delChild_").exit()

	inodeNum, exists := dir.dirChildren.getInode(c, name)
	if !exists {
		panic("Unexpected missing child inode")
	}
	c.dlog("Unlinking inode %d", inodeNum)

	// If this is a file we need to reparent it to itself
	record, exists := dir.dirChildren.getRecord(c, inodeNum)
	if !exists {
		panic("Unexpected missing child inode")
	}

	child := c.qfs.inode(c, inodeNum)
	child.markSelfAccessed(c, false)
	if record.Type() == quantumfs.ObjectTypeSmallFile ||
		record.Type() == quantumfs.ObjectTypeMediumFile ||
		record.Type() == quantumfs.ObjectTypeLargeFile ||
		record.Type() == quantumfs.ObjectTypeVeryLargeFile {

		if inode := c.qfs.inode(c, inodeNum); inode != nil {
			if file, isFile := inode.(*File); isFile {
				file.setChildRecord(c, record)
				file.setParent(file)
			}
		}
	}

	dir.dirChildren.delete(name)
	dir.updateSize_(c)
}

func (dir *Directory) dirty(c *ctx) {
<<<<<<< HEAD
	defer c.flog("Directory::dirty").exit()

	dir.setDirty(true)
	dir.parent().dirtyChild(c, dir)
=======
	if !dir.setDirty(true) {
		// Only go recursive if we aren't already dirty
		dir.parent().dirtyChild(c, dir)
	}
>>>>>>> c2551a3f
}

// Record that a specific child is dirty and when syncing heirarchically, sync them
// as well.
func (dir *Directory) dirtyChild(c *ctx, child Inode) {
	defer c.flog("Directory::dirtyChild").exit()

	func() {
		defer dir.Lock().Unlock()
		dir.dirChildren.dirty(c, child.inodeNum())
	}()
	dir.self.dirty(c)
}

func fillAttrWithDirectoryRecord(c *ctx, attr *fuse.Attr, inodeNum InodeId,
	owner fuse.Owner, entry *quantumfs.DirectoryRecord) {

	attr.Ino = uint64(inodeNum)

	fileType := objectTypeToFileType(c, entry.Type())
	switch fileType {
	case fuse.S_IFDIR:
		attr.Size = qfsBlockSize
		attr.Blocks = BlocksRoundUp(attr.Size, statBlockSize)
		attr.Nlink = uint32(entry.Size()) + 2
	case fuse.S_IFIFO:
		fileType = specialOverrideAttr(entry, attr)
	default:
		c.elog("Unhandled filetype in fillAttrWithDirectoryRecord",
			fileType)
		fallthrough
	case fuse.S_IFREG,
		fuse.S_IFLNK:

		attr.Size = entry.Size()
		attr.Blocks = BlocksRoundUp(entry.Size(), statBlockSize)
		attr.Nlink = 2 // Workaround for BUG166665
	}

	attr.Atime = entry.ModificationTime().Seconds()
	attr.Mtime = entry.ModificationTime().Seconds()
	attr.Ctime = entry.ContentTime().Seconds()
	attr.Atimensec = entry.ModificationTime().Nanoseconds()
	attr.Mtimensec = entry.ModificationTime().Nanoseconds()
	attr.Ctimensec = entry.ContentTime().Nanoseconds()

	c.dlog("fillAttrWithDirectoryRecord fileType %x permissions %d", fileType,
		entry.Permissions())

	attr.Mode = fileType | permissionsToMode(entry.Permissions())
	attr.Owner.Uid = quantumfs.SystemUid(entry.Owner(), owner.Uid)
	attr.Owner.Gid = quantumfs.SystemGid(entry.Group(), owner.Gid)
	attr.Blksize = qfsBlockSize
}

func permissionsToMode(permissions uint32) uint32 {
	var mode uint32

	if BitFlagsSet(uint(permissions), quantumfs.PermExecOther) {
		mode |= syscall.S_IXOTH
	}
	if BitFlagsSet(uint(permissions), quantumfs.PermWriteOther) {
		mode |= syscall.S_IWOTH
	}
	if BitFlagsSet(uint(permissions), quantumfs.PermReadOther) {
		mode |= syscall.S_IROTH
	}
	if BitFlagsSet(uint(permissions), quantumfs.PermExecGroup) {
		mode |= syscall.S_IXGRP
	}
	if BitFlagsSet(uint(permissions), quantumfs.PermWriteGroup) {
		mode |= syscall.S_IWGRP
	}
	if BitFlagsSet(uint(permissions), quantumfs.PermReadGroup) {
		mode |= syscall.S_IRGRP
	}
	if BitFlagsSet(uint(permissions), quantumfs.PermExecOwner) {
		mode |= syscall.S_IXUSR
	}
	if BitFlagsSet(uint(permissions), quantumfs.PermWriteOwner) {
		mode |= syscall.S_IWUSR
	}
	if BitFlagsSet(uint(permissions), quantumfs.PermReadOwner) {
		mode |= syscall.S_IRUSR
	}
	if BitFlagsSet(uint(permissions), quantumfs.PermSticky) {
		mode |= syscall.S_ISVTX
	}
	if BitFlagsSet(uint(permissions), quantumfs.PermSGID) {
		mode |= syscall.S_ISGID
	}
	if BitFlagsSet(uint(permissions), quantumfs.PermSUID) {
		mode |= syscall.S_ISUID
	}

	return mode
}

func modeToPermissions(mode uint32, umask uint32) uint32 {
	var permissions uint32
	mode = mode & ^umask

	if BitFlagsSet(uint(mode), syscall.S_IXOTH) {
		permissions |= quantumfs.PermExecOther
	}
	if BitFlagsSet(uint(mode), syscall.S_IWOTH) {
		permissions |= quantumfs.PermWriteOther
	}
	if BitFlagsSet(uint(mode), syscall.S_IROTH) {
		permissions |= quantumfs.PermReadOther
	}
	if BitFlagsSet(uint(mode), syscall.S_IXGRP) {
		permissions |= quantumfs.PermExecGroup
	}
	if BitFlagsSet(uint(mode), syscall.S_IWGRP) {
		permissions |= quantumfs.PermWriteGroup
	}
	if BitFlagsSet(uint(mode), syscall.S_IRGRP) {
		permissions |= quantumfs.PermReadGroup
	}
	if BitFlagsSet(uint(mode), syscall.S_IXUSR) {
		permissions |= quantumfs.PermExecOwner
	}
	if BitFlagsSet(uint(mode), syscall.S_IWUSR) {
		permissions |= quantumfs.PermWriteOwner
	}
	if BitFlagsSet(uint(mode), syscall.S_IRUSR) {
		permissions |= quantumfs.PermReadOwner
	}
	if BitFlagsSet(uint(mode), syscall.S_ISVTX) {
		permissions |= quantumfs.PermSticky
	}
	if BitFlagsSet(uint(mode), syscall.S_ISGID) {
		permissions |= quantumfs.PermSGID
	}
	if BitFlagsSet(uint(mode), syscall.S_ISUID) {
		permissions |= quantumfs.PermSUID
	}

	return permissions
}

func publishDirectoryEntry(c *ctx, layer *quantumfs.DirectoryEntry,
	nextKey quantumfs.ObjectKey) quantumfs.ObjectKey {

	layer.SetNext(nextKey)
	bytes := layer.Bytes()

	buf := newBuffer(c, bytes, quantumfs.KeyTypeMetadata)
	newKey, err := buf.Key(&c.Ctx)
	if err != nil {
		panic("Failed to upload new baseLayer object")
	}

	return newKey
}

func (dir *Directory) publish(c *ctx) quantumfs.ObjectKey {
	defer c.flog("Directory::publish").exit()

	// Compile the internal records into a series of blocks which can be placed
	// in the datastore.

	newBaseLayerId := quantumfs.EmptyDirKey

	// childIdx indexes into childrenRecords, entryIdx indexes into the
	// metadata block
	baseLayer := quantumfs.NewDirectoryEntry()
	entryIdx := 0
	for _, child := range dir.dirChildren.getRecords() {
		if entryIdx == quantumfs.MaxDirectoryRecords {
			// This block is full, upload and create a new one
			baseLayer.SetNumEntries(entryIdx)
			newBaseLayerId = publishDirectoryEntry(c, baseLayer,
				newBaseLayerId)
			baseLayer = quantumfs.NewDirectoryEntry()
			entryIdx = 0
		}

		baseLayer.SetEntry(entryIdx, child)

		entryIdx++
	}

	baseLayer.SetNumEntries(entryIdx)
	newBaseLayerId = publishDirectoryEntry(c, baseLayer, newBaseLayerId)

	c.vlog("Directory key %s -> %s", dir.baseLayerId.String(),
		newBaseLayerId.String())
	dir.baseLayerId = newBaseLayerId

	dir.setDirty(false)

	return dir.baseLayerId
}

func (dir *Directory) setChildAttr(c *ctx, inodeNum InodeId,
	newType *quantumfs.ObjectType, attr *fuse.SetAttrIn,
	out *fuse.AttrOut, updateMtime bool) fuse.Status {

	defer c.flog("Directory::setChildAttr").exit()

	result := func() fuse.Status {
		defer dir.Lock().Unlock()

		entry, exists := dir.dirChildren.getRecord(c, inodeNum)
		if !exists {
			return fuse.ENOENT
		}

		modifyEntryWithAttr(c, newType, attr, entry, updateMtime)

		if out != nil {
			fillAttrOutCacheData(c, out)
			fillAttrWithDirectoryRecord(c, &out.Attr, inodeNum,
				c.fuseCtx.Owner, entry)
		}

		dir.dirChildren.setRecord(c, entry)

		return fuse.OK
	}()

	if result == fuse.OK {
		dir.self.dirty(c)
	}

	return result
}

func (dir *Directory) Access(c *ctx, mask uint32, uid uint32,
	gid uint32) fuse.Status {

	c.elog("Unsupported Access on Directory")
	return fuse.ENOSYS
}

func (dir *Directory) GetAttr(c *ctx, out *fuse.AttrOut) fuse.Status {
<<<<<<< HEAD
	defer c.flog("Directory::GetAttr").exit()
=======
	c.vlog("Directory::GetAttr Enter")
	defer c.vlog("Directory::GetAttr Exit")
>>>>>>> c2551a3f

	record, err := dir.parent().getChildRecord(c, dir.InodeCommon.id)
	if err != nil {
		c.elog("Unable to get record from parent for inode %d", dir.id)
		return fuse.EIO
	}

	fillAttrOutCacheData(c, out)
	fillAttrWithDirectoryRecord(c, &out.Attr, dir.InodeCommon.id,
		c.fuseCtx.Owner, &record)

	return fuse.OK
}

func (dir *Directory) Lookup(c *ctx, name string, out *fuse.EntryOut) fuse.Status {
	defer c.flog("Directory::Lookup").exit()
	defer dir.RLock().RUnlock()

	inodeNum, exists := dir.dirChildren.getInode(c, name)
	if !exists {
		return fuse.ENOENT
	}

	record, exists := dir.dirChildren.getRecord(c, inodeNum)
	if !exists {
		return fuse.ENOENT
	}

	c.vlog("Directory::Lookup found inode %d", inodeNum)
	child := c.qfs.inode(c, inodeNum)
	child.markSelfAccessed(c, false)

	out.NodeId = uint64(inodeNum)
	fillEntryOutCacheData(c, out)
	fillAttrWithDirectoryRecord(c, &out.Attr, inodeNum, c.fuseCtx.Owner, record)

	return fuse.OK
}

func (dir *Directory) Open(c *ctx, flags uint32, mode uint32,
	out *fuse.OpenOut) fuse.Status {

	return fuse.ENOSYS
}

func (dir *Directory) OpenDir(c *ctx, flags uint32, mode uint32,
	out *fuse.OpenOut) fuse.Status {

	defer c.flog("Directory::OpenDir").exit()

	ds := newDirectorySnapshot(c, dir.self.(directorySnapshotSource))
	c.qfs.setFileHandle(c, ds.FileHandleCommon.id, ds)
	out.Fh = uint64(ds.FileHandleCommon.id)
	out.OpenFlags = 0

	return fuse.OK
}

func (dir *Directory) getChildSnapshot(c *ctx) []directoryContents {
	defer dir.RLock().RUnlock()

	dir.self.markSelfAccessed(c, false)

	children := make([]directoryContents, 0, dir.dirChildren.count())
	for _, entry := range dir.dirChildren.getRecords() {
		filename := entry.Filename()

		entryInfo := directoryContents{
			filename: filename,
		}
		inodeId, exists := dir.dirChildren.getInode(c, filename)
		if !exists {
			panic("Missing inode in child records")
		}
		fillAttrWithDirectoryRecord(c, &entryInfo.attr, inodeId,
			c.fuseCtx.Owner, entry)
		entryInfo.fuseType = entryInfo.attr.Mode

		children = append(children, entryInfo)
	}

	return children
}

func (dir *Directory) create_(c *ctx, name string, mode uint32, umask uint32,
	rdev uint32, constructor InodeConstructor, type_ quantumfs.ObjectType,
	key quantumfs.ObjectKey, out *fuse.EntryOut) Inode {

	defer c.flog("Directory::create_").exit()

	now := time.Now()
	uid := c.fuseCtx.Owner.Uid
	gid := c.fuseCtx.Owner.Gid

	entry := quantumfs.NewDirectoryRecord()
	entry.SetFilename(name)
	entry.SetID(key)
	entry.SetType(type_)
	entry.SetPermissions(modeToPermissions(mode, umask))
	c.dlog("Directory::create_ mode %x umask %d permissions %d", mode, umask,
		entry.Permissions())
	entry.SetOwner(quantumfs.ObjectUid(c.Ctx, uid, uid))
	entry.SetGroup(quantumfs.ObjectGid(c.Ctx, gid, gid))
	entry.SetSize(0)
	entry.SetExtendedAttributes(quantumfs.EmptyBlockKey)
	entry.SetContentTime(quantumfs.NewTime(now))
	entry.SetModificationTime(quantumfs.NewTime(now))

	inodeNum := c.qfs.newInodeId()
	newEntity := constructor(c, name, key, 0, inodeNum, dir.self,
		mode, rdev, entry)
	dir.addChild_(c, inodeNum, entry)
	c.qfs.setInode(c, inodeNum, newEntity)

	fillEntryOutCacheData(c, out)
	out.NodeId = uint64(inodeNum)
	fillAttrWithDirectoryRecord(c, &out.Attr, inodeNum, c.fuseCtx.Owner, entry)

	newEntity.markSelfAccessed(c, true)

	return newEntity
}

func (dir *Directory) Create(c *ctx, input *fuse.CreateIn, name string,
	out *fuse.CreateOut) fuse.Status {

	defer c.flog("Directory::Create").exit()

	var file Inode
	result := func() fuse.Status {
		defer dir.Lock().Unlock()

		if _, exists := dir.dirChildren.getInode(c, name); exists {
			return fuse.Status(syscall.EEXIST)
		}

		c.vlog("Creating file: '%s'", name)

		file = dir.create_(c, name, input.Mode, input.Umask, 0, newSmallFile,
			quantumfs.ObjectTypeSmallFile, quantumfs.EmptyBlockKey,
			&out.EntryOut)
		return fuse.OK
	}()

	if result != fuse.OK {
		return result
	}

	dir.self.dirty(c)

	fileHandleNum := c.qfs.newFileHandleId()
	fileDescriptor := newFileDescriptor(file.(*File), file.inodeNum(),
		fileHandleNum, file.treeLock())
	c.qfs.setFileHandle(c, fileHandleNum, fileDescriptor)

	c.vlog("New file inode %d, fileHandle %d", file.inodeNum(), fileHandleNum)

	out.OpenOut.OpenFlags = 0
	out.OpenOut.Fh = uint64(fileHandleNum)

	return fuse.OK
}

func (dir *Directory) SetAttr(c *ctx, attr *fuse.SetAttrIn,
	out *fuse.AttrOut) fuse.Status {

	defer c.flog("Directory::SetAttr").exit()
	c.vlog("valid %x size %d", attr.Valid, attr.Size)

	return dir.parent().setChildAttr(c, dir.InodeCommon.id, nil, attr, out,
		false)
}

func (dir *Directory) Mkdir(c *ctx, name string, input *fuse.MkdirIn,
	out *fuse.EntryOut) fuse.Status {

	defer c.flog("Directory::Mkdir").exit()

	result := func() fuse.Status {
		defer dir.Lock().Unlock()

		if _, exists := dir.dirChildren.getInode(c, name); exists {
			return fuse.Status(syscall.EEXIST)
		}

		dir.create_(c, name, input.Mode, input.Umask, 0, newDirectory,
			quantumfs.ObjectTypeDirectoryEntry, quantumfs.EmptyDirKey,
			out)
		return fuse.OK
	}()

	if result == fuse.OK {
		dir.self.dirty(c)
	}

	return result
}

func (dir *Directory) getChildRecord(c *ctx,
	inodeNum InodeId) (quantumfs.DirectoryRecord, error) {

	defer c.flog("Directory::getChildRecord").exit()
	defer dir.RLock().RUnlock()

	if val, ok := dir.dirChildren.getRecord(c, inodeNum); ok {
		return *val, nil
	}

	return quantumfs.DirectoryRecord{},
		errors.New("Inode given is not a child of this directory")
}

func (dir *Directory) Unlink(c *ctx, name string) fuse.Status {
	defer c.flog("Directory::Unlink").exit()
	c.vlog("Unlink %s", name)

	result := func() fuse.Status {
		defer dir.Lock().Unlock()

		record, exists := dir.dirChildren.getNameRecord(c, name)
		if !exists {
			return fuse.ENOENT
		}

		type_ := objectTypeToFileType(c, record.Type())
		if type_ == fuse.S_IFDIR {
			return fuse.Status(syscall.EISDIR)
		}

		dir.delChild_(c, name)
		return fuse.OK
	}()

	if result == fuse.OK {
		dir.self.dirty(c)
	}

	return result
}

func (dir *Directory) Rmdir(c *ctx, name string) fuse.Status {
	defer c.flog("Directory::Rmdir").exit()
	c.vlog("Rmdir %s", name)

	result := func() fuse.Status {
		defer dir.Lock().Unlock()

		record, exists := dir.dirChildren.getNameRecord(c, name)
		if !exists {
			return fuse.ENOENT
		}

		type_ := objectTypeToFileType(c, record.Type())
		if type_ != fuse.S_IFDIR {
			return fuse.ENOTDIR
		}

		if record.Size() != 0 {
			return fuse.Status(syscall.ENOTEMPTY)
		}

		dir.delChild_(c, name)
		return fuse.OK
	}()

	if result == fuse.OK {
		dir.self.dirty(c)
	}

	return result
}

func (dir *Directory) Symlink(c *ctx, pointedTo string, name string,
	out *fuse.EntryOut) fuse.Status {

	defer c.flog("Directory::Symlink").exit()

	var key quantumfs.ObjectKey
	result := func() fuse.Status {
		defer dir.Lock().Unlock()

		if _, exists := dir.dirChildren.getInode(c, name); exists {
			return fuse.Status(syscall.EEXIST)
		}

		buf := newBuffer(c, []byte(pointedTo), quantumfs.KeyTypeMetadata)
		key, err := buf.Key(&c.Ctx)
		if err != nil {
			c.elog("Failed to upload block: %v", err)
			return fuse.EIO
		}

		dir.create_(c, name, 0777, 0777, 0, newSymlink,
			quantumfs.ObjectTypeSymlink, key, out)
		return fuse.OK
	}()

	if result == fuse.OK {
		dir.self.dirty(c)
		c.vlog("Created new symlink with key: %s", key.String())
	}

	return result
}

func (dir *Directory) Readlink(c *ctx) ([]byte, fuse.Status) {
	c.elog("Invalid Readlink on Directory")
	return nil, fuse.EINVAL
}

func (dir *Directory) Mknod(c *ctx, name string, input *fuse.MknodIn,
	out *fuse.EntryOut) fuse.Status {

	defer c.flog("Directory::Mknod").exit()

	result := func() fuse.Status {
		defer dir.Lock().Unlock()

		if _, exists := dir.dirChildren.getInode(c, name); exists {
			return fuse.Status(syscall.EEXIST)
		}

		c.dlog("Directory::Mknod Mode %x", input.Mode)
		if BitFlagsSet(uint(input.Mode), syscall.S_IFIFO) ||
			BitFlagsSet(uint(input.Mode), syscall.S_IFSOCK) ||
			BitFlagsSet(uint(input.Mode), syscall.S_IFBLK) ||
			BitFlagsSet(uint(input.Mode), syscall.S_IFCHR) {

			dir.create_(c, name, input.Mode, input.Umask, input.Rdev,
				newSpecial, quantumfs.ObjectTypeSpecial,
				quantumfs.ZeroKey, out)
		} else if BitFlagsSet(uint(input.Mode), syscall.S_IFREG) {
			dir.create_(c, name, input.Mode, input.Umask, 0,
				newSmallFile, quantumfs.ObjectTypeSmallFile,
				quantumfs.EmptyBlockKey, out)
		} else {
			c.dlog("Directory::Mknod invalid type %x", input.Mode)
			return fuse.EINVAL
		}
		return fuse.OK
	}()

	if result == fuse.OK {
		dir.self.dirty(c)
	}

	return result
}

func (dir *Directory) RenameChild(c *ctx, oldName string,
	newName string) fuse.Status {

	defer c.flog("Directory::RenameChild").exit()
	c.vlog("RenameChild %s -> %s", oldName, newName)

	result := func() fuse.Status {
		defer dir.Lock().Unlock()

		if _, exists := dir.dirChildren.getInode(c, oldName); !exists {
			return fuse.ENOENT
		}

		dir.dirChildren.rename(c, oldName, newName)

		dir.updateSize_(c)
		dir.self.dirty(c)

		return fuse.OK
	}()

	return result
}

func sortParentChild(a *Directory, b *Directory) (parentDir *Directory,
	childDir *Directory) {

	// Determine if a parent-child relationship between the
	// directories exist
	var parent *Directory
	var child *Directory

	upwardsParent := a.parent()
	for ; upwardsParent != nil; upwardsParent = upwardsParent.parent() {
		if upwardsParent.inodeNum() == b.inodeNum() {

			// a is a (grand-)child of b
			parent = b
			child = a
			break
		}
	}

	if upwardsParent == nil {
		upwardsParent = b.parent()
		for ; upwardsParent != nil; upwardsParent = upwardsParent.parent() {
			if upwardsParent.inodeNum() == a.inodeNum() {

				// b is a (grand-)child of a
				parent = a
				child = b
				break
			}
		}
	}

	if upwardsParent == nil {
		// No relationship, choose arbitrarily
		parent = a
		child = b
	}

	return parent, child
}

func (dir *Directory) MvChild(c *ctx, dstInode Inode, oldName string,
	newName string) fuse.Status {

	// moving any file into _null/null is not permitted
	if _, ok := dstInode.(*NullWorkspaceRoot); ok {
		return fuse.EPERM
	}

	defer c.flog("Directory::MvChild").exit()
	c.vlog("MvChild Enter %s -> %s", oldName, newName)

	result := func() fuse.Status {
		dst := dstInode.(*Directory)

		// The locking here is subtle.
		//
		// Firstly we must protect against the case where a concurrent rename
		// in the opposite direction (from dst into dir) is occurring as we
		// are renaming a file from dir into dst. If we lock naively we'll
		// end up with a lock ordering inversion and deadlock in this case.
		//
		// We prevent this by locking dir and dst in a consistent ordering
		// based upon their inode number. All multi-inode locking must call
		// getLockOrder() to facilitate this.
		//
		// However, there is another wrinkle. It is possible to rename a file
		// from a directory into its parent. If we keep the parent locked
		// while we run dir.updateSize_(), then we'll deadlock as we try to
		// lock the parent again down the call stack.
		//
		// So we have two phases of locking. In the first phase we lock dir
		// and dst according to their inode number. Then, with both those
		// locks held we perform the bulk of the logic. Just before we start
		// releasing locks we update the parent metadata. Then we drop the
		// locks of the parent, which is fine since it is up to date. Finally
		// we update the metadata of the child before dropping its lock.
		//
		// We need to update and release the parent first so we can
		// successfully update the child. If the two directories are not
		// related in that way then we choose arbitrarily because it doesn't
		// matter.
		parent, child := sortParentChild(dst, dir)
		firstLock, lastLock := getLockOrder(dst, dir)
		firstLock.(*Directory).Lock()
		lastLock.(*Directory).Lock()

		defer child.lock.Unlock()

		result := func() fuse.Status {
			// we need to unlock the parent early
			defer parent.lock.Unlock()

			if _, exists := dir.dirChildren.getInode(c,
				oldName); !exists {

				return fuse.ENOENT
			}

			oldInodeId, exists := dir.dirChildren.getInode(c, oldName)
			if !exists {
				return fuse.ENOENT
			}

			// copy the record
			oldEntry, exists := dir.dirChildren.getRecord(c, oldInodeId)
			if !exists {
				return fuse.ENOENT
			}
			newEntry := cloneDirectoryRecord(oldEntry)
			newEntry.SetFilename(newName)

			// update the inode
			child := c.qfs.inode(c, oldInodeId)
			child.markSelfAccessed(c, false)
			child.setParent(dst.self)

			//delete the target InodeId
			dst.dirChildren.delete(newName)

			// set entry in new directory
			dst.dirChildren.insertRecord(c, oldInodeId, newEntry)

			// Remove entry in old directory
			dir.dirChildren.delete(oldName)

			child.setName(newName)
			child.markSelfAccessed(c, true)
			parent.updateSize_(c)
			parent.self.dirty(c)

			return fuse.OK
		}()

		if result == fuse.OK {
			child.updateSize_(c)
			child.self.dirty(c)
		}
		return result
	}()

	return result
}

func (dir *Directory) GetXAttrSize(c *ctx,
	attr string) (size int, result fuse.Status) {

	return dir.parent().getChildXAttrSize(c, dir.inodeNum(), attr)
}

func (dir *Directory) GetXAttrData(c *ctx,
	attr string) (data []byte, result fuse.Status) {

	return dir.parent().getChildXAttrData(c, dir.inodeNum(), attr)
}

func (dir *Directory) ListXAttr(c *ctx) (attributes []byte, result fuse.Status) {
	return dir.parent().listChildXAttr(c, dir.inodeNum())
}

func (dir *Directory) SetXAttr(c *ctx, attr string, data []byte) fuse.Status {
	return dir.parent().setChildXAttr(c, dir.inodeNum(), attr, data)
}

func (dir *Directory) RemoveXAttr(c *ctx, attr string) fuse.Status {
	return dir.parent().removeChildXAttr(c, dir.inodeNum(), attr)
}

func (dir *Directory) syncChild(c *ctx, inodeNum InodeId,
	newKey quantumfs.ObjectKey) {

	defer c.flog("Directory::syncChild").exit()

	ok, key := func() (bool, quantumfs.ObjectKey) {
		defer dir.Lock().Unlock()
		dir.self.dirty(c)

		entry, exists := dir.dirChildren.getRecord(c, inodeNum)
		if !exists {
			c.elog("Directory::syncChild inode %d not a valid child",
				inodeNum)
			return false, quantumfs.ObjectKey{}
		}

		entry.SetID(newKey)
		return true, dir.publish(c)
	}()

	if ok && dir.parent() != nil {
		dir.parent().syncChild(c, dir.InodeCommon.id, key)
	}
}

// Get the extended attributes object. The status is EIO on error or ENOENT if there
// are no extended attributes for that child.
func (dir *Directory) getExtendedAttributes_(c *ctx,
	inodeNum InodeId) (*quantumfs.ExtendedAttributes, fuse.Status) {

	defer c.flog("Directory::getExtendedAttributes_").exit()

	record, ok := dir.dirChildren.getRecord(c, inodeNum)
	if !ok {
		c.vlog("Child not found")
		return nil, fuse.EIO
	}

	if record.ExtendedAttributes().IsEqualTo(quantumfs.EmptyBlockKey) {
		c.vlog("Directory::getExtendedAttributes_ returning new object")
		return quantumfs.NewExtendedAttributes(), fuse.ENOENT
	}

	buffer := c.dataStore.Get(&c.Ctx, record.ExtendedAttributes())
	if buffer == nil {
		c.dlog("Failed to retrieve attribute list")
		return nil, fuse.EIO
	}

	attributeList := buffer.AsExtendedAttributes()
	return &attributeList, fuse.OK
}

func (dir *Directory) getChildXAttrBuffer(c *ctx, inodeNum InodeId,
	attr string) (quantumfs.Buffer, fuse.Status) {

	defer c.flog("Directory::getChildXAttrBuffer").exit()
	c.vlog("getChildXAttrBuffer %d %s", inodeNum, attr)

	defer dir.RLock().RUnlock()

	attributeList, ok := dir.getExtendedAttributes_(c, inodeNum)
	if ok == fuse.ENOENT {
		return nil, fuse.ENODATA
	}

	if ok == fuse.EIO {
		return nil, fuse.EIO
	}

	for i := 0; i < attributeList.NumAttributes(); i++ {
		name, key := attributeList.Attribute(i)
		if name != attr {
			continue
		}

		c.vlog("Found attribute key: %s", key.String())
		buffer := c.dataStore.Get(&c.Ctx, key)
		if buffer == nil {
			c.elog("Failed to retrieve attribute datablock")
			return nil, fuse.EIO
		}

		return buffer, fuse.OK
	}

	c.vlog("XAttr name not found: %s", attr)
	return nil, fuse.ENODATA
}

func (dir *Directory) getChildXAttrSize(c *ctx, inodeNum InodeId,
	attr string) (size int, result fuse.Status) {

	defer c.flog("Directory::getChildXAttrSize").exit()

	buffer, status := dir.getChildXAttrBuffer(c, inodeNum, attr)
	if status != fuse.OK {
		return 0, status
	}

	return buffer.Size(), fuse.OK
}

func (dir *Directory) getChildXAttrData(c *ctx, inodeNum InodeId,
	attr string) (data []byte, result fuse.Status) {

	defer c.flog("Directory::getChildXAttrData").exit()

	buffer, status := dir.getChildXAttrBuffer(c, inodeNum, attr)
	if status != fuse.OK {
		return []byte{}, status
	}

	return buffer.Get(), fuse.OK
}

func (dir *Directory) listChildXAttr(c *ctx,
	inodeNum InodeId) (attributes []byte, result fuse.Status) {

	defer c.flog("Directory::listChildXAttr").exit()
	c.vlog("listChildXAttr %d", inodeNum)

	defer dir.RLock().RUnlock()

	attributeList, ok := dir.getExtendedAttributes_(c, inodeNum)
	if ok == fuse.ENOENT {
		return []byte{}, fuse.OK
	}

	if ok == fuse.EIO {
		return nil, fuse.EIO
	}

	var nameBuffer bytes.Buffer
	for i := 0; i < attributeList.NumAttributes(); i++ {
		name, _ := attributeList.Attribute(i)
		c.vlog("Appending %s", name)
		nameBuffer.WriteString(name)
		nameBuffer.WriteByte(0)
	}

	c.vlog("Returning %d bytes", nameBuffer.Len())

	return nameBuffer.Bytes(), fuse.OK
}

func (dir *Directory) setChildXAttr(c *ctx, inodeNum InodeId, attr string,
	data []byte) fuse.Status {

	defer c.flog("Directory::listChildXAttr").exit()
	c.vlog("setChildXAttr %d, %s", inodeNum, attr)

	defer dir.Lock().Unlock()

	attributeList, ok := dir.getExtendedAttributes_(c, inodeNum)
	if ok == fuse.EIO {
		return fuse.EIO
	}

	var dataKey quantumfs.ObjectKey
	if len(data) == 0 {
		dataKey = quantumfs.EmptyBlockKey
	} else {
		var err error
		dataBuf := newBufferCopy(c, data, quantumfs.KeyTypeData)
		dataKey, err = dataBuf.Key(&c.Ctx)
		if err != nil {
			c.elog("Error uploading XAttr data: %v", err)
			return fuse.EIO
		}
	}

	set := false
	for i := 0; i < attributeList.NumAttributes(); i++ {
		name, _ := attributeList.Attribute(i)
		if name == attr {
			c.vlog("Overwriting existing attribute %d", i)
			attributeList.SetAttribute(i, name, dataKey)
			set = true
			break
		}
	}

	// Append attribute
	if !set {
		if attributeList.NumAttributes() >
			quantumfs.MaxNumExtendedAttributes {

			c.vlog("XAttr list full %d", attributeList.NumAttributes())
			return fuse.Status(syscall.ENOSPC)
		}

		c.vlog("Appending new attribute")
		attributeList.SetAttribute(attributeList.NumAttributes(), attr,
			dataKey)
		attributeList.SetNumAttributes(attributeList.NumAttributes() + 1)
	}

	buffer := newBuffer(c, attributeList.Bytes(), quantumfs.KeyTypeMetadata)
	key, err := buffer.Key(&c.Ctx)
	if err != nil {
		c.elog("Error computing extended attribute key: %v", err)
		return fuse.EIO
	}

	record, exists := dir.dirChildren.getRecord(c, inodeNum)
	if !exists {
		c.elog("Unable to fetch child record: %d", inodeNum)
		return fuse.EIO
	}
	record.SetExtendedAttributes(key)
	dir.self.dirty(c)

	return fuse.OK
}

func (dir *Directory) removeChildXAttr(c *ctx, inodeNum InodeId,
	attr string) fuse.Status {

	defer c.flog("Directory::removeChildXAttr").exit()
	c.vlog("removeChildXAttr %d, %s", inodeNum, attr)

	defer dir.Lock().Unlock()

	attributeList, ok := dir.getExtendedAttributes_(c, inodeNum)
	if ok == fuse.EIO {
		return fuse.EIO
	}

	if ok == fuse.ENOENT {
		return fuse.ENODATA
	}

	var i int
	for i = 0; i < attributeList.NumAttributes(); i++ {
		name, _ := attributeList.Attribute(i)
		if name == attr {
			c.vlog("Found attribute %d", i)
			break
		}
	}

	if i == attributeList.NumAttributes() {
		// We didn't find the attribute
		return fuse.ENODATA
	}

	var key quantumfs.ObjectKey
	if attributeList.NumAttributes() != 1 {
		// Move the last attribute over the one to be removed
		lastIndex := attributeList.NumAttributes() - 1
		lastName, lastId := attributeList.Attribute(lastIndex)
		attributeList.SetAttribute(i, lastName, lastId)
		attributeList.SetNumAttributes(lastIndex)

		buffer := newBuffer(c, attributeList.Bytes(),
			quantumfs.KeyTypeMetadata)
		var err error
		key, err = buffer.Key(&c.Ctx)
		if err != nil {
			c.elog("Error computing extended attribute key: %v", err)
			return fuse.EIO
		}
	} else {
		// We are deleting the only extended attribute. Change the
		// DirectoryRecord key only
		key = quantumfs.EmptyBlockKey
	}

	record, exists := dir.dirChildren.getRecord(c, inodeNum)
	if !exists {
		c.elog("Unable to fetch child record: %d", inodeNum)
		return fuse.EIO
	}
	record.SetExtendedAttributes(key)
	dir.self.dirty(c)

	return fuse.OK
}

type directoryContents struct {
	// All immutable after creation
	filename string
	fuseType uint32 // One of fuse.S_IFDIR, S_IFREG, etc
	attr     fuse.Attr
}

type directorySnapshotSource interface {
	getChildSnapshot(c *ctx) []directoryContents
	inodeNum() InodeId
	treeLock() *sync.RWMutex
}

func newDirectorySnapshot(c *ctx, src directorySnapshotSource) *directorySnapshot {

	ds := directorySnapshot{
		FileHandleCommon: FileHandleCommon{
			id:        c.qfs.newFileHandleId(),
			inodeNum:  src.inodeNum(),
			treeLock_: src.treeLock(),
		},
		src: src,
	}

	assert(ds.treeLock() != nil, "directorySnapshot treeLock nil at init")

	return &ds
}

type directorySnapshot struct {
	FileHandleCommon
	children []directoryContents
	src      directorySnapshotSource
}

func (ds *directorySnapshot) ReadDirPlus(c *ctx, input *fuse.ReadIn,
	out *fuse.DirEntryList) fuse.Status {

	defer c.flog("Directory::ReadDirPlus").exit()
	offset := input.Offset

	if offset == 0 {
		c.dlog("Refreshing child list")
		ds.children = ds.src.getChildSnapshot(c)
	}

	// Add .
	if offset == 0 {
		entry := fuse.DirEntry{Mode: fuse.S_IFDIR, Name: "."}
		details, _ := out.AddDirLookupEntry(entry)
		if details == nil {
			return fuse.OK
		}

		details.NodeId = uint64(ds.FileHandleCommon.inodeNum)
		fillEntryOutCacheData(c, details)
		fillRootAttr(c, &details.Attr, ds.FileHandleCommon.inodeNum)
	}
	offset++

	// Add ..
	if offset == 1 {
		entry := fuse.DirEntry{Mode: fuse.S_IFDIR, Name: ".."}
		details, _ := out.AddDirLookupEntry(entry)
		if details == nil {
			return fuse.OK
		}

		details.NodeId = uint64(ds.FileHandleCommon.inodeNum)
		fillEntryOutCacheData(c, details)
		fillRootAttr(c, &details.Attr, ds.FileHandleCommon.inodeNum)
	}
	offset++

	processed := 0
	for _, child := range ds.children {
		entry := fuse.DirEntry{
			Mode: child.fuseType,
			Name: child.filename,
		}
		details, _ := out.AddDirLookupEntry(entry)
		if details == nil {
			break
		}

		details.NodeId = child.attr.Ino
		fillEntryOutCacheData(c, details)
		details.Attr = child.attr

		processed++
	}

	ds.children = ds.children[processed:]

	return fuse.OK
}

func (ds *directorySnapshot) Read(c *ctx, offset uint64, size uint32, buf []byte,
	nonblocking bool) (fuse.ReadResult, fuse.Status) {

	c.elog("Invalid read on directorySnapshot")
	return nil, fuse.ENOSYS
}

func (ds *directorySnapshot) Write(c *ctx, offset uint64, size uint32, flags uint32,
	buf []byte) (uint32, fuse.Status) {

	c.elog("Invalid write on directorySnapshot")
	return 0, fuse.ENOSYS
}

func (ds *directorySnapshot) Sync(c *ctx) fuse.Status {
	return fuse.OK
}<|MERGE_RESOLUTION|>--- conflicted
+++ resolved
@@ -147,17 +147,10 @@
 }
 
 func (dir *Directory) dirty(c *ctx) {
-<<<<<<< HEAD
-	defer c.flog("Directory::dirty").exit()
-
-	dir.setDirty(true)
-	dir.parent().dirtyChild(c, dir)
-=======
 	if !dir.setDirty(true) {
 		// Only go recursive if we aren't already dirty
 		dir.parent().dirtyChild(c, dir)
 	}
->>>>>>> c2551a3f
 }
 
 // Record that a specific child is dirty and when syncing heirarchically, sync them
@@ -396,12 +389,7 @@
 }
 
 func (dir *Directory) GetAttr(c *ctx, out *fuse.AttrOut) fuse.Status {
-<<<<<<< HEAD
 	defer c.flog("Directory::GetAttr").exit()
-=======
-	c.vlog("Directory::GetAttr Enter")
-	defer c.vlog("Directory::GetAttr Exit")
->>>>>>> c2551a3f
 
 	record, err := dir.parent().getChildRecord(c, dir.InodeCommon.id)
 	if err != nil {
