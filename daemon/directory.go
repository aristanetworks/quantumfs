--- conflicted
+++ resolved
@@ -458,11 +458,8 @@
 
 	c.vlog("Directory::Lookup found inode %d", inodeNum)
 	dir.self.markAccessed(c, name, false)
-<<<<<<< HEAD
 	c.qfs.increaseLookupCount(inodeNum)
 
-=======
->>>>>>> 858f7d67
 	out.NodeId = uint64(inodeNum)
 	fillEntryOutCacheData(c, out)
 	defer dir.childRecordLock.Lock().Unlock()
