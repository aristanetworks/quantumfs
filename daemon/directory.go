// Copyright (c) 2016 Arista Networks, Inc.  All rights reserved.
// Arista Networks, Inc. Confidential and Proprietary.

package daemon

import (
	"bytes"
	"errors"
	"fmt"
	"sort"
	"sync/atomic"
	"syscall"
	"time"

	"github.com/aristanetworks/quantumfs"
	"github.com/aristanetworks/quantumfs/utils"
	"github.com/hanwen/go-fuse/fuse"
)

// If dirRecord is nil, then mode, rdev and dirRecord are invalid, but the key is
// coming from a DirRecord and not passed in from create_.
//
// The return value is the newly instantiated Inode, and a list of InodeIds which
// should be added to the mux's uninstantiatedInodes collection with this new inode
// as their parent.
type InodeConstructor func(c *ctx, name string, key quantumfs.ObjectKey,
	size uint64, inodeNum InodeId, parent Inode, mode uint32, rdev uint32,
	dirRecord quantumfs.DirectoryRecord) Inode

// This file contains the normal directory Inode type for a workspace
type Directory struct {
	InodeCommon

	hardlinkTable HardlinkTable
	hardlinkDelta *HardlinkDelta

	// These fields are protected by the InodeCommon.lock
	baseLayerId quantumfs.ObjectKey

	// childRecordLock protects the maps inside childMap as well as the
	// records contained within those maps themselves. This lock is not
	// the same as the Directory Inode lock because these records must be
	// accessible in instantiateChild_(), which may be called indirectly
	// via qfs.inode() from a context where the Inode lock is already
	// held.
	childRecordLock utils.DeferableMutex
	children        *ChildContainer
	_generation     uint64

	childSnapshot      []directoryContents
	snapshotGeneration uint64
}

func foreachDentry(c *ctx, key quantumfs.ObjectKey,
	visitor func(quantumfs.ImmutableDirectoryRecord)) {

	for {
		buffer := c.dataStore.Get(&c.Ctx, key)
		if buffer == nil {
			panic("No baseLayer object")
		}
		baseLayer := MutableCopy(c, buffer).AsDirectoryEntry()

		for i := 0; i < baseLayer.NumEntries(); i++ {
			visitor(baseLayer.Entry(i))
		}

		if baseLayer.HasNext() {
			key = baseLayer.Next()
		} else {
			break
		}
	}
}

func initDirectory(c *ctx, name string, dir *Directory,
	hardlinkTable HardlinkTable,
	baseLayerId quantumfs.ObjectKey, inodeNum InodeId,
	parent Inode, treeState *TreeState) {

	defer c.FuncIn("initDirectory",
		"baselayer from %s", baseLayerId.String()).Out()

	// Set directory data before processing the children in case the children
	// access the parent.
	dir.InodeCommon.id = inodeNum
	dir.InodeCommon.name_ = name
	dir.InodeCommon.accessed_ = 0
	dir.setParent(c, parent)
	dir.treeState_ = treeState
	dir.hardlinkTable = hardlinkTable
	dir.baseLayerId = baseLayerId
	dir.hardlinkDelta = newHardlinkDelta()

	// childRecordLock is locked initially. It will be unlocked in
	// finishInit.
	// finishInit is the bottom half of the initialization which
	// is delayed to speed up initDirectory().
	dir.childRecordLock.Lock()

	utils.Assert(dir.treeState() != nil, "Directory treeState nil at init")
}

func (dir *Directory) finishInit(c *ctx) (uninstantiated []inodePair) {
	defer c.funcIn("Directory::finishInit").Out()
	defer dir.childRecordLock.Unlock()

	utils.Assert(dir.children == nil, "children already loaded")

	wsrInode := dir.hardlinkTable.getWorkspaceRoot().inodeNum()
	// pre-set child container to a safe instance to ensure we don't leave it nil
	dir.children, uninstantiated = newChildContainer(c, dir,
		quantumfs.EmptyDirKey, wsrInode)

	// now attempt to load the children, which may panic / fail
	dir.children, uninstantiated = newChildContainer(c, dir, dir.baseLayerId,
		wsrInode)
	return uninstantiated
}

func newDirectory(c *ctx, name string, baseLayerId quantumfs.ObjectKey, size uint64,
	inodeNum InodeId, parent Inode, mode uint32, rdev uint32,
	dirRecord quantumfs.DirectoryRecord) Inode {

	defer c.funcIn("Directory::newDirectory").Out()

	var dir Directory
	dir.self = &dir

	var hardlinkTable HardlinkTable
	switch v := parent.(type) {
	case *Directory:
		hardlinkTable = v.hardlinkTable
	case *WorkspaceRoot:
		hardlinkTable = v.hardlinkTable
	default:
		panic(fmt.Sprintf("Parent of inode %d is neither "+
			"Directory nor WorkspaceRoot", inodeNum))
	}

	initDirectory(c, name, &dir, hardlinkTable, baseLayerId, inodeNum, parent,
		parent.treeState())
	return &dir
}

func (dir *Directory) generation() uint64 {
	return atomic.LoadUint64(&dir._generation)
}

func (dir *Directory) dirty(c *ctx) {
	atomic.AddUint64(&dir._generation, 1)
	dir.InodeCommon.dirty(c)
}

func (dir *Directory) updateSize(c *ctx, result fuse.Status) {
	defer c.funcIn("Directory::updateSize").Out()

	if result != fuse.OK {
		// The last operation did not succeed, do not dirty the directory
		// nor update its size
		return
	}
	// We think we've made a change to this directory, so we should mark it dirty
	dir.self.dirty(c)

	// The parent of a WorkspaceRoot is a workspacelist and we have nothing to
	// update.
	if dir.self.isWorkspaceRoot() {
		return
	}

	dir.parentUpdateSize(c, func() uint64 {
		defer dir.childRecordLock.Lock().Unlock()
		return dir.children.count()
	})
}

// Directory inode lock must be held to protect the hardlink deltas
func (dir *Directory) prepareForOrphaning_(c *ctx, name string,
	record quantumfs.DirectoryRecord) quantumfs.DirectoryRecord {

	defer c.FuncIn("Directory::prepareForOrphaning_", "%s", name).Out()
	if record.Type() != quantumfs.ObjectTypeHardlink {
		return record
	}
	newRecord := dir.hardlinkDec_(record.FileId())
	if newRecord != nil {
		// This was the last leg of the hardlink
		newRecord.SetFilename(name)
	}
	return newRecord
}

// Needs inode lock for write
func (dir *Directory) delChild_(c *ctx,
	name string) (toOrphan quantumfs.DirectoryRecord) {

	defer c.funcIn("Directory::delChild_").Out()

	c.vlog("Unlinking inode %s", name)

	// If this is a file we need to reparent it to itself
	record := func() quantumfs.DirectoryRecord {
		defer dir.childRecordLock.Lock().Unlock()
		detachedChild := dir.children.deleteChild(c, name)
		return dir.prepareForOrphaning_(c, name, detachedChild)
	}()

	return record
}

func fillAttrWithDirectoryRecord(c *ctx, attr *fuse.Attr, inodeNum InodeId,
	owner fuse.Owner, entry quantumfs.ImmutableDirectoryRecord) {

	attr.Ino = uint64(inodeNum)

	entryType := underlyingType(entry)
	fileType := _objectTypeToFileType(c, entryType)

	switch fileType {
	case fuse.S_IFDIR:
		// Approximate the read size of the Directory objects in the
		// datastore. Accurately summing the size might require looking at
		// the size of several blocks for not much gain over this simple
		// linear approximately based upon the design document fixed field
		// sizes, even though the real encoding is variable length.
		attr.Size = 25 + 331*entry.Size()
		attr.Blocks = utils.BlocksRoundUp(attr.Size, statBlockSize)
		attr.Nlink = uint32(entry.Size()) + 2
	case fuse.S_IFIFO:
		fileType = specialOverrideAttr(entry, attr)
		if fileType&^syscall.S_IFMT != 0 {
			c.elog("fileType has permission bits set %x", fileType)
			fileType &= syscall.S_IFMT
		}

	default:
		c.elog("Unhandled filetype %x in fillAttrWithDirectoryRecord",
			fileType)
		fallthrough
	case fuse.S_IFREG,
		fuse.S_IFLNK:

		// This ignore the datablocks containing the file metadata, which is
		// relevant for medium, large and very large files.
		attr.Size = entry.Size()
		attr.Blocks = utils.BlocksRoundUp(entry.Size(), statBlockSize)
		attr.Nlink = entry.Nlinks()
	}

	attr.Atime = entry.ModificationTime().Seconds()
	attr.Mtime = entry.ModificationTime().Seconds()
	attr.Ctime = entry.ContentTime().Seconds()
	attr.Atimensec = entry.ModificationTime().Nanoseconds()
	attr.Mtimensec = entry.ModificationTime().Nanoseconds()
	attr.Ctimensec = entry.ContentTime().Nanoseconds()
	attr.Mode = fileType | permissionsToMode(entry.Permissions())
	if c.config.MagicOwnership {
		attr.Owner.Uid = quantumfs.SystemUid(entry.Owner(), owner.Uid)
		attr.Owner.Gid = quantumfs.SystemGid(entry.Group(), owner.Gid)
	} else {
		attr.Owner.Uid = quantumfs.SystemUid(entry.Owner(),
			quantumfs.UniversalUID)
		attr.Owner.Gid = quantumfs.SystemGid(entry.Group(),
			quantumfs.UniversalGID)
	}
	attr.Blksize = uint32(qfsBlockSize)
}

func permissionsToMode(permissions uint32) uint32 {
	var mode uint32

	if utils.BitFlagsSet(uint(permissions), quantumfs.PermExecOther) {
		mode |= syscall.S_IXOTH
	}
	if utils.BitFlagsSet(uint(permissions), quantumfs.PermWriteOther) {
		mode |= syscall.S_IWOTH
	}
	if utils.BitFlagsSet(uint(permissions), quantumfs.PermReadOther) {
		mode |= syscall.S_IROTH
	}
	if utils.BitFlagsSet(uint(permissions), quantumfs.PermExecGroup) {
		mode |= syscall.S_IXGRP
	}
	if utils.BitFlagsSet(uint(permissions), quantumfs.PermWriteGroup) {
		mode |= syscall.S_IWGRP
	}
	if utils.BitFlagsSet(uint(permissions), quantumfs.PermReadGroup) {
		mode |= syscall.S_IRGRP
	}
	if utils.BitFlagsSet(uint(permissions), quantumfs.PermExecOwner) {
		mode |= syscall.S_IXUSR
	}
	if utils.BitFlagsSet(uint(permissions), quantumfs.PermWriteOwner) {
		mode |= syscall.S_IWUSR
	}
	if utils.BitFlagsSet(uint(permissions), quantumfs.PermReadOwner) {
		mode |= syscall.S_IRUSR
	}
	if utils.BitFlagsSet(uint(permissions), quantumfs.PermSticky) {
		mode |= syscall.S_ISVTX
	}
	if utils.BitFlagsSet(uint(permissions), quantumfs.PermSGID) {
		mode |= syscall.S_ISGID
	}
	if utils.BitFlagsSet(uint(permissions), quantumfs.PermSUID) {
		mode |= syscall.S_ISUID
	}

	return mode
}

func modeToPermissions(mode uint32, umask uint32) uint32 {
	var permissions uint32
	mode = mode & ^umask

	if utils.BitFlagsSet(uint(mode), syscall.S_IXOTH) {
		permissions |= quantumfs.PermExecOther
	}
	if utils.BitFlagsSet(uint(mode), syscall.S_IWOTH) {
		permissions |= quantumfs.PermWriteOther
	}
	if utils.BitFlagsSet(uint(mode), syscall.S_IROTH) {
		permissions |= quantumfs.PermReadOther
	}
	if utils.BitFlagsSet(uint(mode), syscall.S_IXGRP) {
		permissions |= quantumfs.PermExecGroup
	}
	if utils.BitFlagsSet(uint(mode), syscall.S_IWGRP) {
		permissions |= quantumfs.PermWriteGroup
	}
	if utils.BitFlagsSet(uint(mode), syscall.S_IRGRP) {
		permissions |= quantumfs.PermReadGroup
	}
	if utils.BitFlagsSet(uint(mode), syscall.S_IXUSR) {
		permissions |= quantumfs.PermExecOwner
	}
	if utils.BitFlagsSet(uint(mode), syscall.S_IWUSR) {
		permissions |= quantumfs.PermWriteOwner
	}
	if utils.BitFlagsSet(uint(mode), syscall.S_IRUSR) {
		permissions |= quantumfs.PermReadOwner
	}
	if utils.BitFlagsSet(uint(mode), syscall.S_ISVTX) {
		permissions |= quantumfs.PermSticky
	}
	if utils.BitFlagsSet(uint(mode), syscall.S_ISGID) {
		permissions |= quantumfs.PermSGID
	}
	if utils.BitFlagsSet(uint(mode), syscall.S_ISUID) {
		permissions |= quantumfs.PermSUID
	}

	return permissions
}

func publishDirectoryEntry(c *ctx, layer *quantumfs.DirectoryEntry,
	nextKey quantumfs.ObjectKey, pub publishFn) quantumfs.ObjectKey {

	defer c.funcIn("publishDirectoryEntry").Out()

	layer.SetNext(nextKey)
	bytes := layer.Bytes()

	buf := newBuffer(c, bytes, quantumfs.KeyTypeMetadata)
	newKey, err := pub(c, buf)
	utils.Assert(err == nil, "Failed to upload new baseLayer object: %v", err)

	return newKey
}

func publishDirectoryRecords(c *ctx,
	records []quantumfs.DirectoryRecord, pub publishFn) quantumfs.ObjectKey {

	defer c.funcIn("publishDirectoryRecords").Out()

	numEntries := len(records)

	// Compile the internal records into a series of blocks which can be placed
	// in the datastore.
	newBaseLayerId := quantumfs.EmptyDirKey

	numEntries, baseLayer := quantumfs.NewDirectoryEntry(numEntries)
	entryIdx := 0
	quantumfs.SortDirectoryRecords(records)

	for _, child := range records {
		if entryIdx == quantumfs.MaxDirectoryRecords() {
			// This block is full, upload and create a new one
			c.vlog("Block full with %d entries", entryIdx)
			baseLayer.SetNumEntries(entryIdx)
			newBaseLayerId = publishDirectoryEntry(c, baseLayer,
				newBaseLayerId, pub)
			numEntries, baseLayer =
				quantumfs.NewDirectoryEntry(numEntries)
			entryIdx = 0
		}
		baseLayer.SetEntry(entryIdx, child.Publishable())

		entryIdx++
	}

	baseLayer.SetNumEntries(entryIdx)
	newBaseLayerId = publishDirectoryEntry(c, baseLayer, newBaseLayerId, pub)
	return newBaseLayerId
}

func (dir *Directory) normalizeChild(c *ctx, inodeId InodeId,
	records [2]quantumfs.DirectoryRecord) {

	defer c.FuncIn("Directory::normalizeChild", "%d", inodeId).Out()

	inode, release := c.qfs.inode(c, inodeId)
	defer release()

	defer c.qfs.instantiationLock.Lock(c).Unlock()
	defer inode.getParentLock().Lock().Unlock()
	defer dir.Lock(c).Unlock()
	defer dir.childRecordLock.Lock().Unlock()
	defer c.qfs.flusher.lock.Lock(c).Unlock()

	leg := dir.children.recordByInodeId(c, inodeId)
	if leg == nil {
		c.vlog("inode %d is no longer with us", inodeId)
		return
	}
	name := leg.Filename()

	if inode.isDirty_(c) {
		c.vlog("Will not normalize dirty inode %d yet", inodeId)
		return
	}

	fileId := records[0].FileId()
	func() {
		defer dir.hardlinkTable.invalidateNormalizedRecordLock(
			fileId).Unlock()

		c.vlog("Setting parent of inode %d from %d to %d",
			inodeId, inode.parentId_(), dir.inodeNum())
		inode.setName(name)
		inode.setParent_(c, dir)
	}()

	c.vlog("Normalizing child %s inode %d", name, inodeId)

	inodeIdInfo := dir.children.inodeNum(name)

	// Bubble up the -1 as we are inheriting the hardlink
	// from the root now.
	dir.hardlinkDec_(fileId)
	dir.children.deleteChild(c, name)

	records[0].SetFilename(name)
	dir.children.setRecord(c, inodeIdInfo, records[0])
	dir.children.makePublishable(c, name)

	// We don't normalize dirty children above, so there should be no unpublished
	// effective changes here.
	utils.Assert(records[1] == nil, "Child with unpublished changes")
}

func (dir *Directory) getNormalizationCandidates(c *ctx) (
	result map[InodeId][2]quantumfs.DirectoryRecord) {

	defer c.funcIn("Directory::getNormalizationCandidates").Out()

	defer dir.Lock(c).Unlock()
	defer dir.childRecordLock.Lock().Unlock()

	result = make(map[InodeId][2]quantumfs.DirectoryRecord)
	records := dir.children.publishableRecords(c)
	for _, record := range records {
		if record.Type() != quantumfs.ObjectTypeHardlink {
			continue
		}
		publishable, effective := dir.hardlinkTable.getNormalized(
			record.FileId())
		if publishable != nil {
			inodeId := dir.children.inodeNum(record.Filename())
			result[inodeId.id] = [2]quantumfs.DirectoryRecord{
				publishable, effective}
		}
	}
	return
}

// Must hold the dir.childRecordsLock
func (dir *Directory) publish_(c *ctx) {
	defer c.FuncIn("Directory::publish_", "%s", dir.name_).Out()

	oldBaseLayer := dir.baseLayerId
	dir.baseLayerId = publishDirectoryRecords(c,
		dir.children.publishableRecords(c), publishNow)

	c.vlog("Directory key %s -> %s", oldBaseLayer.String(),
		dir.baseLayerId.String())
}

func (dir *Directory) setChildAttr(c *ctx, inodeNum InodeId,
	newType *quantumfs.ObjectType, attr *fuse.SetAttrIn,
	out *fuse.AttrOut, updateMtime bool) fuse.Status {

	defer c.funcIn("Directory::setChildAttr").Out()

	if c.fuseCtx != nil && utils.BitFlagsSet(uint(attr.Valid), fuse.FATTR_UID) {
		userUid := c.fuseCtx.Owner.Uid
		if userUid != 0 && userUid != attr.Owner.Uid {
			c.vlog("Non-root cannot change UID")
			return fuse.EPERM
		}
	}

	result := func() fuse.Status {
		defer dir.Lock(c).Unlock()
		defer dir.childRecordLock.Lock().Unlock()

		modify := func(record quantumfs.DirectoryRecord) {
			modifyEntryWithAttr(c, newType, attr, record,
				updateMtime)
		}

		entry := dir.children.recordByInodeId(c, inodeNum)
		if entry != nil && entry.Type() != quantumfs.ObjectTypeHardlink {
			dir.children.modifyChildWithFunc(c, inodeNum, modify)
			entry = dir.children.recordByInodeId(c, inodeNum)
		} else {
			// If we don't have the child, maybe we're the WSR and it's a
			// hardlink. If we aren't the WSR, then it must be a
			// hardlink.
			c.vlog("Checking hardlink table")
			dir.hardlinkTable.modifyChildWithFunc(c, inodeNum, modify)
			entry = dir.hardlinkTable.recordByInodeId(c, inodeNum)
		}

		if entry == nil {
			return fuse.ENOENT
		}

		if out != nil {
			fillAttrOutCacheData(c, out)
			fillAttrWithDirectoryRecord(c, &out.Attr, inodeNum,
				c.fuseCtx.Owner, entry)
		}

		return fuse.OK
	}()

	if result == fuse.OK {
		dir.self.dirty(c)
	}

	return result
}

func (dir *Directory) Access(c *ctx, mask uint32, uid uint32,
	gid uint32) fuse.Status {

	defer c.funcIn("Directory::Access").Out()

	return hasAccessPermission(c, dir, mask, uid, gid)
}

func (dir *Directory) Lookup(c *ctx, name string, out *fuse.EntryOut) fuse.Status {
	defer c.funcIn("Directory::Lookup").Out()

	defer dir.RLock(c).RUnlock()

	inodeNum, inodeGen := func() (InodeId, uint64) {
		defer dir.childRecordLock.Lock().Unlock()
		rtn := dir.children.inodeNum(name)
		return rtn.id, rtn.generation
	}()
	if inodeNum == quantumfs.InodeIdInvalid {
		c.vlog("Inode not found")
		return kernelCacheNegativeEntry(c, out)
	}

	c.vlog("Directory::Lookup found inode %d", inodeNum)
	c.qfs.incrementLookupCount(c, inodeNum)

	out.NodeId = uint64(inodeNum)
	out.Generation = inodeGen
	fillEntryOutCacheData(c, out)
	defer dir.childRecordLock.Lock().Unlock()
	fillAttrWithDirectoryRecord(c, &out.Attr, inodeNum, c.fuseCtx.Owner,
		dir.children.recordByName(c, name))

	return fuse.OK
}

func (dir *Directory) Open(c *ctx, flags uint32, mode uint32,
	out *fuse.OpenOut) fuse.Status {

	c.vlog("Directory::Open doing nothing")
	return fuse.ENOSYS
}

const OpenedInodeDebug = "Opened inode %d as Fh %d"

func (dir *Directory) OpenDir(c *ctx, flags uint32, mode uint32,
	out *fuse.OpenOut) fuse.Status {

	defer c.funcIn("Directory::OpenDir").Out()

	err := hasPermissionOpenFlags(c, dir, flags)
	if err != fuse.OK {
		return err
	}

	ds := newDirectorySnapshot(c, dir.self.(directorySnapshotSource))
	c.qfs.setFileHandle(c, ds.FileHandleCommon.id, ds)
	out.Fh = uint64(ds.FileHandleCommon.id)
	c.vlog(OpenedInodeDebug, dir.inodeNum(), ds.FileHandleCommon.id)
	out.OpenFlags = fuse.FOPEN_KEEP_CACHE

	return fuse.OK
}

func cloneChildSnapshot(original []directoryContents) []directoryContents {
	clone := make([]directoryContents, len(original))
	copy(clone, original)
	return clone
}

func (dir *Directory) getChildSnapshot(c *ctx) []directoryContents {
	defer c.funcIn("Directory::getChildSnapshot").Out()

	dir.self.markSelfAccessed(c, quantumfs.PathRead|quantumfs.PathIsDir)

	defer dir.RLock(c).RUnlock()

	if dir.childSnapshot != nil && dir.snapshotGeneration == dir.generation() {
		c.vlog("Returning cached child snapshot")
		return cloneChildSnapshot(dir.childSnapshot)
	}

	c.vlog("Adding .")
	selfInfo := directoryContents{
		filename: ".",
	}

	// If we are a WorkspaceRoot then we need only add some entries,
	// WorkspaceRoot.getChildSnapShot() will overwrite the first two entries with
	// the correct data.
	if !dir.self.isWorkspaceRoot() {
		dir.parentGetChildAttr(c, dir.inodeNum(), &selfInfo.attr,
			c.fuseCtx.Owner)
		selfInfo.fuseType = selfInfo.attr.Mode
	}

	c.vlog("Adding ..")
	parentInfo := directoryContents{
		filename: "..",
	}

	if !dir.self.isWorkspaceRoot() {
		func() {
			defer dir.parentLock.RLock().RUnlock()
			parent, release := dir.parent_(c)
			defer release()

			if parent.isWorkspaceRoot() {
				wsr := parent.(*WorkspaceRoot)
				wsr.fillWorkspaceAttrReal(c, &parentInfo.attr)
			} else {
				c.vlog("Got record from grandparent")
				parent.parentGetChildAttr(c, parent.inodeNum(),
					&parentInfo.attr, c.fuseCtx.Owner)
			}
			parentInfo.fuseType = parentInfo.attr.Mode
		}()
	}

	c.vlog("Adding real children")

	defer dir.childRecordLock.Lock().Unlock()
	records := dir.children.records()

	children := make([]directoryContents, len(records)+2)
	children[0] = selfInfo
	children[1] = parentInfo

	i := 2
	for filename, entry := range records {
		children[i].filename = filename
		fillAttrWithDirectoryRecord(c, &children[i].attr,
			dir.children.inodeNum(filename).id, c.fuseCtx.Owner, entry)
		children[i].fuseType = children[i].attr.Mode
		children[i].generation = dir.children.inodeNum(filename).generation
		i++
	}

	// Sort the dentries so that their order is deterministic
	// on every invocation
	sort.Slice(children,
		func(i, j int) bool {
			if children[i].attr.Ino == children[j].attr.Ino {
				return children[i].filename < children[j].filename
			}
			return children[i].attr.Ino < children[j].attr.Ino
		})

	dir.childSnapshot = children
	dir.snapshotGeneration = dir.generation()

	return cloneChildSnapshot(children)
}

// Needs inode lock for write
func (dir *Directory) create_(c *ctx, name string, mode uint32, umask uint32,
	rdev uint32, constructor InodeConstructor, type_ quantumfs.ObjectType,
	key quantumfs.ObjectKey, out *fuse.EntryOut) Inode {

	defer c.funcIn("Directory::create_").Out()

	uid := c.fuseCtx.Owner.Uid
	gid := c.fuseCtx.Owner.Gid
	UID := quantumfs.ObjectUid(uid, uid)
	GID := quantumfs.ObjectGid(gid, gid)
	entry := createNewEntry(c, name, mode, umask, rdev,
		0, UID, GID, type_, key)
	inodeNum := c.qfs.newInodeId(c)
	newEntity := constructor(c, name, key, 0, inodeNum.id, dir.self,
		mode, rdev, entry)

	func() {
		defer dir.childRecordLock.Lock().Unlock()
		dir.children.setRecord(c, inodeNum, entry)
	}()

	c.qfs.setInode(c, inodeNum.id, newEntity)
	func() {
		defer c.qfs.mapMutex.Lock(c).Unlock()
		addInodeRef_(c, inodeNum.id)
	}()
	c.qfs.incrementLookupCount(c, inodeNum.id)

	// We want to ensure that we panic if we attempt to increment the refcount of
	// an Inode with a zero refcount as that indicates a counting issue. To do so
	// we must initialize with a non-zero refcount so incrementLookupCount()
	// above will succeed. Give back the temporary reference count here.
	newEntity.delRef(c)

	fillEntryOutCacheData(c, out)
	out.NodeId = uint64(inodeNum.id)
	out.Generation = inodeNum.generation
	fillAttrWithDirectoryRecord(c, &out.Attr, inodeNum.id, c.fuseCtx.Owner,
		entry)

	newEntity.dirty(c)

	return newEntity
}

func (dir *Directory) childExists(c *ctx, name string) fuse.Status {
	defer c.FuncIn("Directory::childExists", "name %s", name).Out()

	defer dir.childRecordLock.Lock().Unlock()

	record := dir.children.recordByName(c, name)
	if record != nil {
		c.vlog("Child exists")
		return fuse.Status(syscall.EEXIST)
	}
	return fuse.OK
}

func (dir *Directory) Create(c *ctx, input *fuse.CreateIn, name string,
	out *fuse.CreateOut) fuse.Status {

	defer c.funcIn("Directory::Create").Out()

	var file Inode
	result := func() fuse.Status {
<<<<<<< HEAD
		defer dir.Lock(c).Unlock()
=======
		defer dir.parentLock.RLock().RUnlock()
		defer dir.Lock().Unlock()
>>>>>>> eeabb38c

		recordErr := dir.childExists(c, name)
		if recordErr != fuse.OK {
			return recordErr
		}

		err := hasDirectoryWritePerm_(c, dir)
		if err != fuse.OK {
			return err
		}

		c.vlog("Creating file: '%s'", name)

		file = dir.create_(c, name, input.Mode, input.Umask, 0, newSmallFile,
			quantumfs.ObjectTypeSmallFile, quantumfs.EmptyBlockKey,
			&out.EntryOut)
		return fuse.OK
	}()

	if result != fuse.OK {
		return result
	}

	// mark the child as being accessed
	file.markSelfAccessed(c, quantumfs.PathCreated)

	dir.updateSize(c, result)

	fileHandleNum := c.qfs.newFileHandleId()
	fileDescriptor := newFileDescriptor(file.(*File), file.inodeNum(),
		fileHandleNum, file.treeState())
	c.qfs.setFileHandle(c, fileHandleNum, fileDescriptor)

	c.vlog("New file inode %d, Fh %d", file.inodeNum(), fileHandleNum)

	out.OpenOut.OpenFlags = fuse.FOPEN_KEEP_CACHE
	out.OpenOut.Fh = uint64(fileHandleNum)

	return fuse.OK
}

func (dir *Directory) SetAttr(c *ctx, attr *fuse.SetAttrIn,
	out *fuse.AttrOut) fuse.Status {

	defer c.funcIn("Directory::SetAttr").Out()

	return dir.parentSetChildAttr(c, dir.InodeCommon.id, nil, attr, out, false)
}

func (dir *Directory) Mkdir(c *ctx, name string, input *fuse.MkdirIn,
	out *fuse.EntryOut) fuse.Status {

	defer c.funcIn("Directory::Mkdir").Out()

	var newDir Inode
	result := func() fuse.Status {
<<<<<<< HEAD
		defer dir.Lock(c).Unlock()
=======
		defer dir.parentLock.RLock().RUnlock()
		defer dir.Lock().Unlock()
>>>>>>> eeabb38c

		recordErr := dir.childExists(c, name)
		if recordErr != fuse.OK {
			return recordErr
		}

		err := hasDirectoryWritePerm_(c, dir)
		if err != fuse.OK {
			return err
		}

		newDir = dir.create_(c, name, input.Mode, input.Umask, 0,
			newDirectory, quantumfs.ObjectTypeDirectory,
			quantumfs.EmptyDirKey, out)
		if newDir != nil {
			newDir.finishInit(c)
		}
		return fuse.OK
	}()

	if result == fuse.OK {
		newDir.markSelfAccessed(c, quantumfs.PathCreated|
			quantumfs.PathIsDir)
	}

	dir.updateSize(c, result)
	c.vlog("Directory::Mkdir created inode %d", out.NodeId)

	return result
}

func (dir *Directory) getChildAttr(c *ctx, inodeNum InodeId, out *fuse.Attr,
	owner fuse.Owner) {

	defer c.funcIn("Directory::getChildAttr").Out()

	defer dir.RLock(c).RUnlock()
	defer dir.childRecordLock.Lock().Unlock()

	record := dir.getRecordChildCall_(c, inodeNum)
	utils.Assert(record != nil, "Failed to get record for inode %d of %d",
		inodeNum, dir.inodeNum())

	fillAttrWithDirectoryRecord(c, out, inodeNum, owner, record)
}

// must have childRecordLock, fetches the child for calls that come UP from a child.
// Should not be used by functions which aren't routed from a child, as even if dir
// is wsr it should not accommodate getting hardlink records in those situations
func (dir *Directory) getRecordChildCall_(c *ctx,
	inodeNum InodeId) quantumfs.ImmutableDirectoryRecord {

	defer c.FuncIn("DirectoryRecord::getRecordChildCall_", "inode %d",
		inodeNum).Out()

	record := dir.children.recordByInodeId(c, inodeNum)
	if record != nil {
		c.vlog("Record found")
		return record
	}

	// if we don't have the child, maybe we're wsr and it's a hardlink
	if dir.self.isWorkspaceRoot() {
		c.vlog("Checking hardlink table")
		linkRecord := dir.hardlinkTable.recordByInodeId(c, inodeNum)
		if linkRecord != nil {
			c.vlog("Hardlink found")
			return linkRecord
		}
	}

	return nil
}

func (dir *Directory) foreachDirectInode(c *ctx, visitFn inodeVisitFn) {
	defer dir.childRecordLock.Lock().Unlock()

	dir.children.foreachDirectInode(c, visitFn)
}

func (dir *Directory) Unlink(c *ctx, name string) fuse.Status {
	defer c.FuncIn("Directory::Unlink", "%s", name).Out()

	childId := dir.childInodeNum(c, name).id
	child, release := c.qfs.inode(c, childId)
	defer release()

	if child == nil {
		return fuse.ENOENT
	}

	result := child.deleteSelf(c, func() (quantumfs.DirectoryRecord,
		fuse.Status) {

<<<<<<< HEAD
		defer dir.Lock(c).Unlock()
=======
		defer dir.parentLock.RLock().RUnlock()
		defer dir.Lock().Unlock()
>>>>>>> eeabb38c

		record, err := func() (quantumfs.ImmutableDirectoryRecord,
			fuse.Status) {

			defer dir.childRecordLock.Lock().Unlock()

			record := dir.children.recordByName(c, name)
			if record == nil {
				return nil, fuse.ENOENT
			}

			return record, fuse.OK
		}()
		if err != fuse.OK {
			return nil, err
		}

		type_ := objectTypeToFileType(c, underlyingType(record))

		if type_ == fuse.S_IFDIR {
			c.vlog("Directory::Unlink directory")
			return nil, fuse.Status(syscall.EISDIR)
		}

		err = hasDirectoryWritePermSticky_(c, dir, record.Owner())
		if err != fuse.OK {
			return nil, err
		}

		return dir.delChild_(c, name), fuse.OK
	})
	if result == fuse.OK {
		dir.self.markAccessed(c, name, quantumfs.PathDeleted)
	}

	dir.updateSize(c, result)
	return result
}

func (dir *Directory) Rmdir(c *ctx, name string) fuse.Status {
	defer c.FuncIn("Directory::Rmdir", "%s", name).Out()

	childId := dir.childInodeNum(c, name).id
	child, release := c.qfs.inode(c, childId)
	defer release()

	if child == nil {
		return fuse.ENOENT
	}

	result := child.deleteSelf(c, func() (quantumfs.DirectoryRecord,
		fuse.Status) {

<<<<<<< HEAD
		defer dir.Lock(c).Unlock()
=======
		defer dir.parentLock.RLock().RUnlock()
		defer dir.Lock().Unlock()
>>>>>>> eeabb38c

		result := func() fuse.Status {
			defer dir.childRecordLock.Lock().Unlock()
			record := dir.children.recordByName(c, name)
			if record == nil {
				return fuse.ENOENT
			}

			err := hasDirectoryWritePermSticky_(c, dir, record.Owner())
			if err != fuse.OK {
				return err
			}

			type_ := objectTypeToFileType(c, underlyingType(record))
			if type_ != fuse.S_IFDIR {
				return fuse.ENOTDIR
			}

			if record.Size() != 0 {
				c.vlog("directory has %d children", record.Size())
				return fuse.Status(syscall.ENOTEMPTY)
			}

			return fuse.OK
		}()
		if result != fuse.OK {
			return nil, result
		}

		return dir.delChild_(c, name), fuse.OK
	})
	if result == fuse.OK {
		dir.self.markAccessed(c, name, quantumfs.PathDeleted|
			quantumfs.PathIsDir)
	}

	dir.updateSize(c, result)
	return result
}

func (dir *Directory) Symlink(c *ctx, pointedTo string, name string,
	out *fuse.EntryOut) fuse.Status {

	defer c.funcIn("Directory::Symlink").Out()

	var inode Inode
	result := func() fuse.Status {
<<<<<<< HEAD
		defer dir.Lock(c).Unlock()
=======
		defer dir.parentLock.RLock().RUnlock()
		defer dir.Lock().Unlock()
>>>>>>> eeabb38c

		recordErr := dir.childExists(c, name)
		if recordErr != fuse.OK {
			return recordErr
		}

		result := hasDirectoryWritePerm_(c, dir)
		if result != fuse.OK {
			return result
		}

		inode = dir.create_(c, name, 0777, 0777, 0, newSymlink,
			quantumfs.ObjectTypeSymlink, quantumfs.EmptyBlockKey, out)

		link := inode.(*Symlink)

		// Set the symlink link data
		link.setLink(c, pointedTo)
		func() {
			defer dir.childRecordLock.Lock().Unlock()
			dir.children.modifyChildWithFunc(c, inode.inodeNum(),
				func(record quantumfs.DirectoryRecord) {

					record.SetSize(uint64(len(pointedTo)))
				})
		}()

		// Update the outgoing entry size
		out.Attr.Size = uint64(len(pointedTo))
		out.Attr.Blocks = utils.BlocksRoundUp(out.Attr.Size, statBlockSize)

		return fuse.OK
	}()

	if result == fuse.OK {
		inode.markSelfAccessed(c, quantumfs.PathCreated)
	}

	dir.updateSize(c, result)
	return result
}

func (dir *Directory) Readlink(c *ctx) ([]byte, fuse.Status) {
	c.wlog("Invalid Readlink on Directory")
	return nil, fuse.EINVAL
}

var zeroSpecial quantumfs.ObjectKey

func init() {
	zeroSpecial = quantumfs.NewObjectKey(quantumfs.KeyTypeEmbedded,
		[quantumfs.ObjectKeyLength - 1]byte{})
}

func (dir *Directory) Mknod(c *ctx, name string, input *fuse.MknodIn,
	out *fuse.EntryOut) fuse.Status {

	defer c.funcIn("Directory::Mknod").Out()

	var inode Inode
	result := func() fuse.Status {
<<<<<<< HEAD
		defer dir.Lock(c).Unlock()
=======
		defer dir.parentLock.RLock().RUnlock()
		defer dir.Lock().Unlock()
>>>>>>> eeabb38c

		recordErr := dir.childExists(c, name)
		if recordErr != fuse.OK {
			return recordErr
		}

		err := hasDirectoryWritePerm_(c, dir)
		if err != fuse.OK {
			return err
		}

		c.vlog("Directory::Mknod Mode %x", input.Mode)
		if utils.BitFlagsSet(uint(input.Mode), syscall.S_IFIFO) ||
			utils.BitFlagsSet(uint(input.Mode), syscall.S_IFSOCK) ||
			utils.BitFlagsSet(uint(input.Mode), syscall.S_IFBLK) ||
			utils.BitFlagsSet(uint(input.Mode), syscall.S_IFCHR) {

			inode = dir.create_(c, name, input.Mode, input.Umask,
				input.Rdev, newSpecial, quantumfs.ObjectTypeSpecial,
				zeroSpecial, out)
		} else if utils.BitFlagsSet(uint(input.Mode), syscall.S_IFREG) {
			inode = dir.create_(c, name, input.Mode, input.Umask, 0,
				newSmallFile, quantumfs.ObjectTypeSmallFile,
				quantumfs.EmptyBlockKey, out)
		} else {
			c.dlog("Directory::Mknod invalid type %x", input.Mode)
			return fuse.EINVAL
		}
		return fuse.OK
	}()

	if result == fuse.OK {
		inode.markSelfAccessed(c, quantumfs.PathCreated)
	}

	dir.updateSize(c, result)
	return result
}

func (dir *Directory) RenameChild(c *ctx, oldName string,
	newName string) fuse.Status {

	defer c.FuncIn("Directory::RenameChild", "%s -> %s", oldName, newName).Out()

	fileType, overwritten, result := dir.renameChild(c, oldName, newName)
	if result == fuse.OK {
		if overwritten != nil {
			dir.self.markAccessed(c, overwritten.Filename(),
				markType(overwritten.Type(),
					quantumfs.PathDeleted))
		}

		// Conceptually we remove any entry in the way before we move
		// the source file in its place, so update the accessed list
		// mark in that order to ensure mark logic produces the
		// correct result.
		dir.self.markAccessed(c, oldName,
			markType(fileType, quantumfs.PathDeleted))
		dir.self.markAccessed(c, newName,
			markType(fileType, quantumfs.PathCreated))
	}

	return result
}

func (dir *Directory) renameChild(c *ctx, oldName string,
	newName string) (fileType quantumfs.ObjectType,
	overwrittenRecord quantumfs.ImmutableDirectoryRecord, result fuse.Status) {

	defer dir.updateSize(c, result)
	overwrittenInodeId := dir.childInodeNum(c, newName).id
	overwrittenInode, release := c.qfs.inode(c, overwrittenInodeId)
	defer release()

	if overwrittenInode != nil {
		defer overwrittenInode.getParentLock().Lock().Unlock()
	}
<<<<<<< HEAD
	defer dir.Lock(c).Unlock()
=======
	unlockParent := dir.parentLock.RLock().RUnlock
	defer func () {
		if unlockParent != nil {
			unlockParent()
		}
	}()
	defer dir.Lock().Unlock()
>>>>>>> eeabb38c

	oldInodeId, record, result := func() (InodeId,
		quantumfs.ImmutableDirectoryRecord, fuse.Status) {

		defer dir.childRecordLock.Lock().Unlock()

		dstRecord := dir.children.recordByName(c, newName)
		if dstRecord != nil &&
			dstRecord.Type() == quantumfs.ObjectTypeDirectory &&
			dstRecord.Size() != 0 {

			// We can not overwrite a non-empty directory
			return quantumfs.InodeIdInvalid, nil,
				fuse.Status(syscall.ENOTEMPTY)
		}

		record := dir.children.recordByName(c, oldName)
		if record == nil {
			return quantumfs.InodeIdInvalid, nil, fuse.ENOENT
		}

		err := hasDirectoryWritePermSticky_(c, dir, record.Owner())
		if err != fuse.OK {
			return quantumfs.InodeIdInvalid, nil, err
		}
		unlockParent()
		unlockParent = nil

		if oldName == newName {
			return quantumfs.InodeIdInvalid, nil, fuse.OK
		}
		oldInodeId_ := dir.children.inodeNum(oldName).id
		overwrittenRecord = dir.orphanChild_(c, newName, overwrittenInode)
		dir.children.renameChild(c, oldName, newName)

		now := quantumfs.NewTime(time.Now())
		if hardlink, isHardlink := record.(*HardlinkLeg); !isHardlink {
			dir.children.modifyChildWithFunc(c, oldInodeId_,
				func(record quantumfs.DirectoryRecord) {

					record.SetContentTime(now)
				})
		} else {
			hardlink.setCreationTime(now)
			dir.hardlinkTable.modifyChildWithFunc(c, oldInodeId_,
				func(record quantumfs.DirectoryRecord) {

					record.SetContentTime(now)
				})
		}

		fileType = record.Type()

		return oldInodeId_, record, fuse.OK
	}()
	if oldName == newName || result != fuse.OK {
		return
	}

	// update the inode name
	child, release := c.qfs.inodeNoInstantiate(c, oldInodeId)
	if child != nil {
		defer release()
		child.setName(newName)
		child.clearAccessedCache()

		// The child has an effective record. Make sure it is not lost.
		child.dirty(c)
	} else {
		release()
		if _, isHardlink := record.(*HardlinkLeg); isHardlink {
			dir.hardlinkTable.makePublishable(c, record.FileId())
		} else {
			func() {
				defer dir.childRecordLock.Lock().Unlock()
				dir.children.makePublishable(c, newName)
			}()
		}
	}

	result = fuse.OK
	return
}

// Must hold dir and dir.childRecordLock
// Must hold the child's parentLock if inode is not nil
func (dir *Directory) orphanChild_(c *ctx, name string,
	inode Inode) (rtn quantumfs.ImmutableDirectoryRecord) {

	defer c.FuncIn("Directory::orphanChild_", "%s", name).Out()

	removedId := dir.children.inodeNum(name).id
	removedRecord := dir.children.deleteChild(c, name)
	if removedRecord == nil {
		return
	}

	rtn = removedRecord.AsImmutable()

	removedRecord = dir.prepareForOrphaning_(c, name, removedRecord)
	if removedId == quantumfs.InodeIdInvalid || removedRecord == nil {
		return
	}
	if removedRecord.Type() == quantumfs.ObjectTypeHardlink {
		c.vlog("nothing to do for the detached leg of hardlink")
		return
	}
	if inode == nil {
		c.qfs.removeUninstantiated(c, []InodeId{removedId})
	} else {
		inode.orphan_(c, removedRecord)
	}

	return rtn
}

func (dir *Directory) childInodeNum(c *ctx, name string) InodeIdInfo {
	defer dir.RLock(c).RUnlock()
	defer dir.childRecordLock.Lock().Unlock()
	return dir.children.inodeNum(name)
}

func (dir *Directory) GetXAttrSize(c *ctx,
	attr string) (size int, result fuse.Status) {

	defer c.FuncIn("Directory::GetXAttrSize", "attr %s", attr).Out()

	return dir.parentGetChildXAttrSize(c, dir.inodeNum(), attr)
}

func (dir *Directory) GetXAttrData(c *ctx,
	attr string) (data []byte, result fuse.Status) {

	defer c.FuncIn("Directory::GetXAttrData", "attr %s", attr).Out()

	return dir.parentGetChildXAttrData(c, dir.inodeNum(), attr)
}

func (dir *Directory) ListXAttr(c *ctx) (attributes []byte, result fuse.Status) {
	defer c.funcIn("Directory::ListXAttr").Out()
	return dir.parentListChildXAttr(c, dir.inodeNum())
}

func (dir *Directory) SetXAttr(c *ctx, attr string, data []byte) fuse.Status {
	defer c.FuncIn("Directory::SetXAttr", "attr %s", attr).Out()
	return dir.parentSetChildXAttr(c, dir.inodeNum(), attr, data)
}

func (dir *Directory) RemoveXAttr(c *ctx, attr string) fuse.Status {
	defer c.FuncIn("Directory::RemoveXAttr", "attr %s", attr).Out()
	return dir.parentRemoveChildXAttr(c, dir.inodeNum(), attr)
}

func (dir *Directory) syncChild(c *ctx, inodeNum InodeId,
	newKey quantumfs.ObjectKey, hardlinkDelta *HardlinkDelta) {

	defer c.FuncIn("Directory::syncChild", "dir inode %d child inode %d %s",
		dir.inodeNum(), inodeNum, newKey.String()).Out()

	defer dir.Lock(c).Unlock()
	dir.self.dirty(c)
	defer dir.childRecordLock.Lock().Unlock()

	entry := dir.getRecordChildCall_(c, inodeNum)
	if entry == nil {
		c.elog("Directory::syncChild inode %d not a valid child",
			inodeNum)
		return
	}

	dir.children.setID(c, entry.Filename(), newKey)
	dir.hardlinkDelta.populateFrom(hardlinkDelta)
}

func getRecordExtendedAttributes(c *ctx,
	attrKey quantumfs.ObjectKey) (*quantumfs.ExtendedAttributes,
	fuse.Status) {

	if attrKey.IsEqualTo(quantumfs.EmptyBlockKey) {
		c.vlog("getRecordExtendedAttributes returning new object")
		return nil, fuse.ENOENT
	}

	buffer := c.dataStore.Get(&c.Ctx, attrKey)
	if buffer == nil {
		c.dlog("Failed to retrieve attribute list")
		return nil, fuse.EIO
	}

	attributeList := MutableCopy(c, buffer).AsExtendedAttributes()
	return &attributeList, fuse.OK
}

// Get the extended attributes object. The status is EIO on error or ENOENT if there
// are no extended attributes for that child.
func (dir *Directory) getExtendedAttributes_(c *ctx,
	inodeNum InodeId) (*quantumfs.ExtendedAttributes, fuse.Status) {

	defer c.funcIn("Directory::getExtendedAttributes_").Out()
	defer dir.childRecordLock.Lock().Unlock()

	record := dir.getRecordChildCall_(c, inodeNum)
	if record == nil {
		c.vlog("Child not found")
		return nil, fuse.EIO
	}

	return getRecordExtendedAttributes(c, record.ExtendedAttributes())
}

func (dir *Directory) getChildXAttrBuffer(c *ctx, inodeNum InodeId,
	attr string) (ImmutableBuffer, fuse.Status) {

	defer c.FuncIn("Directory::getChildXAttrBuffer", "%d %s", inodeNum,
		attr).Out()

	defer dir.RLock(c).RUnlock()

	attributeList, ok := dir.getExtendedAttributes_(c, inodeNum)
	if ok == fuse.ENOENT {
		return nil, fuse.ENODATA
	}

	if ok == fuse.EIO {
		return nil, fuse.EIO
	}

	key, found := attributeList.AttributeByKey(attr)
	if !found {
		c.vlog("XAttr name not found")
		return nil, fuse.ENODATA
	}

	c.vlog("Found attribute key: %s", key.String())
	buffer := c.dataStore.Get(&c.Ctx, key)

	if buffer == nil {
		c.elog("Failed to retrieve attribute datablock")
		return nil, fuse.EIO
	}

	return buffer, fuse.OK
}

func (dir *Directory) getChildXAttrSize(c *ctx, inodeNum InodeId,
	attr string) (size int, result fuse.Status) {

	defer c.funcIn("Directory::getChildXAttrSize").Out()

	buffer, status := dir.getChildXAttrBuffer(c, inodeNum, attr)
	if status != fuse.OK {
		return 0, status
	}

	return buffer.Size(), fuse.OK
}

func (dir *Directory) getChildXAttrData(c *ctx, inodeNum InodeId,
	attr string) (data []byte, result fuse.Status) {

	defer c.funcIn("Directory::getChildXAttrData").Out()

	buffer, status := dir.getChildXAttrBuffer(c, inodeNum, attr)
	if status != fuse.OK {
		return []byte{}, status
	}

	return slowCopy(buffer), fuse.OK
}

func (dir *Directory) listChildXAttr(c *ctx,
	inodeNum InodeId) (attributes []byte, result fuse.Status) {

	defer c.FuncIn("Directory::listChildXAttr", "%d", inodeNum).Out()

	defer dir.RLock(c).RUnlock()

	attributeList, ok := dir.getExtendedAttributes_(c, inodeNum)

	if ok == fuse.EIO {
		return nil, fuse.EIO
	}

	var nameBuffer bytes.Buffer
	if ok != fuse.ENOENT {
		for i := 0; i < attributeList.NumAttributes(); i++ {
			name, _ := attributeList.Attribute(i)
			c.vlog("Appending %s", name)
			nameBuffer.WriteString(name)
			nameBuffer.WriteByte(0)
		}
	}

	// don't append our self-defined extended attribute XAttrTypeKey to hide it

	c.vlog("Returning %d bytes", nameBuffer.Len())

	return nameBuffer.Bytes(), fuse.OK
}

func (dir *Directory) setChildXAttr(c *ctx, inodeNum InodeId, attr string,
	data []byte) fuse.Status {

	defer c.FuncIn("Directory::setChildXAttr", "%d, %s len %d", inodeNum, attr,
		len(data)).Out()

	defer dir.Lock(c).Unlock()

	attributeList, ok := dir.getExtendedAttributes_(c, inodeNum)
	if ok == fuse.EIO {
		return fuse.EIO
	}

	if ok == fuse.ENOENT {
		// getExtendedAttributes_() returns a shared
		// quantumfs.ExtendedAttributes instance when the file has no
		// extended attributes for performance reasons. Thus we need to
		// instantiate our own before we modify it.
		attributeList = quantumfs.NewExtendedAttributes()
	}

	var dataKey quantumfs.ObjectKey
	if len(data) == 0 {
		dataKey = quantumfs.EmptyBlockKey
	} else {
		var err error
		dataBuf := newBufferCopy(c, data, quantumfs.KeyTypeData)
		dataKey, err = dataBuf.Key(&c.Ctx)
		if err != nil {
			c.elog("Error uploading XAttr data: %v", err)
			return fuse.EIO
		}
	}

	set := false
	for i := 0; i < attributeList.NumAttributes(); i++ {
		name, _ := attributeList.Attribute(i)
		if name == attr {
			c.vlog("Overwriting existing attribute %d", i)
			attributeList.SetAttribute(i, name, dataKey)
			set = true
			break
		}
	}

	// Append attribute
	if !set {
		if attributeList.NumAttributes() >=
			quantumfs.MaxNumExtendedAttributes() {

			c.vlog("XAttr list full %d", attributeList.NumAttributes())
			return fuse.Status(syscall.ENOSPC)
		}

		c.vlog("Appending new attribute")
		attributeList.SetAttribute(attributeList.NumAttributes(), attr,
			dataKey)
		attributeList.SetNumAttributes(attributeList.NumAttributes() + 1)
	}

	buffer := newBuffer(c, attributeList.Bytes(), quantumfs.KeyTypeMetadata)
	key, err := buffer.Key(&c.Ctx)
	if err != nil {
		c.elog("Error computing extended attribute key: %v", err)
		return fuse.EIO
	}

	func() {
		defer dir.childRecordLock.Lock().Unlock()
		record := dir.children.recordByInodeId(c, inodeNum)

		now := quantumfs.NewTime(time.Now())
		modify := func(record quantumfs.DirectoryRecord) {
			record.SetExtendedAttributes(key)
			record.SetContentTime(now)
		}

		if record != nil && record.Type() != quantumfs.ObjectTypeHardlink {
			dir.children.modifyChildWithFunc(c, inodeNum, modify)
		} else {
			// If we don't have the child, maybe we're the WSR and it's a
			// hardlink. If we aren't the WSR, then it must be a
			// hardlink.
			c.vlog("Checking hardlink table")
			dir.hardlinkTable.modifyChildWithFunc(c, inodeNum, modify)
		}
	}()
	dir.self.dirty(c)

	return fuse.OK
}

func (dir *Directory) removeChildXAttr(c *ctx, inodeNum InodeId,
	attr string) fuse.Status {

	defer c.FuncIn("Directory::removeChildXAttr", "%d, %s", inodeNum, attr).Out()

	defer dir.Lock(c).Unlock()

	attributeList, ok := dir.getExtendedAttributes_(c, inodeNum)
	if ok == fuse.EIO {
		return fuse.EIO
	}

	if ok == fuse.ENOENT {
		return fuse.ENODATA
	}

	var i int
	for i = 0; i < attributeList.NumAttributes(); i++ {
		name, _ := attributeList.Attribute(i)
		if name == attr {
			c.vlog("Found attribute %d", i)
			break
		}
	}

	if i == attributeList.NumAttributes() {
		// We didn't find the attribute
		return fuse.ENODATA
	}

	var key quantumfs.ObjectKey
	if attributeList.NumAttributes() != 1 {
		// Move the last attribute over the one to be removed
		lastIndex := attributeList.NumAttributes() - 1
		lastName, lastId := attributeList.Attribute(lastIndex)
		attributeList.SetAttribute(i, lastName, lastId)
		attributeList.SetNumAttributes(lastIndex)

		buffer := newBuffer(c, attributeList.Bytes(),
			quantumfs.KeyTypeMetadata)
		var err error
		key, err = buffer.Key(&c.Ctx)
		if err != nil {
			c.elog("Error computing extended attribute key: %v", err)
			return fuse.EIO
		}
	} else {
		// We are deleting the only extended attribute. Change the
		// DirectoryRecord key only
		key = quantumfs.EmptyBlockKey
	}

	func() {
		defer dir.childRecordLock.Lock().Unlock()
		record := dir.children.recordByInodeId(c, inodeNum)

		now := quantumfs.NewTime(time.Now())
		modify := func(record quantumfs.DirectoryRecord) {
			record.SetExtendedAttributes(key)
			record.SetContentTime(now)
		}

		if record != nil {
			dir.children.modifyChildWithFunc(c, inodeNum, modify)
		} else if dir.self.isWorkspaceRoot() {
			// if we don't have the child, maybe we're wsr and it's a
			// hardlink
			c.vlog("Checking hardlink table")
			dir.hardlinkTable.modifyChildWithFunc(c, inodeNum, modify)
		}
	}()
	dir.self.dirty(c)

	return fuse.OK
}

// Must be called with the instantiation lock
func (dir *Directory) instantiateChild_(c *ctx, inodeNum InodeId) Inode {
	defer c.FuncIn("Directory::instantiateChild_", "Inode %d of %d", inodeNum,
		dir.inodeNum()).Out()
	defer dir.childRecordLock.Lock().Unlock()

	inode, release := c.qfs.inodeNoInstantiate(c, inodeNum)
	// release immediately. We can't hold the mapMutex while we instantiate,
	// but it's okay since the instantiationLock should be held already.
	release()
	if inode != nil {
		c.vlog("Someone has already instantiated inode %d", inodeNum)
		return inode
	}

	entry := dir.children.recordByInodeId(c, inodeNum)
	if entry == nil {
		c.vlog("Cannot instantiate child with no record: %d", inodeNum)
		return nil
	}

	// check if the child is a hardlink
	isHardlink, _ := dir.hardlinkTable.checkHardlink(inodeNum)
	if isHardlink {
		return dir.hardlinkTable.instantiateHardlink_(c, inodeNum)
	}

	// add a check incase there's an inconsistency
	if hardlink, isHardlink := entry.(*HardlinkLeg); isHardlink {
		panic(fmt.Sprintf("Hardlink not recognized by workspaceroot: %d, %d",
			inodeNum, hardlink.FileId()))
	}

	return dir.recordToChild(c, inodeNum, entry)
}

func (dir *Directory) recordToChild(c *ctx, inodeNum InodeId,
	entry quantumfs.ImmutableDirectoryRecord) Inode {

	defer c.FuncIn("DirectoryRecord::recordToChild", "name %s inode %d",
		entry.Filename(), inodeNum).Out()

	var constructor InodeConstructor
	switch entry.Type() {
	default:
		c.elog("Unknown InodeConstructor type: %d", entry.Type())
		panic("Unknown InodeConstructor type")
	case quantumfs.ObjectTypeDirectory:
		constructor = newDirectory
	case quantumfs.ObjectTypeSmallFile:
		constructor = newSmallFile
	case quantumfs.ObjectTypeMediumFile:
		constructor = newMediumFile
	case quantumfs.ObjectTypeLargeFile:
		constructor = newLargeFile
	case quantumfs.ObjectTypeVeryLargeFile:
		constructor = newVeryLargeFile
	case quantumfs.ObjectTypeSymlink:
		constructor = newSymlink
	case quantumfs.ObjectTypeSpecial:
		constructor = newSpecial
	}

	c.vlog("Instantiating child %d with key %s", inodeNum, entry.ID().String())

	return constructor(c, entry.Filename(), entry.ID(), entry.Size(), inodeNum,
		dir.self, 0, 0, nil)
}

// Do a similar work like Lookup(), but it does not interact with fuse, and returns
// the child node to the caller.
func (dir *Directory) lookupInternal(c *ctx, name string,
	entryType quantumfs.ObjectType) (child Inode, err error) {

	defer c.FuncIn("Directory::lookupInternal", "name %s", name).Out()

	defer dir.RLock(c).RUnlock()
	inodeNum, record, err := dir.lookupChildRecord_(c, name)
	if err != nil {
		return nil, err
	}
	if record.Type() != entryType {
		return nil, errors.New("Not Required Type")
	}
	c.vlog("Directory::lookupInternal found inode %d Name %s", inodeNum, name)
	c.qfs.incrementLookupCount(c, inodeNum)
	child, release := c.qfs.inode(c, inodeNum)
	defer release()

	if child == nil {
		c.qfs.shouldForget(c, inodeNum, 1)
	}
	return child, nil
}

// Require an Inode locked for read
func (dir *Directory) lookupChildRecord_(c *ctx, name string) (InodeId,
	quantumfs.ImmutableDirectoryRecord, error) {

	defer c.FuncIn("Directory::lookupChildRecord_", "name %s", name).Out()

	defer dir.childRecordLock.Lock().Unlock()
	record := dir.children.recordByName(c, name)
	if record == nil {
		return quantumfs.InodeIdInvalid, nil,
			errors.New("Non-existing Inode")
	}

	inodeNum := dir.children.inodeNum(name).id
	return inodeNum, record, nil
}

func createNewEntry(c *ctx, name string, mode uint32,
	umask uint32, rdev uint32, size uint64, uid quantumfs.UID,
	gid quantumfs.GID, type_ quantumfs.ObjectType,
	key quantumfs.ObjectKey) quantumfs.DirectoryRecord {

	defer c.FuncIn("createNewEntry", "name %s", name).Out()

	// set up the Inode record
	now := time.Now()
	var entry quantumfs.ThinRecord
	entry.SetFilename(name)
	entry.SetID(key)
	entry.SetType(type_)
	entry.SetPermissions(modeToPermissions(mode, umask))
	c.vlog("Directory::createNewEntry mode %o umask %o permissions %o",
		mode, umask, entry.Permissions())
	entry.SetOwner(uid)
	entry.SetGroup(gid)
	entry.SetSize(size)
	entry.SetExtendedAttributes(quantumfs.EmptyBlockKey)
	entry.SetContentTime(quantumfs.NewTime(now))
	entry.SetModificationTime(quantumfs.NewTime(now))
	entry.SetFileId(quantumfs.GenerateUniqueFileId())
	entry.SetNlinks(1)

	return &entry
}

// Needs exclusive Inode lock
func (dir *Directory) duplicateInode_(c *ctx, name string, mode uint32, umask uint32,
	rdev uint32, size uint64, uid quantumfs.UID, gid quantumfs.GID,
	type_ quantumfs.ObjectType, key quantumfs.ObjectKey) {

	defer c.FuncIn("Directory::duplicateInode_", "name %s", name).Out()

	entry := createNewEntry(c, name, mode, umask, rdev, size,
		uid, gid, type_, key)

	inodeNum := func() InodeId {
		defer dir.childRecordLock.Lock().Unlock()
		return dir.children.loadChild(c, entry)
	}()

	parent := dir.inodeNum()
	if type_ == quantumfs.ObjectTypeHardlink {
		parent = dir.hardlinkTable.getWorkspaceRoot().inodeNum()
	}
	c.qfs.addUninstantiated(c, []inodePair{newInodePair(inodeNum, parent)})

	c.qfs.noteChildCreated(c, dir.inodeNum(), name)
}

func (dir *Directory) markHardlinkPath(c *ctx, path string,
	fileId quantumfs.FileId) {

	defer c.funcIn("Directory::markHardlinkPath").Out()

	if dir.InodeCommon.isWorkspaceRoot() {
		dir.hardlinkTable.markHardlinkPath(c, path, fileId)
		return
	}

	path = dir.name() + "/" + path

	defer dir.InodeCommon.parentLock.RLock().RUnlock()
	parent, release := dir.InodeCommon.parent_(c)
	defer release()

	parentDir := asDirectory(parent)
	parentDir.markHardlinkPath(c, path, fileId)
}

func (dir *Directory) normalizeChildren(c *ctx) {
	defer c.funcIn("Directory::normalizeChildren").Out()

	// The normalization happens in three stages for a
	// hardlink entry which is ready:
	//
	// 1. HardlinkTable::invalidateNormalizedRecordLock()
	//    The inode is removed from the hardlink table and the
	//    table is locked to prevent the inode from getting instantiated.
	//
	// 2. Directory::normalizeChild()
	//    The record is copied from the hardlink table to the
	//    parent directory and the inode is adjusted to the new
	//    location.
	//
	// 3. HardlinkTable::apply()
	//    Once the parent directory's hardlinkdelta bubbles up
	//    to the root, the rest of the hardlink entry is removed
	//    from the hardlinktable.

	normalRecords := dir.getNormalizationCandidates(c)
	for inodeId, records := range normalRecords {
		dir.normalizeChild(c, inodeId, records)
	}
}

func (dir *Directory) flush(c *ctx) quantumfs.ObjectKey {
	defer c.FuncIn("Directory::flush", "%d %s", dir.inodeNum(),
		dir.name_).Out()

	dir.normalizeChildren(c)
	dir.parentSyncChild(c, func() (quantumfs.ObjectKey, *HardlinkDelta) {
		defer dir.childRecordLock.Lock().Unlock()
		dir.publish_(c)

		return dir.baseLayerId, dir.hardlinkDelta
	})

	return dir.baseLayerId
}

// Directory inode lock must be held
func (dir *Directory) hardlinkInc_(fileId quantumfs.FileId) {
	dir.hardlinkDelta.inc(fileId)
	dir.hardlinkTable.hardlinkInc(fileId)
}

// Directory inode lock must be held
func (dir *Directory) hardlinkDec_(
	fileId quantumfs.FileId) (effective quantumfs.DirectoryRecord) {

	dir.hardlinkDelta.dec(fileId)
	return dir.hardlinkTable.hardlinkDec(fileId)
}

type directoryContents struct {
	// All immutable after creation
	filename   string
	fuseType   uint32 // One of fuse.S_IFDIR, S_IFREG, etc
	attr       fuse.Attr
	generation uint64
}

type directorySnapshotSource interface {
	getChildSnapshot(c *ctx) []directoryContents
	inodeNum() InodeId
	treeState() *TreeState
	generation() uint64
}

func newDirectorySnapshot(c *ctx, src directorySnapshotSource) *directorySnapshot {

	defer c.funcIn("newDirectorySnapshot").Out()

	ds := directorySnapshot{
		FileHandleCommon: FileHandleCommon{
			id:         c.qfs.newFileHandleId(),
			inodeNum:   src.inodeNum(),
			treeState_: src.treeState(),
		},
		_generation: src.generation(),
		src:         src,
	}

	utils.Assert(ds.treeState() != nil,
		"directorySnapshot treeState nil at init")

	return &ds
}

type directorySnapshot struct {
	FileHandleCommon
	children    []directoryContents
	_generation uint64
	src         directorySnapshotSource
}

func (ds *directorySnapshot) ReadDirPlus(c *ctx, input *fuse.ReadIn,
	out *fuse.DirEntryList) fuse.Status {

	defer c.funcIn("directorySnapshot::ReadDirPlus").Out()
	offset := input.Offset

	if offset == 0 {
		c.vlog("Refreshing child list")
		ds.children = ds.src.getChildSnapshot(c)
	}

	if offset > uint64(len(ds.children)) {
		return fuse.EINVAL
	}

	processed := 0
	for _, child := range ds.children[offset:] {
		entry := fuse.DirEntry{
			Mode: child.fuseType,
			Name: child.filename,
		}
		details, _ := out.AddDirLookupEntry(entry)
		if details == nil {
			break
		}

		details.NodeId = child.attr.Ino
		details.Generation = child.generation
		if ds._generation == ds.src.generation() {
			fillEntryOutCacheData(c, details)
		} else {
			clearEntryOutCacheData(c, details)
		}
		details.Attr = child.attr

		processed++
	}
	c.qfs.incrementLookupCounts(c, ds.children[offset:int(offset)+processed])

	return fuse.OK
}

func (ds *directorySnapshot) Read(c *ctx, offset uint64, size uint32, buf []byte,
	nonblocking bool) (fuse.ReadResult, fuse.Status) {

	c.wlog("Invalid read on directorySnapshot")
	return nil, fuse.ENOSYS
}

func (ds *directorySnapshot) Write(c *ctx, offset uint64, size uint32, flags uint32,
	buf []byte) (uint32, fuse.Status) {

	c.wlog("Invalid write on directorySnapshot")
	return 0, fuse.ENOSYS
}<|MERGE_RESOLUTION|>--- conflicted
+++ resolved
@@ -773,12 +773,8 @@
 
 	var file Inode
 	result := func() fuse.Status {
-<<<<<<< HEAD
+		defer dir.parentLock.RLock().RUnlock()
 		defer dir.Lock(c).Unlock()
-=======
-		defer dir.parentLock.RLock().RUnlock()
-		defer dir.Lock().Unlock()
->>>>>>> eeabb38c
 
 		recordErr := dir.childExists(c, name)
 		if recordErr != fuse.OK {
@@ -835,12 +831,8 @@
 
 	var newDir Inode
 	result := func() fuse.Status {
-<<<<<<< HEAD
+		defer dir.parentLock.RLock().RUnlock()
 		defer dir.Lock(c).Unlock()
-=======
-		defer dir.parentLock.RLock().RUnlock()
-		defer dir.Lock().Unlock()
->>>>>>> eeabb38c
 
 		recordErr := dir.childExists(c, name)
 		if recordErr != fuse.OK {
@@ -935,12 +927,8 @@
 	result := child.deleteSelf(c, func() (quantumfs.DirectoryRecord,
 		fuse.Status) {
 
-<<<<<<< HEAD
+		defer dir.parentLock.RLock().RUnlock()
 		defer dir.Lock(c).Unlock()
-=======
-		defer dir.parentLock.RLock().RUnlock()
-		defer dir.Lock().Unlock()
->>>>>>> eeabb38c
 
 		record, err := func() (quantumfs.ImmutableDirectoryRecord,
 			fuse.Status) {
@@ -994,12 +982,8 @@
 	result := child.deleteSelf(c, func() (quantumfs.DirectoryRecord,
 		fuse.Status) {
 
-<<<<<<< HEAD
+		defer dir.parentLock.RLock().RUnlock()
 		defer dir.Lock(c).Unlock()
-=======
-		defer dir.parentLock.RLock().RUnlock()
-		defer dir.Lock().Unlock()
->>>>>>> eeabb38c
 
 		result := func() fuse.Status {
 			defer dir.childRecordLock.Lock().Unlock()
@@ -1047,12 +1031,8 @@
 
 	var inode Inode
 	result := func() fuse.Status {
-<<<<<<< HEAD
+		defer dir.parentLock.RLock().RUnlock()
 		defer dir.Lock(c).Unlock()
-=======
-		defer dir.parentLock.RLock().RUnlock()
-		defer dir.Lock().Unlock()
->>>>>>> eeabb38c
 
 		recordErr := dir.childExists(c, name)
 		if recordErr != fuse.OK {
@@ -1114,12 +1094,8 @@
 
 	var inode Inode
 	result := func() fuse.Status {
-<<<<<<< HEAD
+		defer dir.parentLock.RLock().RUnlock()
 		defer dir.Lock(c).Unlock()
-=======
-		defer dir.parentLock.RLock().RUnlock()
-		defer dir.Lock().Unlock()
->>>>>>> eeabb38c
 
 		recordErr := dir.childExists(c, name)
 		if recordErr != fuse.OK {
@@ -1197,17 +1173,13 @@
 	if overwrittenInode != nil {
 		defer overwrittenInode.getParentLock().Lock().Unlock()
 	}
-<<<<<<< HEAD
-	defer dir.Lock(c).Unlock()
-=======
 	unlockParent := dir.parentLock.RLock().RUnlock
 	defer func () {
 		if unlockParent != nil {
 			unlockParent()
 		}
 	}()
-	defer dir.Lock().Unlock()
->>>>>>> eeabb38c
+	defer dir.Lock(c).Unlock()
 
 	oldInodeId, record, result := func() (InodeId,
 		quantumfs.ImmutableDirectoryRecord, fuse.Status) {
