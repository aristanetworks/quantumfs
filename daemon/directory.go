// Copyright (c) 2016 Arista Networks, Inc.  All rights reserved.
// Arista Networks, Inc. Confidential and Proprietary.

package daemon

import (
	"bytes"
	"errors"
	"fmt"
	"sort"
	"sync/atomic"
	"syscall"
	"time"

	"github.com/aristanetworks/quantumfs"
	"github.com/aristanetworks/quantumfs/utils"
	"github.com/hanwen/go-fuse/fuse"
)

// If dirRecord is nil, then mode, rdev and dirRecord are invalid, but the key is
// coming from a DirRecord and not passed in from create_.
//
// The return value is the newly instantiated Inode, and a list of InodeIds which
// should be added to the mux's uninstantiatedInodes collection with this new inode
// as their parent.
type InodeConstructor func(c *ctx, name string, key quantumfs.ObjectKey,
	size uint64, inodeNum InodeId, parent Inode, mode uint32, rdev uint32,
	dirRecord quantumfs.DirectoryRecord) (Inode, []InodeId)

// This file contains the normal directory Inode type for a workspace
type Directory struct {
	InodeCommon

	hardlinkTable HardlinkTable

	// These fields are protected by the InodeCommon.lock
	baseLayerId quantumfs.ObjectKey

	// childRecordLock protects the maps inside childMap as well as the
	// records contained within those maps themselves. This lock is not
	// the same as the Directory Inode lock because these records must be
	// accessible in instantiateChild(), which may be called indirectly
	// via qfs.inode() from a context where the Inode lock is already
	// held.
	childRecordLock utils.DeferableMutex
	children        *ChildContainer
	_generation     uint64
}

func foreachDentry(c *ctx, key quantumfs.ObjectKey,
	visitor func(quantumfs.DirectoryRecord)) {

	for {
		c.vlog("Fetching baselayer %s", key.String())
		buffer := c.dataStore.Get(&c.Ctx, key)
		if buffer == nil {
			panic("No baseLayer object")
		}
		baseLayer := buffer.AsDirectoryEntry()

		for i := 0; i < baseLayer.NumEntries(); i++ {
			visitor(baseLayer.Entry(i))
		}

		if baseLayer.HasNext() {
			key = baseLayer.Next()
		} else {
			break
		}
	}
}

func initDirectory(c *ctx, name string, dir *Directory,
	hardlinkTable HardlinkTable,
	baseLayerId quantumfs.ObjectKey, inodeNum InodeId,
	parent InodeId, treeLock *TreeLock) []InodeId {

	defer c.FuncIn("initDirectory",
		"baselayer from %s", baseLayerId.String()).Out()

	// Set directory data before processing the children in case the children
	// access the parent.
	dir.InodeCommon.id = inodeNum
	dir.InodeCommon.name_ = name
	dir.InodeCommon.accessed_ = 0
	dir.setParent(parent)
	dir.treeLock_ = treeLock
	dir.hardlinkTable = hardlinkTable
	dir.baseLayerId = baseLayerId

	container, uninstantiated := newChildContainer(c, dir, dir.baseLayerId)
	dir.children = container

	utils.Assert(dir.treeLock() != nil, "Directory treeLock nil at init")

	return uninstantiated
}

func newDirectory(c *ctx, name string, baseLayerId quantumfs.ObjectKey, size uint64,
	inodeNum InodeId, parent Inode, mode uint32, rdev uint32,
	dirRecord quantumfs.DirectoryRecord) (Inode, []InodeId) {

	defer c.funcIn("Directory::newDirectory").Out()

	var dir Directory
	dir.self = &dir

	var hardlinkTable HardlinkTable
	switch v := parent.(type) {
	case *Directory:
		hardlinkTable = v.hardlinkTable
	case *WorkspaceRoot:
		hardlinkTable = v.hardlinkTable
	default:
		panic(fmt.Sprintf("Parent of inode %d is neither "+
			"Directory nor WorkspaceRoot", inodeNum))
	}

	uninstantiated := initDirectory(c, name, &dir, hardlinkTable,
		baseLayerId, inodeNum, parent.inodeNum(), parent.treeLock())
	return &dir, uninstantiated
}

func (dir *Directory) generation() uint64 {
	return atomic.LoadUint64(&dir._generation)
}

func (dir *Directory) updateSize(c *ctx, result fuse.Status) {
	defer c.funcIn("Directory::updateSize").Out()

	if result != fuse.OK {
		// The last operation did not succeed, do not dirty the directory
		// nor update its size
		return
	}
	// We think we've made a change to this directory, so we should mark it dirty
	dir.self.dirty(c)
	atomic.AddUint64(&dir._generation, 1)

	// The parent of a WorkspaceRoot is a workspacelist and we have nothing to
	// update.
	if dir.self.isWorkspaceRoot() {
		return
	}

	dir.parentUpdateSize(c, func() uint64 {
		defer dir.childRecordLock.Lock().Unlock()
		return dir.children.count()
	})
}

func (dir *Directory) prepareForOrphaning(c *ctx, name string,
	record quantumfs.DirectoryRecord) quantumfs.DirectoryRecord {

	defer c.FuncIn("Directory::prepareForOrphaning", "%s", name).Out()
	if record.Type() != quantumfs.ObjectTypeHardlink {
		return record
	}
	newRecord, _ := dir.hardlinkTable.removeHardlink(c, record.FileId())

	if newRecord != nil {
		// This was the last leg of the hardlink
		newRecord.SetFilename(name)
		return newRecord
	}
	if dir.hardlinkTable.hardlinkDec(record.FileId()) {
		// If the refcount was greater than one we shouldn't
		// reparent.
		c.vlog("Hardlink referenced elsewhere")
		return nil
	}
	return record
}

// Needs inode lock for write
func (dir *Directory) delChild_(c *ctx,
	name string) (toOrphan quantumfs.DirectoryRecord) {

	defer c.funcIn("Directory::delChild_").Out()

	c.dlog("Unlinking inode %s", name)

	// If this is a file we need to reparent it to itself
	record := func() quantumfs.DirectoryRecord {
		defer dir.childRecordLock.Lock().Unlock()
		detachedChild := dir.children.deleteChild(c, name)
		return dir.prepareForOrphaning(c, name, detachedChild)
	}()

	pathFlags := quantumfs.PathFlags(quantumfs.PathDeleted)
	if record != nil {
		pathFlags = markType(record.Type(), pathFlags)
	}
	dir.self.markAccessed(c, name, pathFlags)

	return record
}

// Record that a specific child is dirty and when syncing heirarchically, sync them
// as well.
func (dir *Directory) dirtyChild(c *ctx, childId InodeId) {
	defer c.funcIn("Directory::dirtyChild").Out()

	dir.self.dirty(c)
}

func fillAttrWithDirectoryRecord(c *ctx, attr *fuse.Attr, inodeNum InodeId,
	owner fuse.Owner, entry_ quantumfs.ImmutableDirectoryRecord) {

	defer c.FuncIn("fillAttrWithDirectoryRecord", "inode %d", inodeNum).Out()

	// Ensure we have a flattened DirectoryRecord to ensure the type is the
	// underlying type for Hardlinks. This is required in order for
	// objectTypeToFileType() to have access to the correct type to report.
	entry := entry_.AsImmutable()

	attr.Ino = uint64(inodeNum)

	fileType := objectTypeToFileType(c, entry.Type())
	switch fileType {
	case fuse.S_IFDIR:
		// Approximate the read size of the Directory objects in the
		// datastore. Accurately summing the size might require looking at
		// the size of several blocks for not much gain over this simple
		// linear approximately based upon the design document fixed field
		// sizes, even though the real encoding is variable length.
		attr.Size = 25 + 331*entry.Size()
		attr.Blocks = utils.BlocksRoundUp(attr.Size, statBlockSize)
		attr.Nlink = uint32(entry.Size()) + 2
	case fuse.S_IFIFO:
		fileType = specialOverrideAttr(entry, attr)
	default:
		c.elog("Unhandled filetype %x in fillAttrWithDirectoryRecord",
			fileType)
		fallthrough
	case fuse.S_IFREG,
		fuse.S_IFLNK:

		// This ignore the datablocks containing the file metadata, which is
		// relevant for medium, large and very large files.
		attr.Size = entry.Size()
		attr.Blocks = utils.BlocksRoundUp(entry.Size(), statBlockSize)
		attr.Nlink = entry.Nlinks()
	}

	attr.Atime = entry.ModificationTime().Seconds()
	attr.Mtime = entry.ModificationTime().Seconds()
	attr.Ctime = entry.ContentTime().Seconds()
	attr.Atimensec = entry.ModificationTime().Nanoseconds()
	attr.Mtimensec = entry.ModificationTime().Nanoseconds()
	attr.Ctimensec = entry.ContentTime().Nanoseconds()

	c.dlog("type %x permissions %o links %d",
		fileType, entry.Permissions(), attr.Nlink)

	attr.Mode = fileType | permissionsToMode(entry.Permissions())
	attr.Owner.Uid = quantumfs.SystemUid(entry.Owner(), owner.Uid)
	attr.Owner.Gid = quantumfs.SystemGid(entry.Group(), owner.Gid)
	attr.Blksize = uint32(qfsBlockSize)
}

func permissionsToMode(permissions uint32) uint32 {
	var mode uint32

	if utils.BitFlagsSet(uint(permissions), quantumfs.PermExecOther) {
		mode |= syscall.S_IXOTH
	}
	if utils.BitFlagsSet(uint(permissions), quantumfs.PermWriteOther) {
		mode |= syscall.S_IWOTH
	}
	if utils.BitFlagsSet(uint(permissions), quantumfs.PermReadOther) {
		mode |= syscall.S_IROTH
	}
	if utils.BitFlagsSet(uint(permissions), quantumfs.PermExecGroup) {
		mode |= syscall.S_IXGRP
	}
	if utils.BitFlagsSet(uint(permissions), quantumfs.PermWriteGroup) {
		mode |= syscall.S_IWGRP
	}
	if utils.BitFlagsSet(uint(permissions), quantumfs.PermReadGroup) {
		mode |= syscall.S_IRGRP
	}
	if utils.BitFlagsSet(uint(permissions), quantumfs.PermExecOwner) {
		mode |= syscall.S_IXUSR
	}
	if utils.BitFlagsSet(uint(permissions), quantumfs.PermWriteOwner) {
		mode |= syscall.S_IWUSR
	}
	if utils.BitFlagsSet(uint(permissions), quantumfs.PermReadOwner) {
		mode |= syscall.S_IRUSR
	}
	if utils.BitFlagsSet(uint(permissions), quantumfs.PermSticky) {
		mode |= syscall.S_ISVTX
	}
	if utils.BitFlagsSet(uint(permissions), quantumfs.PermSGID) {
		mode |= syscall.S_ISGID
	}
	if utils.BitFlagsSet(uint(permissions), quantumfs.PermSUID) {
		mode |= syscall.S_ISUID
	}

	return mode
}

func modeToPermissions(mode uint32, umask uint32) uint32 {
	var permissions uint32
	mode = mode & ^umask

	if utils.BitFlagsSet(uint(mode), syscall.S_IXOTH) {
		permissions |= quantumfs.PermExecOther
	}
	if utils.BitFlagsSet(uint(mode), syscall.S_IWOTH) {
		permissions |= quantumfs.PermWriteOther
	}
	if utils.BitFlagsSet(uint(mode), syscall.S_IROTH) {
		permissions |= quantumfs.PermReadOther
	}
	if utils.BitFlagsSet(uint(mode), syscall.S_IXGRP) {
		permissions |= quantumfs.PermExecGroup
	}
	if utils.BitFlagsSet(uint(mode), syscall.S_IWGRP) {
		permissions |= quantumfs.PermWriteGroup
	}
	if utils.BitFlagsSet(uint(mode), syscall.S_IRGRP) {
		permissions |= quantumfs.PermReadGroup
	}
	if utils.BitFlagsSet(uint(mode), syscall.S_IXUSR) {
		permissions |= quantumfs.PermExecOwner
	}
	if utils.BitFlagsSet(uint(mode), syscall.S_IWUSR) {
		permissions |= quantumfs.PermWriteOwner
	}
	if utils.BitFlagsSet(uint(mode), syscall.S_IRUSR) {
		permissions |= quantumfs.PermReadOwner
	}
	if utils.BitFlagsSet(uint(mode), syscall.S_ISVTX) {
		permissions |= quantumfs.PermSticky
	}
	if utils.BitFlagsSet(uint(mode), syscall.S_ISGID) {
		permissions |= quantumfs.PermSGID
	}
	if utils.BitFlagsSet(uint(mode), syscall.S_ISUID) {
		permissions |= quantumfs.PermSUID
	}

	return permissions
}

func publishDirectoryEntry(c *ctx, layer *quantumfs.DirectoryEntry,
	nextKey quantumfs.ObjectKey) quantumfs.ObjectKey {

	defer c.funcIn("publishDirectoryEntry").Out()

	layer.SetNext(nextKey)
	bytes := layer.Bytes()

	buf := newBuffer(c, bytes, quantumfs.KeyTypeMetadata)
	newKey, err := buf.Key(&c.Ctx)
	utils.Assert(err == nil, "Failed to upload new baseLayer object: %v", err)

	return newKey
}

func publishDirectoryRecords(c *ctx,
	records []quantumfs.DirectoryRecord) quantumfs.ObjectKey {

	defer c.funcIn("publishDirectoryRecords").Out()

	numEntries := len(records)

	// Compile the internal records into a series of blocks which can be placed
	// in the datastore.
	newBaseLayerId := quantumfs.EmptyDirKey

	numEntries, baseLayer := quantumfs.NewDirectoryEntry(numEntries)
	entryIdx := 0
	quantumfs.SortDirectoryRecordsByName(records)

	for _, child := range records {
		if entryIdx == quantumfs.MaxDirectoryRecords() {
			// This block is full, upload and create a new one
			c.vlog("Block full with %d entries", entryIdx)
			baseLayer.SetNumEntries(entryIdx)
			newBaseLayerId = publishDirectoryEntry(c, baseLayer,
				newBaseLayerId)
			numEntries, baseLayer =
				quantumfs.NewDirectoryEntry(numEntries)
			entryIdx = 0
		}
		c.vlog("Setting child %s", child.Filename())
		baseLayer.SetEntry(entryIdx, child.Publishable())

		entryIdx++
	}

	baseLayer.SetNumEntries(entryIdx)
	newBaseLayerId = publishDirectoryEntry(c, baseLayer, newBaseLayerId)
	return newBaseLayerId
}

// Must hold the dir.childRecordsLock
func (dir *Directory) publish_(c *ctx) {
	defer c.FuncIn("Directory::publish_", "%s", dir.name_).Out()

	oldBaseLayer := dir.baseLayerId
	dir.baseLayerId = publishDirectoryRecords(c,
		dir.children.publishableRecords(c))

	c.vlog("Directory key %s -> %s", oldBaseLayer.String(),
		dir.baseLayerId.String())
}

func (dir *Directory) setChildAttr(c *ctx, inodeNum InodeId,
	newType *quantumfs.ObjectType, attr *fuse.SetAttrIn,
	out *fuse.AttrOut, updateMtime bool) fuse.Status {

	defer c.funcIn("Directory::setChildAttr").Out()

	if c.fuseCtx != nil && utils.BitFlagsSet(uint(attr.Valid), fuse.FATTR_UID) {
		userUid := c.fuseCtx.Owner.Uid
		if userUid != 0 && userUid != attr.Owner.Uid {
			c.vlog("Non-root cannot change UID")
			return fuse.EPERM
		}
	}

	if dir.isOrphaned() && dir.id == inodeNum {
		return dir.setOrphanChildAttr(c, inodeNum, newType, attr, out,
			updateMtime)
	}

	result := func() fuse.Status {
		defer dir.Lock().Unlock()
		defer dir.childRecordLock.Lock().Unlock()

		dir.children.modifyChildWithFunc(c, inodeNum,
			func(record quantumfs.DirectoryRecord) {
				modifyEntryWithAttr(c, newType, attr, record,
					updateMtime)
			})
		entry := dir.children.recordById(c, inodeNum)

		if entry == nil && dir.self.isWorkspaceRoot() {
			// if we don't have the child, maybe we're wsr and it's a
			// hardlink
			c.vlog("Checking hardlink table")
			valid, linkRecord :=
				dir.hardlinkTable.getHardlinkByInode(inodeNum)
			if valid {
				c.vlog("Hardlink found")
				modifyEntryWithAttr(c, newType, attr, linkRecord,
					updateMtime)
				entry = linkRecord
			}
		}

		if entry == nil {
			return fuse.ENOENT
		}

		if out != nil {
			fillAttrOutCacheData(c, out)
			fillAttrWithDirectoryRecord(c, &out.Attr, inodeNum,
				c.fuseCtx.Owner, entry)
		}

		return fuse.OK
	}()

	if result == fuse.OK {
		dir.self.dirty(c)
	}

	return result
}

func (dir *Directory) Access(c *ctx, mask uint32, uid uint32,
	gid uint32) fuse.Status {

	defer c.funcIn("Directory::Access").Out()

	return hasAccessPermission(c, dir, mask, uid, gid)
}

func (dir *Directory) GetAttr(c *ctx, out *fuse.AttrOut) fuse.Status {
	defer c.funcIn("Directory::GetAttr").Out()

	record, err := dir.parentGetChildRecordCopy(c, dir.InodeCommon.id)
	if err != nil {
		c.elog("Unable to get record from parent for inode %d", dir.id)
		return fuse.EIO
	}

	fillAttrOutCacheData(c, out)
	fillAttrWithDirectoryRecord(c, &out.Attr, dir.InodeCommon.id,
		c.fuseCtx.Owner, record)

	return fuse.OK
}

func (dir *Directory) Lookup(c *ctx, name string, out *fuse.EntryOut) fuse.Status {
	defer c.funcIn("Directory::Lookup").Out()

	checkInodeId, result := func() (InodeId, fuse.Status) {
		defer dir.RLock().RUnlock()

		checkLink, inodeNum := func() (bool, InodeId) {
			defer dir.childRecordLock.Lock().Unlock()
			record := dir.children.recordByName(c, name)
			_, isHardlink := record.(*HardlinkLeg)
			return isHardlink, dir.children.inodeNum(name)
		}()
		if inodeNum == quantumfs.InodeIdInvalid {
			c.vlog("Inode not found")
			return inodeNum, kernelCacheNegativeEntry(c, out)
		}

		c.vlog("Directory::Lookup found inode %d", inodeNum)
		c.qfs.increaseLookupCount(c, inodeNum)

		out.NodeId = uint64(inodeNum)
		fillEntryOutCacheData(c, out)
		defer dir.childRecordLock.Lock().Unlock()
		fillAttrWithDirectoryRecord(c, &out.Attr, inodeNum, c.fuseCtx.Owner,
			dir.children.recordByName(c, name))

		if !checkLink {
			// If we don't need to check the hardlink state, don't return
			// the inode number
			inodeNum = quantumfs.InodeIdInvalid
		}

		return inodeNum, fuse.OK
	}()

	if checkInodeId != quantumfs.InodeIdInvalid {
		// check outside of the directory lock because we're calling DOWN and
		// the child might call UP and lock us
		dir.checkHardlink(c, checkInodeId)
	}

	return result
}

func (dir *Directory) checkHardlink(c *ctx, childId InodeId) {
	defer c.FuncIn("Directory::checkHardlink", "child inode %d", childId).Out()

	child := c.qfs.inode(c, childId)
	if child != nil {
		child.parentCheckLinkReparent(c, dir)
	}
}

func (dir *Directory) Open(c *ctx, flags uint32, mode uint32,
	out *fuse.OpenOut) fuse.Status {

	c.vlog("Directory::Open doing nothing")
	return fuse.ENOSYS
}

func (dir *Directory) OpenDir(c *ctx, flags uint32, mode uint32,
	out *fuse.OpenOut) fuse.Status {

	defer c.funcIn("Directory::OpenDir").Out()

	err := hasPermissionOpenFlags(c, dir, flags)
	if err != fuse.OK {
		return err
	}

	ds := newDirectorySnapshot(c, dir.self.(directorySnapshotSource))
	c.qfs.setFileHandle(c, ds.FileHandleCommon.id, ds)
	out.Fh = uint64(ds.FileHandleCommon.id)
	c.dlog("Opened Inode %d as Fh: %d", dir.inodeNum(), ds.FileHandleCommon.id)
	out.OpenFlags = fuse.FOPEN_KEEP_CACHE

	return fuse.OK
}

func (dir *Directory) getChildSnapshot(c *ctx) []directoryContents {
	defer c.funcIn("Directory::getChildSnapshot").Out()

	dir.self.markSelfAccessed(c, quantumfs.PathRead|quantumfs.PathIsDir)

	defer dir.RLock().RUnlock()

	children := make([]directoryContents, 0, 200) // 200 arbitrarily chosen

	c.vlog("Adding .")
	entryInfo := directoryContents{
		filename: ".",
	}

	// If we are a WorkspaceRoot then we need only add some entries,
	// WorkspaceRoot.getChildSnapShot() will overwrite the first two entries with
	// the correct data.
	if !dir.self.isWorkspaceRoot() {
		entry, err := dir.parentGetChildRecordCopy(c, dir.inodeNum())
		utils.Assert(err == nil, "Failed to get record for inode %d %s",
			dir.inodeNum(), err)

		fillAttrWithDirectoryRecord(c, &entryInfo.attr,
			dir.inodeNum(), c.fuseCtx.Owner, entry)
		entryInfo.fuseType = entryInfo.attr.Mode
	}
	children = append(children, entryInfo)

	c.vlog("Adding ..")
	entryInfo = directoryContents{
		filename: "..",
	}

	if !dir.self.isWorkspaceRoot() {
		func() {
			defer dir.parentLock.RLock().RUnlock()
			parent := dir.parent_(c)

			if parent.isWorkspaceRoot() {
				wsr := parent.(*WorkspaceRoot)
				wsr.fillWorkspaceAttrReal(c, &entryInfo.attr)
			} else {
				entry, err := parent.parentGetChildRecordCopy(c,
					parent.inodeNum())
				utils.Assert(err == nil,
					"Failed to get record for inode %d %s",
					parent.inodeNum(), err)

				c.vlog("Got record from grandparent")
				fillAttrWithDirectoryRecord(c, &entryInfo.attr,
					parent.inodeNum(), c.fuseCtx.Owner, entry)
			}
			entryInfo.fuseType = entryInfo.attr.Mode
		}()
	}
	children = append(children, entryInfo)

	c.vlog("Adding real children")

	defer dir.childRecordLock.Lock().Unlock()
	records := dir.children.records()

	for _, entry := range records {
		filename := entry.Filename()

		entryInfo := directoryContents{
			filename: filename,
		}
		fillAttrWithDirectoryRecord(c, &entryInfo.attr,
			dir.children.inodeNum(filename), c.fuseCtx.Owner, entry)
		entryInfo.fuseType = entryInfo.attr.Mode

		children = append(children, entryInfo)
	}

	// Sort the dentries so that their order is deterministic
	// on every invocation
	sort.Slice(children,
		func(i, j int) bool {
			return children[i].filename < children[j].filename
		})

	return children
}

// Needs inode lock for write
func (dir *Directory) create_(c *ctx, name string, mode uint32, umask uint32,
	rdev uint32, constructor InodeConstructor, type_ quantumfs.ObjectType,
	key quantumfs.ObjectKey, out *fuse.EntryOut) Inode {

	defer c.funcIn("Directory::create_").Out()

	uid := c.fuseCtx.Owner.Uid
	gid := c.fuseCtx.Owner.Gid
	UID := quantumfs.ObjectUid(uid, uid)
	GID := quantumfs.ObjectGid(gid, gid)
	entry := dir.createNewEntry(c, name, mode, umask, rdev,
		0, UID, GID, type_, key)
	inodeNum := c.qfs.newInodeId()
	newEntity, uninstantiated := constructor(c, name, key, 0, inodeNum, dir.self,
		mode, rdev, entry)

	func() {
		defer dir.childRecordLock.Lock().Unlock()
		dir.children.setRecord(c, inodeNum, entry)
	}()

	c.qfs.setInode(c, inodeNum, newEntity)
	c.qfs.addUninstantiated(c, uninstantiated, inodeNum)
	c.qfs.increaseLookupCount(c, inodeNum)

	fillEntryOutCacheData(c, out)
	out.NodeId = uint64(inodeNum)
	fillAttrWithDirectoryRecord(c, &out.Attr, inodeNum, c.fuseCtx.Owner, entry)

	newEntity.dirty(c)
	pathFlags := quantumfs.PathFlags(quantumfs.PathCreated)
	if type_ == quantumfs.ObjectTypeDirectory {
		pathFlags |= quantumfs.PathIsDir
	}
	newEntity.markSelfAccessed(c, pathFlags)

	return newEntity
}

func (dir *Directory) childExists(c *ctx, name string) fuse.Status {
	defer c.FuncIn("Directory::childExists", "name %s", name).Out()

	defer dir.childRecordLock.Lock().Unlock()

	record := dir.children.recordByName(c, name)
	if record != nil {
		c.vlog("Child exists")
		return fuse.Status(syscall.EEXIST)
	}
	return fuse.OK
}

func (dir *Directory) Create(c *ctx, input *fuse.CreateIn, name string,
	out *fuse.CreateOut) fuse.Status {

	defer c.funcIn("Directory::Create").Out()

	var file Inode
	result := func() fuse.Status {
		defer dir.Lock().Unlock()

		recordErr := dir.childExists(c, name)
		if recordErr != fuse.OK {
			return recordErr
		}

		err := hasDirectoryWritePerm(c, dir)
		if err != fuse.OK {
			return err
		}

		c.vlog("Creating file: '%s'", name)

		file = dir.create_(c, name, input.Mode, input.Umask, 0, newSmallFile,
			quantumfs.ObjectTypeSmallFile, quantumfs.EmptyBlockKey,
			&out.EntryOut)
		return fuse.OK
	}()

	if result != fuse.OK {
		return result
	}

	dir.updateSize(c, result)

	fileHandleNum := c.qfs.newFileHandleId()
	fileDescriptor := newFileDescriptor(file.(*File), file.inodeNum(),
		fileHandleNum, file.treeLock())
	c.qfs.setFileHandle(c, fileHandleNum, fileDescriptor)

	c.vlog("New file inode %d, fileHandle %d", file.inodeNum(), fileHandleNum)

	out.OpenOut.OpenFlags = fuse.FOPEN_KEEP_CACHE
	out.OpenOut.Fh = uint64(fileHandleNum)

	return fuse.OK
}

func (dir *Directory) SetAttr(c *ctx, attr *fuse.SetAttrIn,
	out *fuse.AttrOut) fuse.Status {

	defer c.funcIn("Directory::SetAttr").Out()

	return dir.parentSetChildAttr(c, dir.InodeCommon.id, nil, attr, out, false)
}

func (dir *Directory) Mkdir(c *ctx, name string, input *fuse.MkdirIn,
	out *fuse.EntryOut) fuse.Status {

	defer c.funcIn("Directory::Mkdir").Out()

	result := func() fuse.Status {
		defer dir.Lock().Unlock()

		recordErr := dir.childExists(c, name)
		if recordErr != fuse.OK {
			return recordErr
		}

		err := hasDirectoryWritePerm(c, dir)
		if err != fuse.OK {
			return err
		}

		dir.create_(c, name, input.Mode, input.Umask, 0, newDirectory,
			quantumfs.ObjectTypeDirectory, quantumfs.EmptyDirKey,
			out)
		return fuse.OK
	}()

	dir.updateSize(c, result)
	c.dlog("Directory::Mkdir created inode %d", out.NodeId)

	return result
}

// All modifications to the record must be done whilst holding the parentLock.
// If a function only wants to read, then it may suffice to grab a "snapshot" of it.
func (dir *Directory) getChildRecordCopy(c *ctx,
	inodeNum InodeId) (quantumfs.ImmutableDirectoryRecord, error) {

	defer c.funcIn("Directory::getChildRecordCopy").Out()

	if dir.isOrphaned() && dir.id == inodeNum {
		return dir.getOrphanChildRecordCopy(c, inodeNum)
	}

	defer dir.RLock().RUnlock()
	defer dir.childRecordLock.Lock().Unlock()

	record := dir.getRecordChildCall_(c, inodeNum)
	if record != nil {
		return record.AsImmutable(), nil
	}

	return nil, errors.New("Inode given is not a child of this directory")
}

// must have childRecordLock, fetches the child for calls that come UP from a child.
// Should not be used by functions which aren't routed from a child, as even if dir
// is wsr it should not accommodate getting hardlink records in those situations
func (dir *Directory) getRecordChildCall_(c *ctx,
	inodeNum InodeId) quantumfs.ImmutableDirectoryRecord {

	defer c.FuncIn("DirectoryRecord::getRecordChildCall_", "inode %d",
		inodeNum).Out()

	record := dir.children.recordByInodeId(c, inodeNum)
	if record != nil {
		c.vlog("Record found")
		return record
	}

	// if we don't have the child, maybe we're wsr and it's a hardlink
	if dir.self.isWorkspaceRoot() {
		c.vlog("Checking hardlink table")
		valid, linkRecord :=
			dir.hardlinkTable.getHardlinkByInode(inodeNum)
		if valid {
			c.vlog("Hardlink found")
			return linkRecord
		}
	}

	return nil
}

func (dir *Directory) directChildInodes() []InodeId {
	defer dir.childRecordLock.Lock().Unlock()

	return dir.children.directInodes()
}

func (dir *Directory) Unlink(c *ctx, name string) fuse.Status {
	defer c.FuncIn("Directory::Unlink", "%s", name).Out()

	childId := dir.childInodeNum(name)
	child := c.qfs.inode(c, childId)

	if child == nil {
		return fuse.ENOENT
	}

	result := child.deleteSelf(c, func() (quantumfs.DirectoryRecord,
		fuse.Status) {

		defer dir.Lock().Unlock()

		var recordCopy quantumfs.ImmutableDirectoryRecord
		err := func() fuse.Status {
			defer dir.childRecordLock.Lock().Unlock()

			record := dir.children.recordByName(c, name)
			if record == nil {
				return fuse.ENOENT
			}

			recordCopy = record.AsImmutable()
			return fuse.OK
		}()
		if err != fuse.OK {
			return nil, err
		}

		type_ := objectTypeToFileType(c, recordCopy.Type())

		if type_ == fuse.S_IFDIR {
			c.vlog("Directory::Unlink directory")
			return nil, fuse.Status(syscall.EISDIR)
		}

		err = hasDirectoryWritePermSticky(c, dir, recordCopy.Owner())
		if err != fuse.OK {
			return nil, err
		}

		return dir.delChild_(c, name), fuse.OK
	})

	dir.updateSize(c, result)
	return result
}

func (dir *Directory) Rmdir(c *ctx, name string) fuse.Status {
	defer c.FuncIn("Directory::Rmdir", "%s", name).Out()

	childId := dir.childInodeNum(name)
	child := c.qfs.inode(c, childId)

	if child == nil {
		return fuse.ENOENT
	}

	result := child.deleteSelf(c, func() (quantumfs.DirectoryRecord,
		fuse.Status) {

		defer dir.Lock().Unlock()

		var inode InodeId
		result := func() fuse.Status {
			defer dir.childRecordLock.Lock().Unlock()
			record_ := dir.children.recordByName(c, name)
			if record_ == nil {
				return fuse.ENOENT
			}

			// Use a shallow copy of record to ensure the right type for
			// objectTypeToFileType
			record := record_.AsImmutable()

			err := hasDirectoryWritePermSticky(c, dir, record.Owner())
			if err != fuse.OK {
				return err
			}

			type_ := objectTypeToFileType(c, record.Type())
			if type_ != fuse.S_IFDIR {
				return fuse.ENOTDIR
			}

			if record.Size() != 0 {
				c.vlog("directory has %d children", record.Size())
				return fuse.Status(syscall.ENOTEMPTY)
			}

			inode = dir.children.inodeNum(name)
			return fuse.OK
		}()
		if result != fuse.OK {
			return nil, result
		}

		return dir.delChild_(c, name), fuse.OK
	})

	dir.updateSize(c, result)
	return result
}

func (dir *Directory) Symlink(c *ctx, pointedTo string, name string,
	out *fuse.EntryOut) fuse.Status {

	defer c.funcIn("Directory::Symlink").Out()

	result := func() fuse.Status {
		defer dir.Lock().Unlock()

		recordErr := dir.childExists(c, name)
		if recordErr != fuse.OK {
			return recordErr
		}

		result := hasDirectoryWritePerm(c, dir)
		if result != fuse.OK {
			return result
		}

		inode := dir.create_(c, name, 0777, 0777, 0, newSymlink,
			quantumfs.ObjectTypeSymlink, quantumfs.EmptyBlockKey, out)

		link := inode.(*Symlink)

		// Set the symlink link data
		link.setLink(c, pointedTo)
		func() {
			defer dir.childRecordLock.Lock().Unlock()
			dir.children.modifyChildWithFunc(c, inode.inodeNum(),
				func(record quantumfs.DirectoryRecord) {

<<<<<<< HEAD
					record.SetSize(uint64(len(pointedTo)))
				})
=======
			// Update the record's size
			record := dir.children.recordByInodeId(c, inode.inodeNum())
			record.SetSize(uint64(len(pointedTo)))
>>>>>>> 0bfe3c30
		}()

		// Update the outgoing entry size
		out.Attr.Size = uint64(len(pointedTo))
		out.Attr.Blocks = utils.BlocksRoundUp(out.Attr.Size, statBlockSize)

		return fuse.OK
	}()

	dir.updateSize(c, result)
	return result
}

func (dir *Directory) Readlink(c *ctx) ([]byte, fuse.Status) {
	c.elog("Invalid Readlink on Directory")
	return nil, fuse.EINVAL
}

var zeroSpecial quantumfs.ObjectKey

func init() {
	zeroSpecial = quantumfs.NewObjectKey(quantumfs.KeyTypeEmbedded,
		[quantumfs.ObjectKeyLength - 1]byte{})
}

func (dir *Directory) Mknod(c *ctx, name string, input *fuse.MknodIn,
	out *fuse.EntryOut) fuse.Status {

	defer c.funcIn("Directory::Mknod").Out()

	result := func() fuse.Status {
		defer dir.Lock().Unlock()

		recordErr := dir.childExists(c, name)
		if recordErr != fuse.OK {
			return recordErr
		}

		err := hasDirectoryWritePerm(c, dir)
		if err != fuse.OK {
			return err
		}

		c.dlog("Directory::Mknod Mode %x", input.Mode)
		if utils.BitFlagsSet(uint(input.Mode), syscall.S_IFIFO) ||
			utils.BitFlagsSet(uint(input.Mode), syscall.S_IFSOCK) ||
			utils.BitFlagsSet(uint(input.Mode), syscall.S_IFBLK) ||
			utils.BitFlagsSet(uint(input.Mode), syscall.S_IFCHR) {

			dir.create_(c, name, input.Mode, input.Umask, input.Rdev,
				newSpecial, quantumfs.ObjectTypeSpecial,
				zeroSpecial, out)
		} else if utils.BitFlagsSet(uint(input.Mode), syscall.S_IFREG) {
			dir.create_(c, name, input.Mode, input.Umask, 0,
				newSmallFile, quantumfs.ObjectTypeSmallFile,
				quantumfs.EmptyBlockKey, out)
		} else {
			c.dlog("Directory::Mknod invalid type %x", input.Mode)
			return fuse.EINVAL
		}
		return fuse.OK
	}()

	dir.updateSize(c, result)
	return result
}

func (dir *Directory) RenameChild(c *ctx, oldName string,
	newName string) (result fuse.Status) {

	defer c.FuncIn("Directory::RenameChild", "%s -> %s", oldName, newName).Out()

	defer dir.updateSize(c, result)
	overwrittenInodeId := dir.childInodeNum(newName)
	overwrittenInode := c.qfs.inodeNoInstantiate(c, overwrittenInodeId)
	if overwrittenInode != nil {
		defer overwrittenInode.getParentLock().Lock().Unlock()
	}
	defer dir.Lock().Unlock()

	oldInodeId, result := func() (InodeId, fuse.Status) {
		defer dir.childRecordLock.Lock().Unlock()

		dstRecord := dir.children.recordByName(c, newName)
		if dstRecord != nil &&
			dstRecord.Type() == quantumfs.ObjectTypeDirectory &&
			dstRecord.Size() != 0 {

			// We can not overwrite a non-empty directory
			return quantumfs.InodeIdInvalid,
				fuse.Status(syscall.ENOTEMPTY)
		}

		record := dir.children.recordByName(c, oldName)
		if record == nil {
			return quantumfs.InodeIdInvalid, fuse.ENOENT
		}

		err := hasDirectoryWritePermSticky(c, dir, record.Owner())
		if err != fuse.OK {
			return quantumfs.InodeIdInvalid, err
		}

		if oldName == newName {
			return quantumfs.InodeIdInvalid, fuse.OK
		}
		oldInodeId_ := dir.children.inodeNum(oldName)
		dir.orphanChild_(c, newName, overwrittenInode)
		dir.children.renameChild(c, oldName, newName)

		// Conceptually we remove any entry in the way before we move
		// the source file in its place, so update the accessed list
		// mark in that order to ensure mark logic produces the
		// correct result.
		dir.self.markAccessed(c, oldName,
			markType(record.Type(), quantumfs.PathDeleted))
		dir.self.markAccessed(c, newName,
			markType(record.Type(), quantumfs.PathCreated))

		return oldInodeId_, fuse.OK
	}()
	if oldName == newName || result != fuse.OK {
		return
	}

	// update the inode name
	if child := c.qfs.inodeNoInstantiate(c, oldInodeId); child != nil {
		child.setName(newName)
		child.clearAccessedCache()
	}
	result = fuse.OK
	return
}

// Must hold dir and dir.childRecordLock
// Must hold the child's parentLock if inode is not nil
func (dir *Directory) orphanChild_(c *ctx, name string, inode Inode) {
	defer c.FuncIn("Directory::orphanChild_", "%s", name).Out()

	removedId := dir.children.inodeNum(name)
	removedRecord := dir.children.deleteChild(c, name)
	if removedRecord == nil {
		return
	}

	dir.self.markAccessed(c, name,
		markType(removedRecord.Type(),
			quantumfs.PathDeleted))

	removedRecord = dir.prepareForOrphaning(c, name, removedRecord)
	if removedId == quantumfs.InodeIdInvalid || removedRecord == nil {
		return
	}
	if removedRecord.Type() == quantumfs.ObjectTypeHardlink {
		c.vlog("nothing to do for the detached leg of hardlink")
		return
	}
	if inode == nil {
		c.qfs.removeUninstantiated(c, []InodeId{removedId})
	} else {
		inode.orphan_(c, removedRecord)
	}
}

func (dir *Directory) childInodeNum(name string) InodeId {
	defer dir.RLock().RUnlock()
	defer dir.childRecordLock.Lock().Unlock()
	return dir.children.inodeNum(name)
}

func (dir *Directory) MvChild(c *ctx, dstInode Inode, oldName string,
	newName string) (result fuse.Status) {

	defer c.FuncIn("Directory::MvChild", "%s -> %s", oldName, newName).Out()

	// check write permission for both directories
	err := hasDirectoryWritePerm(c, dstInode)
	if err != fuse.OK {
		return err
	}

	err = func() fuse.Status {
		defer dir.childRecordLock.Lock().Unlock()

		record := dir.children.recordByName(c, oldName)
		return hasDirectoryWritePermSticky(c, dir, record.Owner())
	}()
	if err != fuse.OK {
		return err
	}

	dst := asDirectory(dstInode)

	defer func() {
		dir.updateSize(c, result)
		dst.updateSize(c, result)
	}()
	childInodeId := dir.childInodeNum(oldName)
	childInode := c.qfs.inodeNoInstantiate(c, childInodeId)

	overwrittenInodeId := dst.childInodeNum(newName)
	overwrittenInode := c.qfs.inodeNoInstantiate(c, overwrittenInodeId)

	if childInode != nil {
		c.vlog("checking source for hardlink normalization")
		childInode.parentCheckLinkReparent(c, dir)
	}
	if overwrittenInode != nil {
		c.vlog("checking destination for hardlink normalization")
		overwrittenInode.parentCheckLinkReparent(c, dst)
	}

	c.vlog("Aquiring locks")
	if childInode != nil && overwrittenInode != nil {
		firstChild, lastChild := getLockOrder(childInode, overwrittenInode)
		defer firstChild.getParentLock().Lock().Unlock()
		defer lastChild.getParentLock().Lock().Unlock()
	} else if childInode != nil {
		defer childInode.getParentLock().Lock().Unlock()
	} else if overwrittenInode != nil {
		defer overwrittenInode.getParentLock().Lock().Unlock()
	}

	// The locking here is subtle.
	//
	// Firstly we must protect against the case where a concurrent rename
	// in the opposite direction (from dst into dir) is occurring as we
	// are renaming a file from dir into dst. If we lock naively we'll
	// end up with a lock ordering inversion and deadlock in this case.
	//
	// We prevent this by locking dir and dst in a consistent ordering
	// based upon their inode number. All multi-inode locking must call
	// getLockOrder() to facilitate this.
	firstLock, lastLock := getLockOrder(dst, dir)
	defer firstLock.Lock().Unlock()
	defer lastLock.Lock().Unlock()

	result = func() fuse.Status {
		c.vlog("Checking if destination is an empty directory")
		defer dst.childRecordLock.Lock().Unlock()

		dstRecord := dst.children.recordByName(c, newName)
		if dstRecord != nil &&
			dstRecord.Type() == quantumfs.ObjectTypeDirectory &&
			dstRecord.Size() != 0 {

			// We can not overwrite a non-empty directory
			return fuse.Status(syscall.ENOTEMPTY)
		}
		return fuse.OK
	}()
	if result != fuse.OK {
		return
	}

	// Remove from source. This is atomic because both the source and destination
	// directories are locked.
	c.vlog("Removing source")
	newEntry := func() quantumfs.DirectoryRecord {
		defer dir.childRecordLock.Lock().Unlock()
		return dir.children.deleteChild(c, oldName)
	}()
	if newEntry == nil {
		c.vlog("No source!")
		return
	}

	// fix the name on the copy
	newEntry.SetFilename(newName)

	hardlink, isHardlink := newEntry.(*HardlinkLeg)
	if !isHardlink {
		// Update the inode to point to the new name and
		// mark as accessed in both parents.
		if childInode != nil {
			c.vlog("Updating name and parent")
			childInode.setParent_(dst.inodeNum())
			childInode.setName(newName)
			childInode.clearAccessedCache()
		}
	} else {
		c.vlog("Updating hardlink creation time")
		hardlink.setCreationTime(quantumfs.NewTime(time.Now()))
		newEntry.SetContentTime(hardlink.creationTime())
	}

	// Add to destination, possibly removing the overwritten inode
	c.vlog("Adding to destination directory")
	func() {
		defer dst.childRecordLock.Lock().Unlock()
		dst.orphanChild_(c, newName, overwrittenInode)
		dst.children.setRecord(c, childInodeId, newEntry)

		// Being inserted means you need to be synced to be publishable. If
		// the inode is instantiated mark it dirty, otherwise mark it
		// publishable immediately.
		if childInode != nil {
			childInode.dirty(c)
		} else {
			dst.children.makePublishable(c, newName)
		}
		dst.self.dirty(c)
	}()

	func() {
		defer dir.childRecordLock.Lock().Unlock()
		dir.children.deleteChild(c, oldName)
	}()

	// This is the same entry just moved, so we can use the same
	// record for both the old and new paths.
	dir.self.markAccessed(c, oldName,
		markType(newEntry.Type(), quantumfs.PathDeleted))
	dst.self.markAccessed(c, newName,
		markType(newEntry.Type(), quantumfs.PathCreated))

	// Set entry in new directory. If the renamed inode is
	// uninstantiated, we swizzle the parent here.
	if childInode == nil {
		c.qfs.addUninstantiated(c, []InodeId{childInodeId},
			dst.inodeNum())
	}

	result = fuse.OK
	return
}

func (dir *Directory) GetXAttrSize(c *ctx,
	attr string) (size int, result fuse.Status) {

	defer c.FuncIn("Directory::GetXAttrSize", "attr %s", attr).Out()

	return dir.parentGetChildXAttrSize(c, dir.inodeNum(), attr)
}

func (dir *Directory) GetXAttrData(c *ctx,
	attr string) (data []byte, result fuse.Status) {

	defer c.FuncIn("Directory::GetXAttrData", "attr %s", attr).Out()

	return dir.parentGetChildXAttrData(c, dir.inodeNum(), attr)
}

func (dir *Directory) ListXAttr(c *ctx) (attributes []byte, result fuse.Status) {
	defer c.funcIn("Directory::ListXAttr").Out()
	return dir.parentListChildXAttr(c, dir.inodeNum())
}

func (dir *Directory) SetXAttr(c *ctx, attr string, data []byte) fuse.Status {
	defer c.FuncIn("Directory::SetXAttr", "attr %s", attr).Out()
	return dir.parentSetChildXAttr(c, dir.inodeNum(), attr, data)
}

func (dir *Directory) RemoveXAttr(c *ctx, attr string) fuse.Status {
	defer c.FuncIn("Directory::RemoveXAttr", "attr %s", attr).Out()
	return dir.parentRemoveChildXAttr(c, dir.inodeNum(), attr)
}

func (dir *Directory) syncChild(c *ctx, inodeNum InodeId,
	newKey quantumfs.ObjectKey) {

	defer c.FuncIn("Directory::syncChild", "dir inode %d child inode %d %s",
		dir.inodeNum(), inodeNum, newKey.String()).Out()

	defer dir.Lock().Unlock()
	dir.self.dirty(c)
	defer dir.childRecordLock.Lock().Unlock()

	entry := dir.getRecordChildCall_(c, inodeNum)
	if entry == nil {
		c.elog("Directory::syncChild inode %d not a valid child",
			inodeNum)
		return
	}

	dir.children.setID(c, entry.Filename(), newKey)
}

func getRecordExtendedAttributes(c *ctx,
	attrKey quantumfs.ObjectKey) (*quantumfs.ExtendedAttributes,
	fuse.Status) {

	if attrKey.IsEqualTo(quantumfs.EmptyBlockKey) {
		c.vlog("getRecordExtendedAttributes returning new object")
		return nil, fuse.ENOENT
	}

	buffer := c.dataStore.Get(&c.Ctx, attrKey)
	if buffer == nil {
		c.dlog("Failed to retrieve attribute list")
		return nil, fuse.EIO
	}

	attributeList := buffer.AsExtendedAttributes()
	return &attributeList, fuse.OK
}

// Get the extended attributes object. The status is EIO on error or ENOENT if there
// are no extended attributes for that child.
func (dir *Directory) getExtendedAttributes_(c *ctx,
	inodeNum InodeId) (*quantumfs.ExtendedAttributes, fuse.Status) {

	defer c.funcIn("Directory::getExtendedAttributes_").Out()
	defer dir.childRecordLock.Lock().Unlock()

	record := dir.getRecordChildCall_(c, inodeNum)
	if record == nil {
		c.vlog("Child not found")
		return nil, fuse.EIO
	}

	return getRecordExtendedAttributes(c, record.ExtendedAttributes())
}

func (dir *Directory) getChildXAttrBuffer(c *ctx, inodeNum InodeId,
	attr string) (quantumfs.Buffer, fuse.Status) {

	defer c.FuncIn("Directory::getChildXAttrBuffer", "%d %s", inodeNum,
		attr).Out()

	defer dir.RLock().RUnlock()

	attributeList, ok := dir.getExtendedAttributes_(c, inodeNum)
	if ok == fuse.ENOENT {
		return nil, fuse.ENODATA
	}

	if ok == fuse.EIO {
		return nil, fuse.EIO
	}

	key := attributeList.AttributeByKey(attr)
	if key == quantumfs.EmptyBlockKey {
		c.vlog("XAttr name not found")
		return nil, fuse.ENODATA
	}

	c.vlog("Found attribute key: %s", key.String())
	buffer := c.dataStore.Get(&c.Ctx, key)

	if buffer == nil {
		c.elog("Failed to retrieve attribute datablock")
		return nil, fuse.EIO
	}

	return buffer, fuse.OK
}

func (dir *Directory) getChildXAttrSize(c *ctx, inodeNum InodeId,
	attr string) (size int, result fuse.Status) {

	defer c.funcIn("Directory::getChildXAttrSize").Out()

	if dir.isOrphaned() && dir.id == inodeNum {
		return dir.getOrphanChildXAttrSize(c, inodeNum, attr)
	}

	buffer, status := dir.getChildXAttrBuffer(c, inodeNum, attr)
	if status != fuse.OK {
		return 0, status
	}

	return buffer.Size(), fuse.OK
}

func (dir *Directory) getChildXAttrData(c *ctx, inodeNum InodeId,
	attr string) (data []byte, result fuse.Status) {

	defer c.funcIn("Directory::getChildXAttrData").Out()

	if dir.isOrphaned() && dir.id == inodeNum {
		return dir.getOrphanChildXAttrData(c, inodeNum, attr)
	}

	buffer, status := dir.getChildXAttrBuffer(c, inodeNum, attr)
	if status != fuse.OK {
		return []byte{}, status
	}
	return buffer.Get(), fuse.OK
}

func (dir *Directory) listChildXAttr(c *ctx,
	inodeNum InodeId) (attributes []byte, result fuse.Status) {

	defer c.FuncIn("Directory::listChildXAttr", "%d", inodeNum).Out()

	if dir.isOrphaned() && dir.id == inodeNum {
		return dir.listOrphanChildXAttr(c, inodeNum)
	}

	defer dir.RLock().RUnlock()

	attributeList, ok := dir.getExtendedAttributes_(c, inodeNum)

	if ok == fuse.EIO {
		return nil, fuse.EIO
	}

	var nameBuffer bytes.Buffer
	if ok != fuse.ENOENT {
		for i := 0; i < attributeList.NumAttributes(); i++ {
			name, _ := attributeList.Attribute(i)
			c.vlog("Appending %s", name)
			nameBuffer.WriteString(name)
			nameBuffer.WriteByte(0)
		}
	}

	// don't append our self-defined extended attribute XAttrTypeKey to hide it

	c.vlog("Returning %d bytes", nameBuffer.Len())

	return nameBuffer.Bytes(), fuse.OK
}

func (dir *Directory) setChildXAttr(c *ctx, inodeNum InodeId, attr string,
	data []byte) fuse.Status {

	defer c.FuncIn("Directory::setChildXAttr", "%d, %s len %d", inodeNum, attr,
		len(data)).Out()

	if dir.isOrphaned() && dir.id == inodeNum {
		return dir.setOrphanChildXAttr(c, inodeNum, attr, data)
	}

	defer dir.Lock().Unlock()

	attributeList, ok := dir.getExtendedAttributes_(c, inodeNum)
	if ok == fuse.EIO {
		return fuse.EIO
	}

	if ok == fuse.ENOENT {
		// getExtendedAttributes_() returns a shared
		// quantumfs.ExtendedAttributes instance when the file has no
		// extended attributes for performance reasons. Thus we need to
		// instantiate our own before we modify it.
		attributeList = quantumfs.NewExtendedAttributes()
	}

	var dataKey quantumfs.ObjectKey
	if len(data) == 0 {
		dataKey = quantumfs.EmptyBlockKey
	} else {
		var err error
		dataBuf := newBufferCopy(c, data, quantumfs.KeyTypeData)
		dataKey, err = dataBuf.Key(&c.Ctx)
		if err != nil {
			c.elog("Error uploading XAttr data: %v", err)
			return fuse.EIO
		}
	}

	set := false
	for i := 0; i < attributeList.NumAttributes(); i++ {
		name, _ := attributeList.Attribute(i)
		if name == attr {
			c.vlog("Overwriting existing attribute %d", i)
			attributeList.SetAttribute(i, name, dataKey)
			set = true
			break
		}
	}

	// Append attribute
	if !set {
		if attributeList.NumAttributes() >=
			quantumfs.MaxNumExtendedAttributes() {

			c.vlog("XAttr list full %d", attributeList.NumAttributes())
			return fuse.Status(syscall.ENOSPC)
		}

		c.vlog("Appending new attribute")
		attributeList.SetAttribute(attributeList.NumAttributes(), attr,
			dataKey)
		attributeList.SetNumAttributes(attributeList.NumAttributes() + 1)
	}

	buffer := newBuffer(c, attributeList.Bytes(), quantumfs.KeyTypeMetadata)
	key, err := buffer.Key(&c.Ctx)
	if err != nil {
		c.elog("Error computing extended attribute key: %v", err)
		return fuse.EIO
	}

	func() {
		defer dir.childRecordLock.Lock().Unlock()
		record := dir.children.recordById(c, inodeNum)

		now := quantumfs.NewTime(time.Now())
		if record != nil {
			dir.children.modifyChildWithFunc(c, inodeNum,
				func(record quantumfs.DirectoryRecord) {

					record.SetExtendedAttributes(key)
					record.SetContentTime(now)
				})
		} else if dir.self.isWorkspaceRoot() {
			// if we don't have the child, maybe we're wsr and it's a
			// hardlink
			c.vlog("Checking hardlink table")
			valid, linkRecord :=
				dir.hardlinkTable.getHardlinkByInode(inodeNum)
			if valid {
				c.vlog("Hardlink found")
				linkRecord.SetExtendedAttributes(key)
				linkRecord.SetContentTime(now)
			}
		}
	}()
	dir.self.dirty(c)

	return fuse.OK
}

func (dir *Directory) removeChildXAttr(c *ctx, inodeNum InodeId,
	attr string) fuse.Status {

	defer c.FuncIn("Directory::removeChildXAttr", "%d, %s", inodeNum, attr).Out()

	if dir.isOrphaned() && dir.id == inodeNum {
		return dir.removeOrphanChildXAttr(c, inodeNum, attr)
	}

	defer dir.Lock().Unlock()

	attributeList, ok := dir.getExtendedAttributes_(c, inodeNum)
	if ok == fuse.EIO {
		return fuse.EIO
	}

	if ok == fuse.ENOENT {
		return fuse.ENODATA
	}

	var i int
	for i = 0; i < attributeList.NumAttributes(); i++ {
		name, _ := attributeList.Attribute(i)
		if name == attr {
			c.vlog("Found attribute %d", i)
			break
		}
	}

	if i == attributeList.NumAttributes() {
		// We didn't find the attribute
		return fuse.ENODATA
	}

	var key quantumfs.ObjectKey
	if attributeList.NumAttributes() != 1 {
		// Move the last attribute over the one to be removed
		lastIndex := attributeList.NumAttributes() - 1
		lastName, lastId := attributeList.Attribute(lastIndex)
		attributeList.SetAttribute(i, lastName, lastId)
		attributeList.SetNumAttributes(lastIndex)

		buffer := newBuffer(c, attributeList.Bytes(),
			quantumfs.KeyTypeMetadata)
		var err error
		key, err = buffer.Key(&c.Ctx)
		if err != nil {
			c.elog("Error computing extended attribute key: %v", err)
			return fuse.EIO
		}
	} else {
		// We are deleting the only extended attribute. Change the
		// DirectoryRecord key only
		key = quantumfs.EmptyBlockKey
	}

	func() {
		defer dir.childRecordLock.Lock().Unlock()
		record := dir.children.recordById(c, inodeNum)

		now := quantumfs.NewTime(time.Now())
		if record != nil {
			dir.children.modifyChildWithFunc(c, inodeNum,
				func(record quantumfs.DirectoryRecord) {

					record.SetExtendedAttributes(key)
					record.SetContentTime(now)
				})
		} else if dir.self.isWorkspaceRoot() {
			// if we don't have the child, maybe we're wsr and it's a
			// hardlink
			c.vlog("Checking hardlink table")
			valid, linkRecord :=
				dir.hardlinkTable.getHardlinkByInode(inodeNum)
			if valid {
				c.vlog("Hardlink found")
				linkRecord.SetExtendedAttributes(key)
				linkRecord.SetContentTime(now)
			}
		}
	}()
	dir.self.dirty(c)

	return fuse.OK
}

func (dir *Directory) instantiateChild(c *ctx, inodeNum InodeId) (Inode, []InodeId) {

	defer c.FuncIn("Directory::instantiateChild", "Inode %d of %d", inodeNum,
		dir.inodeNum()).Out()
	defer dir.childRecordLock.Lock().Unlock()

	if inode := c.qfs.inodeNoInstantiate(c, inodeNum); inode != nil {
		c.vlog("Someone has already instantiated inode %d", inodeNum)
		return inode, nil
	}

	entry := dir.children.recordByInodeId(c, inodeNum)
	if entry == nil {
		c.elog("Cannot instantiate child with no record: %d", inodeNum)
		return nil, nil
	}

	// check if the child is a hardlink
	isHardlink, _ := dir.hardlinkTable.checkHardlink(inodeNum)
	if isHardlink {
		return dir.hardlinkTable.instantiateHardlink(c, inodeNum), nil
	}

	// add a check incase there's an inconsistency
	if hardlink, isHardlink := entry.(*HardlinkLeg); isHardlink {
		panic(fmt.Sprintf("Hardlink not recognized by workspaceroot: %d, %d",
			inodeNum, hardlink.FileId()))
	}

	return dir.recordToChild(c, inodeNum, entry)
}

func (dir *Directory) recordToChild(c *ctx, inodeNum InodeId,
	entry quantumfs.ImmutableDirectoryRecord) (Inode, []InodeId) {

	defer c.FuncIn("DirectoryRecord::recordToChild", "name %s inode %d",
		entry.Filename(), inodeNum).Out()

	var constructor InodeConstructor
	switch entry.Type() {
	default:
		c.elog("Unknown InodeConstructor type: %d", entry.Type())
		panic("Unknown InodeConstructor type")
	case quantumfs.ObjectTypeDirectory:
		constructor = newDirectory
	case quantumfs.ObjectTypeSmallFile:
		constructor = newSmallFile
	case quantumfs.ObjectTypeMediumFile:
		constructor = newMediumFile
	case quantumfs.ObjectTypeLargeFile:
		constructor = newLargeFile
	case quantumfs.ObjectTypeVeryLargeFile:
		constructor = newVeryLargeFile
	case quantumfs.ObjectTypeSymlink:
		constructor = newSymlink
	case quantumfs.ObjectTypeSpecial:
		constructor = newSpecial
	}

	c.dlog("Instantiating child %d with key %s", inodeNum, entry.ID().String())

	return constructor(c, entry.Filename(), entry.ID(), entry.Size(), inodeNum,
		dir.self, 0, 0, nil)
}

// Do a similar work like Lookup(), but it does not interact with fuse, and returns
// the child node to the caller. Also, because the function probably instantiates the
// inode, it should return the boolean indicating whether this inode is instantiated
func (dir *Directory) lookupInternal(c *ctx, name string,
	entryType quantumfs.ObjectType) (child Inode, instantiated bool, err error) {

	defer c.FuncIn("Directory::lookupInternal", "name %s", name).Out()

	defer dir.RLock().RUnlock()
	inodeNum, record, err := dir.lookupChildRecord_(c, name)
	if err != nil {
		return nil, false, err
	}

	c.vlog("Directory::lookupInternal found inode %d Name %s", inodeNum, name)
	_, instantiated = c.qfs.lookupCount(c, inodeNum)
	child = c.qfs.inode(c, inodeNum)
	// Activate the lookupCount entry of currently instantiated inodes
	if !instantiated {
		c.qfs.increaseLookupCountWithNum(c, inodeNum, 0)
	}

	if record.Type() != entryType {
		return nil, instantiated, errors.New("Not Required Type")
	}
	return child, instantiated, nil
}

// Require an Inode locked for read
func (dir *Directory) lookupChildRecord_(c *ctx, name string) (InodeId,
	quantumfs.ImmutableDirectoryRecord, error) {

	defer c.FuncIn("Directory::lookupChildRecord_", "name %s", name).Out()

	defer dir.childRecordLock.Lock().Unlock()
	record := dir.children.recordByName(c, name)
	if record == nil {
		return quantumfs.InodeIdInvalid, nil,
			errors.New("Non-existing Inode")
	}

	inodeNum := dir.children.inodeNum(name)
	return inodeNum, record, nil
}

func (dir *Directory) createNewEntry(c *ctx, name string, mode uint32,
	umask uint32, rdev uint32, size uint64, uid quantumfs.UID,
	gid quantumfs.GID, type_ quantumfs.ObjectType,
	key quantumfs.ObjectKey) quantumfs.DirectoryRecord {

	defer c.FuncIn("DirectoryRecord::createNewEntry", "name %s", name).Out()

	// set up the Inode record
	now := time.Now()
	entry := quantumfs.NewDirectoryRecord()
	entry.SetFilename(name)
	entry.SetID(key)
	entry.SetType(type_)
	entry.SetPermissions(modeToPermissions(mode, umask))
	c.dlog("Directory::createNewEntry mode %o umask %o permissions %o",
		mode, umask, entry.Permissions())
	entry.SetOwner(uid)
	entry.SetGroup(gid)
	entry.SetSize(size)
	entry.SetExtendedAttributes(quantumfs.EmptyBlockKey)
	entry.SetContentTime(quantumfs.NewTime(now))
	entry.SetModificationTime(quantumfs.NewTime(now))
	entry.SetFileId(quantumfs.GenerateUniqueFileId())

	return entry
}

// Needs exclusive Inode lock
func (dir *Directory) duplicateInode_(c *ctx, name string, mode uint32, umask uint32,
	rdev uint32, size uint64, uid quantumfs.UID, gid quantumfs.GID,
	type_ quantumfs.ObjectType, key quantumfs.ObjectKey) {

	defer c.FuncIn("Directory::duplicateInode_", "name %s", name).Out()

	entry := dir.createNewEntry(c, name, mode, umask, rdev, size,
		uid, gid, type_, key)

	inodeNum := func() InodeId {
		defer dir.childRecordLock.Lock().Unlock()
		return dir.children.loadChild(c, entry)
	}()

	c.qfs.addUninstantiated(c, []InodeId{inodeNum}, dir.inodeNum())

	c.qfs.noteChildCreated(c, dir.inodeNum(), name)

	dir.self.markAccessed(c, name, markType(type_, quantumfs.PathCreated))
}

func (dir *Directory) markHardlinkPath(c *ctx, path string,
	fileId quantumfs.FileId) {

	defer c.funcIn("Directory::markHardlinkPath").Out()

	if dir.InodeCommon.isWorkspaceRoot() {
		dir.hardlinkTable.markHardlinkPath(c, path, fileId)
		return
	}

	path = dir.name() + "/" + path

	defer dir.InodeCommon.parentLock.RLock().RUnlock()
	parent := dir.InodeCommon.parent_(c)
	parentDir := asDirectory(parent)
	parentDir.markHardlinkPath(c, path, fileId)
}

func (dir *Directory) flush(c *ctx) quantumfs.ObjectKey {
	defer c.FuncIn("Directory::flush", "%d %s", dir.inodeNum(),
		dir.name_).Out()

	dir.parentSyncChild(c, func() quantumfs.ObjectKey {
		defer dir.childRecordLock.Lock().Unlock()
		dir.publish_(c)
		return dir.baseLayerId
	})

	return dir.baseLayerId
}

type directoryContents struct {
	// All immutable after creation
	filename string
	fuseType uint32 // One of fuse.S_IFDIR, S_IFREG, etc
	attr     fuse.Attr
}

type directorySnapshotSource interface {
	getChildSnapshot(c *ctx) []directoryContents
	inodeNum() InodeId
	treeLock() *TreeLock
	generation() uint64
}

func newDirectorySnapshot(c *ctx, src directorySnapshotSource) *directorySnapshot {

	defer c.funcIn("newDirectorySnapshot").Out()

	ds := directorySnapshot{
		FileHandleCommon: FileHandleCommon{
			id:        c.qfs.newFileHandleId(),
			inodeNum:  src.inodeNum(),
			treeLock_: src.treeLock(),
		},
		_generation: src.generation(),
		src:         src,
	}

	utils.Assert(ds.treeLock() != nil, "directorySnapshot treeLock nil at init")

	return &ds
}

type directorySnapshot struct {
	FileHandleCommon
	children    []directoryContents
	_generation uint64
	src         directorySnapshotSource
}

func (ds *directorySnapshot) ReadDirPlus(c *ctx, input *fuse.ReadIn,
	out *fuse.DirEntryList) fuse.Status {

	defer c.funcIn("directorySnapshot::ReadDirPlus").Out()
	offset := input.Offset

	if offset == 0 {
		c.dlog("Refreshing child list")
		ds.children = ds.src.getChildSnapshot(c)
	}

	if offset > uint64(len(ds.children)) {
		return fuse.EINVAL
	}

	processed := 0
	for _, child := range ds.children[offset:] {
		entry := fuse.DirEntry{
			Mode: child.fuseType,
			Name: child.filename,
		}
		details, _ := out.AddDirLookupEntry(entry)
		if details == nil {
			break
		}

		details.NodeId = child.attr.Ino
		c.qfs.increaseLookupCount(c, InodeId(child.attr.Ino))
		if ds._generation == ds.src.generation() {
			fillEntryOutCacheData(c, details)
		} else {
			clearEntryOutCacheData(c, details)
		}
		details.Attr = child.attr

		processed++
	}

	return fuse.OK
}

func (ds *directorySnapshot) Read(c *ctx, offset uint64, size uint32, buf []byte,
	nonblocking bool) (fuse.ReadResult, fuse.Status) {

	c.elog("Invalid read on directorySnapshot")
	return nil, fuse.ENOSYS
}

func (ds *directorySnapshot) Write(c *ctx, offset uint64, size uint32, flags uint32,
	buf []byte) (uint32, fuse.Status) {

	c.elog("Invalid write on directorySnapshot")
	return 0, fuse.ENOSYS
}

func (ds *directorySnapshot) Sync(c *ctx) fuse.Status {
	c.vlog("directorySnapshot::Sync doing nothing")
	return fuse.OK
}<|MERGE_RESOLUTION|>--- conflicted
+++ resolved
@@ -438,7 +438,7 @@
 				modifyEntryWithAttr(c, newType, attr, record,
 					updateMtime)
 			})
-		entry := dir.children.recordById(c, inodeNum)
+		entry := dir.children.recordByInodeId(c, inodeNum)
 
 		if entry == nil && dir.self.isWorkspaceRoot() {
 			// if we don't have the child, maybe we're wsr and it's a
@@ -992,14 +992,8 @@
 			dir.children.modifyChildWithFunc(c, inode.inodeNum(),
 				func(record quantumfs.DirectoryRecord) {
 
-<<<<<<< HEAD
 					record.SetSize(uint64(len(pointedTo)))
 				})
-=======
-			// Update the record's size
-			record := dir.children.recordByInodeId(c, inode.inodeNum())
-			record.SetSize(uint64(len(pointedTo)))
->>>>>>> 0bfe3c30
 		}()
 
 		// Update the outgoing entry size
@@ -1588,7 +1582,7 @@
 
 	func() {
 		defer dir.childRecordLock.Lock().Unlock()
-		record := dir.children.recordById(c, inodeNum)
+		record := dir.children.recordByInodeId(c, inodeNum)
 
 		now := quantumfs.NewTime(time.Now())
 		if record != nil {
@@ -1674,7 +1668,7 @@
 
 	func() {
 		defer dir.childRecordLock.Lock().Unlock()
-		record := dir.children.recordById(c, inodeNum)
+		record := dir.children.recordByInodeId(c, inodeNum)
 
 		now := quantumfs.NewTime(time.Now())
 		if record != nil {
