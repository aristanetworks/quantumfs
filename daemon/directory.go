--- conflicted
+++ resolved
@@ -60,44 +60,8 @@
 	dir.wsr = wsr
 	dir.baseLayerId = baseLayerId
 
-<<<<<<< HEAD
 	childMap, uninstantiated := newChildMap(c, baseLayerId, wsr)
 	dir.children = childMap
-=======
-	uninstantiated := make([]InodeId, 0)
-
-	key := baseLayerId
-	for {
-		c.vlog("Fetching baselayer %s", key.Text())
-		buffer := c.dataStore.Get(&c.Ctx, key)
-		if buffer == nil {
-			panic("No baseLayer object")
-		}
-
-		baseLayer := buffer.AsDirectoryEntry()
-
-		if dir.children == nil {
-			dir.children = newChildMap(baseLayer.NumEntries(), wsr, dir)
-		}
-
-		for i := 0; i < baseLayer.NumEntries(); i++ {
-			childInodeNum := func() InodeId {
-				defer dir.childRecordLock.Lock().Unlock()
-				return dir.children.loadChild(c, baseLayer.Entry(i),
-					quantumfs.InodeIdInvalid)
-			}()
-			c.vlog("initDirectory %d getting child %d", inodeNum,
-				childInodeNum)
-			uninstantiated = append(uninstantiated, childInodeNum)
-		}
-
-		if baseLayer.HasNext() {
-			key = baseLayer.Next()
-		} else {
-			break
-		}
-	}
->>>>>>> d5a2152a
 
 	utils.Assert(dir.treeLock() != nil, "Directory treeLock nil at init")
 
