// Copyright (c) 2016 Arista Networks, Inc.  All rights reserved.
// Arista Networks, Inc. Confidential and Proprietary.

package daemon

import (
	"bytes"
	"errors"
	"fmt"
	"sort"
	"sync/atomic"
	"syscall"
	"time"

	"github.com/aristanetworks/quantumfs"
	"github.com/aristanetworks/quantumfs/utils"
	"github.com/hanwen/go-fuse/fuse"
)

// If dirRecord is nil, then mode, rdev and dirRecord are invalid, but the key is
// coming from a DirRecord and not passed in from create_.
//
// The return value is the newly instantiated Inode, and a list of InodeIds which
// should be added to the mux's uninstantiatedInodes collection with this new inode
// as their parent.
type InodeConstructor func(c *ctx, name string, key quantumfs.ObjectKey,
	size uint64, inodeNum InodeId, parent Inode, mode uint32, rdev uint32,
	dirRecord quantumfs.DirectoryRecord) Inode

// This file contains the normal directory Inode type for a workspace
type Directory struct {
	InodeCommon

	hardlinkTable HardlinkTable
	hardlinkDelta *HardlinkDelta

	// These fields are protected by the InodeCommon.lock
	baseLayerId quantumfs.ObjectKey

	// childRecordLock protects the maps inside childMap as well as the
	// records contained within those maps themselves. This lock is not
	// the same as the Directory Inode lock because these records must be
	// accessible in instantiateChild_(), which may be called indirectly
	// via qfs.inode() from a context where the Inode lock is already
	// held.
	childRecordLock orderedMutex
	children        *ChildContainer
	_generation     uint64

	childSnapshot      []directoryContents
	snapshotGeneration uint64
}

func foreachDentry(c *ctx, key quantumfs.ObjectKey,
	visitor func(quantumfs.ImmutableDirectoryRecord)) {

	for {
		buffer := c.dataStore.Get(&c.Ctx, key)
		if buffer == nil {
			panic("No baseLayer object")
		}
		baseLayer := MutableCopy(c, buffer).AsDirectoryEntry()

		for i := 0; i < baseLayer.NumEntries(); i++ {
			visitor(baseLayer.Entry(i))
		}

		if baseLayer.HasNext() {
			key = baseLayer.Next()
		} else {
			break
		}
	}
}

func initDirectory(c *ctx, name string, dir *Directory,
	hardlinkTable HardlinkTable,
	baseLayerId quantumfs.ObjectKey, inodeNum InodeId,
	parent Inode, treeState *TreeState) {

	defer c.FuncIn("initDirectory",
		"baselayer from %s", baseLayerId.String()).Out()

	// Set directory data before processing the children in case the children
	// access the parent.
	dir.InodeCommon.id = inodeNum
	dir.InodeCommon.name_ = name
	dir.InodeCommon.accessed_ = 0
	dir.setParent(c, parent)
	dir.treeState_ = treeState
	dir.hardlinkTable = hardlinkTable
	dir.baseLayerId = baseLayerId
	dir.hardlinkDelta = newHardlinkDelta()

	// childRecordLock is locked initially. It will be unlocked in
	// finishInit.
	// finishInit is the bottom half of the initialization which
	// is delayed to speed up initDirectory().
	dir.ChildRecordLock(c)

	utils.Assert(dir.treeState() != nil, "Directory treeState nil at init")
}

<<<<<<< HEAD
func (dir *Directory) ChildRecordLock(c *ctx) utils.NeedWriteUnlock {
	return dir.childRecordLock.Lock(c, dir.inodeNum(), lockerChildRecordLock)
}

func (dir *Directory) finishInit(c *ctx) (uninstantiated []loadedInfo) {
	defer c.funcIn("Directory::finishInit").Out()
	defer dir.childRecordLock.Unlock(c, dir.inodeNum(), lockerChildRecordLock)
=======
func (dir *Directory) finishInit(c *ctx) (newInodes []inodePair) {
	defer c.funcIn("Directory::finishInit").Out()
>>>>>>> 7d0e5997

	var uninstantiated []loadedInfo
	func() {
		defer dir.childRecordLock.Unlock()

		utils.Assert(dir.children == nil, "children already loaded")

		wsrInode := dir.hardlinkTable.getWorkspaceRoot().inodeNum()
		// pre-set child container to a safe instance to ensure
		// we don't leave it nil
		dir.children, uninstantiated = newChildContainer(c, dir,
			quantumfs.EmptyDirKey, wsrInode)

		// now attempt to load the children, which may panic / fail
		dir.children, uninstantiated = newChildContainer(c, dir,
			dir.baseLayerId, wsrInode)
	}()

	if len(uninstantiated) > 0 {
		// check each new child for hardlinks we need to track
		dir.traceHardlinks(c, uninstantiated)
	}

	// convert the loadedInfos into inodePairs
	newInodes = make([]inodePair, 0, len(uninstantiated))
	for _, newInode := range uninstantiated {
		newInodes = append(newInodes, newInodePair(newInode.child,
			newInode.parent))
	}

	return newInodes
}

func newDirectory(c *ctx, name string, baseLayerId quantumfs.ObjectKey, size uint64,
	inodeNum InodeId, parent Inode, mode uint32, rdev uint32,
	dirRecord quantumfs.DirectoryRecord) Inode {

	defer c.funcIn("Directory::newDirectory").Out()

	var dir Directory
	dir.self = &dir

	var hardlinkTable HardlinkTable
	switch v := parent.(type) {
	case *Directory:
		hardlinkTable = v.hardlinkTable
	case *WorkspaceRoot:
		hardlinkTable = v.hardlinkTable
	default:
		panic(fmt.Sprintf("Parent of inode %d is neither "+
			"Directory nor WorkspaceRoot", inodeNum))
	}

	initDirectory(c, name, &dir, hardlinkTable, baseLayerId, inodeNum, parent,
		parent.treeState())
	return &dir
}

func (dir *Directory) generation() uint64 {
	return atomic.LoadUint64(&dir._generation)
}

func (dir *Directory) dirty(c *ctx) {
	atomic.AddUint64(&dir._generation, 1)
	dir.InodeCommon.dirty(c)
}

func (dir *Directory) updateSize(c *ctx, result fuse.Status) {
	defer c.funcIn("Directory::updateSize").Out()

	if result != fuse.OK {
		// The last operation did not succeed, do not dirty the directory
		// nor update its size
		return
	}
	// We think we've made a change to this directory, so we should mark it dirty
	dir.self.dirty(c)

	// The parent of a WorkspaceRoot is a workspacelist and we have nothing to
	// update.
	if dir.self.isWorkspaceRoot() {
		return
	}

	dir.parentUpdateSize(c, func() uint64 {
		defer dir.ChildRecordLock(c).Unlock()
		return dir.children.count()
	})
}

// Directory inode lock must be held to protect the hardlink deltas
func (dir *Directory) prepareForOrphaning_(c *ctx, name string,
	record quantumfs.DirectoryRecord) quantumfs.DirectoryRecord {

	defer c.FuncIn("Directory::prepareForOrphaning_", "%s", name).Out()
	if record.Type() != quantumfs.ObjectTypeHardlink {
		return record
	}
	newRecord := dir.hardlinkDec_(record.FileId())
	if newRecord != nil {
		// This was the last leg of the hardlink
		newRecord.SetFilename(name)
	}
	return newRecord
}

// Needs inode lock for write
func (dir *Directory) delChild_(c *ctx,
	name string) (toOrphan quantumfs.DirectoryRecord) {

	defer c.funcIn("Directory::delChild_").Out()

	c.vlog("Unlinking inode %s", name)

	// If this is a file we need to reparent it to itself
	record := func() quantumfs.DirectoryRecord {
		defer dir.ChildRecordLock(c).Unlock()
		detachedChild := dir.children.deleteChild(c, name)
		return dir.prepareForOrphaning_(c, name, detachedChild)
	}()

	return record
}

func fillAttrWithDirectoryRecord(c *ctx, attr *fuse.Attr, inodeNum InodeId,
	owner fuse.Owner, entry quantumfs.ImmutableDirectoryRecord) {

	attr.Ino = uint64(inodeNum)

	entryType := underlyingType(entry)
	fileType := _objectTypeToFileType(c, entryType)

	switch fileType {
	case fuse.S_IFDIR:
		// Approximate the read size of the Directory objects in the
		// datastore. Accurately summing the size might require looking at
		// the size of several blocks for not much gain over this simple
		// linear approximately based upon the design document fixed field
		// sizes, even though the real encoding is variable length.
		attr.Size = 25 + 331*entry.Size()
		attr.Blocks = utils.BlocksRoundUp(attr.Size, statBlockSize)
		attr.Nlink = uint32(entry.Size()) + 2
	case fuse.S_IFIFO:
		fileType = specialOverrideAttr(entry, attr)
		if fileType&^syscall.S_IFMT != 0 {
			c.elog("fileType has permission bits set %x", fileType)
			fileType &= syscall.S_IFMT
		}

	default:
		c.elog("Unhandled filetype %x in fillAttrWithDirectoryRecord",
			fileType)
		fallthrough
	case fuse.S_IFREG,
		fuse.S_IFLNK:

		// This ignore the datablocks containing the file metadata, which is
		// relevant for medium, large and very large files.
		attr.Size = entry.Size()
		attr.Blocks = utils.BlocksRoundUp(entry.Size(), statBlockSize)
		attr.Nlink = entry.Nlinks()
	}

	attr.Atime = entry.ModificationTime().Seconds()
	attr.Mtime = entry.ModificationTime().Seconds()
	attr.Ctime = entry.ContentTime().Seconds()
	attr.Atimensec = entry.ModificationTime().Nanoseconds()
	attr.Mtimensec = entry.ModificationTime().Nanoseconds()
	attr.Ctimensec = entry.ContentTime().Nanoseconds()
	attr.Mode = fileType | permissionsToMode(entry.Permissions())
	if c.config.MagicOwnership {
		attr.Owner.Uid = quantumfs.SystemUid(entry.Owner(), owner.Uid)
		attr.Owner.Gid = quantumfs.SystemGid(entry.Group(), owner.Gid)
	} else {
		attr.Owner.Uid = quantumfs.SystemUid(entry.Owner(),
			quantumfs.UniversalUID)
		attr.Owner.Gid = quantumfs.SystemGid(entry.Group(),
			quantumfs.UniversalGID)
	}
	attr.Blksize = uint32(qfsBlockSize)
}

func permissionsToMode(permissions uint32) uint32 {
	var mode uint32

	if utils.BitFlagsSet(uint(permissions), quantumfs.PermExecOther) {
		mode |= syscall.S_IXOTH
	}
	if utils.BitFlagsSet(uint(permissions), quantumfs.PermWriteOther) {
		mode |= syscall.S_IWOTH
	}
	if utils.BitFlagsSet(uint(permissions), quantumfs.PermReadOther) {
		mode |= syscall.S_IROTH
	}
	if utils.BitFlagsSet(uint(permissions), quantumfs.PermExecGroup) {
		mode |= syscall.S_IXGRP
	}
	if utils.BitFlagsSet(uint(permissions), quantumfs.PermWriteGroup) {
		mode |= syscall.S_IWGRP
	}
	if utils.BitFlagsSet(uint(permissions), quantumfs.PermReadGroup) {
		mode |= syscall.S_IRGRP
	}
	if utils.BitFlagsSet(uint(permissions), quantumfs.PermExecOwner) {
		mode |= syscall.S_IXUSR
	}
	if utils.BitFlagsSet(uint(permissions), quantumfs.PermWriteOwner) {
		mode |= syscall.S_IWUSR
	}
	if utils.BitFlagsSet(uint(permissions), quantumfs.PermReadOwner) {
		mode |= syscall.S_IRUSR
	}
	if utils.BitFlagsSet(uint(permissions), quantumfs.PermSticky) {
		mode |= syscall.S_ISVTX
	}
	if utils.BitFlagsSet(uint(permissions), quantumfs.PermSGID) {
		mode |= syscall.S_ISGID
	}
	if utils.BitFlagsSet(uint(permissions), quantumfs.PermSUID) {
		mode |= syscall.S_ISUID
	}

	return mode
}

func modeToPermissions(mode uint32, umask uint32) uint32 {
	var permissions uint32
	mode = mode & ^umask

	if utils.BitFlagsSet(uint(mode), syscall.S_IXOTH) {
		permissions |= quantumfs.PermExecOther
	}
	if utils.BitFlagsSet(uint(mode), syscall.S_IWOTH) {
		permissions |= quantumfs.PermWriteOther
	}
	if utils.BitFlagsSet(uint(mode), syscall.S_IROTH) {
		permissions |= quantumfs.PermReadOther
	}
	if utils.BitFlagsSet(uint(mode), syscall.S_IXGRP) {
		permissions |= quantumfs.PermExecGroup
	}
	if utils.BitFlagsSet(uint(mode), syscall.S_IWGRP) {
		permissions |= quantumfs.PermWriteGroup
	}
	if utils.BitFlagsSet(uint(mode), syscall.S_IRGRP) {
		permissions |= quantumfs.PermReadGroup
	}
	if utils.BitFlagsSet(uint(mode), syscall.S_IXUSR) {
		permissions |= quantumfs.PermExecOwner
	}
	if utils.BitFlagsSet(uint(mode), syscall.S_IWUSR) {
		permissions |= quantumfs.PermWriteOwner
	}
	if utils.BitFlagsSet(uint(mode), syscall.S_IRUSR) {
		permissions |= quantumfs.PermReadOwner
	}
	if utils.BitFlagsSet(uint(mode), syscall.S_ISVTX) {
		permissions |= quantumfs.PermSticky
	}
	if utils.BitFlagsSet(uint(mode), syscall.S_ISGID) {
		permissions |= quantumfs.PermSGID
	}
	if utils.BitFlagsSet(uint(mode), syscall.S_ISUID) {
		permissions |= quantumfs.PermSUID
	}

	return permissions
}

func publishDirectoryEntry(c *ctx, layer *quantumfs.DirectoryEntry,
	nextKey quantumfs.ObjectKey, pub publishFn) quantumfs.ObjectKey {

	defer c.funcIn("publishDirectoryEntry").Out()

	layer.SetNext(nextKey)
	bytes := layer.Bytes()

	buf := newBuffer(c, bytes, quantumfs.KeyTypeMetadata)
	newKey, err := pub(c, buf)
	utils.Assert(err == nil, "Failed to upload new baseLayer object: %v", err)

	return newKey
}

func publishDirectoryRecords(c *ctx,
	records []quantumfs.DirectoryRecord, pub publishFn) quantumfs.ObjectKey {

	defer c.funcIn("publishDirectoryRecords").Out()

	numEntries := len(records)

	// Compile the internal records into a series of blocks which can be placed
	// in the datastore.
	newBaseLayerId := quantumfs.EmptyDirKey

	numEntries, baseLayer := quantumfs.NewDirectoryEntry(numEntries)
	entryIdx := 0
	quantumfs.SortDirectoryRecords(records)

	for _, child := range records {
		if entryIdx == quantumfs.MaxDirectoryRecords() {
			// This block is full, upload and create a new one
			c.vlog("Block full with %d entries", entryIdx)
			baseLayer.SetNumEntries(entryIdx)
			newBaseLayerId = publishDirectoryEntry(c, baseLayer,
				newBaseLayerId, pub)
			numEntries, baseLayer =
				quantumfs.NewDirectoryEntry(numEntries)
			entryIdx = 0
		}
		baseLayer.SetEntry(entryIdx, child.Publishable())

		entryIdx++
	}

	baseLayer.SetNumEntries(entryIdx)
	newBaseLayerId = publishDirectoryEntry(c, baseLayer, newBaseLayerId, pub)
	return newBaseLayerId
}

func (dir *Directory) normalizeChild(c *ctx, inodeId InodeId,
	records [2]quantumfs.DirectoryRecord) (doUnlocked func()) {

	defer c.FuncIn("Directory::normalizeChild", "%d", inodeId).Out()

	doUnlocked = func() {}
	inode, release := c.qfs.inode(c, inodeId)
	defer release()

	defer c.qfs.instantiationLock.Lock(c).Unlock()
	defer inode.ParentLock(c).Unlock()
	defer dir.Lock(c).Unlock()
	defer dir.ChildRecordLock(c).Unlock()
	defer c.qfs.flusher.lock.Lock(c).Unlock()

	leg := dir.children.recordByInodeId(c, inodeId)
	if leg == nil {
		c.vlog("inode %d is no longer with us", inodeId)
		return
	}
	name := leg.Filename()

	if inode.isDirty_(c) {
		c.vlog("Will not normalize dirty inode %d yet", inodeId)
		return
	}

	fileId := records[0].FileId()
	func() {
		defer dir.hardlinkTable.invalidateNormalizedRecordLock(
			fileId).Unlock()

		c.vlog("Setting parent of inode %d from %d to %d",
			inodeId, inode.parentId_(), dir.inodeNum())
		inode.setName(name)
		inode.setParent_(c, dir)
	}()

	c.vlog("Normalizing child %s inode %d", name, inodeId)

	inodeIdInfo := dir.children.inodeNum(name)

	// Bubble up the -1 as we are inheriting the hardlink
	// from the root now.
	dir.hardlinkDec_(fileId)
	dir.children.deleteChild(c, name)

	records[0].SetFilename(name)
	doUnlocked = dir.children.setRecord(c, inodeIdInfo, records[0])
	dir.children.makePublishable(c, name)

	// We don't normalize dirty children above, so there should be no unpublished
	// effective changes here.
	utils.Assert(records[1] == nil, "Child with unpublished changes")
	return doUnlocked
}

func (dir *Directory) getNormalizationCandidates(c *ctx) (
	result map[InodeId][2]quantumfs.DirectoryRecord) {

	defer c.funcIn("Directory::getNormalizationCandidates").Out()

	defer dir.Lock(c).Unlock()
	defer dir.ChildRecordLock(c).Unlock()

	result = make(map[InodeId][2]quantumfs.DirectoryRecord)
	records := dir.children.publishableRecords(c)
	for _, record := range records {
		if record.Type() != quantumfs.ObjectTypeHardlink {
			continue
		}
		publishable, effective := dir.hardlinkTable.getNormalized(
			record.FileId())
		if publishable != nil {
			inodeId := dir.children.inodeNum(record.Filename())
			result[inodeId.id] = [2]quantumfs.DirectoryRecord{
				publishable, effective}
		}
	}
	return
}

// Must hold the dir.childRecordsLock
func (dir *Directory) publish_(c *ctx) {
	defer c.FuncIn("Directory::publish_", "%s", dir.name_).Out()

	oldBaseLayer := dir.baseLayerId
	dir.baseLayerId = publishDirectoryRecords(c,
		dir.children.publishableRecords(c), publishNow)

	c.vlog("Directory key %s -> %s", oldBaseLayer.String(),
		dir.baseLayerId.String())
}

func (dir *Directory) setChildAttr(c *ctx, inodeNum InodeId,
	newType *quantumfs.ObjectType, attr *fuse.SetAttrIn,
	out *fuse.AttrOut, updateMtime bool) fuse.Status {

	defer c.funcIn("Directory::setChildAttr").Out()

	if c.fuseCtx != nil && utils.BitFlagsSet(uint(attr.Valid), fuse.FATTR_UID) {
		userUid := c.fuseCtx.Owner.Uid
		if userUid != 0 && userUid != attr.Owner.Uid {
			c.vlog("Non-root cannot change UID")
			return fuse.EPERM
		}
	}

	doUnlocked := func() {}
	result := func() fuse.Status {
		defer dir.Lock(c).Unlock()
		defer dir.ChildRecordLock(c).Unlock()

		modify := func(record quantumfs.DirectoryRecord) {
			modifyEntryWithAttr(c, newType, attr, record,
				updateMtime)
		}

		entry := dir.children.recordByInodeId(c, inodeNum)
		if entry != nil && entry.Type() != quantumfs.ObjectTypeHardlink {
			doUnlocked = dir.children.modifyChildWithFunc(c, inodeNum,
				modify)
			entry = dir.children.recordByInodeId(c, inodeNum)
		} else {
			// If we don't have the child, maybe we're the WSR and it's a
			// hardlink. If we aren't the WSR, then it must be a
			// hardlink.
			c.vlog("Checking hardlink table")
			dir.hardlinkTable.modifyChildWithFunc(c, inodeNum, modify)
			entry = dir.hardlinkTable.recordByInodeId(c, inodeNum)
		}

		if entry == nil {
			return fuse.ENOENT
		}

		if out != nil {
			fillAttrOutCacheData(c, out)
			fillAttrWithDirectoryRecord(c, &out.Attr, inodeNum,
				c.fuseCtx.Owner, entry)
		}

		return fuse.OK
	}()
	doUnlocked()

	if result == fuse.OK {
		dir.self.dirty(c)
	}

	return result
}

func (dir *Directory) Access(c *ctx, mask uint32, uid uint32,
	gid uint32) fuse.Status {

	defer c.funcIn("Directory::Access").Out()

	return hasAccessPermission(c, dir, mask, uid, gid)
}

func (dir *Directory) Lookup(c *ctx, name string, out *fuse.EntryOut) fuse.Status {
	defer c.funcIn("Directory::Lookup").Out()

	defer dir.RLock(c).RUnlock()

	inodeNum, inodeGen := func() (InodeId, uint64) {
		defer dir.ChildRecordLock(c).Unlock()
		rtn := dir.children.inodeNum(name)
		return rtn.id, rtn.generation
	}()
	if inodeNum == quantumfs.InodeIdInvalid {
		c.vlog("Inode not found")
		return kernelCacheNegativeEntry(c, out)
	}

	c.vlog("Directory::Lookup found inode %d", inodeNum)
	c.qfs.incrementLookupCount(c, inodeNum)

	out.NodeId = uint64(inodeNum)
	out.Generation = inodeGen
	fillEntryOutCacheData(c, out)
	defer dir.ChildRecordLock(c).Unlock()
	fillAttrWithDirectoryRecord(c, &out.Attr, inodeNum, c.fuseCtx.Owner,
		dir.children.recordByName(c, name))

	return fuse.OK
}

func (dir *Directory) Open(c *ctx, flags uint32, mode uint32,
	out *fuse.OpenOut) fuse.Status {

	c.vlog("Directory::Open doing nothing")
	return fuse.ENOSYS
}

const OpenedInodeDebug = "Opened inode %d as Fh %d"

func (dir *Directory) OpenDir(c *ctx, flags uint32, mode uint32,
	out *fuse.OpenOut) fuse.Status {

	defer c.funcIn("Directory::OpenDir").Out()

	err := hasPermissionOpenFlags(c, dir, flags)
	if err != fuse.OK {
		return err
	}

	ds := newDirectorySnapshot(c, dir.self.(directorySnapshotSource))
	c.qfs.setFileHandle(c, ds.FileHandleCommon.id, ds)
	out.Fh = uint64(ds.FileHandleCommon.id)
	c.vlog(OpenedInodeDebug, dir.inodeNum(), ds.FileHandleCommon.id)
	out.OpenFlags = fuse.FOPEN_KEEP_CACHE

	return fuse.OK
}

func cloneChildSnapshot(original []directoryContents) []directoryContents {
	clone := make([]directoryContents, len(original))
	copy(clone, original)
	return clone
}

func (dir *Directory) getChildSnapshot(c *ctx) []directoryContents {
	defer c.funcIn("Directory::getChildSnapshot").Out()

	dir.self.markSelfAccessed(c, quantumfs.PathRead|quantumfs.PathIsDir)

	defer dir.ParentRLock(c).RUnlock()
	defer dir.RLock(c).RUnlock()

	if dir.childSnapshot != nil && dir.snapshotGeneration == dir.generation() {
		c.vlog("Returning cached child snapshot")
		return cloneChildSnapshot(dir.childSnapshot)
	}

	c.vlog("Adding .")
	selfInfo := directoryContents{
		filename: ".",
	}

	// If we are a WorkspaceRoot then we need only add some entries,
	// WorkspaceRoot.getChildSnapShot() will overwrite the first two entries with
	// the correct data.
	if !dir.self.isWorkspaceRoot() {
		dir.parentGetChildAttr_(c, dir.inodeNum(), &selfInfo.attr,
			c.fuseCtx.Owner)
		selfInfo.fuseType = selfInfo.attr.Mode
	}

	c.vlog("Adding ..")
	parentInfo := directoryContents{
		filename: "..",
	}

	if !dir.self.isWorkspaceRoot() {
		func() {
			parent, release := dir.parent_(c)
			defer release()

			if parent.isWorkspaceRoot() {
				wsr := parent.(*WorkspaceRoot)
				wsr.fillWorkspaceAttrReal(c, &parentInfo.attr)
			} else {
				c.vlog("Got record from grandparent")
				parent.parentGetChildAttr(c, parent.inodeNum(),
					&parentInfo.attr, c.fuseCtx.Owner)
			}
			parentInfo.fuseType = parentInfo.attr.Mode
		}()
	}

	c.vlog("Adding real children")

	defer dir.ChildRecordLock(c).Unlock()
	records := dir.children.records()

	children := make([]directoryContents, len(records)+2)
	children[0] = selfInfo
	children[1] = parentInfo

	i := 2
	for filename, entry := range records {
		children[i].filename = filename
		fillAttrWithDirectoryRecord(c, &children[i].attr,
			dir.children.inodeNum(filename).id, c.fuseCtx.Owner, entry)
		children[i].fuseType = children[i].attr.Mode
		children[i].generation = dir.children.inodeNum(filename).generation
		i++
	}

	// Sort the dentries so that their order is deterministic
	// on every invocation
	sort.Slice(children,
		func(i, j int) bool {
			if children[i].attr.Ino == children[j].attr.Ino {
				return children[i].filename < children[j].filename
			}
			return children[i].attr.Ino < children[j].attr.Ino
		})

	dir.childSnapshot = children
	dir.snapshotGeneration = dir.generation()

	return cloneChildSnapshot(children)
}

// Needs inode lock for write
func (dir *Directory) create_(c *ctx, name string, mode uint32, umask uint32,
	rdev uint32, constructor InodeConstructor, type_ quantumfs.ObjectType,
	key quantumfs.ObjectKey, out *fuse.EntryOut) (newInode Inode,
	doUnlocked func()) {

	defer c.funcIn("Directory::create_").Out()

	doUnlocked = func() {}
	uid := c.fuseCtx.Owner.Uid
	gid := c.fuseCtx.Owner.Gid
	UID := quantumfs.ObjectUid(uid, uid)
	GID := quantumfs.ObjectGid(gid, gid)
	entry := createNewEntry(c, name, mode, umask, rdev,
		0, UID, GID, type_, key)
	inodeNum := c.qfs.newInodeId(c)
	newEntity := constructor(c, name, key, 0, inodeNum.id, dir.self,
		mode, rdev, entry)

	func() {
<<<<<<< HEAD
		defer dir.ChildRecordLock(c).Unlock()
		maintenance = dir.children.setRecord(c, inodeNum, entry)
=======
		defer dir.childRecordLock.Lock().Unlock()
		doUnlocked = dir.children.setRecord(c, inodeNum, entry)
>>>>>>> 7d0e5997
	}()

	c.qfs.setInode(c, inodeNum.id, newEntity)
	func() {
		defer c.qfs.mapMutex.Lock(c).Unlock()
		addInodeRef_(c, inodeNum.id)
	}()
	c.qfs.incrementLookupCount(c, inodeNum.id)

	// We want to ensure that we panic if we attempt to increment the refcount of
	// an Inode with a zero refcount as that indicates a counting issue. To do so
	// we must initialize with a non-zero refcount so incrementLookupCount()
	// above will succeed. Give back the temporary reference count here.
	newEntity.delRef(c)

	fillEntryOutCacheData(c, out)
	out.NodeId = uint64(inodeNum.id)
	out.Generation = inodeNum.generation
	fillAttrWithDirectoryRecord(c, &out.Attr, inodeNum.id, c.fuseCtx.Owner,
		entry)

	newEntity.dirty(c)

	return newEntity, doUnlocked
}

func (dir *Directory) childExists(c *ctx, name string) fuse.Status {
	defer c.FuncIn("Directory::childExists", "name %s", name).Out()

	defer dir.ChildRecordLock(c).Unlock()

	record := dir.children.recordByName(c, name)
	if record != nil {
		c.vlog("Child exists")
		return fuse.Status(syscall.EEXIST)
	}
	return fuse.OK
}

func (dir *Directory) Create(c *ctx, input *fuse.CreateIn, name string,
	out *fuse.CreateOut) fuse.Status {

	defer c.funcIn("Directory::Create").Out()

	doUnlocked := func() {}
	var file Inode
	result := func() fuse.Status {
		defer dir.ParentRLock(c).RUnlock()
		defer dir.Lock(c).Unlock()

		recordErr := dir.childExists(c, name)
		if recordErr != fuse.OK {
			return recordErr
		}

		err := hasDirectoryWritePerm_(c, dir)
		if err != fuse.OK {
			return err
		}

		c.vlog("Creating file: '%s'", name)

		file, doUnlocked = dir.create_(c, name, input.Mode, input.Umask,
			0, newSmallFile, quantumfs.ObjectTypeSmallFile,
			quantumfs.EmptyBlockKey, &out.EntryOut)
		return fuse.OK
	}()
	doUnlocked()

	if result != fuse.OK {
		return result
	}

	// mark the child as being accessed
	file.markSelfAccessed(c, quantumfs.PathCreated)

	dir.updateSize(c, result)

	fileHandleNum := c.qfs.newFileHandleId()
	fileDescriptor := newFileDescriptor(file.(*File), file.inodeNum(),
		fileHandleNum, file.treeState())
	c.qfs.setFileHandle(c, fileHandleNum, fileDescriptor)

	c.vlog("New file inode %d, Fh %d", file.inodeNum(), fileHandleNum)

	out.OpenOut.OpenFlags = fuse.FOPEN_KEEP_CACHE
	out.OpenOut.Fh = uint64(fileHandleNum)

	return fuse.OK
}

func (dir *Directory) SetAttr(c *ctx, attr *fuse.SetAttrIn,
	out *fuse.AttrOut) fuse.Status {

	defer c.funcIn("Directory::SetAttr").Out()

	return dir.parentSetChildAttr(c, dir.InodeCommon.id, nil, attr, out, false)
}

func (dir *Directory) Mkdir(c *ctx, name string, input *fuse.MkdirIn,
	out *fuse.EntryOut) fuse.Status {

	defer c.funcIn("Directory::Mkdir").Out()

	doUnlocked := func() {}
	var newDir Inode
	result := func() fuse.Status {
		defer dir.ParentRLock(c).RUnlock()
		defer dir.Lock(c).Unlock()

		recordErr := dir.childExists(c, name)
		if recordErr != fuse.OK {
			return recordErr
		}

		err := hasDirectoryWritePerm_(c, dir)
		if err != fuse.OK {
			return err
		}

		newDir, doUnlocked = dir.create_(c, name, input.Mode, input.Umask,
			0, newDirectory, quantumfs.ObjectTypeDirectory,
			quantumfs.EmptyDirKey, out)
		return fuse.OK
	}()
	doUnlocked()

	if result == fuse.OK {
		newDir.finishInit(c)
		newDir.markSelfAccessed(c, quantumfs.PathCreated|
			quantumfs.PathIsDir)
	}

	dir.updateSize(c, result)
	c.vlog("Directory::Mkdir created inode %d", out.NodeId)

	return result
}

func (dir *Directory) getChildAttr(c *ctx, inodeNum InodeId, out *fuse.Attr,
	owner fuse.Owner) {

	defer c.funcIn("Directory::getChildAttr").Out()

	defer dir.RLock(c).RUnlock()
	defer dir.ChildRecordLock(c).Unlock()

	record := dir.getRecordChildCall_(c, inodeNum)
	utils.Assert(record != nil, "Failed to get record for inode %d of %d",
		inodeNum, dir.inodeNum())

	fillAttrWithDirectoryRecord(c, out, inodeNum, owner, record)
}

// must have childRecordLock, fetches the child for calls that come UP from a child.
// Should not be used by functions which aren't routed from a child, as even if dir
// is wsr it should not accommodate getting hardlink records in those situations
func (dir *Directory) getRecordChildCall_(c *ctx,
	inodeNum InodeId) quantumfs.ImmutableDirectoryRecord {

	defer c.FuncIn("DirectoryRecord::getRecordChildCall_", "inode %d",
		inodeNum).Out()

	record := dir.children.recordByInodeId(c, inodeNum)
	if record != nil {
		c.vlog("Record found")
		return record
	}

	// if we don't have the child, maybe we're wsr and it's a hardlink
	if dir.self.isWorkspaceRoot() {
		c.vlog("Checking hardlink table")
		linkRecord := dir.hardlinkTable.recordByInodeId(c, inodeNum)
		if linkRecord != nil {
			c.vlog("Hardlink found")
			return linkRecord
		}
	}

	return nil
}

func (dir *Directory) foreachDirectInode(c *ctx, visitFn inodeVisitFn) {
	defer dir.ChildRecordLock(c).Unlock()

	dir.children.foreachDirectInode(c, visitFn)
}

func (dir *Directory) Unlink(c *ctx, name string) fuse.Status {
	defer c.FuncIn("Directory::Unlink", "%s", name).Out()

	childId := dir.childInodeNum(c, name).id
	child, release := c.qfs.inode(c, childId)
	defer release()

	if child == nil {
		return fuse.ENOENT
	}

	result := child.deleteSelf(c, func() (quantumfs.DirectoryRecord,
		fuse.Status) {

		defer dir.ParentRLock(c).RUnlock()
		defer dir.Lock(c).Unlock()

		record, err := func() (quantumfs.ImmutableDirectoryRecord,
			fuse.Status) {

			defer dir.ChildRecordLock(c).Unlock()

			record := dir.children.recordByName(c, name)
			if record == nil {
				return nil, fuse.ENOENT
			}

			return record, fuse.OK
		}()
		if err != fuse.OK {
			return nil, err
		}

		type_ := objectTypeToFileType(c, underlyingType(record))

		if type_ == fuse.S_IFDIR {
			c.vlog("Directory::Unlink directory")
			return nil, fuse.Status(syscall.EISDIR)
		}

		err = hasDirectoryWritePermSticky_(c, dir, record.Owner())
		if err != fuse.OK {
			return nil, err
		}

		return dir.delChild_(c, name), fuse.OK
	})
	if result == fuse.OK {
		dir.self.markAccessed(c, name, quantumfs.PathDeleted)
	}

	dir.updateSize(c, result)
	return result
}

func (dir *Directory) Rmdir(c *ctx, name string) fuse.Status {
	defer c.FuncIn("Directory::Rmdir", "%s", name).Out()

	childId := dir.childInodeNum(c, name).id
	child, release := c.qfs.inode(c, childId)
	defer release()

	if child == nil {
		return fuse.ENOENT
	}

	result := child.deleteSelf(c, func() (quantumfs.DirectoryRecord,
		fuse.Status) {

		defer dir.ParentRLock(c).RUnlock()
		defer dir.Lock(c).Unlock()

		result := func() fuse.Status {
			defer dir.ChildRecordLock(c).Unlock()
			record := dir.children.recordByName(c, name)
			if record == nil {
				return fuse.ENOENT
			}

			err := hasDirectoryWritePermSticky_(c, dir, record.Owner())
			if err != fuse.OK {
				return err
			}

			type_ := objectTypeToFileType(c, underlyingType(record))
			if type_ != fuse.S_IFDIR {
				return fuse.ENOTDIR
			}

			if record.Size() != 0 {
				c.vlog("directory has %d children", record.Size())
				return fuse.Status(syscall.ENOTEMPTY)
			}

			return fuse.OK
		}()
		if result != fuse.OK {
			return nil, result
		}

		return dir.delChild_(c, name), fuse.OK
	})
	if result == fuse.OK {
		dir.self.markAccessed(c, name, quantumfs.PathDeleted|
			quantumfs.PathIsDir)
	}

	dir.updateSize(c, result)
	return result
}

func (dir *Directory) Symlink(c *ctx, pointedTo string, name string,
	out *fuse.EntryOut) fuse.Status {

	defer c.funcIn("Directory::Symlink").Out()

	unlockCreate := func() {}
	unlockModify := func() {}
	var inode Inode
	result := func() fuse.Status {
		defer dir.ParentRLock(c).RUnlock()
		defer dir.Lock(c).Unlock()

		recordErr := dir.childExists(c, name)
		if recordErr != fuse.OK {
			return recordErr
		}

		result := hasDirectoryWritePerm_(c, dir)
		if result != fuse.OK {
			return result
		}

		inode, unlockCreate = dir.create_(c, name, 0777, 0777, 0, newSymlink,
			quantumfs.ObjectTypeSymlink, quantumfs.EmptyBlockKey, out)

		link := inode.(*Symlink)

		// Set the symlink link data
		link.setLink(c, pointedTo)
		func() {
<<<<<<< HEAD
			defer dir.ChildRecordLock(c).Unlock()
			maintModify = dir.children.modifyChildWithFunc(c,
=======
			defer dir.childRecordLock.Lock().Unlock()
			unlockModify = dir.children.modifyChildWithFunc(c,
>>>>>>> 7d0e5997
				inode.inodeNum(),
				func(record quantumfs.DirectoryRecord) {

					record.SetSize(uint64(len(pointedTo)))
				})
		}()

		// Update the outgoing entry size
		out.Attr.Size = uint64(len(pointedTo))
		out.Attr.Blocks = utils.BlocksRoundUp(out.Attr.Size, statBlockSize)

		return fuse.OK
	}()
	unlockCreate()
	unlockModify()

	if result == fuse.OK {
		inode.markSelfAccessed(c, quantumfs.PathCreated)
	}

	dir.updateSize(c, result)
	return result
}

func (dir *Directory) Readlink(c *ctx) ([]byte, fuse.Status) {
	c.wlog("Invalid Readlink on Directory")
	return nil, fuse.EINVAL
}

var zeroSpecial quantumfs.ObjectKey

func init() {
	zeroSpecial = quantumfs.NewObjectKey(quantumfs.KeyTypeEmbedded,
		[quantumfs.ObjectKeyLength - 1]byte{})
}

func (dir *Directory) Mknod(c *ctx, name string, input *fuse.MknodIn,
	out *fuse.EntryOut) fuse.Status {

	defer c.funcIn("Directory::Mknod").Out()

	doUnlocked := func() {}
	var inode Inode
	result := func() fuse.Status {
		defer dir.ParentRLock(c).RUnlock()
		defer dir.Lock(c).Unlock()

		recordErr := dir.childExists(c, name)
		if recordErr != fuse.OK {
			return recordErr
		}

		err := hasDirectoryWritePerm_(c, dir)
		if err != fuse.OK {
			return err
		}

		c.vlog("Directory::Mknod Mode %x", input.Mode)
		if utils.BitFlagsSet(uint(input.Mode), syscall.S_IFIFO) ||
			utils.BitFlagsSet(uint(input.Mode), syscall.S_IFSOCK) ||
			utils.BitFlagsSet(uint(input.Mode), syscall.S_IFBLK) ||
			utils.BitFlagsSet(uint(input.Mode), syscall.S_IFCHR) {

			inode, doUnlocked = dir.create_(c, name, input.Mode,
				input.Umask, input.Rdev, newSpecial,
				quantumfs.ObjectTypeSpecial, zeroSpecial, out)
		} else if utils.BitFlagsSet(uint(input.Mode), syscall.S_IFREG) {
			inode, doUnlocked = dir.create_(c, name, input.Mode,
				input.Umask, 0, newSmallFile,
				quantumfs.ObjectTypeSmallFile,
				quantumfs.EmptyBlockKey, out)
		} else {
			c.dlog("Directory::Mknod invalid type %x", input.Mode)
			return fuse.EINVAL
		}
		return fuse.OK
	}()
	doUnlocked()

	if result == fuse.OK {
		inode.markSelfAccessed(c, quantumfs.PathCreated)
	}

	dir.updateSize(c, result)
	return result
}

func (dir *Directory) RenameChild(c *ctx, oldName string,
	newName string) fuse.Status {

	defer c.FuncIn("Directory::RenameChild", "%s -> %s", oldName, newName).Out()

	fileType, overwritten, result, doUnlocked := dir.renameChild(c, oldName,
		newName)
	doUnlocked()

	if result == fuse.OK {
		if overwritten != nil {
			dir.self.markAccessed(c, overwritten.Filename(),
				markType(overwritten.Type(),
					quantumfs.PathDeleted))
		}

		// Conceptually we remove any entry in the way before we move
		// the source file in its place, so update the accessed list
		// mark in that order to ensure mark logic produces the
		// correct result.
		dir.self.markAccessed(c, oldName,
			markType(fileType, quantumfs.PathDeleted))
		dir.self.markAccessed(c, newName,
			markType(fileType, quantumfs.PathCreated))
	}

	return result
}

func (dir *Directory) renameChild(c *ctx, oldName string,
	newName string) (fileType quantumfs.ObjectType,
	overwrittenRecord quantumfs.ImmutableDirectoryRecord, result fuse.Status,
	doUnlocked func()) {

	doUnlocked = func() {}
	defer dir.updateSize(c, result)
	overwrittenInodeId := dir.childInodeNum(c, newName).id
	overwrittenInode, release := c.qfs.inode(c, overwrittenInodeId)
	defer release()

	if overwrittenInode != nil {
		defer overwrittenInode.ParentLock(c).Unlock()
	}
	unlockParent := callOnce(dir.ParentRLock(c).RUnlock)
	defer unlockParent.invoke()
	defer dir.Lock(c).Unlock()

	oldInodeId, record, result := func() (InodeId,
		quantumfs.ImmutableDirectoryRecord, fuse.Status) {

		defer dir.ChildRecordLock(c).Unlock()

		dstRecord := dir.children.recordByName(c, newName)
		if dstRecord != nil &&
			dstRecord.Type() == quantumfs.ObjectTypeDirectory &&
			dstRecord.Size() != 0 {

			// We can not overwrite a non-empty directory
			return quantumfs.InodeIdInvalid, nil,
				fuse.Status(syscall.ENOTEMPTY)
		}

		record := dir.children.recordByName(c, oldName)
		if record == nil {
			return quantumfs.InodeIdInvalid, nil, fuse.ENOENT
		}

		err := hasDirectoryWritePermSticky_(c, dir, record.Owner())
		if err != fuse.OK {
			return quantumfs.InodeIdInvalid, nil, err
		}
		// Don't need the parent lock now - unlock early to reduce contention
		unlockParent.invoke()

		if oldName == newName {
			return quantumfs.InodeIdInvalid, nil, fuse.OK
		}
		oldInodeId_ := dir.children.inodeNum(oldName).id
		overwrittenRecord = dir.orphanChild_(c, newName, overwrittenInode)
		doUnlocked = dir.children.renameChild(c, oldName, newName)

		now := quantumfs.NewTime(time.Now())
		if hardlink, isHardlink := record.(*HardlinkLeg); !isHardlink {
			unlockMod := dir.children.modifyChildWithFunc(c, oldInodeId_,
				func(record quantumfs.DirectoryRecord) {

					record.SetContentTime(now)
				})
			unlockRename := doUnlocked
			doUnlocked = func() {
				unlockRename()
				unlockMod()
			}
		} else {
			hardlink.setCreationTime(now)
			dir.hardlinkTable.modifyChildWithFunc(c, oldInodeId_,
				func(record quantumfs.DirectoryRecord) {

					record.SetContentTime(now)
				})
		}

		fileType = record.Type()

		return oldInodeId_, record, fuse.OK
	}()
	if oldName == newName || result != fuse.OK {
		return
	}

	// update the inode name
	child, release := c.qfs.inodeNoInstantiate(c, oldInodeId)
	if child != nil {
		defer release()
		child.setName(newName)
		child.clearAccessedCache()

		// The child has an effective record. Make sure it is not lost.
		child.dirty(c)
	} else {
		release()
		if _, isHardlink := record.(*HardlinkLeg); isHardlink {
			dir.hardlinkTable.makePublishable(c, record.FileId())
		} else {
			func() {
				defer dir.ChildRecordLock(c).Unlock()
				dir.children.makePublishable(c, newName)
			}()
		}
	}

	result = fuse.OK
	return
}

// Must hold dir and dir.childRecordLock
// Must hold the child's parentLock if inode is not nil
func (dir *Directory) orphanChild_(c *ctx, name string,
	inode Inode) (rtn quantumfs.ImmutableDirectoryRecord) {

	defer c.FuncIn("Directory::orphanChild_", "%s", name).Out()

	removedId := dir.children.inodeNum(name).id
	removedRecord := dir.children.deleteChild(c, name)
	if removedRecord == nil {
		return
	}

	rtn = removedRecord.AsImmutable()

	removedRecord = dir.prepareForOrphaning_(c, name, removedRecord)
	if removedId == quantumfs.InodeIdInvalid || removedRecord == nil {
		return
	}
	if removedRecord.Type() == quantumfs.ObjectTypeHardlink {
		c.vlog("nothing to do for the detached leg of hardlink")
		return
	}
	if inode == nil {
		c.qfs.removeUninstantiated(c, []InodeId{removedId})
	} else {
		inode.orphan_(c, removedRecord)
	}

	return rtn
}

func (dir *Directory) childInodeNum(c *ctx, name string) InodeIdInfo {
	defer dir.RLock(c).RUnlock()
	defer dir.ChildRecordLock(c).Unlock()
	return dir.children.inodeNum(name)
}

func (dir *Directory) GetXAttrSize(c *ctx,
	attr string) (size int, result fuse.Status) {

	defer c.FuncIn("Directory::GetXAttrSize", "attr %s", attr).Out()

	return dir.parentGetChildXAttrSize(c, dir.inodeNum(), attr)
}

func (dir *Directory) GetXAttrData(c *ctx,
	attr string) (data []byte, result fuse.Status) {

	defer c.FuncIn("Directory::GetXAttrData", "attr %s", attr).Out()

	return dir.parentGetChildXAttrData(c, dir.inodeNum(), attr)
}

func (dir *Directory) ListXAttr(c *ctx) (attributes []byte, result fuse.Status) {
	defer c.funcIn("Directory::ListXAttr").Out()
	return dir.parentListChildXAttr(c, dir.inodeNum())
}

func (dir *Directory) SetXAttr(c *ctx, attr string, data []byte) fuse.Status {
	defer c.FuncIn("Directory::SetXAttr", "attr %s", attr).Out()
	return dir.parentSetChildXAttr(c, dir.inodeNum(), attr, data)
}

func (dir *Directory) RemoveXAttr(c *ctx, attr string) fuse.Status {
	defer c.FuncIn("Directory::RemoveXAttr", "attr %s", attr).Out()
	return dir.parentRemoveChildXAttr(c, dir.inodeNum(), attr)
}

func (dir *Directory) syncChild(c *ctx, inodeNum InodeId,
	newKey quantumfs.ObjectKey, hardlinkDelta *HardlinkDelta) {

	defer c.FuncIn("Directory::syncChild", "dir inode %d child inode %d %s",
		dir.inodeNum(), inodeNum, newKey.String()).Out()

	defer dir.Lock(c).Unlock()
	dir.self.dirty(c)
	defer dir.ChildRecordLock(c).Unlock()

	entry := dir.getRecordChildCall_(c, inodeNum)
	if entry == nil {
		c.elog("Directory::syncChild inode %d not a valid child",
			inodeNum)
		return
	}

	dir.children.setID(c, entry.Filename(), newKey)
	dir.hardlinkDelta.populateFrom(hardlinkDelta)
}

func getRecordExtendedAttributes(c *ctx,
	attrKey quantumfs.ObjectKey) (*quantumfs.ExtendedAttributes,
	fuse.Status) {

	if attrKey.IsEqualTo(quantumfs.EmptyBlockKey) {
		c.vlog("getRecordExtendedAttributes returning new object")
		return nil, fuse.ENOENT
	}

	buffer := c.dataStore.Get(&c.Ctx, attrKey)
	if buffer == nil {
		c.dlog("Failed to retrieve attribute list")
		return nil, fuse.EIO
	}

	attributeList := MutableCopy(c, buffer).AsExtendedAttributes()
	return &attributeList, fuse.OK
}

// Get the extended attributes object. The status is EIO on error or ENOENT if there
// are no extended attributes for that child.
func (dir *Directory) getExtendedAttributes_(c *ctx,
	inodeNum InodeId) (*quantumfs.ExtendedAttributes, fuse.Status) {

	defer c.funcIn("Directory::getExtendedAttributes_").Out()
	defer dir.ChildRecordLock(c).Unlock()

	record := dir.getRecordChildCall_(c, inodeNum)
	if record == nil {
		c.vlog("Child not found")
		return nil, fuse.EIO
	}

	return getRecordExtendedAttributes(c, record.ExtendedAttributes())
}

func (dir *Directory) getChildXAttrBuffer(c *ctx, inodeNum InodeId,
	attr string) (ImmutableBuffer, fuse.Status) {

	defer c.FuncIn("Directory::getChildXAttrBuffer", "%d %s", inodeNum,
		attr).Out()

	defer dir.RLock(c).RUnlock()

	attributeList, ok := dir.getExtendedAttributes_(c, inodeNum)
	if ok == fuse.ENOENT {
		return nil, fuse.ENODATA
	}

	if ok == fuse.EIO {
		return nil, fuse.EIO
	}

	key, found := attributeList.AttributeByKey(attr)
	if !found {
		c.vlog("XAttr name not found")
		return nil, fuse.ENODATA
	}

	c.vlog("Found attribute key: %s", key.String())
	buffer := c.dataStore.Get(&c.Ctx, key)

	if buffer == nil {
		c.elog("Failed to retrieve attribute datablock")
		return nil, fuse.EIO
	}

	return buffer, fuse.OK
}

func (dir *Directory) getChildXAttrSize(c *ctx, inodeNum InodeId,
	attr string) (size int, result fuse.Status) {

	defer c.funcIn("Directory::getChildXAttrSize").Out()

	buffer, status := dir.getChildXAttrBuffer(c, inodeNum, attr)
	if status != fuse.OK {
		return 0, status
	}

	return buffer.Size(), fuse.OK
}

func (dir *Directory) getChildXAttrData(c *ctx, inodeNum InodeId,
	attr string) (data []byte, result fuse.Status) {

	defer c.funcIn("Directory::getChildXAttrData").Out()

	buffer, status := dir.getChildXAttrBuffer(c, inodeNum, attr)
	if status != fuse.OK {
		return []byte{}, status
	}

	return slowCopy(buffer), fuse.OK
}

func (dir *Directory) listChildXAttr(c *ctx,
	inodeNum InodeId) (attributes []byte, result fuse.Status) {

	defer c.FuncIn("Directory::listChildXAttr", "%d", inodeNum).Out()

	defer dir.RLock(c).RUnlock()

	attributeList, ok := dir.getExtendedAttributes_(c, inodeNum)

	if ok == fuse.EIO {
		return nil, fuse.EIO
	}

	var nameBuffer bytes.Buffer
	if ok != fuse.ENOENT {
		for i := 0; i < attributeList.NumAttributes(); i++ {
			name, _ := attributeList.Attribute(i)
			c.vlog("Appending %s", name)
			nameBuffer.WriteString(name)
			nameBuffer.WriteByte(0)
		}
	}

	// don't append our self-defined extended attribute XAttrTypeKey to hide it

	c.vlog("Returning %d bytes", nameBuffer.Len())

	return nameBuffer.Bytes(), fuse.OK
}

func (dir *Directory) setChildXAttr(c *ctx, inodeNum InodeId, attr string,
	data []byte) fuse.Status {

	defer c.FuncIn("Directory::setChildXAttr", "%d, %s len %d", inodeNum, attr,
		len(data)).Out()

	doUnlocked := func() {}
	rtn := fuse.OK
	func() {
		defer dir.Lock(c).Unlock()
		doUnlocked, rtn = dir.setChildXAttr_(c, inodeNum, attr, data)
	}()
	doUnlocked()

	return rtn
}

// Should be called with dir lock
func (dir *Directory) setChildXAttr_(c *ctx, inodeNum InodeId, attr string,
	data []byte) (doUnlocked func(), rtn fuse.Status) {

	doUnlocked = func() {}
	attributeList, ok := dir.getExtendedAttributes_(c, inodeNum)
	if ok == fuse.EIO {
		return doUnlocked, fuse.EIO
	}

	if ok == fuse.ENOENT {
		// getExtendedAttributes_() returns a shared
		// quantumfs.ExtendedAttributes instance when the file has no
		// extended attributes for performance reasons. Thus we need to
		// instantiate our own before we modify it.
		attributeList = quantumfs.NewExtendedAttributes()
	}

	var dataKey quantumfs.ObjectKey
	if len(data) == 0 {
		dataKey = quantumfs.EmptyBlockKey
	} else {
		var err error
		dataBuf := newBufferCopy(c, data, quantumfs.KeyTypeData)
		dataKey, err = dataBuf.Key(&c.Ctx)
		if err != nil {
			c.elog("Error uploading XAttr data: %v", err)
			return doUnlocked, fuse.EIO
		}
	}

	set := false
	for i := 0; i < attributeList.NumAttributes(); i++ {
		name, _ := attributeList.Attribute(i)
		if name == attr {
			c.vlog("Overwriting existing attribute %d", i)
			attributeList.SetAttribute(i, name, dataKey)
			set = true
			break
		}
	}

	// Append attribute
	if !set {
		if attributeList.NumAttributes() >=
			quantumfs.MaxNumExtendedAttributes() {

			c.vlog("XAttr list full %d", attributeList.NumAttributes())
			return doUnlocked, fuse.Status(syscall.ENOSPC)
		}

		c.vlog("Appending new attribute")
		attributeList.SetAttribute(attributeList.NumAttributes(), attr,
			dataKey)
		attributeList.SetNumAttributes(attributeList.NumAttributes() + 1)
	}

	buffer := newBuffer(c, attributeList.Bytes(), quantumfs.KeyTypeMetadata)
	key, err := buffer.Key(&c.Ctx)
	if err != nil {
		c.elog("Error computing extended attribute key: %v", err)
		return doUnlocked, fuse.EIO
	}

	func() {
		defer dir.ChildRecordLock(c).Unlock()
		record := dir.children.recordByInodeId(c, inodeNum)

		now := quantumfs.NewTime(time.Now())
		modify := func(record quantumfs.DirectoryRecord) {
			record.SetExtendedAttributes(key)
			record.SetContentTime(now)
		}

		if record != nil && record.Type() != quantumfs.ObjectTypeHardlink {
			doUnlocked = dir.children.modifyChildWithFunc(c, inodeNum,
				modify)
		} else {
			// If we don't have the child, maybe we're the WSR and it's a
			// hardlink. If we aren't the WSR, then it must be a
			// hardlink.
			c.vlog("Checking hardlink table")
			dir.hardlinkTable.modifyChildWithFunc(c, inodeNum, modify)
		}
	}()
	dir.self.dirty(c)

	return doUnlocked, fuse.OK
}

func (dir *Directory) removeChildXAttr(c *ctx, inodeNum InodeId,
	attr string) fuse.Status {

	defer c.FuncIn("Directory::removeChildXAttr", "%d, %s", inodeNum, attr).Out()

	doUnlocked := func() {}
	rtn := fuse.OK
	func() {
		defer dir.Lock(c).Unlock()
		doUnlocked, rtn = dir.removeChildXAttr_(c, inodeNum, attr)
	}()
	doUnlocked()

	return rtn
}

// Must be called with the dir inode lock
func (dir *Directory) removeChildXAttr_(c *ctx, inodeNum InodeId,
	attr string) (doUnlocked func(), rtn fuse.Status) {

	doUnlocked = func() {}
	attributeList, ok := dir.getExtendedAttributes_(c, inodeNum)
	if ok == fuse.EIO {
		return doUnlocked, fuse.EIO
	}

	if ok == fuse.ENOENT {
		return doUnlocked, fuse.ENODATA
	}

	var i int
	for i = 0; i < attributeList.NumAttributes(); i++ {
		name, _ := attributeList.Attribute(i)
		if name == attr {
			c.vlog("Found attribute %d", i)
			break
		}
	}

	if i == attributeList.NumAttributes() {
		// We didn't find the attribute
		return doUnlocked, fuse.ENODATA
	}

	var key quantumfs.ObjectKey
	if attributeList.NumAttributes() != 1 {
		// Move the last attribute over the one to be removed
		lastIndex := attributeList.NumAttributes() - 1
		lastName, lastId := attributeList.Attribute(lastIndex)
		attributeList.SetAttribute(i, lastName, lastId)
		attributeList.SetNumAttributes(lastIndex)

		buffer := newBuffer(c, attributeList.Bytes(),
			quantumfs.KeyTypeMetadata)
		var err error
		key, err = buffer.Key(&c.Ctx)
		if err != nil {
			c.elog("Error computing extended attribute key: %v", err)
			return doUnlocked, fuse.EIO
		}
	} else {
		// We are deleting the only extended attribute. Change the
		// DirectoryRecord key only
		key = quantumfs.EmptyBlockKey
	}

	func() {
		defer dir.ChildRecordLock(c).Unlock()
		record := dir.children.recordByInodeId(c, inodeNum)

		now := quantumfs.NewTime(time.Now())
		modify := func(record quantumfs.DirectoryRecord) {
			record.SetExtendedAttributes(key)
			record.SetContentTime(now)
		}

		if record != nil {
			doUnlocked = dir.children.modifyChildWithFunc(c, inodeNum,
				modify)
		} else if dir.self.isWorkspaceRoot() {
			// if we don't have the child, maybe we're wsr and it's a
			// hardlink
			c.vlog("Checking hardlink table")
			dir.hardlinkTable.modifyChildWithFunc(c, inodeNum, modify)
		}
	}()
	dir.self.dirty(c)

	return doUnlocked, fuse.OK
}

// Must be called with the instantiation lock
func (dir *Directory) instantiateChild_(c *ctx, inodeNum InodeId) Inode {
	defer c.FuncIn("Directory::instantiateChild_", "Inode %d of %d", inodeNum,
		dir.inodeNum()).Out()
	defer dir.ChildRecordLock(c).Unlock()

	inode, release := c.qfs.inodeNoInstantiate(c, inodeNum)
	// release immediately. We can't hold the mapMutex while we instantiate,
	// but it's okay since the instantiationLock should be held already.
	release()
	if inode != nil {
		c.vlog("Someone has already instantiated inode %d", inodeNum)
		return inode
	}

	entry := dir.children.recordByInodeId(c, inodeNum)
	if entry == nil {
		c.vlog("Cannot instantiate child with no record: %d", inodeNum)
		return nil
	}

	// check if the child is a hardlink
	isHardlink, _ := dir.hardlinkTable.checkHardlink(inodeNum)
	if isHardlink {
		return dir.hardlinkTable.instantiateHardlink_(c, inodeNum)
	}

	// add a check incase there's an inconsistency
	if hardlink, isHardlink := entry.(*HardlinkLeg); isHardlink {
		panic(fmt.Sprintf("Hardlink not recognized by workspaceroot: %d, %d",
			inodeNum, hardlink.FileId()))
	}

	return dir.recordToChild(c, inodeNum, entry)
}

func (dir *Directory) recordToChild(c *ctx, inodeNum InodeId,
	entry quantumfs.ImmutableDirectoryRecord) Inode {

	defer c.FuncIn("DirectoryRecord::recordToChild", "name %s inode %d",
		entry.Filename(), inodeNum).Out()

	var constructor InodeConstructor
	switch entry.Type() {
	default:
		c.elog("Unknown InodeConstructor type: %d", entry.Type())
		panic("Unknown InodeConstructor type")
	case quantumfs.ObjectTypeDirectory:
		constructor = newDirectory
	case quantumfs.ObjectTypeSmallFile:
		constructor = newSmallFile
	case quantumfs.ObjectTypeMediumFile:
		constructor = newMediumFile
	case quantumfs.ObjectTypeLargeFile:
		constructor = newLargeFile
	case quantumfs.ObjectTypeVeryLargeFile:
		constructor = newVeryLargeFile
	case quantumfs.ObjectTypeSymlink:
		constructor = newSymlink
	case quantumfs.ObjectTypeSpecial:
		constructor = newSpecial
	}

	c.vlog("Instantiating child %d with key %s", inodeNum, entry.ID().String())

	return constructor(c, entry.Filename(), entry.ID(), entry.Size(), inodeNum,
		dir.self, 0, 0, nil)
}

// Do a similar work like Lookup(), but it does not interact with fuse, and returns
// the child node to the caller.
func (dir *Directory) lookupInternal(c *ctx, name string,
	entryType quantumfs.ObjectType) (child Inode, err error) {

	defer c.FuncIn("Directory::lookupInternal", "name %s", name).Out()

	defer dir.RLock(c).RUnlock()
	inodeNum, record, err := dir.lookupChildRecord_(c, name)
	if err != nil {
		return nil, err
	}
	if record.Type() != entryType {
		return nil, errors.New("Not Required Type")
	}
	c.vlog("Directory::lookupInternal found inode %d Name %s", inodeNum, name)
	c.qfs.incrementLookupCount(c, inodeNum)
	child, release := c.qfs.inode(c, inodeNum)
	defer release()

	if child == nil {
		c.qfs.shouldForget(c, inodeNum, 1)
	}
	return child, nil
}

// Require an Inode locked for read
func (dir *Directory) lookupChildRecord_(c *ctx, name string) (InodeId,
	quantumfs.ImmutableDirectoryRecord, error) {

	defer c.FuncIn("Directory::lookupChildRecord_", "name %s", name).Out()

	defer dir.ChildRecordLock(c).Unlock()
	record := dir.children.recordByName(c, name)
	if record == nil {
		return quantumfs.InodeIdInvalid, nil,
			errors.New("Non-existing Inode")
	}

	inodeNum := dir.children.inodeNum(name).id
	return inodeNum, record, nil
}

func createNewEntry(c *ctx, name string, mode uint32,
	umask uint32, rdev uint32, size uint64, uid quantumfs.UID,
	gid quantumfs.GID, type_ quantumfs.ObjectType,
	key quantumfs.ObjectKey) quantumfs.DirectoryRecord {

	defer c.FuncIn("createNewEntry", "name %s", name).Out()

	// set up the Inode record
	now := time.Now()
	var entry quantumfs.ThinRecord
	entry.SetFilename(name)
	entry.SetID(key)
	entry.SetType(type_)
	entry.SetPermissions(modeToPermissions(mode, umask))
	c.vlog("Directory::createNewEntry mode %o umask %o permissions %o",
		mode, umask, entry.Permissions())
	entry.SetOwner(uid)
	entry.SetGroup(gid)
	entry.SetSize(size)
	entry.SetExtendedAttributes(quantumfs.EmptyBlockKey)
	entry.SetContentTime(quantumfs.NewTime(now))
	entry.SetModificationTime(quantumfs.NewTime(now))
	entry.SetFileId(quantumfs.GenerateUniqueFileId())
	entry.SetNlinks(1)

	return &entry
}

// Needs exclusive Inode lock
func (dir *Directory) duplicateInode_(c *ctx, name string, mode uint32, umask uint32,
	rdev uint32, size uint64, uid quantumfs.UID, gid quantumfs.GID,
	type_ quantumfs.ObjectType, key quantumfs.ObjectKey) quantumfs.FileId {

	defer c.FuncIn("Directory::duplicateInode_", "name %s", name).Out()

	entry := createNewEntry(c, name, mode, umask, rdev, size,
		uid, gid, type_, key)

	inodeNum := func() InodeId {
		defer dir.ChildRecordLock(c).Unlock()
		return dir.children.loadChild(c, entry)
	}()

	parent := dir.inodeNum()
	if type_ == quantumfs.ObjectTypeHardlink {
		parent = dir.hardlinkTable.getWorkspaceRoot().inodeNum()
	}
	c.qfs.addUninstantiated(c, []inodePair{newInodePair(inodeNum, parent)})

	c.qfs.noteChildCreated(c, dir.inodeNum(), name)
	return entry.FileId()
}

func (dir *Directory) traceHardlinks(c *ctx, newChildren []loadedInfo) {
	defer c.funcIn("Directory::traceHardlinks").Out()

	defer dir.ParentRLock(c).RUnlock()

	for _, child := range newChildren {
		// discard file ids that aren't real or non-hardlinks
		if child.fileId == quantumfs.InvalidFileId ||
			child.filetype != quantumfs.ObjectTypeHardlink {

			continue
		}

		if dir.InodeCommon.isWorkspaceRoot() {
			dir.hardlinkTable.markHardlinkPath(c, child.name,
				child.fileId)
		} else {
			dir.markLink_(c, child.name, child.fileId)
		}
	}
}

func (dir *Directory) markHardlinkPath(c *ctx, path string,
	fileId quantumfs.FileId) {

	defer c.funcIn("Directory::markHardlinkPath").Out()

	if dir.InodeCommon.isWorkspaceRoot() {
		dir.hardlinkTable.markHardlinkPath(c, path, fileId)
		return
	}

	defer dir.InodeCommon.ParentRLock(c).RUnlock()
	dir.markLink_(c, path, fileId)
}

// Must be called with the parentLock held
func (dir *Directory) markLink_(c *ctx, path string, fileId quantumfs.FileId) {
	path = dir.name() + "/" + path
	parent, release := dir.InodeCommon.parent_(c)
	defer release()

	parentDir := asDirectory(parent)
	parentDir.markHardlinkPath(c, path, fileId)
}

func (dir *Directory) normalizeChildren(c *ctx) {
	defer c.funcIn("Directory::normalizeChildren").Out()

	// The normalization happens in three stages for a
	// hardlink entry which is ready:
	//
	// 1. HardlinkTable::invalidateNormalizedRecordLock()
	//    The inode is removed from the hardlink table and the
	//    table is locked to prevent the inode from getting instantiated.
	//
	// 2. Directory::normalizeChild()
	//    The record is copied from the hardlink table to the
	//    parent directory and the inode is adjusted to the new
	//    location.
	//
	// 3. HardlinkTable::apply()
	//    Once the parent directory's hardlinkdelta bubbles up
	//    to the root, the rest of the hardlink entry is removed
	//    from the hardlinktable.

	normalRecords := dir.getNormalizationCandidates(c)
	for inodeId, records := range normalRecords {
		doUnlocked := dir.normalizeChild(c, inodeId, records)
		doUnlocked()
	}
}

func (dir *Directory) flush(c *ctx) quantumfs.ObjectKey {
	defer c.FuncIn("Directory::flush", "%d %s", dir.inodeNum(),
		dir.name_).Out()

	dir.normalizeChildren(c)
	dir.parentSyncChild(c, func() (quantumfs.ObjectKey, *HardlinkDelta) {
		defer dir.ChildRecordLock(c).Unlock()
		dir.publish_(c)

		return dir.baseLayerId, dir.hardlinkDelta
	})

	return dir.baseLayerId
}

// Directory inode lock must be held
func (dir *Directory) hardlinkInc_(fileId quantumfs.FileId) {
	dir.hardlinkDelta.inc(fileId)
	dir.hardlinkTable.hardlinkInc(fileId)
}

// Directory inode lock must be held
func (dir *Directory) hardlinkDec_(
	fileId quantumfs.FileId) (effective quantumfs.DirectoryRecord) {

	dir.hardlinkDelta.dec(fileId)
	return dir.hardlinkTable.hardlinkDec(fileId)
}

type directoryContents struct {
	// All immutable after creation
	filename   string
	fuseType   uint32 // One of fuse.S_IFDIR, S_IFREG, etc
	attr       fuse.Attr
	generation uint64
}

type directorySnapshotSource interface {
	getChildSnapshot(c *ctx) []directoryContents
	inodeNum() InodeId
	treeState() *TreeState
	generation() uint64
}

func newDirectorySnapshot(c *ctx, src directorySnapshotSource) *directorySnapshot {

	defer c.funcIn("newDirectorySnapshot").Out()

	ds := directorySnapshot{
		FileHandleCommon: FileHandleCommon{
			id:         c.qfs.newFileHandleId(),
			inodeNum:   src.inodeNum(),
			treeState_: src.treeState(),
		},
		_generation: src.generation(),
		src:         src,
	}

	utils.Assert(ds.treeState() != nil,
		"directorySnapshot treeState nil at init")

	return &ds
}

type directorySnapshot struct {
	FileHandleCommon
	children    []directoryContents
	_generation uint64
	src         directorySnapshotSource
}

func (ds *directorySnapshot) ReadDirPlus(c *ctx, input *fuse.ReadIn,
	out *fuse.DirEntryList) fuse.Status {

	defer c.funcIn("directorySnapshot::ReadDirPlus").Out()
	offset := input.Offset

	if offset == 0 {
		c.vlog("Refreshing child list")
		ds.children = ds.src.getChildSnapshot(c)
	}

	if offset > uint64(len(ds.children)) {
		return fuse.EINVAL
	}

	processed := 0
	for _, child := range ds.children[offset:] {
		entry := fuse.DirEntry{
			Mode: child.fuseType,
			Name: child.filename,
		}
		details, _ := out.AddDirLookupEntry(entry)
		if details == nil {
			break
		}

		details.NodeId = child.attr.Ino
		details.Generation = child.generation
		if ds._generation == ds.src.generation() {
			fillEntryOutCacheData(c, details)
		} else {
			clearEntryOutCacheData(c, details)
		}
		details.Attr = child.attr

		processed++
	}
	c.qfs.incrementLookupCounts(c, ds.children[offset:int(offset)+processed])

	return fuse.OK
}

func (ds *directorySnapshot) Read(c *ctx, offset uint64, size uint32, buf []byte,
	nonblocking bool) (fuse.ReadResult, fuse.Status) {

	c.wlog("Invalid read on directorySnapshot")
	return nil, fuse.ENOSYS
}

func (ds *directorySnapshot) Write(c *ctx, offset uint64, size uint32, flags uint32,
	buf []byte) (uint32, fuse.Status) {

	c.wlog("Invalid write on directorySnapshot")
	return 0, fuse.ENOSYS
}<|MERGE_RESOLUTION|>--- conflicted
+++ resolved
@@ -101,22 +101,17 @@
 	utils.Assert(dir.treeState() != nil, "Directory treeState nil at init")
 }
 
-<<<<<<< HEAD
 func (dir *Directory) ChildRecordLock(c *ctx) utils.NeedWriteUnlock {
 	return dir.childRecordLock.Lock(c, dir.inodeNum(), lockerChildRecordLock)
 }
 
-func (dir *Directory) finishInit(c *ctx) (uninstantiated []loadedInfo) {
-	defer c.funcIn("Directory::finishInit").Out()
-	defer dir.childRecordLock.Unlock(c, dir.inodeNum(), lockerChildRecordLock)
-=======
 func (dir *Directory) finishInit(c *ctx) (newInodes []inodePair) {
 	defer c.funcIn("Directory::finishInit").Out()
->>>>>>> 7d0e5997
 
 	var uninstantiated []loadedInfo
 	func() {
-		defer dir.childRecordLock.Unlock()
+		defer dir.childRecordLock.Unlock(c, dir.inodeNum(),
+			lockerChildRecordLock)
 
 		utils.Assert(dir.children == nil, "children already loaded")
 
@@ -760,13 +755,8 @@
 		mode, rdev, entry)
 
 	func() {
-<<<<<<< HEAD
 		defer dir.ChildRecordLock(c).Unlock()
-		maintenance = dir.children.setRecord(c, inodeNum, entry)
-=======
-		defer dir.childRecordLock.Lock().Unlock()
 		doUnlocked = dir.children.setRecord(c, inodeNum, entry)
->>>>>>> 7d0e5997
 	}()
 
 	c.qfs.setInode(c, inodeNum.id, newEntity)
@@ -1096,13 +1086,8 @@
 		// Set the symlink link data
 		link.setLink(c, pointedTo)
 		func() {
-<<<<<<< HEAD
 			defer dir.ChildRecordLock(c).Unlock()
-			maintModify = dir.children.modifyChildWithFunc(c,
-=======
-			defer dir.childRecordLock.Lock().Unlock()
 			unlockModify = dir.children.modifyChildWithFunc(c,
->>>>>>> 7d0e5997
 				inode.inodeNum(),
 				func(record quantumfs.DirectoryRecord) {
 
