// Copyright (c) 2016 Arista Networks, Inc.  All rights reserved.
// Arista Networks, Inc. Confidential and Proprietary.

package daemon

import (
	"bytes"
	"errors"
	"fmt"
	"sort"
	"sync/atomic"
	"syscall"
	"time"

	"github.com/aristanetworks/quantumfs"
	"github.com/aristanetworks/quantumfs/utils"
	"github.com/hanwen/go-fuse/fuse"
)

// If dirRecord is nil, then mode, rdev and dirRecord are invalid, but the key is
// coming from a DirRecord and not passed in from create_.
//
// The return value is the newly instantiated Inode, and a list of InodeIds which
// should be added to the mux's uninstantiatedInodes collection with this new inode
// as their parent.
type InodeConstructor func(c *ctx, name string, key quantumfs.ObjectKey,
	size uint64, inodeNum InodeId, parent Inode, mode uint32, rdev uint32,
	dirRecord quantumfs.DirectoryRecord) Inode

// This file contains the normal directory Inode type for a workspace
type Directory struct {
	InodeCommon

	hardlinkTable HardlinkTable
	hardlinkDelta *HardlinkDelta

	// These fields are protected by the InodeCommon.lock
	baseLayerId quantumfs.ObjectKey

	// childRecordLock protects the maps inside childMap as well as the
	// records contained within those maps themselves. This lock is not
	// the same as the Directory Inode lock because these records must be
	// accessible in instantiateChild_(), which may be called indirectly
	// via qfs.inode() from a context where the Inode lock is already
	// held.
	childRecordLock utils.DeferableMutex
	children        *ChildContainer
	_generation     uint64

	childSnapshot      []directoryContents
	snapshotGeneration uint64
}

func foreachDentry(c *ctx, key quantumfs.ObjectKey,
	visitor func(quantumfs.ImmutableDirectoryRecord)) {

	for {
		buffer := c.dataStore.Get(&c.Ctx, key)
		if buffer == nil {
			panic("No baseLayer object")
		}
		baseLayer := MutableCopy(c, buffer).AsDirectoryEntry()

		for i := 0; i < baseLayer.NumEntries(); i++ {
			visitor(baseLayer.Entry(i))
		}

		if baseLayer.HasNext() {
			key = baseLayer.Next()
		} else {
			break
		}
	}
}

func initDirectory(c *ctx, name string, dir *Directory,
	hardlinkTable HardlinkTable,
	baseLayerId quantumfs.ObjectKey, inodeNum InodeId,
	parent Inode, treeState *TreeState) {

	defer c.FuncIn("initDirectory",
		"baselayer from %s", baseLayerId.String()).Out()

	// Set directory data before processing the children in case the children
	// access the parent.
	dir.InodeCommon.id = inodeNum
	dir.InodeCommon.name_ = name
	dir.InodeCommon.accessed_ = 0
	dir.setParent(c, parent)
	dir.treeState_ = treeState
	dir.hardlinkTable = hardlinkTable
	dir.baseLayerId = baseLayerId
	dir.hardlinkDelta = newHardlinkDelta()

	// childRecordLock is locked initially. It will be unlocked in
	// finishInit.
	// finishInit is the bottom half of the initialization which
	// is delayed to speed up initDirectory().
	dir.childRecordLock.Lock()

	utils.Assert(dir.treeState() != nil, "Directory treeState nil at init")
}

func (dir *Directory) finishInit(c *ctx) (uninstantiated []loadedInfo) {
	defer c.funcIn("Directory::finishInit").Out()
	defer dir.childRecordLock.Unlock()

	utils.Assert(dir.children == nil, "children already loaded")

	wsrInode := dir.hardlinkTable.getWorkspaceRoot().inodeNum()
	// pre-set child container to a safe instance to ensure we don't leave it nil
	dir.children, uninstantiated = newChildContainer(c, dir,
		quantumfs.EmptyDirKey, wsrInode)

	// now attempt to load the children, which may panic / fail
	dir.children, uninstantiated = newChildContainer(c, dir, dir.baseLayerId,
		wsrInode)
	return uninstantiated
}

func newDirectory(c *ctx, name string, baseLayerId quantumfs.ObjectKey, size uint64,
	inodeNum InodeId, parent Inode, mode uint32, rdev uint32,
	dirRecord quantumfs.DirectoryRecord) Inode {

	defer c.funcIn("Directory::newDirectory").Out()

	var dir Directory
	dir.self = &dir

	var hardlinkTable HardlinkTable
	switch v := parent.(type) {
	case *Directory:
		hardlinkTable = v.hardlinkTable
	case *WorkspaceRoot:
		hardlinkTable = v.hardlinkTable
	default:
		panic(fmt.Sprintf("Parent of inode %d is neither "+
			"Directory nor WorkspaceRoot", inodeNum))
	}

	initDirectory(c, name, &dir, hardlinkTable, baseLayerId, inodeNum, parent,
		parent.treeState())
	return &dir
}

func (dir *Directory) generation() uint64 {
	return atomic.LoadUint64(&dir._generation)
}

func (dir *Directory) dirty(c *ctx) {
	atomic.AddUint64(&dir._generation, 1)
	dir.InodeCommon.dirty(c)
}

func (dir *Directory) updateSize(c *ctx, result fuse.Status) {
	defer c.funcIn("Directory::updateSize").Out()

	if result != fuse.OK {
		// The last operation did not succeed, do not dirty the directory
		// nor update its size
		return
	}
	// We think we've made a change to this directory, so we should mark it dirty
	dir.self.dirty(c)

	// The parent of a WorkspaceRoot is a workspacelist and we have nothing to
	// update.
	if dir.self.isWorkspaceRoot() {
		return
	}

	dir.parentUpdateSize(c, func() uint64 {
		defer dir.childRecordLock.Lock().Unlock()
		return dir.children.count()
	})
}

// Directory inode lock must be held to protect the hardlink deltas
func (dir *Directory) prepareForOrphaning_(c *ctx, name string,
	record quantumfs.DirectoryRecord) quantumfs.DirectoryRecord {

	defer c.FuncIn("Directory::prepareForOrphaning_", "%s", name).Out()
	if record.Type() != quantumfs.ObjectTypeHardlink {
		return record
	}
	newRecord := dir.hardlinkDec_(record.FileId())
	if newRecord != nil {
		// This was the last leg of the hardlink
		newRecord.SetFilename(name)
	}
	return newRecord
}

// Needs inode lock for write
func (dir *Directory) delChild_(c *ctx,
	name string) (toOrphan quantumfs.DirectoryRecord) {

	defer c.funcIn("Directory::delChild_").Out()

	c.vlog("Unlinking inode %s", name)

	// If this is a file we need to reparent it to itself
	record := func() quantumfs.DirectoryRecord {
		defer dir.childRecordLock.Lock().Unlock()
		detachedChild := dir.children.deleteChild(c, name)
		return dir.prepareForOrphaning_(c, name, detachedChild)
	}()

	return record
}

func fillAttrWithDirectoryRecord(c *ctx, attr *fuse.Attr, inodeNum InodeId,
	owner fuse.Owner, entry quantumfs.ImmutableDirectoryRecord) {

	attr.Ino = uint64(inodeNum)

	entryType := underlyingType(entry)
	fileType := _objectTypeToFileType(c, entryType)

	switch fileType {
	case fuse.S_IFDIR:
		// Approximate the read size of the Directory objects in the
		// datastore. Accurately summing the size might require looking at
		// the size of several blocks for not much gain over this simple
		// linear approximately based upon the design document fixed field
		// sizes, even though the real encoding is variable length.
		attr.Size = 25 + 331*entry.Size()
		attr.Blocks = utils.BlocksRoundUp(attr.Size, statBlockSize)
		attr.Nlink = uint32(entry.Size()) + 2
	case fuse.S_IFIFO:
		fileType = specialOverrideAttr(entry, attr)
		if fileType&^syscall.S_IFMT != 0 {
			c.elog("fileType has permission bits set %x", fileType)
			fileType &= syscall.S_IFMT
		}

	default:
		c.elog("Unhandled filetype %x in fillAttrWithDirectoryRecord",
			fileType)
		fallthrough
	case fuse.S_IFREG,
		fuse.S_IFLNK:

		// This ignore the datablocks containing the file metadata, which is
		// relevant for medium, large and very large files.
		attr.Size = entry.Size()
		attr.Blocks = utils.BlocksRoundUp(entry.Size(), statBlockSize)
		attr.Nlink = entry.Nlinks()
	}

	attr.Atime = entry.ModificationTime().Seconds()
	attr.Mtime = entry.ModificationTime().Seconds()
	attr.Ctime = entry.ContentTime().Seconds()
	attr.Atimensec = entry.ModificationTime().Nanoseconds()
	attr.Mtimensec = entry.ModificationTime().Nanoseconds()
	attr.Ctimensec = entry.ContentTime().Nanoseconds()
	attr.Mode = fileType | permissionsToMode(entry.Permissions())
	if c.config.MagicOwnership {
		attr.Owner.Uid = quantumfs.SystemUid(entry.Owner(), owner.Uid)
		attr.Owner.Gid = quantumfs.SystemGid(entry.Group(), owner.Gid)
	} else {
		attr.Owner.Uid = quantumfs.SystemUid(entry.Owner(),
			quantumfs.UniversalUID)
		attr.Owner.Gid = quantumfs.SystemGid(entry.Group(),
			quantumfs.UniversalGID)
	}
	attr.Blksize = uint32(qfsBlockSize)
}

func permissionsToMode(permissions uint32) uint32 {
	var mode uint32

	if utils.BitFlagsSet(uint(permissions), quantumfs.PermExecOther) {
		mode |= syscall.S_IXOTH
	}
	if utils.BitFlagsSet(uint(permissions), quantumfs.PermWriteOther) {
		mode |= syscall.S_IWOTH
	}
	if utils.BitFlagsSet(uint(permissions), quantumfs.PermReadOther) {
		mode |= syscall.S_IROTH
	}
	if utils.BitFlagsSet(uint(permissions), quantumfs.PermExecGroup) {
		mode |= syscall.S_IXGRP
	}
	if utils.BitFlagsSet(uint(permissions), quantumfs.PermWriteGroup) {
		mode |= syscall.S_IWGRP
	}
	if utils.BitFlagsSet(uint(permissions), quantumfs.PermReadGroup) {
		mode |= syscall.S_IRGRP
	}
	if utils.BitFlagsSet(uint(permissions), quantumfs.PermExecOwner) {
		mode |= syscall.S_IXUSR
	}
	if utils.BitFlagsSet(uint(permissions), quantumfs.PermWriteOwner) {
		mode |= syscall.S_IWUSR
	}
	if utils.BitFlagsSet(uint(permissions), quantumfs.PermReadOwner) {
		mode |= syscall.S_IRUSR
	}
	if utils.BitFlagsSet(uint(permissions), quantumfs.PermSticky) {
		mode |= syscall.S_ISVTX
	}
	if utils.BitFlagsSet(uint(permissions), quantumfs.PermSGID) {
		mode |= syscall.S_ISGID
	}
	if utils.BitFlagsSet(uint(permissions), quantumfs.PermSUID) {
		mode |= syscall.S_ISUID
	}

	return mode
}

func modeToPermissions(mode uint32, umask uint32) uint32 {
	var permissions uint32
	mode = mode & ^umask

	if utils.BitFlagsSet(uint(mode), syscall.S_IXOTH) {
		permissions |= quantumfs.PermExecOther
	}
	if utils.BitFlagsSet(uint(mode), syscall.S_IWOTH) {
		permissions |= quantumfs.PermWriteOther
	}
	if utils.BitFlagsSet(uint(mode), syscall.S_IROTH) {
		permissions |= quantumfs.PermReadOther
	}
	if utils.BitFlagsSet(uint(mode), syscall.S_IXGRP) {
		permissions |= quantumfs.PermExecGroup
	}
	if utils.BitFlagsSet(uint(mode), syscall.S_IWGRP) {
		permissions |= quantumfs.PermWriteGroup
	}
	if utils.BitFlagsSet(uint(mode), syscall.S_IRGRP) {
		permissions |= quantumfs.PermReadGroup
	}
	if utils.BitFlagsSet(uint(mode), syscall.S_IXUSR) {
		permissions |= quantumfs.PermExecOwner
	}
	if utils.BitFlagsSet(uint(mode), syscall.S_IWUSR) {
		permissions |= quantumfs.PermWriteOwner
	}
	if utils.BitFlagsSet(uint(mode), syscall.S_IRUSR) {
		permissions |= quantumfs.PermReadOwner
	}
	if utils.BitFlagsSet(uint(mode), syscall.S_ISVTX) {
		permissions |= quantumfs.PermSticky
	}
	if utils.BitFlagsSet(uint(mode), syscall.S_ISGID) {
		permissions |= quantumfs.PermSGID
	}
	if utils.BitFlagsSet(uint(mode), syscall.S_ISUID) {
		permissions |= quantumfs.PermSUID
	}

	return permissions
}

func publishDirectoryEntry(c *ctx, layer *quantumfs.DirectoryEntry,
	nextKey quantumfs.ObjectKey, pub publishFn) quantumfs.ObjectKey {

	defer c.funcIn("publishDirectoryEntry").Out()

	layer.SetNext(nextKey)
	bytes := layer.Bytes()

	buf := newBuffer(c, bytes, quantumfs.KeyTypeMetadata)
	newKey, err := pub(c, buf)
	utils.Assert(err == nil, "Failed to upload new baseLayer object: %v", err)

	return newKey
}

func publishDirectoryRecords(c *ctx,
	records []quantumfs.DirectoryRecord, pub publishFn) quantumfs.ObjectKey {

	defer c.funcIn("publishDirectoryRecords").Out()

	numEntries := len(records)

	// Compile the internal records into a series of blocks which can be placed
	// in the datastore.
	newBaseLayerId := quantumfs.EmptyDirKey

	numEntries, baseLayer := quantumfs.NewDirectoryEntry(numEntries)
	entryIdx := 0
	quantumfs.SortDirectoryRecords(records)

	for _, child := range records {
		if entryIdx == quantumfs.MaxDirectoryRecords() {
			// This block is full, upload and create a new one
			c.vlog("Block full with %d entries", entryIdx)
			baseLayer.SetNumEntries(entryIdx)
			newBaseLayerId = publishDirectoryEntry(c, baseLayer,
				newBaseLayerId, pub)
			numEntries, baseLayer =
				quantumfs.NewDirectoryEntry(numEntries)
			entryIdx = 0
		}
		baseLayer.SetEntry(entryIdx, child.Publishable())

		entryIdx++
	}

	baseLayer.SetNumEntries(entryIdx)
	newBaseLayerId = publishDirectoryEntry(c, baseLayer, newBaseLayerId, pub)
	return newBaseLayerId
}

func (dir *Directory) normalizeChild(c *ctx, inodeId InodeId,
	records [2]quantumfs.DirectoryRecord) (maintenance func()) {

	defer c.FuncIn("Directory::normalizeChild", "%d", inodeId).Out()

	maintenance = func() {}
	inode, release := c.qfs.inode(c, inodeId)
	defer release()

	defer c.qfs.instantiationLock.Lock(c).Unlock()
	defer inode.getParentLock().Lock().Unlock()
	defer dir.Lock(c).Unlock()
	defer dir.childRecordLock.Lock().Unlock()
	defer c.qfs.flusher.lock.Lock(c).Unlock()

	leg := dir.children.recordByInodeId(c, inodeId)
	if leg == nil {
		c.vlog("inode %d is no longer with us", inodeId)
		return
	}
	name := leg.Filename()

	if inode.isDirty_(c) {
		c.vlog("Will not normalize dirty inode %d yet", inodeId)
		return
	}

	fileId := records[0].FileId()
	func() {
		defer dir.hardlinkTable.invalidateNormalizedRecordLock(
			fileId).Unlock()

		c.vlog("Setting parent of inode %d from %d to %d",
			inodeId, inode.parentId_(), dir.inodeNum())
		inode.setName(name)
		inode.setParent_(c, dir)
	}()

	c.vlog("Normalizing child %s inode %d", name, inodeId)

	inodeIdInfo := dir.children.inodeNum(name)

	// Bubble up the -1 as we are inheriting the hardlink
	// from the root now.
	dir.hardlinkDec_(fileId)
	dir.children.deleteChild(c, name)

	records[0].SetFilename(name)
	maintenance = dir.children.setRecord(c, inodeIdInfo, records[0])
	dir.children.makePublishable(c, name)

	// We don't normalize dirty children above, so there should be no unpublished
	// effective changes here.
	utils.Assert(records[1] == nil, "Child with unpublished changes")
	return maintenance
}

func (dir *Directory) getNormalizationCandidates(c *ctx) (
	result map[InodeId][2]quantumfs.DirectoryRecord) {

	defer c.funcIn("Directory::getNormalizationCandidates").Out()

	defer dir.Lock(c).Unlock()
	defer dir.childRecordLock.Lock().Unlock()

	result = make(map[InodeId][2]quantumfs.DirectoryRecord)
	records := dir.children.publishableRecords(c)
	for _, record := range records {
		if record.Type() != quantumfs.ObjectTypeHardlink {
			continue
		}
		publishable, effective := dir.hardlinkTable.getNormalized(
			record.FileId())
		if publishable != nil {
			inodeId := dir.children.inodeNum(record.Filename())
			result[inodeId.id] = [2]quantumfs.DirectoryRecord{
				publishable, effective}
		}
	}
	return
}

// Must hold the dir.childRecordsLock
func (dir *Directory) publish_(c *ctx) {
	defer c.FuncIn("Directory::publish_", "%s", dir.name_).Out()

	oldBaseLayer := dir.baseLayerId
	dir.baseLayerId = publishDirectoryRecords(c,
		dir.children.publishableRecords(c), publishNow)

	c.vlog("Directory key %s -> %s", oldBaseLayer.String(),
		dir.baseLayerId.String())
}

func (dir *Directory) setChildAttr(c *ctx, inodeNum InodeId,
	newType *quantumfs.ObjectType, attr *fuse.SetAttrIn,
	out *fuse.AttrOut, updateMtime bool) fuse.Status {

	defer c.funcIn("Directory::setChildAttr").Out()

	if c.fuseCtx != nil && utils.BitFlagsSet(uint(attr.Valid), fuse.FATTR_UID) {
		userUid := c.fuseCtx.Owner.Uid
		if userUid != 0 && userUid != attr.Owner.Uid {
			c.vlog("Non-root cannot change UID")
			return fuse.EPERM
		}
	}

	maintenance := func() {}
	result := func() fuse.Status {
		defer dir.Lock(c).Unlock()
		defer dir.childRecordLock.Lock().Unlock()

		modify := func(record quantumfs.DirectoryRecord) {
			modifyEntryWithAttr(c, newType, attr, record,
				updateMtime)
		}

		entry := dir.children.recordByInodeId(c, inodeNum)
		if entry != nil && entry.Type() != quantumfs.ObjectTypeHardlink {
			maintenance = dir.children.modifyChildWithFunc(c, inodeNum,
				modify)
			entry = dir.children.recordByInodeId(c, inodeNum)
		} else {
			// If we don't have the child, maybe we're the WSR and it's a
			// hardlink. If we aren't the WSR, then it must be a
			// hardlink.
			c.vlog("Checking hardlink table")
			dir.hardlinkTable.modifyChildWithFunc(c, inodeNum, modify)
			entry = dir.hardlinkTable.recordByInodeId(c, inodeNum)
		}

		if entry == nil {
			return fuse.ENOENT
		}

		if out != nil {
			fillAttrOutCacheData(c, out)
			fillAttrWithDirectoryRecord(c, &out.Attr, inodeNum,
				c.fuseCtx.Owner, entry)
		}

		return fuse.OK
	}()
	maintenance()

	if result == fuse.OK {
		dir.self.dirty(c)
	}

	return result
}

func (dir *Directory) Access(c *ctx, mask uint32, uid uint32,
	gid uint32) fuse.Status {

	defer c.funcIn("Directory::Access").Out()

	return hasAccessPermission(c, dir, mask, uid, gid)
}

func (dir *Directory) Lookup(c *ctx, name string, out *fuse.EntryOut) fuse.Status {
	defer c.funcIn("Directory::Lookup").Out()

	defer dir.RLock(c).RUnlock()

	inodeNum, inodeGen := func() (InodeId, uint64) {
		defer dir.childRecordLock.Lock().Unlock()
		rtn := dir.children.inodeNum(name)
		return rtn.id, rtn.generation
	}()
	if inodeNum == quantumfs.InodeIdInvalid {
		c.vlog("Inode not found")
		return kernelCacheNegativeEntry(c, out)
	}

	c.vlog("Directory::Lookup found inode %d", inodeNum)
	c.qfs.incrementLookupCount(c, inodeNum)

	out.NodeId = uint64(inodeNum)
	out.Generation = inodeGen
	fillEntryOutCacheData(c, out)
	defer dir.childRecordLock.Lock().Unlock()
	fillAttrWithDirectoryRecord(c, &out.Attr, inodeNum, c.fuseCtx.Owner,
		dir.children.recordByName(c, name))

	return fuse.OK
}

func (dir *Directory) Open(c *ctx, flags uint32, mode uint32,
	out *fuse.OpenOut) fuse.Status {

	c.vlog("Directory::Open doing nothing")
	return fuse.ENOSYS
}

const OpenedInodeDebug = "Opened inode %d as Fh %d"

func (dir *Directory) OpenDir(c *ctx, flags uint32, mode uint32,
	out *fuse.OpenOut) fuse.Status {

	defer c.funcIn("Directory::OpenDir").Out()

	err := hasPermissionOpenFlags(c, dir, flags)
	if err != fuse.OK {
		return err
	}

	ds := newDirectorySnapshot(c, dir.self.(directorySnapshotSource))
	c.qfs.setFileHandle(c, ds.FileHandleCommon.id, ds)
	out.Fh = uint64(ds.FileHandleCommon.id)
	c.vlog(OpenedInodeDebug, dir.inodeNum(), ds.FileHandleCommon.id)
	out.OpenFlags = fuse.FOPEN_KEEP_CACHE

	return fuse.OK
}

func cloneChildSnapshot(original []directoryContents) []directoryContents {
	clone := make([]directoryContents, len(original))
	copy(clone, original)
	return clone
}

func (dir *Directory) getChildSnapshot(c *ctx) []directoryContents {
	defer c.funcIn("Directory::getChildSnapshot").Out()

	dir.self.markSelfAccessed(c, quantumfs.PathRead|quantumfs.PathIsDir)

	defer dir.getParentLock().RLock().RUnlock()
	defer dir.RLock(c).RUnlock()

	if dir.childSnapshot != nil && dir.snapshotGeneration == dir.generation() {
		c.vlog("Returning cached child snapshot")
		return cloneChildSnapshot(dir.childSnapshot)
	}

	c.vlog("Adding .")
	selfInfo := directoryContents{
		filename: ".",
	}

	// If we are a WorkspaceRoot then we need only add some entries,
	// WorkspaceRoot.getChildSnapShot() will overwrite the first two entries with
	// the correct data.
	if !dir.self.isWorkspaceRoot() {
		dir.parentGetChildAttr_(c, dir.inodeNum(), &selfInfo.attr,
			c.fuseCtx.Owner)
		selfInfo.fuseType = selfInfo.attr.Mode
	}

	c.vlog("Adding ..")
	parentInfo := directoryContents{
		filename: "..",
	}

	if !dir.self.isWorkspaceRoot() {
		func() {
			parent, release := dir.parent_(c)
			defer release()

			if parent.isWorkspaceRoot() {
				wsr := parent.(*WorkspaceRoot)
				wsr.fillWorkspaceAttrReal(c, &parentInfo.attr)
			} else {
				c.vlog("Got record from grandparent")
				parent.parentGetChildAttr(c, parent.inodeNum(),
					&parentInfo.attr, c.fuseCtx.Owner)
			}
			parentInfo.fuseType = parentInfo.attr.Mode
		}()
	}

	c.vlog("Adding real children")

	defer dir.childRecordLock.Lock().Unlock()
	records := dir.children.records()

	children := make([]directoryContents, len(records)+2)
	children[0] = selfInfo
	children[1] = parentInfo

	i := 2
	for filename, entry := range records {
		children[i].filename = filename
		fillAttrWithDirectoryRecord(c, &children[i].attr,
			dir.children.inodeNum(filename).id, c.fuseCtx.Owner, entry)
		children[i].fuseType = children[i].attr.Mode
		children[i].generation = dir.children.inodeNum(filename).generation
		i++
	}

	// Sort the dentries so that their order is deterministic
	// on every invocation
	sort.Slice(children,
		func(i, j int) bool {
			if children[i].attr.Ino == children[j].attr.Ino {
				return children[i].filename < children[j].filename
			}
			return children[i].attr.Ino < children[j].attr.Ino
		})

	dir.childSnapshot = children
	dir.snapshotGeneration = dir.generation()

	return cloneChildSnapshot(children)
}

// Needs inode lock for write
func (dir *Directory) create_(c *ctx, name string, mode uint32, umask uint32,
	rdev uint32, constructor InodeConstructor, type_ quantumfs.ObjectType,
	key quantumfs.ObjectKey, out *fuse.EntryOut) (maintenance func(),
	newInode Inode) {

	defer c.funcIn("Directory::create_").Out()

	maintenance = func() {}
	uid := c.fuseCtx.Owner.Uid
	gid := c.fuseCtx.Owner.Gid
	UID := quantumfs.ObjectUid(uid, uid)
	GID := quantumfs.ObjectGid(gid, gid)
	entry := createNewEntry(c, name, mode, umask, rdev,
		0, UID, GID, type_, key)
	inodeNum := c.qfs.newInodeId(c)
	newEntity := constructor(c, name, key, 0, inodeNum.id, dir.self,
		mode, rdev, entry)

	func() {
		defer dir.childRecordLock.Lock().Unlock()
		maintenance = dir.children.setRecord(c, inodeNum, entry)
	}()

	c.qfs.setInode(c, inodeNum.id, newEntity)
	func() {
		defer c.qfs.mapMutex.Lock(c).Unlock()
		addInodeRef_(c, inodeNum.id)
	}()
	c.qfs.incrementLookupCount(c, inodeNum.id)

	// We want to ensure that we panic if we attempt to increment the refcount of
	// an Inode with a zero refcount as that indicates a counting issue. To do so
	// we must initialize with a non-zero refcount so incrementLookupCount()
	// above will succeed. Give back the temporary reference count here.
	newEntity.delRef(c)

	fillEntryOutCacheData(c, out)
	out.NodeId = uint64(inodeNum.id)
	out.Generation = inodeNum.generation
	fillAttrWithDirectoryRecord(c, &out.Attr, inodeNum.id, c.fuseCtx.Owner,
		entry)

	newEntity.dirty(c)

	return maintenance, newEntity
}

func (dir *Directory) childExists(c *ctx, name string) fuse.Status {
	defer c.FuncIn("Directory::childExists", "name %s", name).Out()

	defer dir.childRecordLock.Lock().Unlock()

	record := dir.children.recordByName(c, name)
	if record != nil {
		c.vlog("Child exists")
		return fuse.Status(syscall.EEXIST)
	}
	return fuse.OK
}

func (dir *Directory) Create(c *ctx, input *fuse.CreateIn, name string,
	out *fuse.CreateOut) fuse.Status {

	defer c.funcIn("Directory::Create").Out()

	maintenance := func() {}
	var file Inode
	result := func() fuse.Status {
		defer dir.parentLock.RLock().RUnlock()
		defer dir.Lock(c).Unlock()

		recordErr := dir.childExists(c, name)
		if recordErr != fuse.OK {
			return recordErr
		}

		err := hasDirectoryWritePerm_(c, dir)
		if err != fuse.OK {
			return err
		}

		c.vlog("Creating file: '%s'", name)

		maintenance, file = dir.create_(c, name, input.Mode, input.Umask,
			0, newSmallFile, quantumfs.ObjectTypeSmallFile,
			quantumfs.EmptyBlockKey, &out.EntryOut)
		return fuse.OK
	}()
	maintenance()

	if result != fuse.OK {
		return result
	}

	// mark the child as being accessed
	file.markSelfAccessed(c, quantumfs.PathCreated)

	dir.updateSize(c, result)

	fileHandleNum := c.qfs.newFileHandleId()
	fileDescriptor := newFileDescriptor(file.(*File), file.inodeNum(),
		fileHandleNum, file.treeState())
	c.qfs.setFileHandle(c, fileHandleNum, fileDescriptor)

	c.vlog("New file inode %d, Fh %d", file.inodeNum(), fileHandleNum)

	out.OpenOut.OpenFlags = fuse.FOPEN_KEEP_CACHE
	out.OpenOut.Fh = uint64(fileHandleNum)

	return fuse.OK
}

func (dir *Directory) SetAttr(c *ctx, attr *fuse.SetAttrIn,
	out *fuse.AttrOut) fuse.Status {

	defer c.funcIn("Directory::SetAttr").Out()

	return dir.parentSetChildAttr(c, dir.InodeCommon.id, nil, attr, out, false)
}

func (dir *Directory) Mkdir(c *ctx, name string, input *fuse.MkdirIn,
	out *fuse.EntryOut) fuse.Status {

	defer c.funcIn("Directory::Mkdir").Out()

	maintenance := func() {}
	var newDir Inode
	var uninstantiated []loadedInfo
	result := func() fuse.Status {
		defer dir.parentLock.RLock().RUnlock()
		defer dir.Lock(c).Unlock()

		recordErr := dir.childExists(c, name)
		if recordErr != fuse.OK {
			return recordErr
		}

		err := hasDirectoryWritePerm_(c, dir)
		if err != fuse.OK {
			return err
		}

		maintenance, newDir = dir.create_(c, name, input.Mode, input.Umask,
			0, newDirectory, quantumfs.ObjectTypeDirectory,
			quantumfs.EmptyDirKey, out)
		if newDir != nil {
			uninstantiated = newDir.finishInit(c)
		}
		return fuse.OK
	}()
	maintenance()

	if result == fuse.OK {
		dir.traceHardlinks(c, uninstantiated)
		newDir.markSelfAccessed(c, quantumfs.PathCreated|
			quantumfs.PathIsDir)
	}

	dir.updateSize(c, result)
	c.vlog("Directory::Mkdir created inode %d", out.NodeId)

	return result
}

func (dir *Directory) getChildAttr(c *ctx, inodeNum InodeId, out *fuse.Attr,
	owner fuse.Owner) {

	defer c.funcIn("Directory::getChildAttr").Out()

	defer dir.RLock(c).RUnlock()
	defer dir.childRecordLock.Lock().Unlock()

	record := dir.getRecordChildCall_(c, inodeNum)
	utils.Assert(record != nil, "Failed to get record for inode %d of %d",
		inodeNum, dir.inodeNum())

	fillAttrWithDirectoryRecord(c, out, inodeNum, owner, record)
}

// must have childRecordLock, fetches the child for calls that come UP from a child.
// Should not be used by functions which aren't routed from a child, as even if dir
// is wsr it should not accommodate getting hardlink records in those situations
func (dir *Directory) getRecordChildCall_(c *ctx,
	inodeNum InodeId) quantumfs.ImmutableDirectoryRecord {

	defer c.FuncIn("DirectoryRecord::getRecordChildCall_", "inode %d",
		inodeNum).Out()

	record := dir.children.recordByInodeId(c, inodeNum)
	if record != nil {
		c.vlog("Record found")
		return record
	}

	// if we don't have the child, maybe we're wsr and it's a hardlink
	if dir.self.isWorkspaceRoot() {
		c.vlog("Checking hardlink table")
		linkRecord := dir.hardlinkTable.recordByInodeId(c, inodeNum)
		if linkRecord != nil {
			c.vlog("Hardlink found")
			return linkRecord
		}
	}

	return nil
}

func (dir *Directory) foreachDirectInode(c *ctx, visitFn inodeVisitFn) {
	defer dir.childRecordLock.Lock().Unlock()

	dir.children.foreachDirectInode(c, visitFn)
}

func (dir *Directory) Unlink(c *ctx, name string) fuse.Status {
	defer c.FuncIn("Directory::Unlink", "%s", name).Out()

	childId := dir.childInodeNum(c, name).id
	child, release := c.qfs.inode(c, childId)
	defer release()

	if child == nil {
		return fuse.ENOENT
	}

	result := child.deleteSelf(c, func() (quantumfs.DirectoryRecord,
		fuse.Status) {

		defer dir.parentLock.RLock().RUnlock()
		defer dir.Lock(c).Unlock()

		record, err := func() (quantumfs.ImmutableDirectoryRecord,
			fuse.Status) {

			defer dir.childRecordLock.Lock().Unlock()

			record := dir.children.recordByName(c, name)
			if record == nil {
				return nil, fuse.ENOENT
			}

			return record, fuse.OK
		}()
		if err != fuse.OK {
			return nil, err
		}

		type_ := objectTypeToFileType(c, underlyingType(record))

		if type_ == fuse.S_IFDIR {
			c.vlog("Directory::Unlink directory")
			return nil, fuse.Status(syscall.EISDIR)
		}

		err = hasDirectoryWritePermSticky_(c, dir, record.Owner())
		if err != fuse.OK {
			return nil, err
		}

		return dir.delChild_(c, name), fuse.OK
	})
	if result == fuse.OK {
		dir.self.markAccessed(c, name, quantumfs.PathDeleted)
	}

	dir.updateSize(c, result)
	return result
}

func (dir *Directory) Rmdir(c *ctx, name string) fuse.Status {
	defer c.FuncIn("Directory::Rmdir", "%s", name).Out()

	childId := dir.childInodeNum(c, name).id
	child, release := c.qfs.inode(c, childId)
	defer release()

	if child == nil {
		return fuse.ENOENT
	}

	result := child.deleteSelf(c, func() (quantumfs.DirectoryRecord,
		fuse.Status) {

		defer dir.parentLock.RLock().RUnlock()
		defer dir.Lock(c).Unlock()

		result := func() fuse.Status {
			defer dir.childRecordLock.Lock().Unlock()
			record := dir.children.recordByName(c, name)
			if record == nil {
				return fuse.ENOENT
			}

			err := hasDirectoryWritePermSticky_(c, dir, record.Owner())
			if err != fuse.OK {
				return err
			}

			type_ := objectTypeToFileType(c, underlyingType(record))
			if type_ != fuse.S_IFDIR {
				return fuse.ENOTDIR
			}

			if record.Size() != 0 {
				c.vlog("directory has %d children", record.Size())
				return fuse.Status(syscall.ENOTEMPTY)
			}

			return fuse.OK
		}()
		if result != fuse.OK {
			return nil, result
		}

		return dir.delChild_(c, name), fuse.OK
	})
	if result == fuse.OK {
		dir.self.markAccessed(c, name, quantumfs.PathDeleted|
			quantumfs.PathIsDir)
	}

	dir.updateSize(c, result)
	return result
}

func (dir *Directory) Symlink(c *ctx, pointedTo string, name string,
	out *fuse.EntryOut) fuse.Status {

	defer c.funcIn("Directory::Symlink").Out()

	maintCreate := func() {}
	maintModify := func() {}
	var inode Inode
	result := func() fuse.Status {
		defer dir.parentLock.RLock().RUnlock()
		defer dir.Lock(c).Unlock()

		recordErr := dir.childExists(c, name)
		if recordErr != fuse.OK {
			return recordErr
		}

		result := hasDirectoryWritePerm_(c, dir)
		if result != fuse.OK {
			return result
		}

		maintCreate, inode = dir.create_(c, name, 0777, 0777, 0, newSymlink,
			quantumfs.ObjectTypeSymlink, quantumfs.EmptyBlockKey, out)

		link := inode.(*Symlink)

		// Set the symlink link data
		link.setLink(c, pointedTo)
		func() {
			defer dir.childRecordLock.Lock().Unlock()
			maintModify = dir.children.modifyChildWithFunc(c,
				inode.inodeNum(),
				func(record quantumfs.DirectoryRecord) {

					record.SetSize(uint64(len(pointedTo)))
				})
		}()

		// Update the outgoing entry size
		out.Attr.Size = uint64(len(pointedTo))
		out.Attr.Blocks = utils.BlocksRoundUp(out.Attr.Size, statBlockSize)

		return fuse.OK
	}()
	maintCreate()
	maintModify()

	if result == fuse.OK {
		inode.markSelfAccessed(c, quantumfs.PathCreated)
	}

	dir.updateSize(c, result)
	return result
}

func (dir *Directory) Readlink(c *ctx) ([]byte, fuse.Status) {
	c.wlog("Invalid Readlink on Directory")
	return nil, fuse.EINVAL
}

var zeroSpecial quantumfs.ObjectKey

func init() {
	zeroSpecial = quantumfs.NewObjectKey(quantumfs.KeyTypeEmbedded,
		[quantumfs.ObjectKeyLength - 1]byte{})
}

func (dir *Directory) Mknod(c *ctx, name string, input *fuse.MknodIn,
	out *fuse.EntryOut) fuse.Status {

	defer c.funcIn("Directory::Mknod").Out()

	maintenance := func() {}
	var inode Inode
	result := func() fuse.Status {
		defer dir.parentLock.RLock().RUnlock()
		defer dir.Lock(c).Unlock()

		recordErr := dir.childExists(c, name)
		if recordErr != fuse.OK {
			return recordErr
		}

		err := hasDirectoryWritePerm_(c, dir)
		if err != fuse.OK {
			return err
		}

		c.vlog("Directory::Mknod Mode %x", input.Mode)
		if utils.BitFlagsSet(uint(input.Mode), syscall.S_IFIFO) ||
			utils.BitFlagsSet(uint(input.Mode), syscall.S_IFSOCK) ||
			utils.BitFlagsSet(uint(input.Mode), syscall.S_IFBLK) ||
			utils.BitFlagsSet(uint(input.Mode), syscall.S_IFCHR) {

			maintenance, inode = dir.create_(c, name, input.Mode,
				input.Umask, input.Rdev, newSpecial,
				quantumfs.ObjectTypeSpecial, zeroSpecial, out)
		} else if utils.BitFlagsSet(uint(input.Mode), syscall.S_IFREG) {
			maintenance, inode = dir.create_(c, name, input.Mode,
				input.Umask, 0, newSmallFile,
				quantumfs.ObjectTypeSmallFile,
				quantumfs.EmptyBlockKey, out)
		} else {
			c.dlog("Directory::Mknod invalid type %x", input.Mode)
			return fuse.EINVAL
		}
		return fuse.OK
	}()
	maintenance()

	if result == fuse.OK {
		inode.markSelfAccessed(c, quantumfs.PathCreated)
	}

	dir.updateSize(c, result)
	return result
}

func (dir *Directory) RenameChild(c *ctx, oldName string,
	newName string) fuse.Status {

	defer c.FuncIn("Directory::RenameChild", "%s -> %s", oldName, newName).Out()

	fileType, maintenance, overwritten, result := dir.renameChild(c, oldName,
		newName)
	maintenance()

	if result == fuse.OK {

		if overwritten != nil {
			dir.self.markAccessed(c, overwritten.Filename(),
				markType(overwritten.Type(),
					quantumfs.PathDeleted))
		}

		// Conceptually we remove any entry in the way before we move
		// the source file in its place, so update the accessed list
		// mark in that order to ensure mark logic produces the
		// correct result.
		dir.self.markAccessed(c, oldName,
			markType(fileType, quantumfs.PathDeleted))
		dir.self.markAccessed(c, newName,
			markType(fileType, quantumfs.PathCreated))
	}

	return result
}

func (dir *Directory) renameChild(c *ctx, oldName string,
	newName string) (fileType quantumfs.ObjectType, maintenance func(),
	overwrittenRecord quantumfs.ImmutableDirectoryRecord, result fuse.Status) {

	maintenance = func() {}
	defer dir.updateSize(c, result)
	overwrittenInodeId := dir.childInodeNum(c, newName).id
	overwrittenInode, release := c.qfs.inode(c, overwrittenInodeId)
	defer release()

	if overwrittenInode != nil {
		defer overwrittenInode.getParentLock().Lock().Unlock()
	}
<<<<<<< HEAD
	unlockParent := dir.parentLock.RLock().RUnlock
	defer func() {
		if unlockParent != nil {
			unlockParent()
		}
	}()
	defer dir.Lock(c).Unlock()
=======
	unlockParent := callOnce(dir.parentLock.RLock().RUnlock)
	defer unlockParent.invoke()
	defer dir.Lock().Unlock()
>>>>>>> ff25e11f

	oldInodeId, record, result := func() (InodeId,
		quantumfs.ImmutableDirectoryRecord, fuse.Status) {

		defer dir.childRecordLock.Lock().Unlock()

		dstRecord := dir.children.recordByName(c, newName)
		if dstRecord != nil &&
			dstRecord.Type() == quantumfs.ObjectTypeDirectory &&
			dstRecord.Size() != 0 {

			// We can not overwrite a non-empty directory
			return quantumfs.InodeIdInvalid, nil,
				fuse.Status(syscall.ENOTEMPTY)
		}

		record := dir.children.recordByName(c, oldName)
		if record == nil {
			return quantumfs.InodeIdInvalid, nil, fuse.ENOENT
		}

		err := hasDirectoryWritePermSticky_(c, dir, record.Owner())
		if err != fuse.OK {
			return quantumfs.InodeIdInvalid, nil, err
		}
		// Don't need the parent lock now - unlock early to reduce contention
		unlockParent.invoke()

		if oldName == newName {
			return quantumfs.InodeIdInvalid, nil, fuse.OK
		}
		oldInodeId_ := dir.children.inodeNum(oldName).id
		overwrittenRecord = dir.orphanChild_(c, newName, overwrittenInode)
		maintenance = dir.children.renameChild(c, oldName, newName)

		now := quantumfs.NewTime(time.Now())
		if hardlink, isHardlink := record.(*HardlinkLeg); !isHardlink {
			modMaint := dir.children.modifyChildWithFunc(c, oldInodeId_,
				func(record quantumfs.DirectoryRecord) {

					record.SetContentTime(now)
				})
			renameMaint := maintenance
			maintenance = func() {
				renameMaint()
				modMaint()
			}
		} else {
			hardlink.setCreationTime(now)
			dir.hardlinkTable.modifyChildWithFunc(c, oldInodeId_,
				func(record quantumfs.DirectoryRecord) {

					record.SetContentTime(now)
				})
		}

		fileType = record.Type()

		return oldInodeId_, record, fuse.OK
	}()
	if oldName == newName || result != fuse.OK {
		return
	}

	// update the inode name
	child, release := c.qfs.inodeNoInstantiate(c, oldInodeId)
	if child != nil {
		defer release()
		child.setName(newName)
		child.clearAccessedCache()

		// The child has an effective record. Make sure it is not lost.
		child.dirty(c)
	} else {
		release()
		if _, isHardlink := record.(*HardlinkLeg); isHardlink {
			dir.hardlinkTable.makePublishable(c, record.FileId())
		} else {
			func() {
				defer dir.childRecordLock.Lock().Unlock()
				dir.children.makePublishable(c, newName)
			}()
		}
	}

	result = fuse.OK
	return
}

// Must hold dir and dir.childRecordLock
// Must hold the child's parentLock if inode is not nil
func (dir *Directory) orphanChild_(c *ctx, name string,
	inode Inode) (rtn quantumfs.ImmutableDirectoryRecord) {

	defer c.FuncIn("Directory::orphanChild_", "%s", name).Out()

	removedId := dir.children.inodeNum(name).id
	removedRecord := dir.children.deleteChild(c, name)
	if removedRecord == nil {
		return
	}

	rtn = removedRecord.AsImmutable()

	removedRecord = dir.prepareForOrphaning_(c, name, removedRecord)
	if removedId == quantumfs.InodeIdInvalid || removedRecord == nil {
		return
	}
	if removedRecord.Type() == quantumfs.ObjectTypeHardlink {
		c.vlog("nothing to do for the detached leg of hardlink")
		return
	}
	if inode == nil {
		c.qfs.removeUninstantiated(c, []InodeId{removedId})
	} else {
		inode.orphan_(c, removedRecord)
	}

	return rtn
}

func (dir *Directory) childInodeNum(c *ctx, name string) InodeIdInfo {
	defer dir.RLock(c).RUnlock()
	defer dir.childRecordLock.Lock().Unlock()
	return dir.children.inodeNum(name)
}

func (dir *Directory) GetXAttrSize(c *ctx,
	attr string) (size int, result fuse.Status) {

	defer c.FuncIn("Directory::GetXAttrSize", "attr %s", attr).Out()

	return dir.parentGetChildXAttrSize(c, dir.inodeNum(), attr)
}

func (dir *Directory) GetXAttrData(c *ctx,
	attr string) (data []byte, result fuse.Status) {

	defer c.FuncIn("Directory::GetXAttrData", "attr %s", attr).Out()

	return dir.parentGetChildXAttrData(c, dir.inodeNum(), attr)
}

func (dir *Directory) ListXAttr(c *ctx) (attributes []byte, result fuse.Status) {
	defer c.funcIn("Directory::ListXAttr").Out()
	return dir.parentListChildXAttr(c, dir.inodeNum())
}

func (dir *Directory) SetXAttr(c *ctx, attr string, data []byte) fuse.Status {
	defer c.FuncIn("Directory::SetXAttr", "attr %s", attr).Out()
	return dir.parentSetChildXAttr(c, dir.inodeNum(), attr, data)
}

func (dir *Directory) RemoveXAttr(c *ctx, attr string) fuse.Status {
	defer c.FuncIn("Directory::RemoveXAttr", "attr %s", attr).Out()
	return dir.parentRemoveChildXAttr(c, dir.inodeNum(), attr)
}

func (dir *Directory) syncChild(c *ctx, inodeNum InodeId,
	newKey quantumfs.ObjectKey, hardlinkDelta *HardlinkDelta) {

	defer c.FuncIn("Directory::syncChild", "dir inode %d child inode %d %s",
		dir.inodeNum(), inodeNum, newKey.String()).Out()

	defer dir.Lock(c).Unlock()
	dir.self.dirty(c)
	defer dir.childRecordLock.Lock().Unlock()

	entry := dir.getRecordChildCall_(c, inodeNum)
	if entry == nil {
		c.elog("Directory::syncChild inode %d not a valid child",
			inodeNum)
		return
	}

	dir.children.setID(c, entry.Filename(), newKey)
	dir.hardlinkDelta.populateFrom(hardlinkDelta)
}

func getRecordExtendedAttributes(c *ctx,
	attrKey quantumfs.ObjectKey) (*quantumfs.ExtendedAttributes,
	fuse.Status) {

	if attrKey.IsEqualTo(quantumfs.EmptyBlockKey) {
		c.vlog("getRecordExtendedAttributes returning new object")
		return nil, fuse.ENOENT
	}

	buffer := c.dataStore.Get(&c.Ctx, attrKey)
	if buffer == nil {
		c.dlog("Failed to retrieve attribute list")
		return nil, fuse.EIO
	}

	attributeList := MutableCopy(c, buffer).AsExtendedAttributes()
	return &attributeList, fuse.OK
}

// Get the extended attributes object. The status is EIO on error or ENOENT if there
// are no extended attributes for that child.
func (dir *Directory) getExtendedAttributes_(c *ctx,
	inodeNum InodeId) (*quantumfs.ExtendedAttributes, fuse.Status) {

	defer c.funcIn("Directory::getExtendedAttributes_").Out()
	defer dir.childRecordLock.Lock().Unlock()

	record := dir.getRecordChildCall_(c, inodeNum)
	if record == nil {
		c.vlog("Child not found")
		return nil, fuse.EIO
	}

	return getRecordExtendedAttributes(c, record.ExtendedAttributes())
}

func (dir *Directory) getChildXAttrBuffer(c *ctx, inodeNum InodeId,
	attr string) (ImmutableBuffer, fuse.Status) {

	defer c.FuncIn("Directory::getChildXAttrBuffer", "%d %s", inodeNum,
		attr).Out()

	defer dir.RLock(c).RUnlock()

	attributeList, ok := dir.getExtendedAttributes_(c, inodeNum)
	if ok == fuse.ENOENT {
		return nil, fuse.ENODATA
	}

	if ok == fuse.EIO {
		return nil, fuse.EIO
	}

	key, found := attributeList.AttributeByKey(attr)
	if !found {
		c.vlog("XAttr name not found")
		return nil, fuse.ENODATA
	}

	c.vlog("Found attribute key: %s", key.String())
	buffer := c.dataStore.Get(&c.Ctx, key)

	if buffer == nil {
		c.elog("Failed to retrieve attribute datablock")
		return nil, fuse.EIO
	}

	return buffer, fuse.OK
}

func (dir *Directory) getChildXAttrSize(c *ctx, inodeNum InodeId,
	attr string) (size int, result fuse.Status) {

	defer c.funcIn("Directory::getChildXAttrSize").Out()

	buffer, status := dir.getChildXAttrBuffer(c, inodeNum, attr)
	if status != fuse.OK {
		return 0, status
	}

	return buffer.Size(), fuse.OK
}

func (dir *Directory) getChildXAttrData(c *ctx, inodeNum InodeId,
	attr string) (data []byte, result fuse.Status) {

	defer c.funcIn("Directory::getChildXAttrData").Out()

	buffer, status := dir.getChildXAttrBuffer(c, inodeNum, attr)
	if status != fuse.OK {
		return []byte{}, status
	}

	return slowCopy(buffer), fuse.OK
}

func (dir *Directory) listChildXAttr(c *ctx,
	inodeNum InodeId) (attributes []byte, result fuse.Status) {

	defer c.FuncIn("Directory::listChildXAttr", "%d", inodeNum).Out()

	defer dir.RLock(c).RUnlock()

	attributeList, ok := dir.getExtendedAttributes_(c, inodeNum)

	if ok == fuse.EIO {
		return nil, fuse.EIO
	}

	var nameBuffer bytes.Buffer
	if ok != fuse.ENOENT {
		for i := 0; i < attributeList.NumAttributes(); i++ {
			name, _ := attributeList.Attribute(i)
			c.vlog("Appending %s", name)
			nameBuffer.WriteString(name)
			nameBuffer.WriteByte(0)
		}
	}

	// don't append our self-defined extended attribute XAttrTypeKey to hide it

	c.vlog("Returning %d bytes", nameBuffer.Len())

	return nameBuffer.Bytes(), fuse.OK
}

func (dir *Directory) setChildXAttr(c *ctx, inodeNum InodeId, attr string,
	data []byte) fuse.Status {

	defer c.FuncIn("Directory::setChildXAttr", "%d, %s len %d", inodeNum, attr,
		len(data)).Out()

	maintenance := func() {}
	rtn := fuse.OK
	func() {
		defer dir.Lock(c).Unlock()
		maintenance, rtn = dir.setChildXAttr_(c, inodeNum, attr, data)
	}()
	maintenance()

	return rtn
}

// Should be called with dir lock
func (dir *Directory) setChildXAttr_(c *ctx, inodeNum InodeId, attr string,
	data []byte) (maintenance func(), rtn fuse.Status) {

	maintenance = func() {}
	attributeList, ok := dir.getExtendedAttributes_(c, inodeNum)
	if ok == fuse.EIO {
		return maintenance, fuse.EIO
	}

	if ok == fuse.ENOENT {
		// getExtendedAttributes_() returns a shared
		// quantumfs.ExtendedAttributes instance when the file has no
		// extended attributes for performance reasons. Thus we need to
		// instantiate our own before we modify it.
		attributeList = quantumfs.NewExtendedAttributes()
	}

	var dataKey quantumfs.ObjectKey
	if len(data) == 0 {
		dataKey = quantumfs.EmptyBlockKey
	} else {
		var err error
		dataBuf := newBufferCopy(c, data, quantumfs.KeyTypeData)
		dataKey, err = dataBuf.Key(&c.Ctx)
		if err != nil {
			c.elog("Error uploading XAttr data: %v", err)
			return maintenance, fuse.EIO
		}
	}

	set := false
	for i := 0; i < attributeList.NumAttributes(); i++ {
		name, _ := attributeList.Attribute(i)
		if name == attr {
			c.vlog("Overwriting existing attribute %d", i)
			attributeList.SetAttribute(i, name, dataKey)
			set = true
			break
		}
	}

	// Append attribute
	if !set {
		if attributeList.NumAttributes() >=
			quantumfs.MaxNumExtendedAttributes() {

			c.vlog("XAttr list full %d", attributeList.NumAttributes())
			return maintenance, fuse.Status(syscall.ENOSPC)
		}

		c.vlog("Appending new attribute")
		attributeList.SetAttribute(attributeList.NumAttributes(), attr,
			dataKey)
		attributeList.SetNumAttributes(attributeList.NumAttributes() + 1)
	}

	buffer := newBuffer(c, attributeList.Bytes(), quantumfs.KeyTypeMetadata)
	key, err := buffer.Key(&c.Ctx)
	if err != nil {
		c.elog("Error computing extended attribute key: %v", err)
		return maintenance, fuse.EIO
	}

	func() {
		defer dir.childRecordLock.Lock().Unlock()
		record := dir.children.recordByInodeId(c, inodeNum)

		now := quantumfs.NewTime(time.Now())
		modify := func(record quantumfs.DirectoryRecord) {
			record.SetExtendedAttributes(key)
			record.SetContentTime(now)
		}

		if record != nil && record.Type() != quantumfs.ObjectTypeHardlink {
			maintenance = dir.children.modifyChildWithFunc(c, inodeNum,
				modify)
		} else {
			// If we don't have the child, maybe we're the WSR and it's a
			// hardlink. If we aren't the WSR, then it must be a
			// hardlink.
			c.vlog("Checking hardlink table")
			dir.hardlinkTable.modifyChildWithFunc(c, inodeNum, modify)
		}
	}()
	dir.self.dirty(c)

	return maintenance, fuse.OK
}

func (dir *Directory) removeChildXAttr(c *ctx, inodeNum InodeId,
	attr string) fuse.Status {

	defer c.FuncIn("Directory::removeChildXAttr", "%d, %s", inodeNum, attr).Out()

	maintenance := func() {}
	rtn := fuse.OK
	func() {
		defer dir.Lock(c).Unlock()
		maintenance, rtn = dir.removeChildXAttr_(c, inodeNum, attr)
	}()
	maintenance()

	return rtn
}

// Must be called with the dir inode lock
func (dir *Directory) removeChildXAttr_(c *ctx, inodeNum InodeId,
	attr string) (maintenance func(), rtn fuse.Status) {

	maintenance = func() {}
	attributeList, ok := dir.getExtendedAttributes_(c, inodeNum)
	if ok == fuse.EIO {
		return maintenance, fuse.EIO
	}

	if ok == fuse.ENOENT {
		return maintenance, fuse.ENODATA
	}

	var i int
	for i = 0; i < attributeList.NumAttributes(); i++ {
		name, _ := attributeList.Attribute(i)
		if name == attr {
			c.vlog("Found attribute %d", i)
			break
		}
	}

	if i == attributeList.NumAttributes() {
		// We didn't find the attribute
		return maintenance, fuse.ENODATA
	}

	var key quantumfs.ObjectKey
	if attributeList.NumAttributes() != 1 {
		// Move the last attribute over the one to be removed
		lastIndex := attributeList.NumAttributes() - 1
		lastName, lastId := attributeList.Attribute(lastIndex)
		attributeList.SetAttribute(i, lastName, lastId)
		attributeList.SetNumAttributes(lastIndex)

		buffer := newBuffer(c, attributeList.Bytes(),
			quantumfs.KeyTypeMetadata)
		var err error
		key, err = buffer.Key(&c.Ctx)
		if err != nil {
			c.elog("Error computing extended attribute key: %v", err)
			return maintenance, fuse.EIO
		}
	} else {
		// We are deleting the only extended attribute. Change the
		// DirectoryRecord key only
		key = quantumfs.EmptyBlockKey
	}

	func() {
		defer dir.childRecordLock.Lock().Unlock()
		record := dir.children.recordByInodeId(c, inodeNum)

		now := quantumfs.NewTime(time.Now())
		modify := func(record quantumfs.DirectoryRecord) {
			record.SetExtendedAttributes(key)
			record.SetContentTime(now)
		}

		if record != nil {
			maintenance = dir.children.modifyChildWithFunc(c, inodeNum,
				modify)
		} else if dir.self.isWorkspaceRoot() {
			// if we don't have the child, maybe we're wsr and it's a
			// hardlink
			c.vlog("Checking hardlink table")
			dir.hardlinkTable.modifyChildWithFunc(c, inodeNum, modify)
		}
	}()
	dir.self.dirty(c)

	return maintenance, fuse.OK
}

// Must be called with the instantiation lock
func (dir *Directory) instantiateChild_(c *ctx, inodeNum InodeId) Inode {
	defer c.FuncIn("Directory::instantiateChild_", "Inode %d of %d", inodeNum,
		dir.inodeNum()).Out()
	defer dir.childRecordLock.Lock().Unlock()

	inode, release := c.qfs.inodeNoInstantiate(c, inodeNum)
	// release immediately. We can't hold the mapMutex while we instantiate,
	// but it's okay since the instantiationLock should be held already.
	release()
	if inode != nil {
		c.vlog("Someone has already instantiated inode %d", inodeNum)
		return inode
	}

	entry := dir.children.recordByInodeId(c, inodeNum)
	if entry == nil {
		c.vlog("Cannot instantiate child with no record: %d", inodeNum)
		return nil
	}

	// check if the child is a hardlink
	isHardlink, _ := dir.hardlinkTable.checkHardlink(inodeNum)
	if isHardlink {
		return dir.hardlinkTable.instantiateHardlink_(c, inodeNum)
	}

	// add a check incase there's an inconsistency
	if hardlink, isHardlink := entry.(*HardlinkLeg); isHardlink {
		panic(fmt.Sprintf("Hardlink not recognized by workspaceroot: %d, %d",
			inodeNum, hardlink.FileId()))
	}

	return dir.recordToChild(c, inodeNum, entry)
}

func (dir *Directory) recordToChild(c *ctx, inodeNum InodeId,
	entry quantumfs.ImmutableDirectoryRecord) Inode {

	defer c.FuncIn("DirectoryRecord::recordToChild", "name %s inode %d",
		entry.Filename(), inodeNum).Out()

	var constructor InodeConstructor
	switch entry.Type() {
	default:
		c.elog("Unknown InodeConstructor type: %d", entry.Type())
		panic("Unknown InodeConstructor type")
	case quantumfs.ObjectTypeDirectory:
		constructor = newDirectory
	case quantumfs.ObjectTypeSmallFile:
		constructor = newSmallFile
	case quantumfs.ObjectTypeMediumFile:
		constructor = newMediumFile
	case quantumfs.ObjectTypeLargeFile:
		constructor = newLargeFile
	case quantumfs.ObjectTypeVeryLargeFile:
		constructor = newVeryLargeFile
	case quantumfs.ObjectTypeSymlink:
		constructor = newSymlink
	case quantumfs.ObjectTypeSpecial:
		constructor = newSpecial
	}

	c.vlog("Instantiating child %d with key %s", inodeNum, entry.ID().String())

	return constructor(c, entry.Filename(), entry.ID(), entry.Size(), inodeNum,
		dir.self, 0, 0, nil)
}

// Do a similar work like Lookup(), but it does not interact with fuse, and returns
// the child node to the caller.
func (dir *Directory) lookupInternal(c *ctx, name string,
	entryType quantumfs.ObjectType) (child Inode, err error) {

	defer c.FuncIn("Directory::lookupInternal", "name %s", name).Out()

	defer dir.RLock(c).RUnlock()
	inodeNum, record, err := dir.lookupChildRecord_(c, name)
	if err != nil {
		return nil, err
	}
	if record.Type() != entryType {
		return nil, errors.New("Not Required Type")
	}
	c.vlog("Directory::lookupInternal found inode %d Name %s", inodeNum, name)
	c.qfs.incrementLookupCount(c, inodeNum)
	child, release := c.qfs.inode(c, inodeNum)
	defer release()

	if child == nil {
		c.qfs.shouldForget(c, inodeNum, 1)
	}
	return child, nil
}

// Require an Inode locked for read
func (dir *Directory) lookupChildRecord_(c *ctx, name string) (InodeId,
	quantumfs.ImmutableDirectoryRecord, error) {

	defer c.FuncIn("Directory::lookupChildRecord_", "name %s", name).Out()

	defer dir.childRecordLock.Lock().Unlock()
	record := dir.children.recordByName(c, name)
	if record == nil {
		return quantumfs.InodeIdInvalid, nil,
			errors.New("Non-existing Inode")
	}

	inodeNum := dir.children.inodeNum(name).id
	return inodeNum, record, nil
}

func createNewEntry(c *ctx, name string, mode uint32,
	umask uint32, rdev uint32, size uint64, uid quantumfs.UID,
	gid quantumfs.GID, type_ quantumfs.ObjectType,
	key quantumfs.ObjectKey) quantumfs.DirectoryRecord {

	defer c.FuncIn("createNewEntry", "name %s", name).Out()

	// set up the Inode record
	now := time.Now()
	var entry quantumfs.ThinRecord
	entry.SetFilename(name)
	entry.SetID(key)
	entry.SetType(type_)
	entry.SetPermissions(modeToPermissions(mode, umask))
	c.vlog("Directory::createNewEntry mode %o umask %o permissions %o",
		mode, umask, entry.Permissions())
	entry.SetOwner(uid)
	entry.SetGroup(gid)
	entry.SetSize(size)
	entry.SetExtendedAttributes(quantumfs.EmptyBlockKey)
	entry.SetContentTime(quantumfs.NewTime(now))
	entry.SetModificationTime(quantumfs.NewTime(now))
	entry.SetFileId(quantumfs.GenerateUniqueFileId())
	entry.SetNlinks(1)

	return &entry
}

// Needs exclusive Inode lock
func (dir *Directory) duplicateInode_(c *ctx, name string, mode uint32, umask uint32,
	rdev uint32, size uint64, uid quantumfs.UID, gid quantumfs.GID,
	type_ quantumfs.ObjectType, key quantumfs.ObjectKey) quantumfs.FileId {

	defer c.FuncIn("Directory::duplicateInode_", "name %s", name).Out()

	entry := createNewEntry(c, name, mode, umask, rdev, size,
		uid, gid, type_, key)

	inodeNum := func() InodeId {
		defer dir.childRecordLock.Lock().Unlock()
		return dir.children.loadChild(c, entry)
	}()

	parent := dir.inodeNum()
	if type_ == quantumfs.ObjectTypeHardlink {
		parent = dir.hardlinkTable.getWorkspaceRoot().inodeNum()
	}
	c.qfs.addUninstantiated(c, []inodePair{newInodePair(inodeNum, parent)})

	c.qfs.noteChildCreated(c, dir.inodeNum(), name)
	return entry.FileId()
}

func (dir *Directory) traceHardlinks(c *ctx, newChildren []loadedInfo) {
	defer c.funcIn("Directory::traceHardlinks").Out()

	defer dir.parentLock.RLock().RUnlock()

	for _, child := range newChildren {
		// discard file ids that aren't real or non-hardlinks
		if child.fileId == quantumfs.InvalidFileId ||
			child.filetype != quantumfs.ObjectTypeHardlink {

			continue
		}

		if dir.InodeCommon.isWorkspaceRoot() {
			dir.hardlinkTable.markHardlinkPath(c, child.name,
				child.fileId)
		} else {
			dir.markLink_(c, child.name, child.fileId)
		}
	}
}

func (dir *Directory) markHardlinkPath(c *ctx, path string,
	fileId quantumfs.FileId) {

	defer c.funcIn("Directory::markHardlinkPath").Out()

	if dir.InodeCommon.isWorkspaceRoot() {
		dir.hardlinkTable.markHardlinkPath(c, path, fileId)
		return
	}

	defer dir.InodeCommon.parentLock.RLock().RUnlock()
	dir.markLink_(c, path, fileId)
}

// Must be called with the parentLock held
func (dir *Directory) markLink_(c *ctx, path string, fileId quantumfs.FileId) {
	path = dir.name() + "/" + path
	parent, release := dir.InodeCommon.parent_(c)
	defer release()

	parentDir := asDirectory(parent)
	parentDir.markHardlinkPath(c, path, fileId)
}

func (dir *Directory) normalizeChildren(c *ctx) {
	defer c.funcIn("Directory::normalizeChildren").Out()

	// The normalization happens in three stages for a
	// hardlink entry which is ready:
	//
	// 1. HardlinkTable::invalidateNormalizedRecordLock()
	//    The inode is removed from the hardlink table and the
	//    table is locked to prevent the inode from getting instantiated.
	//
	// 2. Directory::normalizeChild()
	//    The record is copied from the hardlink table to the
	//    parent directory and the inode is adjusted to the new
	//    location.
	//
	// 3. HardlinkTable::apply()
	//    Once the parent directory's hardlinkdelta bubbles up
	//    to the root, the rest of the hardlink entry is removed
	//    from the hardlinktable.

	normalRecords := dir.getNormalizationCandidates(c)
	for inodeId, records := range normalRecords {
		maintenance := dir.normalizeChild(c, inodeId, records)
		maintenance()
	}
}

func (dir *Directory) flush(c *ctx) quantumfs.ObjectKey {
	defer c.FuncIn("Directory::flush", "%d %s", dir.inodeNum(),
		dir.name_).Out()

	dir.normalizeChildren(c)
	dir.parentSyncChild(c, func() (quantumfs.ObjectKey, *HardlinkDelta) {
		defer dir.childRecordLock.Lock().Unlock()
		dir.publish_(c)

		return dir.baseLayerId, dir.hardlinkDelta
	})

	return dir.baseLayerId
}

// Directory inode lock must be held
func (dir *Directory) hardlinkInc_(fileId quantumfs.FileId) {
	dir.hardlinkDelta.inc(fileId)
	dir.hardlinkTable.hardlinkInc(fileId)
}

// Directory inode lock must be held
func (dir *Directory) hardlinkDec_(
	fileId quantumfs.FileId) (effective quantumfs.DirectoryRecord) {

	dir.hardlinkDelta.dec(fileId)
	return dir.hardlinkTable.hardlinkDec(fileId)
}

type directoryContents struct {
	// All immutable after creation
	filename   string
	fuseType   uint32 // One of fuse.S_IFDIR, S_IFREG, etc
	attr       fuse.Attr
	generation uint64
}

type directorySnapshotSource interface {
	getChildSnapshot(c *ctx) []directoryContents
	inodeNum() InodeId
	treeState() *TreeState
	generation() uint64
}

func newDirectorySnapshot(c *ctx, src directorySnapshotSource) *directorySnapshot {

	defer c.funcIn("newDirectorySnapshot").Out()

	ds := directorySnapshot{
		FileHandleCommon: FileHandleCommon{
			id:         c.qfs.newFileHandleId(),
			inodeNum:   src.inodeNum(),
			treeState_: src.treeState(),
		},
		_generation: src.generation(),
		src:         src,
	}

	utils.Assert(ds.treeState() != nil,
		"directorySnapshot treeState nil at init")

	return &ds
}

type directorySnapshot struct {
	FileHandleCommon
	children    []directoryContents
	_generation uint64
	src         directorySnapshotSource
}

func (ds *directorySnapshot) ReadDirPlus(c *ctx, input *fuse.ReadIn,
	out *fuse.DirEntryList) fuse.Status {

	defer c.funcIn("directorySnapshot::ReadDirPlus").Out()
	offset := input.Offset

	if offset == 0 {
		c.vlog("Refreshing child list")
		ds.children = ds.src.getChildSnapshot(c)
	}

	if offset > uint64(len(ds.children)) {
		return fuse.EINVAL
	}

	processed := 0
	for _, child := range ds.children[offset:] {
		entry := fuse.DirEntry{
			Mode: child.fuseType,
			Name: child.filename,
		}
		details, _ := out.AddDirLookupEntry(entry)
		if details == nil {
			break
		}

		details.NodeId = child.attr.Ino
		details.Generation = child.generation
		if ds._generation == ds.src.generation() {
			fillEntryOutCacheData(c, details)
		} else {
			clearEntryOutCacheData(c, details)
		}
		details.Attr = child.attr

		processed++
	}
	c.qfs.incrementLookupCounts(c, ds.children[offset:int(offset)+processed])

	return fuse.OK
}

func (ds *directorySnapshot) Read(c *ctx, offset uint64, size uint32, buf []byte,
	nonblocking bool) (fuse.ReadResult, fuse.Status) {

	c.wlog("Invalid read on directorySnapshot")
	return nil, fuse.ENOSYS
}

func (ds *directorySnapshot) Write(c *ctx, offset uint64, size uint32, flags uint32,
	buf []byte) (uint32, fuse.Status) {

	c.wlog("Invalid write on directorySnapshot")
	return 0, fuse.ENOSYS
}<|MERGE_RESOLUTION|>--- conflicted
+++ resolved
@@ -1199,19 +1199,9 @@
 	if overwrittenInode != nil {
 		defer overwrittenInode.getParentLock().Lock().Unlock()
 	}
-<<<<<<< HEAD
-	unlockParent := dir.parentLock.RLock().RUnlock
-	defer func() {
-		if unlockParent != nil {
-			unlockParent()
-		}
-	}()
-	defer dir.Lock(c).Unlock()
-=======
 	unlockParent := callOnce(dir.parentLock.RLock().RUnlock)
 	defer unlockParent.invoke()
 	defer dir.Lock().Unlock()
->>>>>>> ff25e11f
 
 	oldInodeId, record, result := func() (InodeId,
 		quantumfs.ImmutableDirectoryRecord, fuse.Status) {
