// Copyright (c) 2016 Arista Networks, Inc.  All rights reserved.
// Arista Networks, Inc. Confidential and Proprietary.

package daemon

import (
	"bytes"
	"errors"
	"fmt"
	"sort"
	"sync/atomic"
	"syscall"
	"time"

	"github.com/aristanetworks/quantumfs"
	"github.com/aristanetworks/quantumfs/utils"
	"github.com/hanwen/go-fuse/fuse"
)

// If dirRecord is nil, then mode, rdev and dirRecord are invalid, but the key is
// coming from a DirRecord and not passed in from create_.
//
// The return value is the newly instantiated Inode, and a list of InodeIds which
// should be added to the mux's uninstantiatedInodes collection with this new inode
// as their parent.
type InodeConstructor func(c *ctx, name string, key quantumfs.ObjectKey,
	size uint64, inodeNum InodeId, parent Inode, mode uint32, rdev uint32,
	dirRecord quantumfs.DirectoryRecord) Inode

// This file contains the normal directory Inode type for a workspace
type Directory struct {
	InodeCommon

	hardlinkTable HardlinkTable
	hardlinkDelta *HardlinkDelta

	// These fields are protected by the InodeCommon.lock
	baseLayerId quantumfs.ObjectKey

	// childRecordLock protects the maps inside childMap as well as the
	// records contained within those maps themselves. This lock is not
	// the same as the Directory Inode lock because these records must be
	// accessible in instantiateChild_(), which may be called indirectly
	// via qfs.inode() from a context where the Inode lock is already
	// held.
	childRecordLock utils.DeferableMutex
	children        *ChildContainer
	_generation     uint64

	childSnapshot      []directoryContents
	snapshotGeneration uint64
}

func foreachDentry(c *ctx, key quantumfs.ObjectKey,
	visitor func(quantumfs.ImmutableDirectoryRecord)) {

	for {
		buffer := c.dataStore.Get(&c.Ctx, key)
		if buffer == nil {
			panic("No baseLayer object")
		}
		baseLayer := MutableCopy(c, buffer).AsDirectoryEntry()

		for i := 0; i < baseLayer.NumEntries(); i++ {
			visitor(baseLayer.Entry(i))
		}

		if baseLayer.HasNext() {
			key = baseLayer.Next()
		} else {
			break
		}
	}
}

func initDirectory(c *ctx, name string, dir *Directory,
	hardlinkTable HardlinkTable,
	baseLayerId quantumfs.ObjectKey, inodeNum InodeId,
	parent Inode, treeState *TreeState) {

	defer c.FuncIn("initDirectory",
		"baselayer from %s", baseLayerId.String()).Out()

	// Set directory data before processing the children in case the children
	// access the parent.
	dir.InodeCommon.id = inodeNum
	dir.InodeCommon.name_ = name
	dir.InodeCommon.accessed_ = 0
	dir.setParent(c, parent)
	dir.treeState_ = treeState
	dir.hardlinkTable = hardlinkTable
	dir.baseLayerId = baseLayerId
	dir.hardlinkDelta = newHardlinkDelta()

	// childRecordLock is locked initially. It will be unlocked in
	// finishInit.
	// finishInit is the bottom half of the initialization which
	// is delayed to speed up initDirectory().
	dir.childRecordLock.Lock()

	utils.Assert(dir.treeState() != nil, "Directory treeState nil at init")
}

func (dir *Directory) finishInit(c *ctx) (uninstantiated []loadedInfo) {
	defer c.funcIn("Directory::finishInit").Out()
	defer dir.childRecordLock.Unlock()

	utils.Assert(dir.children == nil, "children already loaded")

	wsrInode := dir.hardlinkTable.getWorkspaceRoot().inodeNum()
	// pre-set child container to a safe instance to ensure we don't leave it nil
	dir.children, uninstantiated = newChildContainer(c, dir,
		quantumfs.EmptyDirKey, wsrInode)

	// now attempt to load the children, which may panic / fail
	dir.children, uninstantiated = newChildContainer(c, dir, dir.baseLayerId,
		wsrInode)
	return uninstantiated
}

func newDirectory(c *ctx, name string, baseLayerId quantumfs.ObjectKey, size uint64,
	inodeNum InodeId, parent Inode, mode uint32, rdev uint32,
	dirRecord quantumfs.DirectoryRecord) Inode {

	defer c.funcIn("Directory::newDirectory").Out()

	var dir Directory
	dir.self = &dir

	var hardlinkTable HardlinkTable
	switch v := parent.(type) {
	case *Directory:
		hardlinkTable = v.hardlinkTable
	case *WorkspaceRoot:
		hardlinkTable = v.hardlinkTable
	default:
		panic(fmt.Sprintf("Parent of inode %d is neither "+
			"Directory nor WorkspaceRoot", inodeNum))
	}

	initDirectory(c, name, &dir, hardlinkTable, baseLayerId, inodeNum, parent,
		parent.treeState())
	return &dir
}

func (dir *Directory) generation() uint64 {
	return atomic.LoadUint64(&dir._generation)
}

func (dir *Directory) dirty(c *ctx) {
	atomic.AddUint64(&dir._generation, 1)
	dir.InodeCommon.dirty(c)
}

func (dir *Directory) updateSize(c *ctx, result fuse.Status) {
	defer c.funcIn("Directory::updateSize").Out()

	if result != fuse.OK {
		// The last operation did not succeed, do not dirty the directory
		// nor update its size
		return
	}
	// We think we've made a change to this directory, so we should mark it dirty
	dir.self.dirty(c)

	// The parent of a WorkspaceRoot is a workspacelist and we have nothing to
	// update.
	if dir.self.isWorkspaceRoot() {
		return
	}

	dir.parentUpdateSize(c, func() uint64 {
		defer dir.childRecordLock.Lock().Unlock()
		return dir.children.count()
	})
}

// Directory inode lock must be held to protect the hardlink deltas
func (dir *Directory) prepareForOrphaning_(c *ctx, name string,
	record quantumfs.DirectoryRecord) quantumfs.DirectoryRecord {

	defer c.FuncIn("Directory::prepareForOrphaning_", "%s", name).Out()
	if record.Type() != quantumfs.ObjectTypeHardlink {
		return record
	}
	newRecord := dir.hardlinkDec_(record.FileId())
	if newRecord != nil {
		// This was the last leg of the hardlink
		newRecord.SetFilename(name)
	}
	return newRecord
}

// Needs inode lock for write
func (dir *Directory) delChild_(c *ctx,
	name string) (toOrphan quantumfs.DirectoryRecord) {

	defer c.funcIn("Directory::delChild_").Out()

	c.vlog("Unlinking inode %s", name)

	// If this is a file we need to reparent it to itself
	record := func() quantumfs.DirectoryRecord {
		defer dir.childRecordLock.Lock().Unlock()
		detachedChild := dir.children.deleteChild(c, name)
		return dir.prepareForOrphaning_(c, name, detachedChild)
	}()

	return record
}

func fillAttrWithDirectoryRecord(c *ctx, attr *fuse.Attr, inodeNum InodeId,
	owner fuse.Owner, entry quantumfs.ImmutableDirectoryRecord) {

	attr.Ino = uint64(inodeNum)

	entryType := underlyingType(entry)
	fileType := _objectTypeToFileType(c, entryType)

	switch fileType {
	case fuse.S_IFDIR:
		// Approximate the read size of the Directory objects in the
		// datastore. Accurately summing the size might require looking at
		// the size of several blocks for not much gain over this simple
		// linear approximately based upon the design document fixed field
		// sizes, even though the real encoding is variable length.
		attr.Size = 25 + 331*entry.Size()
		attr.Blocks = utils.BlocksRoundUp(attr.Size, statBlockSize)
		attr.Nlink = uint32(entry.Size()) + 2
	case fuse.S_IFIFO:
		fileType = specialOverrideAttr(entry, attr)
		if fileType&^syscall.S_IFMT != 0 {
			c.elog("fileType has permission bits set %x", fileType)
			fileType &= syscall.S_IFMT
		}

	default:
		c.elog("Unhandled filetype %x in fillAttrWithDirectoryRecord",
			fileType)
		fallthrough
	case fuse.S_IFREG,
		fuse.S_IFLNK:

		// This ignore the datablocks containing the file metadata, which is
		// relevant for medium, large and very large files.
		attr.Size = entry.Size()
		attr.Blocks = utils.BlocksRoundUp(entry.Size(), statBlockSize)
		attr.Nlink = entry.Nlinks()
	}

	attr.Atime = entry.ModificationTime().Seconds()
	attr.Mtime = entry.ModificationTime().Seconds()
	attr.Ctime = entry.ContentTime().Seconds()
	attr.Atimensec = entry.ModificationTime().Nanoseconds()
	attr.Mtimensec = entry.ModificationTime().Nanoseconds()
	attr.Ctimensec = entry.ContentTime().Nanoseconds()
	attr.Mode = fileType | permissionsToMode(entry.Permissions())
	if c.config.MagicOwnership {
		attr.Owner.Uid = quantumfs.SystemUid(entry.Owner(), owner.Uid)
		attr.Owner.Gid = quantumfs.SystemGid(entry.Group(), owner.Gid)
	} else {
		attr.Owner.Uid = quantumfs.SystemUid(entry.Owner(),
			quantumfs.UniversalUID)
		attr.Owner.Gid = quantumfs.SystemGid(entry.Group(),
			quantumfs.UniversalGID)
	}
	attr.Blksize = uint32(qfsBlockSize)
}

func permissionsToMode(permissions uint32) uint32 {
	var mode uint32

	if utils.BitFlagsSet(uint(permissions), quantumfs.PermExecOther) {
		mode |= syscall.S_IXOTH
	}
	if utils.BitFlagsSet(uint(permissions), quantumfs.PermWriteOther) {
		mode |= syscall.S_IWOTH
	}
	if utils.BitFlagsSet(uint(permissions), quantumfs.PermReadOther) {
		mode |= syscall.S_IROTH
	}
	if utils.BitFlagsSet(uint(permissions), quantumfs.PermExecGroup) {
		mode |= syscall.S_IXGRP
	}
	if utils.BitFlagsSet(uint(permissions), quantumfs.PermWriteGroup) {
		mode |= syscall.S_IWGRP
	}
	if utils.BitFlagsSet(uint(permissions), quantumfs.PermReadGroup) {
		mode |= syscall.S_IRGRP
	}
	if utils.BitFlagsSet(uint(permissions), quantumfs.PermExecOwner) {
		mode |= syscall.S_IXUSR
	}
	if utils.BitFlagsSet(uint(permissions), quantumfs.PermWriteOwner) {
		mode |= syscall.S_IWUSR
	}
	if utils.BitFlagsSet(uint(permissions), quantumfs.PermReadOwner) {
		mode |= syscall.S_IRUSR
	}
	if utils.BitFlagsSet(uint(permissions), quantumfs.PermSticky) {
		mode |= syscall.S_ISVTX
	}
	if utils.BitFlagsSet(uint(permissions), quantumfs.PermSGID) {
		mode |= syscall.S_ISGID
	}
	if utils.BitFlagsSet(uint(permissions), quantumfs.PermSUID) {
		mode |= syscall.S_ISUID
	}

	return mode
}

func modeToPermissions(mode uint32, umask uint32) uint32 {
	var permissions uint32
	mode = mode & ^umask

	if utils.BitFlagsSet(uint(mode), syscall.S_IXOTH) {
		permissions |= quantumfs.PermExecOther
	}
	if utils.BitFlagsSet(uint(mode), syscall.S_IWOTH) {
		permissions |= quantumfs.PermWriteOther
	}
	if utils.BitFlagsSet(uint(mode), syscall.S_IROTH) {
		permissions |= quantumfs.PermReadOther
	}
	if utils.BitFlagsSet(uint(mode), syscall.S_IXGRP) {
		permissions |= quantumfs.PermExecGroup
	}
	if utils.BitFlagsSet(uint(mode), syscall.S_IWGRP) {
		permissions |= quantumfs.PermWriteGroup
	}
	if utils.BitFlagsSet(uint(mode), syscall.S_IRGRP) {
		permissions |= quantumfs.PermReadGroup
	}
	if utils.BitFlagsSet(uint(mode), syscall.S_IXUSR) {
		permissions |= quantumfs.PermExecOwner
	}
	if utils.BitFlagsSet(uint(mode), syscall.S_IWUSR) {
		permissions |= quantumfs.PermWriteOwner
	}
	if utils.BitFlagsSet(uint(mode), syscall.S_IRUSR) {
		permissions |= quantumfs.PermReadOwner
	}
	if utils.BitFlagsSet(uint(mode), syscall.S_ISVTX) {
		permissions |= quantumfs.PermSticky
	}
	if utils.BitFlagsSet(uint(mode), syscall.S_ISGID) {
		permissions |= quantumfs.PermSGID
	}
	if utils.BitFlagsSet(uint(mode), syscall.S_ISUID) {
		permissions |= quantumfs.PermSUID
	}

	return permissions
}

func publishDirectoryEntry(c *ctx, layer *quantumfs.DirectoryEntry,
	nextKey quantumfs.ObjectKey, pub publishFn) quantumfs.ObjectKey {

	defer c.funcIn("publishDirectoryEntry").Out()

	layer.SetNext(nextKey)
	bytes := layer.Bytes()

	buf := newBuffer(c, bytes, quantumfs.KeyTypeMetadata)
	newKey, err := pub(c, buf)
	utils.Assert(err == nil, "Failed to upload new baseLayer object: %v", err)

	return newKey
}

func publishDirectoryRecords(c *ctx,
	records []quantumfs.DirectoryRecord, pub publishFn) quantumfs.ObjectKey {

	defer c.funcIn("publishDirectoryRecords").Out()

	numEntries := len(records)

	// Compile the internal records into a series of blocks which can be placed
	// in the datastore.
	newBaseLayerId := quantumfs.EmptyDirKey

	numEntries, baseLayer := quantumfs.NewDirectoryEntry(numEntries)
	entryIdx := 0
	quantumfs.SortDirectoryRecords(records)

	for _, child := range records {
		if entryIdx == quantumfs.MaxDirectoryRecords() {
			// This block is full, upload and create a new one
			c.vlog("Block full with %d entries", entryIdx)
			baseLayer.SetNumEntries(entryIdx)
			newBaseLayerId = publishDirectoryEntry(c, baseLayer,
				newBaseLayerId, pub)
			numEntries, baseLayer =
				quantumfs.NewDirectoryEntry(numEntries)
			entryIdx = 0
		}
		baseLayer.SetEntry(entryIdx, child.Publishable())

		entryIdx++
	}

	baseLayer.SetNumEntries(entryIdx)
	newBaseLayerId = publishDirectoryEntry(c, baseLayer, newBaseLayerId, pub)
	return newBaseLayerId
}

func (dir *Directory) normalizeChild(c *ctx, inodeId InodeId,
	records [2]quantumfs.DirectoryRecord) (maintenance func()) {

	defer c.FuncIn("Directory::normalizeChild", "%d", inodeId).Out()

	maintenance = func() {}
	inode, release := c.qfs.inode(c, inodeId)
	defer release()

	defer c.qfs.instantiationLock.Lock(c).Unlock()
	defer inode.ParentLock(c).Unlock()
	defer dir.Lock(c).Unlock()
	defer dir.childRecordLock.Lock().Unlock()
	defer c.qfs.flusher.lock.Lock(c).Unlock()

	leg := dir.children.recordByInodeId(c, inodeId)
	if leg == nil {
		c.vlog("inode %d is no longer with us", inodeId)
		return
	}
	name := leg.Filename()

	if inode.isDirty_(c) {
		c.vlog("Will not normalize dirty inode %d yet", inodeId)
		return
	}

	fileId := records[0].FileId()
	func() {
		defer dir.hardlinkTable.invalidateNormalizedRecordLock(
			fileId).Unlock()

		c.vlog("Setting parent of inode %d from %d to %d",
			inodeId, inode.parentId_(), dir.inodeNum())
		inode.setName(name)
		inode.setParent_(c, dir)
	}()

	c.vlog("Normalizing child %s inode %d", name, inodeId)

	inodeIdInfo := dir.children.inodeNum(name)

	// Bubble up the -1 as we are inheriting the hardlink
	// from the root now.
	dir.hardlinkDec_(fileId)
	dir.children.deleteChild(c, name)

	records[0].SetFilename(name)
	maintenance = dir.children.setRecord(c, inodeIdInfo, records[0])
	dir.children.makePublishable(c, name)

	// We don't normalize dirty children above, so there should be no unpublished
	// effective changes here.
	utils.Assert(records[1] == nil, "Child with unpublished changes")
	return maintenance
}

func (dir *Directory) getNormalizationCandidates(c *ctx) (
	result map[InodeId][2]quantumfs.DirectoryRecord) {

	defer c.funcIn("Directory::getNormalizationCandidates").Out()

	defer dir.Lock(c).Unlock()
	defer dir.childRecordLock.Lock().Unlock()

	result = make(map[InodeId][2]quantumfs.DirectoryRecord)
	records := dir.children.publishableRecords(c)
	for _, record := range records {
		if record.Type() != quantumfs.ObjectTypeHardlink {
			continue
		}
		publishable, effective := dir.hardlinkTable.getNormalized(
			record.FileId())
		if publishable != nil {
			inodeId := dir.children.inodeNum(record.Filename())
			result[inodeId.id] = [2]quantumfs.DirectoryRecord{
				publishable, effective}
		}
	}
	return
}

// Must hold the dir.childRecordsLock
func (dir *Directory) publish_(c *ctx) {
	defer c.FuncIn("Directory::publish_", "%s", dir.name_).Out()

	oldBaseLayer := dir.baseLayerId
	dir.baseLayerId = publishDirectoryRecords(c,
		dir.children.publishableRecords(c), publishNow)

	c.vlog("Directory key %s -> %s", oldBaseLayer.String(),
		dir.baseLayerId.String())
}

func (dir *Directory) setChildAttr(c *ctx, inodeNum InodeId,
	newType *quantumfs.ObjectType, attr *fuse.SetAttrIn,
	out *fuse.AttrOut, updateMtime bool) fuse.Status {

	defer c.funcIn("Directory::setChildAttr").Out()

	if c.fuseCtx != nil && utils.BitFlagsSet(uint(attr.Valid), fuse.FATTR_UID) {
		userUid := c.fuseCtx.Owner.Uid
		if userUid != 0 && userUid != attr.Owner.Uid {
			c.vlog("Non-root cannot change UID")
			return fuse.EPERM
		}
	}

	maintenance := func() {}
	result := func() fuse.Status {
		defer dir.Lock(c).Unlock()
		defer dir.childRecordLock.Lock().Unlock()

		modify := func(record quantumfs.DirectoryRecord) {
			modifyEntryWithAttr(c, newType, attr, record,
				updateMtime)
		}

		entry := dir.children.recordByInodeId(c, inodeNum)
		if entry != nil && entry.Type() != quantumfs.ObjectTypeHardlink {
			maintenance = dir.children.modifyChildWithFunc(c, inodeNum,
				modify)
			entry = dir.children.recordByInodeId(c, inodeNum)
		} else {
			// If we don't have the child, maybe we're the WSR and it's a
			// hardlink. If we aren't the WSR, then it must be a
			// hardlink.
			c.vlog("Checking hardlink table")
			dir.hardlinkTable.modifyChildWithFunc(c, inodeNum, modify)
			entry = dir.hardlinkTable.recordByInodeId(c, inodeNum)
		}

		if entry == nil {
			return fuse.ENOENT
		}

		if out != nil {
			fillAttrOutCacheData(c, out)
			fillAttrWithDirectoryRecord(c, &out.Attr, inodeNum,
				c.fuseCtx.Owner, entry)
		}

		return fuse.OK
	}()
	maintenance()

	if result == fuse.OK {
		dir.self.dirty(c)
	}

	return result
}

func (dir *Directory) Access(c *ctx, mask uint32, uid uint32,
	gid uint32) fuse.Status {

	defer c.funcIn("Directory::Access").Out()

	return hasAccessPermission(c, dir, mask, uid, gid)
}

func (dir *Directory) Lookup(c *ctx, name string, out *fuse.EntryOut) fuse.Status {
	defer c.funcIn("Directory::Lookup").Out()

	defer dir.RLock(c).RUnlock()

	inodeNum, inodeGen := func() (InodeId, uint64) {
		defer dir.childRecordLock.Lock().Unlock()
		rtn := dir.children.inodeNum(name)
		return rtn.id, rtn.generation
	}()
	if inodeNum == quantumfs.InodeIdInvalid {
		c.vlog("Inode not found")
		return kernelCacheNegativeEntry(c, out)
	}

	c.vlog("Directory::Lookup found inode %d", inodeNum)
	c.qfs.incrementLookupCount(c, inodeNum)

	out.NodeId = uint64(inodeNum)
	out.Generation = inodeGen
	fillEntryOutCacheData(c, out)
	defer dir.childRecordLock.Lock().Unlock()
	fillAttrWithDirectoryRecord(c, &out.Attr, inodeNum, c.fuseCtx.Owner,
		dir.children.recordByName(c, name))

	return fuse.OK
}

func (dir *Directory) Open(c *ctx, flags uint32, mode uint32,
	out *fuse.OpenOut) fuse.Status {

	c.vlog("Directory::Open doing nothing")
	return fuse.ENOSYS
}

const OpenedInodeDebug = "Opened inode %d as Fh %d"

func (dir *Directory) OpenDir(c *ctx, flags uint32, mode uint32,
	out *fuse.OpenOut) fuse.Status {

	defer c.funcIn("Directory::OpenDir").Out()

	err := hasPermissionOpenFlags(c, dir, flags)
	if err != fuse.OK {
		return err
	}

	ds := newDirectorySnapshot(c, dir.self.(directorySnapshotSource))
	c.qfs.setFileHandle(c, ds.FileHandleCommon.id, ds)
	out.Fh = uint64(ds.FileHandleCommon.id)
	c.vlog(OpenedInodeDebug, dir.inodeNum(), ds.FileHandleCommon.id)
	out.OpenFlags = fuse.FOPEN_KEEP_CACHE

	return fuse.OK
}

func cloneChildSnapshot(original []directoryContents) []directoryContents {
	clone := make([]directoryContents, len(original))
	copy(clone, original)
	return clone
}

func (dir *Directory) getChildSnapshot(c *ctx) []directoryContents {
	defer c.funcIn("Directory::getChildSnapshot").Out()

	dir.self.markSelfAccessed(c, quantumfs.PathRead|quantumfs.PathIsDir)

	defer dir.ParentRLock(c).RUnlock()
	defer dir.RLock(c).RUnlock()

	if dir.childSnapshot != nil && dir.snapshotGeneration == dir.generation() {
		c.vlog("Returning cached child snapshot")
		return cloneChildSnapshot(dir.childSnapshot)
	}

	c.vlog("Adding .")
	selfInfo := directoryContents{
		filename: ".",
	}

	// If we are a WorkspaceRoot then we need only add some entries,
	// WorkspaceRoot.getChildSnapShot() will overwrite the first two entries with
	// the correct data.
	if !dir.self.isWorkspaceRoot() {
		dir.parentGetChildAttr_(c, dir.inodeNum(), &selfInfo.attr,
			c.fuseCtx.Owner)
		selfInfo.fuseType = selfInfo.attr.Mode
	}

	c.vlog("Adding ..")
	parentInfo := directoryContents{
		filename: "..",
	}

	if !dir.self.isWorkspaceRoot() {
		func() {
			parent, release := dir.parent_(c)
			defer release()

			if parent.isWorkspaceRoot() {
				wsr := parent.(*WorkspaceRoot)
				wsr.fillWorkspaceAttrReal(c, &parentInfo.attr)
			} else {
				c.vlog("Got record from grandparent")
				parent.parentGetChildAttr(c, parent.inodeNum(),
					&parentInfo.attr, c.fuseCtx.Owner)
			}
			parentInfo.fuseType = parentInfo.attr.Mode
		}()
	}

	c.vlog("Adding real children")

	defer dir.childRecordLock.Lock().Unlock()
	records := dir.children.records()

	children := make([]directoryContents, len(records)+2)
	children[0] = selfInfo
	children[1] = parentInfo

	i := 2
	for filename, entry := range records {
		children[i].filename = filename
		fillAttrWithDirectoryRecord(c, &children[i].attr,
			dir.children.inodeNum(filename).id, c.fuseCtx.Owner, entry)
		children[i].fuseType = children[i].attr.Mode
		children[i].generation = dir.children.inodeNum(filename).generation
		i++
	}

	// Sort the dentries so that their order is deterministic
	// on every invocation
	sort.Slice(children,
		func(i, j int) bool {
			if children[i].attr.Ino == children[j].attr.Ino {
				return children[i].filename < children[j].filename
			}
			return children[i].attr.Ino < children[j].attr.Ino
		})

	dir.childSnapshot = children
	dir.snapshotGeneration = dir.generation()

	return cloneChildSnapshot(children)
}

// Needs inode lock for write
func (dir *Directory) create_(c *ctx, name string, mode uint32, umask uint32,
	rdev uint32, constructor InodeConstructor, type_ quantumfs.ObjectType,
	key quantumfs.ObjectKey, out *fuse.EntryOut) (maintenance func(),
	newInode Inode) {

	defer c.funcIn("Directory::create_").Out()

	maintenance = func() {}
	uid := c.fuseCtx.Owner.Uid
	gid := c.fuseCtx.Owner.Gid
	UID := quantumfs.ObjectUid(uid, uid)
	GID := quantumfs.ObjectGid(gid, gid)
	entry := createNewEntry(c, name, mode, umask, rdev,
		0, UID, GID, type_, key)
	inodeNum := c.qfs.newInodeId(c)
	newEntity := constructor(c, name, key, 0, inodeNum.id, dir.self,
		mode, rdev, entry)

	func() {
		defer dir.childRecordLock.Lock().Unlock()
		maintenance = dir.children.setRecord(c, inodeNum, entry)
	}()

	c.qfs.setInode(c, inodeNum.id, newEntity)
	func() {
		defer c.qfs.mapMutex.Lock(c).Unlock()
		addInodeRef_(c, inodeNum.id)
	}()
	c.qfs.incrementLookupCount(c, inodeNum.id)

	// We want to ensure that we panic if we attempt to increment the refcount of
	// an Inode with a zero refcount as that indicates a counting issue. To do so
	// we must initialize with a non-zero refcount so incrementLookupCount()
	// above will succeed. Give back the temporary reference count here.
	newEntity.delRef(c)

	fillEntryOutCacheData(c, out)
	out.NodeId = uint64(inodeNum.id)
	out.Generation = inodeNum.generation
	fillAttrWithDirectoryRecord(c, &out.Attr, inodeNum.id, c.fuseCtx.Owner,
		entry)

	newEntity.dirty(c)

	return maintenance, newEntity
}

func (dir *Directory) childExists(c *ctx, name string) fuse.Status {
	defer c.FuncIn("Directory::childExists", "name %s", name).Out()

	defer dir.childRecordLock.Lock().Unlock()

	record := dir.children.recordByName(c, name)
	if record != nil {
		c.vlog("Child exists")
		return fuse.Status(syscall.EEXIST)
	}
	return fuse.OK
}

func (dir *Directory) Create(c *ctx, input *fuse.CreateIn, name string,
	out *fuse.CreateOut) fuse.Status {

	defer c.funcIn("Directory::Create").Out()

	maintenance := func() {}
	var file Inode
	result := func() fuse.Status {
		defer dir.ParentRLock(c).RUnlock()
		defer dir.Lock(c).Unlock()

		recordErr := dir.childExists(c, name)
		if recordErr != fuse.OK {
			return recordErr
		}

		err := hasDirectoryWritePerm_(c, dir)
		if err != fuse.OK {
			return err
		}

		c.vlog("Creating file: '%s'", name)

		maintenance, file = dir.create_(c, name, input.Mode, input.Umask,
			0, newSmallFile, quantumfs.ObjectTypeSmallFile,
			quantumfs.EmptyBlockKey, &out.EntryOut)
		return fuse.OK
	}()
	maintenance()

	if result != fuse.OK {
		return result
	}

	// mark the child as being accessed
	file.markSelfAccessed(c, quantumfs.PathCreated)

	dir.updateSize(c, result)

	fileHandleNum := c.qfs.newFileHandleId()
	fileDescriptor := newFileDescriptor(file.(*File), file.inodeNum(),
		fileHandleNum, file.treeState())
	c.qfs.setFileHandle(c, fileHandleNum, fileDescriptor)

	c.vlog("New file inode %d, Fh %d", file.inodeNum(), fileHandleNum)

	out.OpenOut.OpenFlags = fuse.FOPEN_KEEP_CACHE
	out.OpenOut.Fh = uint64(fileHandleNum)

	return fuse.OK
}

func (dir *Directory) SetAttr(c *ctx, attr *fuse.SetAttrIn,
	out *fuse.AttrOut) fuse.Status {

	defer c.funcIn("Directory::SetAttr").Out()

	return dir.parentSetChildAttr(c, dir.InodeCommon.id, nil, attr, out, false)
}

func (dir *Directory) Mkdir(c *ctx, name string, input *fuse.MkdirIn,
	out *fuse.EntryOut) fuse.Status {

	defer c.funcIn("Directory::Mkdir").Out()

	maintenance := func() {}
	var newDir Inode
	var uninstantiated []loadedInfo
	result := func() fuse.Status {
		defer dir.ParentRLock(c).RUnlock()
		defer dir.Lock(c).Unlock()

		recordErr := dir.childExists(c, name)
		if recordErr != fuse.OK {
			return recordErr
		}

		err := hasDirectoryWritePerm_(c, dir)
		if err != fuse.OK {
			return err
		}

		maintenance, newDir = dir.create_(c, name, input.Mode, input.Umask,
			0, newDirectory, quantumfs.ObjectTypeDirectory,
			quantumfs.EmptyDirKey, out)
		if newDir != nil {
			uninstantiated = newDir.finishInit(c)
		}
		return fuse.OK
	}()
	maintenance()

	if result == fuse.OK {
		dir.traceHardlinks(c, uninstantiated)
		newDir.markSelfAccessed(c, quantumfs.PathCreated|
			quantumfs.PathIsDir)
	}

	dir.updateSize(c, result)
	c.vlog("Directory::Mkdir created inode %d", out.NodeId)

	return result
}

func (dir *Directory) getChildAttr(c *ctx, inodeNum InodeId, out *fuse.Attr,
	owner fuse.Owner) {

	defer c.funcIn("Directory::getChildAttr").Out()

	defer dir.RLock(c).RUnlock()
	defer dir.childRecordLock.Lock().Unlock()

	record := dir.getRecordChildCall_(c, inodeNum)
	utils.Assert(record != nil, "Failed to get record for inode %d of %d",
		inodeNum, dir.inodeNum())

	fillAttrWithDirectoryRecord(c, out, inodeNum, owner, record)
}

// must have childRecordLock, fetches the child for calls that come UP from a child.
// Should not be used by functions which aren't routed from a child, as even if dir
// is wsr it should not accommodate getting hardlink records in those situations
func (dir *Directory) getRecordChildCall_(c *ctx,
	inodeNum InodeId) quantumfs.ImmutableDirectoryRecord {

	defer c.FuncIn("DirectoryRecord::getRecordChildCall_", "inode %d",
		inodeNum).Out()

	record := dir.children.recordByInodeId(c, inodeNum)
	if record != nil {
		c.vlog("Record found")
		return record
	}

	// if we don't have the child, maybe we're wsr and it's a hardlink
	if dir.self.isWorkspaceRoot() {
		c.vlog("Checking hardlink table")
		linkRecord := dir.hardlinkTable.recordByInodeId(c, inodeNum)
		if linkRecord != nil {
			c.vlog("Hardlink found")
			return linkRecord
		}
	}

	return nil
}

func (dir *Directory) foreachDirectInode(c *ctx, visitFn inodeVisitFn) {
	defer dir.childRecordLock.Lock().Unlock()

	dir.children.foreachDirectInode(c, visitFn)
}

func (dir *Directory) Unlink(c *ctx, name string) fuse.Status {
	defer c.FuncIn("Directory::Unlink", "%s", name).Out()

	childId := dir.childInodeNum(c, name).id
	child, release := c.qfs.inode(c, childId)
	defer release()

	if child == nil {
		return fuse.ENOENT
	}

	result := child.deleteSelf(c, func() (quantumfs.DirectoryRecord,
		fuse.Status) {

		defer dir.ParentRLock(c).RUnlock()
		defer dir.Lock(c).Unlock()

		record, err := func() (quantumfs.ImmutableDirectoryRecord,
			fuse.Status) {

			defer dir.childRecordLock.Lock().Unlock()

			record := dir.children.recordByName(c, name)
			if record == nil {
				return nil, fuse.ENOENT
			}

			return record, fuse.OK
		}()
		if err != fuse.OK {
			return nil, err
		}

		type_ := objectTypeToFileType(c, underlyingType(record))

		if type_ == fuse.S_IFDIR {
			c.vlog("Directory::Unlink directory")
			return nil, fuse.Status(syscall.EISDIR)
		}

		err = hasDirectoryWritePermSticky_(c, dir, record.Owner())
		if err != fuse.OK {
			return nil, err
		}

		return dir.delChild_(c, name), fuse.OK
	})
	if result == fuse.OK {
		dir.self.markAccessed(c, name, quantumfs.PathDeleted)
	}

	dir.updateSize(c, result)
	return result
}

func (dir *Directory) Rmdir(c *ctx, name string) fuse.Status {
	defer c.FuncIn("Directory::Rmdir", "%s", name).Out()

	childId := dir.childInodeNum(c, name).id
	child, release := c.qfs.inode(c, childId)
	defer release()

	if child == nil {
		return fuse.ENOENT
	}

	result := child.deleteSelf(c, func() (quantumfs.DirectoryRecord,
		fuse.Status) {

		defer dir.ParentRLock(c).RUnlock()
		defer dir.Lock(c).Unlock()

		result := func() fuse.Status {
			defer dir.childRecordLock.Lock().Unlock()
			record := dir.children.recordByName(c, name)
			if record == nil {
				return fuse.ENOENT
			}

			err := hasDirectoryWritePermSticky_(c, dir, record.Owner())
			if err != fuse.OK {
				return err
			}

			type_ := objectTypeToFileType(c, underlyingType(record))
			if type_ != fuse.S_IFDIR {
				return fuse.ENOTDIR
			}

			if record.Size() != 0 {
				c.vlog("directory has %d children", record.Size())
				return fuse.Status(syscall.ENOTEMPTY)
			}

			return fuse.OK
		}()
		if result != fuse.OK {
			return nil, result
		}

		return dir.delChild_(c, name), fuse.OK
	})
	if result == fuse.OK {
		dir.self.markAccessed(c, name, quantumfs.PathDeleted|
			quantumfs.PathIsDir)
	}

	dir.updateSize(c, result)
	return result
}

func (dir *Directory) Symlink(c *ctx, pointedTo string, name string,
	out *fuse.EntryOut) fuse.Status {

	defer c.funcIn("Directory::Symlink").Out()

	maintCreate := func() {}
	maintModify := func() {}
	var inode Inode
	result := func() fuse.Status {
		defer dir.ParentRLock(c).RUnlock()
		defer dir.Lock(c).Unlock()

		recordErr := dir.childExists(c, name)
		if recordErr != fuse.OK {
			return recordErr
		}

		result := hasDirectoryWritePerm_(c, dir)
		if result != fuse.OK {
			return result
		}

		maintCreate, inode = dir.create_(c, name, 0777, 0777, 0, newSymlink,
			quantumfs.ObjectTypeSymlink, quantumfs.EmptyBlockKey, out)

		link := inode.(*Symlink)

		// Set the symlink link data
		link.setLink(c, pointedTo)
		func() {
			defer dir.childRecordLock.Lock().Unlock()
			maintModify = dir.children.modifyChildWithFunc(c,
				inode.inodeNum(),
				func(record quantumfs.DirectoryRecord) {

					record.SetSize(uint64(len(pointedTo)))
				})
		}()

		// Update the outgoing entry size
		out.Attr.Size = uint64(len(pointedTo))
		out.Attr.Blocks = utils.BlocksRoundUp(out.Attr.Size, statBlockSize)

		return fuse.OK
	}()
	maintCreate()
	maintModify()

	if result == fuse.OK {
		inode.markSelfAccessed(c, quantumfs.PathCreated)
	}

	dir.updateSize(c, result)
	return result
}

func (dir *Directory) Readlink(c *ctx) ([]byte, fuse.Status) {
	c.wlog("Invalid Readlink on Directory")
	return nil, fuse.EINVAL
}

var zeroSpecial quantumfs.ObjectKey

func init() {
	zeroSpecial = quantumfs.NewObjectKey(quantumfs.KeyTypeEmbedded,
		[quantumfs.ObjectKeyLength - 1]byte{})
}

func (dir *Directory) Mknod(c *ctx, name string, input *fuse.MknodIn,
	out *fuse.EntryOut) fuse.Status {

	defer c.funcIn("Directory::Mknod").Out()

	maintenance := func() {}
	var inode Inode
	result := func() fuse.Status {
		defer dir.ParentRLock(c).RUnlock()
		defer dir.Lock(c).Unlock()

		recordErr := dir.childExists(c, name)
		if recordErr != fuse.OK {
			return recordErr
		}

		err := hasDirectoryWritePerm_(c, dir)
		if err != fuse.OK {
			return err
		}

		c.vlog("Directory::Mknod Mode %x", input.Mode)
		if utils.BitFlagsSet(uint(input.Mode), syscall.S_IFIFO) ||
			utils.BitFlagsSet(uint(input.Mode), syscall.S_IFSOCK) ||
			utils.BitFlagsSet(uint(input.Mode), syscall.S_IFBLK) ||
			utils.BitFlagsSet(uint(input.Mode), syscall.S_IFCHR) {

			maintenance, inode = dir.create_(c, name, input.Mode,
				input.Umask, input.Rdev, newSpecial,
				quantumfs.ObjectTypeSpecial, zeroSpecial, out)
		} else if utils.BitFlagsSet(uint(input.Mode), syscall.S_IFREG) {
			maintenance, inode = dir.create_(c, name, input.Mode,
				input.Umask, 0, newSmallFile,
				quantumfs.ObjectTypeSmallFile,
				quantumfs.EmptyBlockKey, out)
		} else {
			c.dlog("Directory::Mknod invalid type %x", input.Mode)
			return fuse.EINVAL
		}
		return fuse.OK
	}()
	maintenance()

	if result == fuse.OK {
		inode.markSelfAccessed(c, quantumfs.PathCreated)
	}

	dir.updateSize(c, result)
	return result
}

func (dir *Directory) RenameChild(c *ctx, oldName string,
	newName string) fuse.Status {

	defer c.FuncIn("Directory::RenameChild", "%s -> %s", oldName, newName).Out()

	fileType, maintenance, overwritten, result := dir.renameChild(c, oldName,
		newName)
	maintenance()

	if result == fuse.OK {

		if overwritten != nil {
			dir.self.markAccessed(c, overwritten.Filename(),
				markType(overwritten.Type(),
					quantumfs.PathDeleted))
		}

		// Conceptually we remove any entry in the way before we move
		// the source file in its place, so update the accessed list
		// mark in that order to ensure mark logic produces the
		// correct result.
		dir.self.markAccessed(c, oldName,
			markType(fileType, quantumfs.PathDeleted))
		dir.self.markAccessed(c, newName,
			markType(fileType, quantumfs.PathCreated))
	}

	return result
}

func (dir *Directory) renameChild(c *ctx, oldName string,
	newName string) (fileType quantumfs.ObjectType, maintenance func(),
	overwrittenRecord quantumfs.ImmutableDirectoryRecord, result fuse.Status) {

	maintenance = func() {}
	defer dir.updateSize(c, result)
	overwrittenInodeId := dir.childInodeNum(c, newName).id
	overwrittenInode, release := c.qfs.inode(c, overwrittenInodeId)
	defer release()

	if overwrittenInode != nil {
		defer overwrittenInode.ParentLock(c).Unlock()
	}
<<<<<<< HEAD
	unlockParent := dir.ParentRLock(c).RUnlock
	defer func() {
		if unlockParent != nil {
			unlockParent()
		}
	}()
	defer dir.Lock(c).Unlock()
=======
	unlockParent := callOnce(dir.parentLock.RLock().RUnlock)
	defer unlockParent.invoke()
	defer dir.Lock().Unlock()
>>>>>>> 8c07999a

	oldInodeId, record, result := func() (InodeId,
		quantumfs.ImmutableDirectoryRecord, fuse.Status) {

		defer dir.childRecordLock.Lock().Unlock()

		dstRecord := dir.children.recordByName(c, newName)
		if dstRecord != nil &&
			dstRecord.Type() == quantumfs.ObjectTypeDirectory &&
			dstRecord.Size() != 0 {

			// We can not overwrite a non-empty directory
			return quantumfs.InodeIdInvalid, nil,
				fuse.Status(syscall.ENOTEMPTY)
		}

		record := dir.children.recordByName(c, oldName)
		if record == nil {
			return quantumfs.InodeIdInvalid, nil, fuse.ENOENT
		}

		err := hasDirectoryWritePermSticky_(c, dir, record.Owner())
		if err != fuse.OK {
			return quantumfs.InodeIdInvalid, nil, err
		}
		// Don't need the parent lock now - unlock early to reduce contention
		unlockParent.invoke()

		if oldName == newName {
			return quantumfs.InodeIdInvalid, nil, fuse.OK
		}
		oldInodeId_ := dir.children.inodeNum(oldName).id
		overwrittenRecord = dir.orphanChild_(c, newName, overwrittenInode)
		maintenance = dir.children.renameChild(c, oldName, newName)

		now := quantumfs.NewTime(time.Now())
		if hardlink, isHardlink := record.(*HardlinkLeg); !isHardlink {
			modMaint := dir.children.modifyChildWithFunc(c, oldInodeId_,
				func(record quantumfs.DirectoryRecord) {

					record.SetContentTime(now)
				})
			renameMaint := maintenance
			maintenance = func() {
				renameMaint()
				modMaint()
			}
		} else {
			hardlink.setCreationTime(now)
			dir.hardlinkTable.modifyChildWithFunc(c, oldInodeId_,
				func(record quantumfs.DirectoryRecord) {

					record.SetContentTime(now)
				})
		}

		fileType = record.Type()

		return oldInodeId_, record, fuse.OK
	}()
	if oldName == newName || result != fuse.OK {
		return
	}

	// update the inode name
	child, release := c.qfs.inodeNoInstantiate(c, oldInodeId)
	if child != nil {
		defer release()
		child.setName(newName)
		child.clearAccessedCache()

		// The child has an effective record. Make sure it is not lost.
		child.dirty(c)
	} else {
		release()
		if _, isHardlink := record.(*HardlinkLeg); isHardlink {
			dir.hardlinkTable.makePublishable(c, record.FileId())
		} else {
			func() {
				defer dir.childRecordLock.Lock().Unlock()
				dir.children.makePublishable(c, newName)
			}()
		}
	}

	result = fuse.OK
	return
}

// Must hold dir and dir.childRecordLock
// Must hold the child's parentLock if inode is not nil
func (dir *Directory) orphanChild_(c *ctx, name string,
	inode Inode) (rtn quantumfs.ImmutableDirectoryRecord) {

	defer c.FuncIn("Directory::orphanChild_", "%s", name).Out()

	removedId := dir.children.inodeNum(name).id
	removedRecord := dir.children.deleteChild(c, name)
	if removedRecord == nil {
		return
	}

	rtn = removedRecord.AsImmutable()

	removedRecord = dir.prepareForOrphaning_(c, name, removedRecord)
	if removedId == quantumfs.InodeIdInvalid || removedRecord == nil {
		return
	}
	if removedRecord.Type() == quantumfs.ObjectTypeHardlink {
		c.vlog("nothing to do for the detached leg of hardlink")
		return
	}
	if inode == nil {
		c.qfs.removeUninstantiated(c, []InodeId{removedId})
	} else {
		inode.orphan_(c, removedRecord)
	}

	return rtn
}

func (dir *Directory) childInodeNum(c *ctx, name string) InodeIdInfo {
	defer dir.RLock(c).RUnlock()
	defer dir.childRecordLock.Lock().Unlock()
	return dir.children.inodeNum(name)
}

func (dir *Directory) GetXAttrSize(c *ctx,
	attr string) (size int, result fuse.Status) {

	defer c.FuncIn("Directory::GetXAttrSize", "attr %s", attr).Out()

	return dir.parentGetChildXAttrSize(c, dir.inodeNum(), attr)
}

func (dir *Directory) GetXAttrData(c *ctx,
	attr string) (data []byte, result fuse.Status) {

	defer c.FuncIn("Directory::GetXAttrData", "attr %s", attr).Out()

	return dir.parentGetChildXAttrData(c, dir.inodeNum(), attr)
}

func (dir *Directory) ListXAttr(c *ctx) (attributes []byte, result fuse.Status) {
	defer c.funcIn("Directory::ListXAttr").Out()
	return dir.parentListChildXAttr(c, dir.inodeNum())
}

func (dir *Directory) SetXAttr(c *ctx, attr string, data []byte) fuse.Status {
	defer c.FuncIn("Directory::SetXAttr", "attr %s", attr).Out()
	return dir.parentSetChildXAttr(c, dir.inodeNum(), attr, data)
}

func (dir *Directory) RemoveXAttr(c *ctx, attr string) fuse.Status {
	defer c.FuncIn("Directory::RemoveXAttr", "attr %s", attr).Out()
	return dir.parentRemoveChildXAttr(c, dir.inodeNum(), attr)
}

func (dir *Directory) syncChild(c *ctx, inodeNum InodeId,
	newKey quantumfs.ObjectKey, hardlinkDelta *HardlinkDelta) {

	defer c.FuncIn("Directory::syncChild", "dir inode %d child inode %d %s",
		dir.inodeNum(), inodeNum, newKey.String()).Out()

	defer dir.Lock(c).Unlock()
	dir.self.dirty(c)
	defer dir.childRecordLock.Lock().Unlock()

	entry := dir.getRecordChildCall_(c, inodeNum)
	if entry == nil {
		c.elog("Directory::syncChild inode %d not a valid child",
			inodeNum)
		return
	}

	dir.children.setID(c, entry.Filename(), newKey)
	dir.hardlinkDelta.populateFrom(hardlinkDelta)
}

func getRecordExtendedAttributes(c *ctx,
	attrKey quantumfs.ObjectKey) (*quantumfs.ExtendedAttributes,
	fuse.Status) {

	if attrKey.IsEqualTo(quantumfs.EmptyBlockKey) {
		c.vlog("getRecordExtendedAttributes returning new object")
		return nil, fuse.ENOENT
	}

	buffer := c.dataStore.Get(&c.Ctx, attrKey)
	if buffer == nil {
		c.dlog("Failed to retrieve attribute list")
		return nil, fuse.EIO
	}

	attributeList := MutableCopy(c, buffer).AsExtendedAttributes()
	return &attributeList, fuse.OK
}

// Get the extended attributes object. The status is EIO on error or ENOENT if there
// are no extended attributes for that child.
func (dir *Directory) getExtendedAttributes_(c *ctx,
	inodeNum InodeId) (*quantumfs.ExtendedAttributes, fuse.Status) {

	defer c.funcIn("Directory::getExtendedAttributes_").Out()
	defer dir.childRecordLock.Lock().Unlock()

	record := dir.getRecordChildCall_(c, inodeNum)
	if record == nil {
		c.vlog("Child not found")
		return nil, fuse.EIO
	}

	return getRecordExtendedAttributes(c, record.ExtendedAttributes())
}

func (dir *Directory) getChildXAttrBuffer(c *ctx, inodeNum InodeId,
	attr string) (ImmutableBuffer, fuse.Status) {

	defer c.FuncIn("Directory::getChildXAttrBuffer", "%d %s", inodeNum,
		attr).Out()

	defer dir.RLock(c).RUnlock()

	attributeList, ok := dir.getExtendedAttributes_(c, inodeNum)
	if ok == fuse.ENOENT {
		return nil, fuse.ENODATA
	}

	if ok == fuse.EIO {
		return nil, fuse.EIO
	}

	key, found := attributeList.AttributeByKey(attr)
	if !found {
		c.vlog("XAttr name not found")
		return nil, fuse.ENODATA
	}

	c.vlog("Found attribute key: %s", key.String())
	buffer := c.dataStore.Get(&c.Ctx, key)

	if buffer == nil {
		c.elog("Failed to retrieve attribute datablock")
		return nil, fuse.EIO
	}

	return buffer, fuse.OK
}

func (dir *Directory) getChildXAttrSize(c *ctx, inodeNum InodeId,
	attr string) (size int, result fuse.Status) {

	defer c.funcIn("Directory::getChildXAttrSize").Out()

	buffer, status := dir.getChildXAttrBuffer(c, inodeNum, attr)
	if status != fuse.OK {
		return 0, status
	}

	return buffer.Size(), fuse.OK
}

func (dir *Directory) getChildXAttrData(c *ctx, inodeNum InodeId,
	attr string) (data []byte, result fuse.Status) {

	defer c.funcIn("Directory::getChildXAttrData").Out()

	buffer, status := dir.getChildXAttrBuffer(c, inodeNum, attr)
	if status != fuse.OK {
		return []byte{}, status
	}

	return slowCopy(buffer), fuse.OK
}

func (dir *Directory) listChildXAttr(c *ctx,
	inodeNum InodeId) (attributes []byte, result fuse.Status) {

	defer c.FuncIn("Directory::listChildXAttr", "%d", inodeNum).Out()

	defer dir.RLock(c).RUnlock()

	attributeList, ok := dir.getExtendedAttributes_(c, inodeNum)

	if ok == fuse.EIO {
		return nil, fuse.EIO
	}

	var nameBuffer bytes.Buffer
	if ok != fuse.ENOENT {
		for i := 0; i < attributeList.NumAttributes(); i++ {
			name, _ := attributeList.Attribute(i)
			c.vlog("Appending %s", name)
			nameBuffer.WriteString(name)
			nameBuffer.WriteByte(0)
		}
	}

	// don't append our self-defined extended attribute XAttrTypeKey to hide it

	c.vlog("Returning %d bytes", nameBuffer.Len())

	return nameBuffer.Bytes(), fuse.OK
}

func (dir *Directory) setChildXAttr(c *ctx, inodeNum InodeId, attr string,
	data []byte) fuse.Status {

	defer c.FuncIn("Directory::setChildXAttr", "%d, %s len %d", inodeNum, attr,
		len(data)).Out()

	maintenance := func() {}
	rtn := fuse.OK
	func() {
		defer dir.Lock(c).Unlock()
		maintenance, rtn = dir.setChildXAttr_(c, inodeNum, attr, data)
	}()
	maintenance()

	return rtn
}

// Should be called with dir lock
func (dir *Directory) setChildXAttr_(c *ctx, inodeNum InodeId, attr string,
	data []byte) (maintenance func(), rtn fuse.Status) {

	maintenance = func() {}
	attributeList, ok := dir.getExtendedAttributes_(c, inodeNum)
	if ok == fuse.EIO {
		return maintenance, fuse.EIO
	}

	if ok == fuse.ENOENT {
		// getExtendedAttributes_() returns a shared
		// quantumfs.ExtendedAttributes instance when the file has no
		// extended attributes for performance reasons. Thus we need to
		// instantiate our own before we modify it.
		attributeList = quantumfs.NewExtendedAttributes()
	}

	var dataKey quantumfs.ObjectKey
	if len(data) == 0 {
		dataKey = quantumfs.EmptyBlockKey
	} else {
		var err error
		dataBuf := newBufferCopy(c, data, quantumfs.KeyTypeData)
		dataKey, err = dataBuf.Key(&c.Ctx)
		if err != nil {
			c.elog("Error uploading XAttr data: %v", err)
			return maintenance, fuse.EIO
		}
	}

	set := false
	for i := 0; i < attributeList.NumAttributes(); i++ {
		name, _ := attributeList.Attribute(i)
		if name == attr {
			c.vlog("Overwriting existing attribute %d", i)
			attributeList.SetAttribute(i, name, dataKey)
			set = true
			break
		}
	}

	// Append attribute
	if !set {
		if attributeList.NumAttributes() >=
			quantumfs.MaxNumExtendedAttributes() {

			c.vlog("XAttr list full %d", attributeList.NumAttributes())
			return maintenance, fuse.Status(syscall.ENOSPC)
		}

		c.vlog("Appending new attribute")
		attributeList.SetAttribute(attributeList.NumAttributes(), attr,
			dataKey)
		attributeList.SetNumAttributes(attributeList.NumAttributes() + 1)
	}

	buffer := newBuffer(c, attributeList.Bytes(), quantumfs.KeyTypeMetadata)
	key, err := buffer.Key(&c.Ctx)
	if err != nil {
		c.elog("Error computing extended attribute key: %v", err)
		return maintenance, fuse.EIO
	}

	func() {
		defer dir.childRecordLock.Lock().Unlock()
		record := dir.children.recordByInodeId(c, inodeNum)

		now := quantumfs.NewTime(time.Now())
		modify := func(record quantumfs.DirectoryRecord) {
			record.SetExtendedAttributes(key)
			record.SetContentTime(now)
		}

		if record != nil && record.Type() != quantumfs.ObjectTypeHardlink {
			maintenance = dir.children.modifyChildWithFunc(c, inodeNum,
				modify)
		} else {
			// If we don't have the child, maybe we're the WSR and it's a
			// hardlink. If we aren't the WSR, then it must be a
			// hardlink.
			c.vlog("Checking hardlink table")
			dir.hardlinkTable.modifyChildWithFunc(c, inodeNum, modify)
		}
	}()
	dir.self.dirty(c)

	return maintenance, fuse.OK
}

func (dir *Directory) removeChildXAttr(c *ctx, inodeNum InodeId,
	attr string) fuse.Status {

	defer c.FuncIn("Directory::removeChildXAttr", "%d, %s", inodeNum, attr).Out()

	maintenance := func() {}
	rtn := fuse.OK
	func() {
		defer dir.Lock(c).Unlock()
		maintenance, rtn = dir.removeChildXAttr_(c, inodeNum, attr)
	}()
	maintenance()

	return rtn
}

// Must be called with the dir inode lock
func (dir *Directory) removeChildXAttr_(c *ctx, inodeNum InodeId,
	attr string) (maintenance func(), rtn fuse.Status) {

	maintenance = func() {}
	attributeList, ok := dir.getExtendedAttributes_(c, inodeNum)
	if ok == fuse.EIO {
		return maintenance, fuse.EIO
	}

	if ok == fuse.ENOENT {
		return maintenance, fuse.ENODATA
	}

	var i int
	for i = 0; i < attributeList.NumAttributes(); i++ {
		name, _ := attributeList.Attribute(i)
		if name == attr {
			c.vlog("Found attribute %d", i)
			break
		}
	}

	if i == attributeList.NumAttributes() {
		// We didn't find the attribute
		return maintenance, fuse.ENODATA
	}

	var key quantumfs.ObjectKey
	if attributeList.NumAttributes() != 1 {
		// Move the last attribute over the one to be removed
		lastIndex := attributeList.NumAttributes() - 1
		lastName, lastId := attributeList.Attribute(lastIndex)
		attributeList.SetAttribute(i, lastName, lastId)
		attributeList.SetNumAttributes(lastIndex)

		buffer := newBuffer(c, attributeList.Bytes(),
			quantumfs.KeyTypeMetadata)
		var err error
		key, err = buffer.Key(&c.Ctx)
		if err != nil {
			c.elog("Error computing extended attribute key: %v", err)
			return maintenance, fuse.EIO
		}
	} else {
		// We are deleting the only extended attribute. Change the
		// DirectoryRecord key only
		key = quantumfs.EmptyBlockKey
	}

	func() {
		defer dir.childRecordLock.Lock().Unlock()
		record := dir.children.recordByInodeId(c, inodeNum)

		now := quantumfs.NewTime(time.Now())
		modify := func(record quantumfs.DirectoryRecord) {
			record.SetExtendedAttributes(key)
			record.SetContentTime(now)
		}

		if record != nil {
			maintenance = dir.children.modifyChildWithFunc(c, inodeNum,
				modify)
		} else if dir.self.isWorkspaceRoot() {
			// if we don't have the child, maybe we're wsr and it's a
			// hardlink
			c.vlog("Checking hardlink table")
			dir.hardlinkTable.modifyChildWithFunc(c, inodeNum, modify)
		}
	}()
	dir.self.dirty(c)

	return maintenance, fuse.OK
}

// Must be called with the instantiation lock
func (dir *Directory) instantiateChild_(c *ctx, inodeNum InodeId) Inode {
	defer c.FuncIn("Directory::instantiateChild_", "Inode %d of %d", inodeNum,
		dir.inodeNum()).Out()
	defer dir.childRecordLock.Lock().Unlock()

	inode, release := c.qfs.inodeNoInstantiate(c, inodeNum)
	// release immediately. We can't hold the mapMutex while we instantiate,
	// but it's okay since the instantiationLock should be held already.
	release()
	if inode != nil {
		c.vlog("Someone has already instantiated inode %d", inodeNum)
		return inode
	}

	entry := dir.children.recordByInodeId(c, inodeNum)
	if entry == nil {
		c.vlog("Cannot instantiate child with no record: %d", inodeNum)
		return nil
	}

	// check if the child is a hardlink
	isHardlink, _ := dir.hardlinkTable.checkHardlink(inodeNum)
	if isHardlink {
		return dir.hardlinkTable.instantiateHardlink_(c, inodeNum)
	}

	// add a check incase there's an inconsistency
	if hardlink, isHardlink := entry.(*HardlinkLeg); isHardlink {
		panic(fmt.Sprintf("Hardlink not recognized by workspaceroot: %d, %d",
			inodeNum, hardlink.FileId()))
	}

	return dir.recordToChild(c, inodeNum, entry)
}

func (dir *Directory) recordToChild(c *ctx, inodeNum InodeId,
	entry quantumfs.ImmutableDirectoryRecord) Inode {

	defer c.FuncIn("DirectoryRecord::recordToChild", "name %s inode %d",
		entry.Filename(), inodeNum).Out()

	var constructor InodeConstructor
	switch entry.Type() {
	default:
		c.elog("Unknown InodeConstructor type: %d", entry.Type())
		panic("Unknown InodeConstructor type")
	case quantumfs.ObjectTypeDirectory:
		constructor = newDirectory
	case quantumfs.ObjectTypeSmallFile:
		constructor = newSmallFile
	case quantumfs.ObjectTypeMediumFile:
		constructor = newMediumFile
	case quantumfs.ObjectTypeLargeFile:
		constructor = newLargeFile
	case quantumfs.ObjectTypeVeryLargeFile:
		constructor = newVeryLargeFile
	case quantumfs.ObjectTypeSymlink:
		constructor = newSymlink
	case quantumfs.ObjectTypeSpecial:
		constructor = newSpecial
	}

	c.vlog("Instantiating child %d with key %s", inodeNum, entry.ID().String())

	return constructor(c, entry.Filename(), entry.ID(), entry.Size(), inodeNum,
		dir.self, 0, 0, nil)
}

// Do a similar work like Lookup(), but it does not interact with fuse, and returns
// the child node to the caller.
func (dir *Directory) lookupInternal(c *ctx, name string,
	entryType quantumfs.ObjectType) (child Inode, err error) {

	defer c.FuncIn("Directory::lookupInternal", "name %s", name).Out()

	defer dir.RLock(c).RUnlock()
	inodeNum, record, err := dir.lookupChildRecord_(c, name)
	if err != nil {
		return nil, err
	}
	if record.Type() != entryType {
		return nil, errors.New("Not Required Type")
	}
	c.vlog("Directory::lookupInternal found inode %d Name %s", inodeNum, name)
	c.qfs.incrementLookupCount(c, inodeNum)
	child, release := c.qfs.inode(c, inodeNum)
	defer release()

	if child == nil {
		c.qfs.shouldForget(c, inodeNum, 1)
	}
	return child, nil
}

// Require an Inode locked for read
func (dir *Directory) lookupChildRecord_(c *ctx, name string) (InodeId,
	quantumfs.ImmutableDirectoryRecord, error) {

	defer c.FuncIn("Directory::lookupChildRecord_", "name %s", name).Out()

	defer dir.childRecordLock.Lock().Unlock()
	record := dir.children.recordByName(c, name)
	if record == nil {
		return quantumfs.InodeIdInvalid, nil,
			errors.New("Non-existing Inode")
	}

	inodeNum := dir.children.inodeNum(name).id
	return inodeNum, record, nil
}

func createNewEntry(c *ctx, name string, mode uint32,
	umask uint32, rdev uint32, size uint64, uid quantumfs.UID,
	gid quantumfs.GID, type_ quantumfs.ObjectType,
	key quantumfs.ObjectKey) quantumfs.DirectoryRecord {

	defer c.FuncIn("createNewEntry", "name %s", name).Out()

	// set up the Inode record
	now := time.Now()
	var entry quantumfs.ThinRecord
	entry.SetFilename(name)
	entry.SetID(key)
	entry.SetType(type_)
	entry.SetPermissions(modeToPermissions(mode, umask))
	c.vlog("Directory::createNewEntry mode %o umask %o permissions %o",
		mode, umask, entry.Permissions())
	entry.SetOwner(uid)
	entry.SetGroup(gid)
	entry.SetSize(size)
	entry.SetExtendedAttributes(quantumfs.EmptyBlockKey)
	entry.SetContentTime(quantumfs.NewTime(now))
	entry.SetModificationTime(quantumfs.NewTime(now))
	entry.SetFileId(quantumfs.GenerateUniqueFileId())
	entry.SetNlinks(1)

	return &entry
}

// Needs exclusive Inode lock
func (dir *Directory) duplicateInode_(c *ctx, name string, mode uint32, umask uint32,
	rdev uint32, size uint64, uid quantumfs.UID, gid quantumfs.GID,
	type_ quantumfs.ObjectType, key quantumfs.ObjectKey) quantumfs.FileId {

	defer c.FuncIn("Directory::duplicateInode_", "name %s", name).Out()

	entry := createNewEntry(c, name, mode, umask, rdev, size,
		uid, gid, type_, key)

	inodeNum := func() InodeId {
		defer dir.childRecordLock.Lock().Unlock()
		return dir.children.loadChild(c, entry)
	}()

	parent := dir.inodeNum()
	if type_ == quantumfs.ObjectTypeHardlink {
		parent = dir.hardlinkTable.getWorkspaceRoot().inodeNum()
	}
	c.qfs.addUninstantiated(c, []inodePair{newInodePair(inodeNum, parent)})

	c.qfs.noteChildCreated(c, dir.inodeNum(), name)
	return entry.FileId()
}

func (dir *Directory) traceHardlinks(c *ctx, newChildren []loadedInfo) {
	defer c.funcIn("Directory::traceHardlinks").Out()

	defer dir.ParentRLock(c).RUnlock()

	for _, child := range newChildren {
		// discard file ids that aren't real or non-hardlinks
		if child.fileId == quantumfs.InvalidFileId ||
			child.filetype != quantumfs.ObjectTypeHardlink {

			continue
		}

		if dir.InodeCommon.isWorkspaceRoot() {
			dir.hardlinkTable.markHardlinkPath(c, child.name,
				child.fileId)
		} else {
			dir.markLink_(c, child.name, child.fileId)
		}
	}
}

func (dir *Directory) markHardlinkPath(c *ctx, path string,
	fileId quantumfs.FileId) {

	defer c.funcIn("Directory::markHardlinkPath").Out()

	if dir.InodeCommon.isWorkspaceRoot() {
		dir.hardlinkTable.markHardlinkPath(c, path, fileId)
		return
	}

	defer dir.InodeCommon.ParentRLock(c).RUnlock()
	dir.markLink_(c, path, fileId)
}

// Must be called with the parentLock held
func (dir *Directory) markLink_(c *ctx, path string, fileId quantumfs.FileId) {
	path = dir.name() + "/" + path
	parent, release := dir.InodeCommon.parent_(c)
	defer release()

	parentDir := asDirectory(parent)
	parentDir.markHardlinkPath(c, path, fileId)
}

func (dir *Directory) normalizeChildren(c *ctx) {
	defer c.funcIn("Directory::normalizeChildren").Out()

	// The normalization happens in three stages for a
	// hardlink entry which is ready:
	//
	// 1. HardlinkTable::invalidateNormalizedRecordLock()
	//    The inode is removed from the hardlink table and the
	//    table is locked to prevent the inode from getting instantiated.
	//
	// 2. Directory::normalizeChild()
	//    The record is copied from the hardlink table to the
	//    parent directory and the inode is adjusted to the new
	//    location.
	//
	// 3. HardlinkTable::apply()
	//    Once the parent directory's hardlinkdelta bubbles up
	//    to the root, the rest of the hardlink entry is removed
	//    from the hardlinktable.

	normalRecords := dir.getNormalizationCandidates(c)
	for inodeId, records := range normalRecords {
		maintenance := dir.normalizeChild(c, inodeId, records)
		maintenance()
	}
}

func (dir *Directory) flush(c *ctx) quantumfs.ObjectKey {
	defer c.FuncIn("Directory::flush", "%d %s", dir.inodeNum(),
		dir.name_).Out()

	dir.normalizeChildren(c)
	dir.parentSyncChild(c, func() (quantumfs.ObjectKey, *HardlinkDelta) {
		defer dir.childRecordLock.Lock().Unlock()
		dir.publish_(c)

		return dir.baseLayerId, dir.hardlinkDelta
	})

	return dir.baseLayerId
}

// Directory inode lock must be held
func (dir *Directory) hardlinkInc_(fileId quantumfs.FileId) {
	dir.hardlinkDelta.inc(fileId)
	dir.hardlinkTable.hardlinkInc(fileId)
}

// Directory inode lock must be held
func (dir *Directory) hardlinkDec_(
	fileId quantumfs.FileId) (effective quantumfs.DirectoryRecord) {

	dir.hardlinkDelta.dec(fileId)
	return dir.hardlinkTable.hardlinkDec(fileId)
}

type directoryContents struct {
	// All immutable after creation
	filename   string
	fuseType   uint32 // One of fuse.S_IFDIR, S_IFREG, etc
	attr       fuse.Attr
	generation uint64
}

type directorySnapshotSource interface {
	getChildSnapshot(c *ctx) []directoryContents
	inodeNum() InodeId
	treeState() *TreeState
	generation() uint64
}

func newDirectorySnapshot(c *ctx, src directorySnapshotSource) *directorySnapshot {

	defer c.funcIn("newDirectorySnapshot").Out()

	ds := directorySnapshot{
		FileHandleCommon: FileHandleCommon{
			id:         c.qfs.newFileHandleId(),
			inodeNum:   src.inodeNum(),
			treeState_: src.treeState(),
		},
		_generation: src.generation(),
		src:         src,
	}

	utils.Assert(ds.treeState() != nil,
		"directorySnapshot treeState nil at init")

	return &ds
}

type directorySnapshot struct {
	FileHandleCommon
	children    []directoryContents
	_generation uint64
	src         directorySnapshotSource
}

func (ds *directorySnapshot) ReadDirPlus(c *ctx, input *fuse.ReadIn,
	out *fuse.DirEntryList) fuse.Status {

	defer c.funcIn("directorySnapshot::ReadDirPlus").Out()
	offset := input.Offset

	if offset == 0 {
		c.vlog("Refreshing child list")
		ds.children = ds.src.getChildSnapshot(c)
	}

	if offset > uint64(len(ds.children)) {
		return fuse.EINVAL
	}

	processed := 0
	for _, child := range ds.children[offset:] {
		entry := fuse.DirEntry{
			Mode: child.fuseType,
			Name: child.filename,
		}
		details, _ := out.AddDirLookupEntry(entry)
		if details == nil {
			break
		}

		details.NodeId = child.attr.Ino
		details.Generation = child.generation
		if ds._generation == ds.src.generation() {
			fillEntryOutCacheData(c, details)
		} else {
			clearEntryOutCacheData(c, details)
		}
		details.Attr = child.attr

		processed++
	}
	c.qfs.incrementLookupCounts(c, ds.children[offset:int(offset)+processed])

	return fuse.OK
}

func (ds *directorySnapshot) Read(c *ctx, offset uint64, size uint32, buf []byte,
	nonblocking bool) (fuse.ReadResult, fuse.Status) {

	c.wlog("Invalid read on directorySnapshot")
	return nil, fuse.ENOSYS
}

func (ds *directorySnapshot) Write(c *ctx, offset uint64, size uint32, flags uint32,
	buf []byte) (uint32, fuse.Status) {

	c.wlog("Invalid write on directorySnapshot")
	return 0, fuse.ENOSYS
}<|MERGE_RESOLUTION|>--- conflicted
+++ resolved
@@ -1199,19 +1199,9 @@
 	if overwrittenInode != nil {
 		defer overwrittenInode.ParentLock(c).Unlock()
 	}
-<<<<<<< HEAD
-	unlockParent := dir.ParentRLock(c).RUnlock
-	defer func() {
-		if unlockParent != nil {
-			unlockParent()
-		}
-	}()
+	unlockParent := callOnce(dir.ParentRLock(c).RUnlock)
+	defer unlockParent.invoke()
 	defer dir.Lock(c).Unlock()
-=======
-	unlockParent := callOnce(dir.parentLock.RLock().RUnlock)
-	defer unlockParent.invoke()
-	defer dir.Lock().Unlock()
->>>>>>> 8c07999a
 
 	oldInodeId, record, result := func() (InodeId,
 		quantumfs.ImmutableDirectoryRecord, fuse.Status) {
