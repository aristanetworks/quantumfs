// Copyright (c) 2016 Arista Networks, Inc.  All rights reserved.
// Arista Networks, Inc. Confidential and Proprietary.

package daemon

import "bytes"
import "encoding/base64"
import "encoding/binary"
import "errors"
import "fmt"
import "syscall"
import "sync"
import "time"

import "github.com/aristanetworks/quantumfs/encoding"
import "github.com/aristanetworks/quantumfs"
import "github.com/hanwen/go-fuse/fuse"

type DirectoryRecordIf interface {
	Filename() string
	SetFilename(v string)

	ID() quantumfs.ObjectKey
	SetID(v quantumfs.ObjectKey)

	Type() quantumfs.ObjectType
	SetType(v quantumfs.ObjectType)

	Permissions() uint32
	SetPermissions(v uint32)

	Owner() quantumfs.UID
	SetOwner(v quantumfs.UID)

	Group() quantumfs.GID
	SetGroup(v quantumfs.GID)

	Size() uint64
	SetSize(v uint64)

	ExtendedAttributes() quantumfs.ObjectKey
	SetExtendedAttributes(v quantumfs.ObjectKey)

	ContentTime() quantumfs.Time
	SetContentTime(v quantumfs.Time)

	ModificationTime() quantumfs.Time
	SetModificationTime(v quantumfs.Time)

	Record() encoding.DirectoryRecord
}

// If dirRecord is nil, then mode, rdev and dirRecord are invalid, but the key is
// coming from a DirRecord and not passed in from create_.
//
// The return value is the newly instantiated Inode, and a list of InodeIds which
// should be added to the mux's uninstantiatedInodes collection with this new inode
// as their parent.
type InodeConstructor func(c *ctx, name string, key quantumfs.ObjectKey,
	size uint64, inodeNum InodeId, parent Inode, mode uint32, rdev uint32,
	dirRecord DirectoryRecordIf) (Inode, []InodeId)

// This file contains the normal directory Inode type for a workspace
type Directory struct {
	InodeCommon

	// These fields are protected by the InodeCommon.lock
	baseLayerId    quantumfs.ObjectKey

	children	*ChildMap
}

// The size of the ObjectKey: 21 + 1 + 8
// The length decides the length in datastore.go: quantumfs.ExtendedKeyLength
const sourceDataLength = 30

func initDirectory(c *ctx, name string, dir *Directory,
	baseLayerId quantumfs.ObjectKey, inodeNum InodeId,
	parent InodeId, treeLock *sync.RWMutex) []InodeId {

	defer c.FuncIn("initDirectory",
		"Enter Fetching directory baselayer from %s",
		baseLayerId.String()).out()

	// Set directory data before processing the children in case the children
	// access the parent.
	dir.InodeCommon.id = inodeNum
	dir.InodeCommon.name_ = name
	dir.InodeCommon.accessed_ = 0
	dir.setParent(parent)
	dir.treeLock_ = treeLock
	dir.baseLayerId = baseLayerId

	uninstantiated := make([]InodeId, 0)

	key := baseLayerId
	for {
		c.vlog("Fetching baselayer %s", key.String())
		buffer := c.dataStore.Get(&c.Ctx, key)
		if buffer == nil {
			panic("No baseLayer object")
		}

		baseLayer := buffer.AsDirectoryEntry()

		if dir.children == nil {
			dir.children = newChildMap(baseLayer.NumEntries())
		}

		for i := 0; i < baseLayer.NumEntries(); i++ {
			childInodeNum := dir.children.newChild(c,
				baseLayer.Entry(i))
			c.vlog("initDirectory %d getting child %d", inodeNum,
				childInodeNum)
			uninstantiated = append(uninstantiated, childInodeNum)
		}

		if baseLayer.Next() == quantumfs.EmptyDirKey ||
			baseLayer.NumEntries() == 0 {

			break
		} else {
			key = baseLayer.Next()
		}
	}

	assert(dir.treeLock() != nil, "Directory treeLock nil at init")

	return uninstantiated
}

func newDirectory(c *ctx, name string, baseLayerId quantumfs.ObjectKey, size uint64,
	inodeNum InodeId, parent Inode, mode uint32, rdev uint32,
	dirRecord DirectoryRecordIf) (Inode, []InodeId) {

	defer c.funcIn("Directory::newDirectory").out()

	var dir Directory
	dir.self = &dir

	uninstantiated := initDirectory(c, name, &dir, baseLayerId, inodeNum,
		parent.inodeNum(), parent.treeLock())
	return &dir, uninstantiated
}

// Needs inode lock for read
func (dir *Directory) updateSize_(c *ctx) {
	defer c.funcIn("Directory::updateSize_").out()

	// The parent of a WorkspaceRoot is a workspacelist and we have nothing to
	// update.
	if !dir.self.isWorkspaceRoot() {
		var attr fuse.SetAttrIn
		attr.Valid = fuse.FATTR_SIZE
		attr.Size = dir.children.count()

		dir.parent(c).setChildAttr(c, dir.id, nil, &attr, nil, true)
	}
}

// Needs inode lock for write
func (dir *Directory) addChild_(c *ctx, inode InodeId, child DirectoryRecordIf) {

	defer c.funcIn("Directory::addChild_").out()

	dir.children.setChild(c, child, inode)
	dir.updateSize_(c)
}

// Needs inode lock for write
func (dir *Directory) delChild_(c *ctx, inodeNum InodeId) {
	defer c.funcIn("Directory::delChild_").out()

	c.dlog("Unlinking inode %d", inodeNum)

	record := dir.children.record(inodeNum)
	if record == nil {
		c.elog("Child already deleted: %d", inodeNum)
		return
	}

	dir.self.markAccessed(c, record.Filename(), false)

<<<<<<< HEAD
	// If this is a file we need to reparent it to itself
	record = dir.children.deleteChild(inodeNum)

	if record.Type() == quantumfs.ObjectTypeSmallFile ||
		record.Type() == quantumfs.ObjectTypeMediumFile ||
		record.Type() == quantumfs.ObjectTypeLargeFile ||
		record.Type() == quantumfs.ObjectTypeVeryLargeFile {

		inode := c.qfs.inodeNoInstantiate(c, inodeNum)
		if inode != nil && inode.inode != nil {
			if file, isFile := inode.inode.(*File); isFile {
				file.setChildRecord(c, record)
				file.setParent(file.inodeNum())
=======
		if record.Type() == quantumfs.ObjectTypeSmallFile ||
			record.Type() == quantumfs.ObjectTypeMediumFile ||
			record.Type() == quantumfs.ObjectTypeLargeFile ||
			record.Type() == quantumfs.ObjectTypeVeryLargeFile {

			inode := c.qfs.inodeNoInstantiate(c, inodeNum)
			if inode != nil {
				if file, isFile := inode.(*File); isFile {
					file.setChildRecord(c, record)
					file.setParent(file.inodeNum())
				}
>>>>>>> 8694a2d3
			}
		}
	}

	c.qfs.removeUninstantiated(c, []InodeId{inodeNum})
	dir.updateSize_(c)
}

func (dir *Directory) dirty(c *ctx) {
	if !dir.setDirty(true) {
		// Only go recursive if we aren't already dirty
		dir.parent(c).dirtyChild(c, dir.inodeNum())
	}
}

// Record that a specific child is dirty and when syncing heirarchically, sync them
// as well.
func (dir *Directory) dirtyChild(c *ctx, childId InodeId) {
	defer c.funcIn("Directory::dirtyChild").out()

	defer dir.Lock().Unlock()

	dir.children.setDirty(c, childId)
	dir.self.dirty(c)
}

func fillAttrWithDirectoryRecord(c *ctx, attr *fuse.Attr, inodeNum InodeId,
	owner fuse.Owner, entry DirectoryRecordIf) {

	attr.Ino = uint64(inodeNum)

	fileType := objectTypeToFileType(c, entry.Type())
	switch fileType {
	case fuse.S_IFDIR:
		attr.Size = qfsBlockSize
		attr.Blocks = BlocksRoundUp(attr.Size, statBlockSize)
		attr.Nlink = uint32(entry.Size()) + 2
	case fuse.S_IFIFO:
		fileType = specialOverrideAttr(entry, attr)
	default:
		c.elog("Unhandled filetype in fillAttrWithDirectoryRecord",
			fileType)
		fallthrough
	case fuse.S_IFREG,
		fuse.S_IFLNK:

		attr.Size = entry.Size()
		attr.Blocks = BlocksRoundUp(entry.Size(), statBlockSize)
		attr.Nlink = 2 // Workaround for BUG166665
	}

	attr.Atime = entry.ModificationTime().Seconds()
	attr.Mtime = entry.ModificationTime().Seconds()
	attr.Ctime = entry.ContentTime().Seconds()
	attr.Atimensec = entry.ModificationTime().Nanoseconds()
	attr.Mtimensec = entry.ModificationTime().Nanoseconds()
	attr.Ctimensec = entry.ContentTime().Nanoseconds()

	c.dlog("fillAttrWithDirectoryRecord fileType %x permissions %o", fileType,
		entry.Permissions())

	attr.Mode = fileType | permissionsToMode(entry.Permissions())
	attr.Owner.Uid = quantumfs.SystemUid(entry.Owner(), owner.Uid)
	attr.Owner.Gid = quantumfs.SystemGid(entry.Group(), owner.Gid)
	attr.Blksize = uint32(qfsBlockSize)
}

func permissionsToMode(permissions uint32) uint32 {
	var mode uint32

	if BitFlagsSet(uint(permissions), quantumfs.PermExecOther) {
		mode |= syscall.S_IXOTH
	}
	if BitFlagsSet(uint(permissions), quantumfs.PermWriteOther) {
		mode |= syscall.S_IWOTH
	}
	if BitFlagsSet(uint(permissions), quantumfs.PermReadOther) {
		mode |= syscall.S_IROTH
	}
	if BitFlagsSet(uint(permissions), quantumfs.PermExecGroup) {
		mode |= syscall.S_IXGRP
	}
	if BitFlagsSet(uint(permissions), quantumfs.PermWriteGroup) {
		mode |= syscall.S_IWGRP
	}
	if BitFlagsSet(uint(permissions), quantumfs.PermReadGroup) {
		mode |= syscall.S_IRGRP
	}
	if BitFlagsSet(uint(permissions), quantumfs.PermExecOwner) {
		mode |= syscall.S_IXUSR
	}
	if BitFlagsSet(uint(permissions), quantumfs.PermWriteOwner) {
		mode |= syscall.S_IWUSR
	}
	if BitFlagsSet(uint(permissions), quantumfs.PermReadOwner) {
		mode |= syscall.S_IRUSR
	}
	if BitFlagsSet(uint(permissions), quantumfs.PermSticky) {
		mode |= syscall.S_ISVTX
	}
	if BitFlagsSet(uint(permissions), quantumfs.PermSGID) {
		mode |= syscall.S_ISGID
	}
	if BitFlagsSet(uint(permissions), quantumfs.PermSUID) {
		mode |= syscall.S_ISUID
	}

	return mode
}

func modeToPermissions(mode uint32, umask uint32) uint32 {
	var permissions uint32
	mode = mode & ^umask

	if BitFlagsSet(uint(mode), syscall.S_IXOTH) {
		permissions |= quantumfs.PermExecOther
	}
	if BitFlagsSet(uint(mode), syscall.S_IWOTH) {
		permissions |= quantumfs.PermWriteOther
	}
	if BitFlagsSet(uint(mode), syscall.S_IROTH) {
		permissions |= quantumfs.PermReadOther
	}
	if BitFlagsSet(uint(mode), syscall.S_IXGRP) {
		permissions |= quantumfs.PermExecGroup
	}
	if BitFlagsSet(uint(mode), syscall.S_IWGRP) {
		permissions |= quantumfs.PermWriteGroup
	}
	if BitFlagsSet(uint(mode), syscall.S_IRGRP) {
		permissions |= quantumfs.PermReadGroup
	}
	if BitFlagsSet(uint(mode), syscall.S_IXUSR) {
		permissions |= quantumfs.PermExecOwner
	}
	if BitFlagsSet(uint(mode), syscall.S_IWUSR) {
		permissions |= quantumfs.PermWriteOwner
	}
	if BitFlagsSet(uint(mode), syscall.S_IRUSR) {
		permissions |= quantumfs.PermReadOwner
	}
	if BitFlagsSet(uint(mode), syscall.S_ISVTX) {
		permissions |= quantumfs.PermSticky
	}
	if BitFlagsSet(uint(mode), syscall.S_ISGID) {
		permissions |= quantumfs.PermSGID
	}
	if BitFlagsSet(uint(mode), syscall.S_ISUID) {
		permissions |= quantumfs.PermSUID
	}

	return permissions
}

func publishDirectoryEntry(c *ctx, layer *quantumfs.DirectoryEntry,
	nextKey quantumfs.ObjectKey) quantumfs.ObjectKey {

	layer.SetNext(nextKey)
	bytes := layer.Bytes()

	buf := newBuffer(c, bytes, quantumfs.KeyTypeMetadata)
	newKey, err := buf.Key(&c.Ctx)
	if err != nil {
		panic("Failed to upload new baseLayer object")
	}

	return newKey
}

// Must hold the dir.childRecordsLock
func (dir *Directory) publish_(c *ctx) quantumfs.ObjectKey {
	defer c.FuncIn("Directory::publish", "%s", dir.name_).out()

	// Compile the internal records into a series of blocks which can be placed
	// in the datastore.

	newBaseLayerId := quantumfs.EmptyDirKey

	// childIdx indexes into dir.childrenRecords, entryIdx indexes into the
	// metadata block
	baseLayer := quantumfs.NewDirectoryEntry()
	entryIdx := 0

	for _, child := range dir.children.records() {
		if entryIdx == quantumfs.MaxDirectoryRecords {
			// This block is full, upload and create a new one
			baseLayer.SetNumEntries(entryIdx)
			newBaseLayerId = publishDirectoryEntry(c, baseLayer,
				newBaseLayerId)
			baseLayer = quantumfs.NewDirectoryEntry()
			entryIdx = 0
		}

		baseLayer.SetEntry(entryIdx, child.Record())

		entryIdx++
	}

	baseLayer.SetNumEntries(entryIdx)
	newBaseLayerId = publishDirectoryEntry(c, baseLayer, newBaseLayerId)

	c.vlog("Directory key %s -> %s", dir.baseLayerId.String(),
		newBaseLayerId.String())
	dir.baseLayerId = newBaseLayerId

	if !dir.self.isWorkspaceRoot() {
		// TODO This violates layering and is ugly
		dir.setDirty(false)
	}

	return dir.baseLayerId
}

func (dir *Directory) setChildAttr(c *ctx, inodeNum InodeId,
	newType *quantumfs.ObjectType, attr *fuse.SetAttrIn,
	out *fuse.AttrOut, updateMtime bool) fuse.Status {

	defer c.funcIn("Directory::setChildAttr").out()

	result := func() fuse.Status {
		defer dir.Lock().Unlock()

		entry := dir.children.record(inodeNum)
		if entry == nil {
			return fuse.ENOENT
		}

		modifyEntryWithAttr(c, newType, attr, entry, updateMtime)

		if out != nil {
			fillAttrOutCacheData(c, out)
			fillAttrWithDirectoryRecord(c, &out.Attr, inodeNum,
				c.fuseCtx.Owner, entry)
		}

		return fuse.OK
	}()

	if result == fuse.OK {
		dir.self.dirty(c)
	}

	return result
}

func (dir *Directory) Access(c *ctx, mask uint32, uid uint32,
	gid uint32) fuse.Status {

	c.elog("Unsupported Access on Directory")
	return fuse.ENOSYS
}

func (dir *Directory) GetAttr(c *ctx, out *fuse.AttrOut) fuse.Status {
	defer c.funcIn("Directory::GetAttr").out()

	record, err := dir.parent(c).getChildRecord(c, dir.InodeCommon.id)
	if err != nil {
		c.elog("Unable to get record from parent for inode %d", dir.id)
		return fuse.EIO
	}

	fillAttrOutCacheData(c, out)
	fillAttrWithDirectoryRecord(c, &out.Attr, dir.InodeCommon.id,
		c.fuseCtx.Owner, record)

	return fuse.OK
}

func (dir *Directory) Lookup(c *ctx, name string, out *fuse.EntryOut) fuse.Status {
	defer c.funcIn("Directory::Lookup").out()

	defer dir.RLock().RUnlock()

	record := dir.children.recordByName(c, name)
	if record == nil {
		return fuse.ENOENT
	}
	inodeNum := dir.children.inodeNum(name)

	c.vlog("Directory::Lookup found inode %d", inodeNum)
	dir.self.markAccessed(c, name, false)
	c.qfs.increaseLookupCount(inodeNum)

	out.NodeId = uint64(inodeNum)
	fillEntryOutCacheData(c, out)
	fillAttrWithDirectoryRecord(c, &out.Attr, inodeNum, c.fuseCtx.Owner, record)

	return fuse.OK
}

func (dir *Directory) Open(c *ctx, flags uint32, mode uint32,
	out *fuse.OpenOut) fuse.Status {

	return fuse.ENOSYS
}

func (dir *Directory) OpenDir(c *ctx, flags uint32, mode uint32,
	out *fuse.OpenOut) fuse.Status {

	defer c.funcIn("Directory::OpenDir").out()

	ds := newDirectorySnapshot(c, dir.self.(directorySnapshotSource))
	c.qfs.setFileHandle(c, ds.FileHandleCommon.id, ds)
	out.Fh = uint64(ds.FileHandleCommon.id)
	out.OpenFlags = 0

	return fuse.OK
}

func (dir *Directory) getChildSnapshot(c *ctx) []directoryContents {
	dir.self.markSelfAccessed(c, false)

	defer dir.RLock().RUnlock()

	records := dir.children.records()
	children := make([]directoryContents, 0, len(records))
	for _, entry := range records {
		filename := entry.Filename()

		entryInfo := directoryContents{
			filename: filename,
		}
		fillAttrWithDirectoryRecord(c, &entryInfo.attr,
			dir.children.inodeNum(filename), c.fuseCtx.Owner, entry)
		entryInfo.fuseType = entryInfo.attr.Mode

		children = append(children, entryInfo)
	}

	return children
}

func (dir *Directory) create_(c *ctx, name string, mode uint32, umask uint32,
	rdev uint32, constructor InodeConstructor, type_ quantumfs.ObjectType,
	key quantumfs.ObjectKey, out *fuse.EntryOut) Inode {

	defer c.funcIn("Directory::create_").out()

	uid := c.fuseCtx.Owner.Uid
	gid := c.fuseCtx.Owner.Gid
	UID := quantumfs.ObjectUid(c.Ctx, uid, uid)
	GID := quantumfs.ObjectGid(c.Ctx, gid, gid)
	entry := dir.createNewEntry(c, name, mode, umask, rdev,
		0, UID, GID, type_, key)
	inodeNum := c.qfs.newInodeId()
	newEntity, uninstantiated := constructor(c, name, key, 0, inodeNum, dir.self,
		mode, rdev, entry)
	dir.addChild_(c, inodeNum, entry)
	c.qfs.setInode(c, inodeNum, newEntity)
	c.qfs.addUninstantiated(c, uninstantiated, inodeNum)
	c.qfs.increaseLookupCount(inodeNum)

	fillEntryOutCacheData(c, out)
	out.NodeId = uint64(inodeNum)
	fillAttrWithDirectoryRecord(c, &out.Attr, inodeNum, c.fuseCtx.Owner, entry)

	newEntity.markSelfAccessed(c, true)

	return newEntity
}

func (dir *Directory) Create(c *ctx, input *fuse.CreateIn, name string,
	out *fuse.CreateOut) fuse.Status {

	defer c.funcIn("Directory::Create").out()

	var file Inode
	result := func() fuse.Status {
		defer dir.Lock().Unlock()

		if record := dir.children.recordByName(c, name); record != nil {
			return fuse.Status(syscall.EEXIST)
		}

		err := dir.hasWritePermission(c, c.fuseCtx.Owner.Uid, false)
		if err != fuse.OK {
			return err
		}

		c.vlog("Creating file: '%s'", name)

		file = dir.create_(c, name, input.Mode, input.Umask, 0, newSmallFile,
			quantumfs.ObjectTypeSmallFile, quantumfs.EmptyBlockKey,
			&out.EntryOut)
		return fuse.OK
	}()

	if result != fuse.OK {
		return result
	}

	dir.self.dirty(c)

	fileHandleNum := c.qfs.newFileHandleId()
	fileDescriptor := newFileDescriptor(file.(*File), file.inodeNum(),
		fileHandleNum, file.treeLock())
	c.qfs.setFileHandle(c, fileHandleNum, fileDescriptor)

	c.vlog("New file inode %d, fileHandle %d", file.inodeNum(), fileHandleNum)

	out.OpenOut.OpenFlags = 0
	out.OpenOut.Fh = uint64(fileHandleNum)

	return fuse.OK
}

func (dir *Directory) SetAttr(c *ctx, attr *fuse.SetAttrIn,
	out *fuse.AttrOut) fuse.Status {

	defer c.FuncIn("Directory::SetAttr", "valid %x size %d", attr.Valid,
		attr.Size).out()

	return dir.parent(c).setChildAttr(c, dir.InodeCommon.id, nil, attr, out,
		false)
}

func (dir *Directory) Mkdir(c *ctx, name string, input *fuse.MkdirIn,
	out *fuse.EntryOut) fuse.Status {

	defer c.funcIn("Directory::Mkdir").out()

	result := func() fuse.Status {
		defer dir.Lock().Unlock()

		if record := dir.children.recordByName(c, name); record != nil {
			return fuse.Status(syscall.EEXIST)
		}

		err := dir.hasWritePermission(c, c.fuseCtx.Owner.Uid, false)
		if err != fuse.OK {
			return err
		}

		dir.create_(c, name, input.Mode, input.Umask, 0, newDirectory,
			quantumfs.ObjectTypeDirectoryEntry, quantumfs.EmptyDirKey,
			out)
		return fuse.OK
	}()

	if result == fuse.OK {
		dir.self.dirty(c)
	}

	c.dlog("Directory::Mkdir created inode %d", out.NodeId)

	return result
}

func (dir *Directory) getChildRecord(c *ctx,
	inodeNum InodeId) (DirectoryRecordIf, error) {

	defer c.funcIn("Directory::getChildRecord").out()
	defer dir.RLock().RUnlock()

	if record := dir.children.record(inodeNum); record != nil {
		return record, nil
	}

	return &quantumfs.DirectoryRecord{},
		errors.New("Inode given is not a child of this directory")
}

func (dir *Directory) hasWritePermission(c *ctx, fileOwner uint32,
	checkStickyBit bool) fuse.Status {

	var arg string
	if checkStickyBit {
		arg = "checkStickyBit"
	} else {
		arg = "no checkStickyBit"
	}
	defer c.FuncIn("Directory::hasWritePermission", arg).out()

	// If the directory is a workspace root, it is always permitted to modify the
	// children inodes because its permission is 777 (Hardcoded in
	// daemon/workspaceroot.go).
	if dir.self.isWorkspaceRoot() {
		c.vlog("Is WorkspaceRoot: OK")
		return fuse.OK
	}

	owner := c.fuseCtx.Owner
	dirRecord, err := dir.parent(c).getChildRecord(c, dir.InodeCommon.id)
	if err != nil {
		c.wlog("Failed to find directory record in parent")
		return fuse.ENOENT
	}
	dirOwner := quantumfs.SystemUid(dirRecord.Owner(), owner.Uid)
	dirGroup := quantumfs.SystemGid(dirRecord.Group(), owner.Gid)
	permission := dirRecord.Permissions()

	// Root permission can bypass the permission, and the root is only verified
	// by uid
	if owner.Uid == 0 {
		c.vlog("User is root: OK")
		return fuse.OK
	}

	// Verify the permission of the directory in order to delete a child
	// If the sticky bit of the directory is set, the action can only be
	// performed by file's owner, directory's owner, or root user
	if checkStickyBit && BitFlagsSet(uint(permission), uint(syscall.S_ISVTX)) &&
		owner.Uid != fileOwner && owner.Uid != dirOwner {

		c.vlog("Sticky owners don't match: FAIL")
		return fuse.EACCES
	}

	// Get whether current user is OWNER/GRP/OTHER
	var permWX uint32
	if owner.Uid == dirOwner {
		permWX = syscall.S_IWUSR | syscall.S_IXUSR
		// Check the current directory having x and w permissions
		if BitFlagsSet(uint(permission), uint(permWX)) {
			c.vlog("Has owner write: OK")
			return fuse.OK
		}
	} else if owner.Gid == dirGroup {
		permWX = syscall.S_IWGRP | syscall.S_IXGRP
		if BitFlagsSet(uint(permission), uint(permWX)) {
			c.vlog("Has group write: OK")
			return fuse.OK
		}
	} else { // all the other
		permWX = syscall.S_IWOTH | syscall.S_IXOTH
		if BitFlagsSet(uint(permission), uint(permWX)) {
			c.vlog("Has other write: OK")
			return fuse.OK
		}
	}

	c.vlog("Directory::hasWritePermission %o vs %o", permWX, permission)
	return fuse.EACCES
}

func (dir *Directory) childInodes() []InodeId {
	defer dir.RLock().RUnlock()

<<<<<<< HEAD
	return dir.children.inodes()
=======
	rtn := make([]InodeId, 0, len(dir.children))
	for _, v := range dir.children {
		rtn = append(rtn, v)
	}

	return rtn
>>>>>>> 8694a2d3
}

func (dir *Directory) Unlink(c *ctx, name string) fuse.Status {
	defer c.FuncIn("Directory::Unlink", "%s", name).out()

	result := func() fuse.Status {
		defer dir.Lock().Unlock()

		record := dir.children.recordByName(c, name)
		if record == nil {
			return fuse.ENOENT
		}

		type_ := objectTypeToFileType(c, record.Type())
		fileOwner := quantumfs.SystemUid(record.Owner(), c.fuseCtx.Owner.Uid)

		if type_ == fuse.S_IFDIR {
			c.vlog("Directory::Unlink directory")
			return fuse.Status(syscall.EISDIR)
		}

		err := dir.hasWritePermission(c, fileOwner, true)
		if err != fuse.OK {
			return err
		}

		dir.delChild_(c, dir.children.inodeNum(record.Filename()))
		return fuse.OK
	}()

	if result == fuse.OK {
		dir.self.dirty(c)
	}

	return result
}

func (dir *Directory) Rmdir(c *ctx, name string) fuse.Status {
	defer c.FuncIn("Directory::Rmdir", "%s", name).out()

	result := func() fuse.Status {
		defer dir.Lock().Unlock()

		record := dir.children.recordByName(c, name)
		if record == nil {
			return fuse.ENOENT
		}

		result := func() fuse.Status {
			type_ := objectTypeToFileType(c, record.Type())
			if type_ != fuse.S_IFDIR {
				return fuse.ENOTDIR
			}

			if record.Size() != 0 {
				return fuse.Status(syscall.ENOTEMPTY)
			}

			return fuse.OK
		}()
		if result != fuse.OK {
			return result
		}

		dir.delChild_(c, dir.children.inodeNum(name))
		return fuse.OK
	}()

	if result == fuse.OK {
		dir.self.dirty(c)
	}

	return result
}

func (dir *Directory) Symlink(c *ctx, pointedTo string, name string,
	out *fuse.EntryOut) fuse.Status {

	defer c.funcIn("Directory::Symlink").out()

	var key quantumfs.ObjectKey
	result := func() fuse.Status {
		defer dir.Lock().Unlock()

		if record := dir.children.recordByName(c, name); record != nil {
			return fuse.Status(syscall.EEXIST)
		}

		result := dir.hasWritePermission(c, c.fuseCtx.Owner.Uid, false)
		if result != fuse.OK {
			return result
		}

		buf := newBuffer(c, []byte(pointedTo), quantumfs.KeyTypeMetadata)
		key, err := buf.Key(&c.Ctx)
		if err != nil {
			c.elog("Failed to upload block: %v", err)
			return fuse.EIO
		}

		dir.create_(c, name, 0777, 0777, 0, newSymlink,
			quantumfs.ObjectTypeSymlink, key, out)
		return fuse.OK
	}()

	if result == fuse.OK {
		dir.self.dirty(c)
		c.vlog("Created new symlink with key: %s", key.String())
	}

	return result
}

func (dir *Directory) Readlink(c *ctx) ([]byte, fuse.Status) {
	c.elog("Invalid Readlink on Directory")
	return nil, fuse.EINVAL
}

func (dir *Directory) Mknod(c *ctx, name string, input *fuse.MknodIn,
	out *fuse.EntryOut) fuse.Status {

	defer c.funcIn("Directory::Mknod").out()

	result := func() fuse.Status {
		defer dir.Lock().Unlock()

		if record := dir.children.recordByName(c, name); record != nil {
			return fuse.Status(syscall.EEXIST)
		}

		err := dir.hasWritePermission(c, c.fuseCtx.Owner.Uid, false)
		if err != fuse.OK {
			return err
		}

		c.dlog("Directory::Mknod Mode %x", input.Mode)
		if BitFlagsSet(uint(input.Mode), syscall.S_IFIFO) ||
			BitFlagsSet(uint(input.Mode), syscall.S_IFSOCK) ||
			BitFlagsSet(uint(input.Mode), syscall.S_IFBLK) ||
			BitFlagsSet(uint(input.Mode), syscall.S_IFCHR) {

			dir.create_(c, name, input.Mode, input.Umask, input.Rdev,
				newSpecial, quantumfs.ObjectTypeSpecial,
				quantumfs.ZeroKey, out)
		} else if BitFlagsSet(uint(input.Mode), syscall.S_IFREG) {
			dir.create_(c, name, input.Mode, input.Umask, 0,
				newSmallFile, quantumfs.ObjectTypeSmallFile,
				quantumfs.EmptyBlockKey, out)
		} else {
			c.dlog("Directory::Mknod invalid type %x", input.Mode)
			return fuse.EINVAL
		}
		return fuse.OK
	}()

	if result == fuse.OK {
		dir.self.dirty(c)
	}

	return result
}

func (dir *Directory) RenameChild(c *ctx, oldName string,
	newName string) fuse.Status {

	defer c.FuncIn("Directory::RenameChild", "%s -> %s", oldName, newName).out()

	result := func() fuse.Status {
		defer dir.Lock().Unlock()

		if record := dir.children.recordByName(c, oldName); record == nil {
			return fuse.ENOENT
		}

		dir.self.markAccessed(c, oldName, false)

		if oldName == newName {
			// Nothing more to be done other than marking the file
			// accessed above.
			return fuse.OK
		}

		oldInodeId := dir.children.inodeNum(oldName)
		oldRemoved := dir.children.renameChild(oldName, newName)

		// update the inode name
		dir.self.markAccessed(c, newName, true)
		if child := c.qfs.inodeNoInstantiate(c, oldInodeId); child != nil {
			child.setName(newName)
		}

		if oldRemoved != nil {
			c.qfs.removeUninstantiated(c, []InodeId{*oldRemoved})
		}

		dir.updateSize_(c)
		dir.self.dirty(c)

		return fuse.OK
	}()

	return result
}

func sortParentChild(c *ctx, a *Directory, b *Directory) (parentDir *Directory,
	childDir *Directory) {

	// Determine if a parent-child relationship between the
	// directories exist
	var parent *Directory
	var child *Directory

	upwardsParent := a.parent(c)
	for ; upwardsParent != nil; upwardsParent = upwardsParent.parent(c) {
		if upwardsParent.inodeNum() == b.inodeNum() {

			// a is a (grand-)child of b
			parent = b
			child = a
			break
		}
	}

	if upwardsParent == nil {
		upwardsParent = b.parent(c)
		for ; upwardsParent != nil; upwardsParent = upwardsParent.parent(c) {

			if upwardsParent.inodeNum() == a.inodeNum() {

				// b is a (grand-)child of a
				parent = a
				child = b
				break
			}
		}
	}

	if upwardsParent == nil {
		// No relationship, choose arbitrarily
		parent = a
		child = b
	}

	return parent, child
}

func (dir *Directory) MvChild(c *ctx, dstInode Inode, oldName string,
	newName string) fuse.Status {

	// moving any file into _null/null is not permitted
	if _, ok := dstInode.(*NullWorkspaceRoot); ok {
		return fuse.EPERM
	}

	defer c.FuncIn("Directory::MvChild", "Enter %s -> %s", oldName,
		newName).out()

	result := func() fuse.Status {
		dst := dstInode.(*Directory)

		// The locking here is subtle.
		//
		// Firstly we must protect against the case where a concurrent rename
		// in the opposite direction (from dst into dir) is occurring as we
		// are renaming a file from dir into dst. If we lock naively we'll
		// end up with a lock ordering inversion and deadlock in this case.
		//
		// We prevent this by locking dir and dst in a consistent ordering
		// based upon their inode number. All multi-inode locking must call
		// getLockOrder() to facilitate this.
		//
		// However, there is another wrinkle. It is possible to rename a file
		// from a directory into its parent. If we keep the parent locked
		// while we run dir.updateSize_(), then we'll deadlock as we try to
		// lock the parent again down the call stack.
		//
		// So we have two phases of locking. In the first phase we lock dir
		// and dst according to their inode number. Then, with both those
		// locks held we perform the bulk of the logic. Just before we start
		// releasing locks we update the parent metadata. Then we drop the
		// locks of the parent, which is fine since it is up to date. Finally
		// we update the metadata of the child before dropping its lock.
		//
		// We need to update and release the parent first so we can
		// successfully update the child. If the two directories are not
		// related in that way then we choose arbitrarily because it doesn't
		// matter.
		parent, child := sortParentChild(c, dst, dir)
		firstLock, lastLock := getLockOrder(dst, dir)
		firstLock.(*Directory).Lock()
		lastLock.(*Directory).Lock()

		defer child.lock.Unlock()

		result := func() fuse.Status {
			// we need to unlock the parent early
			defer parent.lock.Unlock()

			record := dir.children.recordByName(c, oldName)
			oldInodeId := dir.children.inodeNum(oldName)
			if record == nil {
				return fuse.ENOENT
			}

			// copy the record
			newEntry := cloneDirectoryRecord(record)

			// fix the name on the copy
			newEntry.SetFilename(newName)

			// Update the inode to point to the new name and mark as
			// accessed in both parents.
			child := c.qfs.inodeNoInstantiate(c, oldInodeId)
			if child != nil {
				child.setParent(dst.self.inodeNum())
				child.setName(newName)
			}
			dir.self.markAccessed(c, oldName, false)
			dst.self.markAccessed(c, newName, true)

			// Delete the target InodeId, before (possibly) overwriting
			// it.
			dst.deleteEntry_(c, newName)
			overwrittenRecord := dst.children.recordByName(c, newName)
			if overwrittenRecord != nil {
				c.qfs.removeUninstantiated(c,
					[]InodeId{dst.children.inodeNum(newName)})
			}

			// Set entry in new directory. If the renamed inode is
			// uninstantiated, we swizzle the parent here.
			if child == nil {
				c.qfs.addUninstantiated(c, []InodeId{oldInodeId},
					dst.inodeNum())
			}

<<<<<<< HEAD
			dst.insertEntry_(c, newEntry, oldInodeId, child != nil)
=======
			dst.insertEntry_(c, oldInodeId, newEntry, child)
>>>>>>> 8694a2d3

			// Remove entry in old directory
			dir.deleteEntry_(c, oldName)

			parent.updateSize_(c)
			parent.self.dirty(c)

			return fuse.OK
		}()

		if result == fuse.OK {
			child.updateSize_(c)
			child.self.dirty(c)
		}
		return result
	}()

	return result
}

func (dir *Directory) deleteEntry_(c *ctx, name string) {
	if record := dir.children.recordByName(c, name); record == nil {
		// Nothing to do
		return
	}

	inodeId := dir.children.inodeNum(name)
	dir.children.deleteChild(inodeId)
}

func (dir *Directory) insertEntry_(c *ctx, entry DirectoryRecordIf, inodeNum InodeId,
	inodeLoaded bool) {

	dir.children.setChild(c, entry, inodeNum)

	// being inserted means you're dirty and need to be synced
	if inodeLoaded {
		dir.children.setDirty(c, inodeNum)
	} else {
		dir.self.dirty(c)
	}
}

func (dir *Directory) GetXAttrSize(c *ctx,
	attr string) (size int, result fuse.Status) {

	return dir.parent(c).getChildXAttrSize(c, dir.inodeNum(), attr)
}

func (dir *Directory) GetXAttrData(c *ctx,
	attr string) (data []byte, result fuse.Status) {

	return dir.parent(c).getChildXAttrData(c, dir.inodeNum(), attr)
}

func (dir *Directory) ListXAttr(c *ctx) (attributes []byte, result fuse.Status) {
	return dir.parent(c).listChildXAttr(c, dir.inodeNum())
}

func (dir *Directory) SetXAttr(c *ctx, attr string, data []byte) fuse.Status {
	return dir.parent(c).setChildXAttr(c, dir.inodeNum(), attr, data)
}

func (dir *Directory) RemoveXAttr(c *ctx, attr string) fuse.Status {
	return dir.parent(c).removeChildXAttr(c, dir.inodeNum(), attr)
}

func (dir *Directory) syncChild(c *ctx, inodeNum InodeId,
	newKey quantumfs.ObjectKey) {

	defer c.FuncIn("Directory::syncChild", "(%d %d) %s", dir.inodeNum(),
		inodeNum, newKey.String()).out()

	ok, key := func() (bool, quantumfs.ObjectKey) {
		defer dir.Lock().Unlock()
		dir.self.dirty(c)

		entry := dir.children.record(inodeNum)
		if entry == nil {
			c.elog("Directory::syncChild inode %d not a valid child",
				inodeNum)
			return false, quantumfs.ObjectKey{}
		}

		entry.SetID(newKey)
		return true, dir.publish_(c)
	}()

	if ok && !dir.self.isWorkspaceRoot() {
		dir.parent(c).syncChild(c, dir.InodeCommon.id, key)
	}
}

// Get the extended attributes object. The status is EIO on error or ENOENT if there
// are no extended attributes for that child.
func (dir *Directory) getExtendedAttributes_(c *ctx,
	inodeNum InodeId) (*quantumfs.ExtendedAttributes, fuse.Status) {

	defer c.funcIn("Directory::getExtendedAttributes_").out()

	record := dir.children.record(inodeNum)
	if record == nil {
		c.vlog("Child not found")
		return nil, fuse.EIO
	}

	if record.ExtendedAttributes().IsEqualTo(quantumfs.EmptyBlockKey) {
		c.vlog("Directory::getExtendedAttributes_ returning new object")
		return quantumfs.NewExtendedAttributes(), fuse.ENOENT
	}

	buffer := c.dataStore.Get(&c.Ctx, record.ExtendedAttributes())
	if buffer == nil {
		c.dlog("Failed to retrieve attribute list")
		return nil, fuse.EIO
	}

	attributeList := buffer.AsExtendedAttributes()
	return &attributeList, fuse.OK
}

func (dir *Directory) getChildXAttrBuffer(c *ctx, inodeNum InodeId,
	attr string) (quantumfs.Buffer, fuse.Status) {

	defer c.FuncIn("Directory::getChildXAttrBuffer", "%d %s", inodeNum,
		attr).out()

	defer dir.RLock().RUnlock()

	attributeList, ok := dir.getExtendedAttributes_(c, inodeNum)
	if ok == fuse.ENOENT {
		return nil, fuse.ENODATA
	}

	if ok == fuse.EIO {
		return nil, fuse.EIO
	}

	for i := 0; i < attributeList.NumAttributes(); i++ {
		name, key := attributeList.Attribute(i)
		if name != attr {
			continue
		}

		c.vlog("Found attribute key: %s", key.String())
		buffer := c.dataStore.Get(&c.Ctx, key)
		if buffer == nil {
			c.elog("Failed to retrieve attribute datablock")
			return nil, fuse.EIO
		}

		return buffer, fuse.OK
	}

	c.vlog("XAttr name not found")
	return nil, fuse.ENODATA
}

func (dir *Directory) getChildXAttrSize(c *ctx, inodeNum InodeId,
	attr string) (size int, result fuse.Status) {

	defer c.funcIn("Directory::getChildXAttrSize").out()

	buffer, status := dir.getChildXAttrBuffer(c, inodeNum, attr)
	if status != fuse.OK {
		return 0, status
	}

	return buffer.Size(), fuse.OK
}

func (dir *Directory) getChildXAttrData(c *ctx, inodeNum InodeId,
	attr string) (data []byte, result fuse.Status) {

	defer c.funcIn("Directory::getChildXAttrData").out()

	buffer, status := dir.getChildXAttrBuffer(c, inodeNum, attr)
	if status != fuse.OK {
		return []byte{}, status
	}
	return buffer.Get(), fuse.OK
}

func (dir *Directory) listChildXAttr(c *ctx,
	inodeNum InodeId) (attributes []byte, result fuse.Status) {

	defer c.FuncIn("Directory::listChildXAttr", "%d", inodeNum).out()

	defer dir.RLock().RUnlock()

	attributeList, ok := dir.getExtendedAttributes_(c, inodeNum)
	if ok == fuse.ENOENT {
		return []byte{}, fuse.OK
	}

	if ok == fuse.EIO {
		return nil, fuse.EIO
	}

	var nameBuffer bytes.Buffer
	for i := 0; i < attributeList.NumAttributes(); i++ {
		name, _ := attributeList.Attribute(i)
		c.vlog("Appending %s", name)
		nameBuffer.WriteString(name)
		nameBuffer.WriteByte(0)
	}

	// append our self-defined extended attribute XAttrTypeKey
	c.vlog("Appending %s", quantumfs.XAttrTypeKey)
	nameBuffer.WriteString(quantumfs.XAttrTypeKey)
	nameBuffer.WriteByte(0)

	c.vlog("Returning %d bytes", nameBuffer.Len())

	return nameBuffer.Bytes(), fuse.OK
}

func (dir *Directory) setChildXAttr(c *ctx, inodeNum InodeId, attr string,
	data []byte) fuse.Status {

	defer c.FuncIn("Directory::setChildXAttr", "%d, %s len %d", inodeNum, attr,
		len(data)).out()
	// The self-defined extended attribute is not able to be set
	// it is the combination of two attributes
	if attr == quantumfs.XAttrTypeKey {
		c.elog("Illegal action to set extended attribute: typeKey")
		return fuse.EPERM
	}

	defer c.vlog("Directory::setChildXAttr Exit")

	defer dir.Lock().Unlock()

	attributeList, ok := dir.getExtendedAttributes_(c, inodeNum)
	if ok == fuse.EIO {
		return fuse.EIO
	}

	var dataKey quantumfs.ObjectKey
	if len(data) == 0 {
		dataKey = quantumfs.EmptyBlockKey
	} else {
		var err error
		dataBuf := newBufferCopy(c, data, quantumfs.KeyTypeData)
		dataKey, err = dataBuf.Key(&c.Ctx)
		if err != nil {
			c.elog("Error uploading XAttr data: %v", err)
			return fuse.EIO
		}
	}

	set := false
	for i := 0; i < attributeList.NumAttributes(); i++ {
		name, _ := attributeList.Attribute(i)
		if name == attr {
			c.vlog("Overwriting existing attribute %d", i)
			attributeList.SetAttribute(i, name, dataKey)
			set = true
			break
		}
	}

	// Append attribute
	if !set {
		if attributeList.NumAttributes() >
			quantumfs.MaxNumExtendedAttributes {

			c.vlog("XAttr list full %d", attributeList.NumAttributes())
			return fuse.Status(syscall.ENOSPC)
		}

		c.vlog("Appending new attribute")
		attributeList.SetAttribute(attributeList.NumAttributes(), attr,
			dataKey)
		attributeList.SetNumAttributes(attributeList.NumAttributes() + 1)
	}

	buffer := newBuffer(c, attributeList.Bytes(), quantumfs.KeyTypeMetadata)
	key, err := buffer.Key(&c.Ctx)
	if err != nil {
		c.elog("Error computing extended attribute key: %v", err)
		return fuse.EIO
	}

	dir.children.record(inodeNum).SetExtendedAttributes(key)
	dir.self.dirty(c)

	return fuse.OK
}

func (dir *Directory) removeChildXAttr(c *ctx, inodeNum InodeId,
	attr string) fuse.Status {

	defer c.FuncIn("Directory::removeChildXAttr", "%d, %s", inodeNum, attr).out()
	// The self-defined extended attribute is not able to be removed
	// it is the combination of two attributes
	if attr == quantumfs.XAttrTypeKey {
		c.elog("Illegal action to remove extended attribute: typeKey")
		return fuse.EPERM
	}

	defer c.vlog("Directory::removeChildXAttr Exit")

	defer dir.Lock().Unlock()

	attributeList, ok := dir.getExtendedAttributes_(c, inodeNum)
	if ok == fuse.EIO {
		return fuse.EIO
	}

	if ok == fuse.ENOENT {
		return fuse.ENODATA
	}

	var i int
	for i = 0; i < attributeList.NumAttributes(); i++ {
		name, _ := attributeList.Attribute(i)
		if name == attr {
			c.vlog("Found attribute %d", i)
			break
		}
	}

	if i == attributeList.NumAttributes() {
		// We didn't find the attribute
		return fuse.ENODATA
	}

	var key quantumfs.ObjectKey
	if attributeList.NumAttributes() != 1 {
		// Move the last attribute over the one to be removed
		lastIndex := attributeList.NumAttributes() - 1
		lastName, lastId := attributeList.Attribute(lastIndex)
		attributeList.SetAttribute(i, lastName, lastId)
		attributeList.SetNumAttributes(lastIndex)

		buffer := newBuffer(c, attributeList.Bytes(),
			quantumfs.KeyTypeMetadata)
		var err error
		key, err = buffer.Key(&c.Ctx)
		if err != nil {
			c.elog("Error computing extended attribute key: %v", err)
			return fuse.EIO
		}
	} else {
		// We are deleting the only extended attribute. Change the
		// DirectoryRecord key only
		key = quantumfs.EmptyBlockKey
	}

	dir.children.record(inodeNum).SetExtendedAttributes(key)
	dir.self.dirty(c)

	return fuse.OK
}

func (dir *Directory) instantiateChild(c *ctx, inodeNum InodeId) (Inode, []InodeId) {
	c.vlog("Directory::instantiateChild Enter %d", inodeNum)
	defer c.vlog("Directory::instantiateChild Exit")

	entry := dir.children.record(inodeNum)
	if entry == nil {
		panic(fmt.Sprintf("Cannot instantiate child with no record: %d",
			inodeNum))
	}

	c.vlog("Instantiate %s %d", entry.Filename(), inodeNum)

	var constructor InodeConstructor
	switch entry.Type() {
	default:
		c.elog("Unknown InodeConstructor type: %d", entry.Type())
		panic("Unknown InodeConstructor type")
	case quantumfs.ObjectTypeDirectoryEntry:
		constructor = newDirectory
	case quantumfs.ObjectTypeSmallFile:
		constructor = newSmallFile
	case quantumfs.ObjectTypeMediumFile:
		constructor = newMediumFile
	case quantumfs.ObjectTypeLargeFile:
		constructor = newLargeFile
	case quantumfs.ObjectTypeVeryLargeFile:
		constructor = newVeryLargeFile
	case quantumfs.ObjectTypeSymlink:
		constructor = newSymlink
	case quantumfs.ObjectTypeSpecial:
		constructor = newSpecial
	}

	c.dlog("Instantiating child %d with key %s", inodeNum, entry.ID().String())

	return constructor(c, entry.Filename(), entry.ID(), entry.Size(), inodeNum,
		dir.self, 0, 0, nil)
}

func encodeExtendedKey(key quantumfs.ObjectKey, type_ quantumfs.ObjectType,
	size uint64) []byte {

	append_ := make([]byte, 9)
	append_[0] = uint8(type_)
	binary.LittleEndian.PutUint64(append_[1:], size)

	data := append(key.Value(), append_...)
	return []byte(base64.StdEncoding.EncodeToString(data))
}

func decodeExtendedKey(packet string) (quantumfs.ObjectKey, quantumfs.ObjectType,
	uint64, error) {

	bDec, err := base64.StdEncoding.DecodeString(packet)
	if err != nil {
		return quantumfs.ZeroKey, 0, 0, err
	}

	key := quantumfs.NewObjectKeyFromBytes(bDec[:sourceDataLength-9])
	type_ := quantumfs.ObjectType(bDec[sourceDataLength-9])
	size := binary.LittleEndian.Uint64(bDec[sourceDataLength-8:])
	return key, type_, size, nil
}

// Do a similar work like  Lookup(), but it does not interact with fuse, and return
// the child node to the caller
func (dir *Directory) lookupInternal(c *ctx, name string,
	entryType quantumfs.ObjectType) (Inode, error) {

	c.vlog("Directory::LookupInternal Enter")
	defer c.vlog("Directory::LookupInternal Exit")

	defer dir.RLock().RUnlock()
	inodeNum, record, err := dir.lookupChildRecord_(c, name)
	if err != nil {
		return nil, err
	}

	c.vlog("Directory::LookupInternal found inode %d Name %s", inodeNum, name)
	child := c.qfs.inode(c, inodeNum)
	child.markSelfAccessed(c, false)

	if record.Type() != entryType {
		return nil, errors.New("Not Required Type")
	}
	return child, nil
}

// Require an Inode locked for read
func (dir *Directory) lookupChildRecord_(c *ctx, name string) (InodeId,
	DirectoryRecordIf, error) {

	c.vlog("Directory::LookupChildRecord_ Enter")
	defer c.vlog("Directory::LookupChildRecord_ Exit")

	record := dir.children.recordByName(c, name)
	if record == nil {
		return 0, nil, errors.New("Non-existing Inode")
	}

	inodeNum := dir.children.inodeNum(name)
	return inodeNum, record, nil
}

func (dir *Directory) createNewEntry(c *ctx, name string, mode uint32,
	umask uint32, rdev uint32, size uint64, uid quantumfs.UID,
	gid quantumfs.GID, type_ quantumfs.ObjectType,
	key quantumfs.ObjectKey) DirectoryRecordIf {

	// set up the Inode record
	now := time.Now()
	entry := quantumfs.NewDirectoryRecord()
	entry.SetFilename(name)
	entry.SetID(key)
	entry.SetType(type_)
	entry.SetPermissions(modeToPermissions(mode, umask))
	c.dlog("Directory::createNewEntry mode %o umask %o permissions %o",
		mode, umask, entry.Permissions())
	entry.SetOwner(uid)
	entry.SetGroup(gid)
	entry.SetSize(size)
	entry.SetExtendedAttributes(quantumfs.EmptyBlockKey)
	entry.SetContentTime(quantumfs.NewTime(now))
	entry.SetModificationTime(quantumfs.NewTime(now))

	return entry
}

// Needs exlusive Inode lock
func (dir *Directory) duplicateInode_(c *ctx, name string, mode uint32, umask uint32,
	rdev uint32, size uint64, uid quantumfs.UID, gid quantumfs.GID,
	type_ quantumfs.ObjectType, key quantumfs.ObjectKey) {

	entry := dir.createNewEntry(c, name, mode, umask, rdev, size,
		uid, gid, type_, key)

	inodeNum := dir.children.newChild(c, entry)

	c.qfs.addUninstantiated(c, []InodeId{inodeNum}, dir.inodeNum())
}

type directoryContents struct {
	// All immutable after creation
	filename string
	fuseType uint32 // One of fuse.S_IFDIR, S_IFREG, etc
	attr     fuse.Attr
}

type directorySnapshotSource interface {
	getChildSnapshot(c *ctx) []directoryContents
	inodeNum() InodeId
	treeLock() *sync.RWMutex
}

func newDirectorySnapshot(c *ctx, src directorySnapshotSource) *directorySnapshot {

	ds := directorySnapshot{
		FileHandleCommon: FileHandleCommon{
			id:        c.qfs.newFileHandleId(),
			inodeNum:  src.inodeNum(),
			treeLock_: src.treeLock(),
		},
		src: src,
	}

	assert(ds.treeLock() != nil, "directorySnapshot treeLock nil at init")

	return &ds
}

type directorySnapshot struct {
	FileHandleCommon
	children []directoryContents
	src      directorySnapshotSource
}

func (ds *directorySnapshot) ReadDirPlus(c *ctx, input *fuse.ReadIn,
	out *fuse.DirEntryList) fuse.Status {

	defer c.funcIn("Directory::ReadDirPlus").out()
	offset := input.Offset

	if offset == 0 {
		c.dlog("Refreshing child list")
		ds.children = ds.src.getChildSnapshot(c)
	}

	// Add .
	if offset == 0 {
		entry := fuse.DirEntry{Mode: fuse.S_IFDIR, Name: "."}
		details, _ := out.AddDirLookupEntry(entry)
		if details == nil {
			return fuse.OK
		}

		details.NodeId = uint64(ds.FileHandleCommon.inodeNum)
		fillEntryOutCacheData(c, details)
		fillRootAttr(c, &details.Attr, ds.FileHandleCommon.inodeNum)
	}
	offset++

	// Add ..
	if offset == 1 {
		entry := fuse.DirEntry{Mode: fuse.S_IFDIR, Name: ".."}
		details, _ := out.AddDirLookupEntry(entry)
		if details == nil {
			return fuse.OK
		}

		details.NodeId = uint64(ds.FileHandleCommon.inodeNum)
		fillEntryOutCacheData(c, details)
		fillRootAttr(c, &details.Attr, ds.FileHandleCommon.inodeNum)
	}
	offset++

	processed := 0
	for _, child := range ds.children {
		entry := fuse.DirEntry{
			Mode: child.fuseType,
			Name: child.filename,
		}
		details, _ := out.AddDirLookupEntry(entry)
		if details == nil {
			break
		}

		details.NodeId = child.attr.Ino
		fillEntryOutCacheData(c, details)
		details.Attr = child.attr

		processed++
	}

	ds.children = ds.children[processed:]

	return fuse.OK
}

func (ds *directorySnapshot) Read(c *ctx, offset uint64, size uint32, buf []byte,
	nonblocking bool) (fuse.ReadResult, fuse.Status) {

	c.elog("Invalid read on directorySnapshot")
	return nil, fuse.ENOSYS
}

func (ds *directorySnapshot) Write(c *ctx, offset uint64, size uint32, flags uint32,
	buf []byte) (uint32, fuse.Status) {

	c.elog("Invalid write on directorySnapshot")
	return 0, fuse.ENOSYS
}

func (ds *directorySnapshot) Sync(c *ctx) fuse.Status {
	return fuse.OK
}<|MERGE_RESOLUTION|>--- conflicted
+++ resolved
@@ -181,7 +181,6 @@
 
 	dir.self.markAccessed(c, record.Filename(), false)
 
-<<<<<<< HEAD
 	// If this is a file we need to reparent it to itself
 	record = dir.children.deleteChild(inodeNum)
 
@@ -191,23 +190,10 @@
 		record.Type() == quantumfs.ObjectTypeVeryLargeFile {
 
 		inode := c.qfs.inodeNoInstantiate(c, inodeNum)
-		if inode != nil && inode.inode != nil {
-			if file, isFile := inode.inode.(*File); isFile {
+		if inode != nil {
+			if file, isFile := inode.(*File); isFile {
 				file.setChildRecord(c, record)
 				file.setParent(file.inodeNum())
-=======
-		if record.Type() == quantumfs.ObjectTypeSmallFile ||
-			record.Type() == quantumfs.ObjectTypeMediumFile ||
-			record.Type() == quantumfs.ObjectTypeLargeFile ||
-			record.Type() == quantumfs.ObjectTypeVeryLargeFile {
-
-			inode := c.qfs.inodeNoInstantiate(c, inodeNum)
-			if inode != nil {
-				if file, isFile := inode.(*File); isFile {
-					file.setChildRecord(c, record)
-					file.setParent(file.inodeNum())
-				}
->>>>>>> 8694a2d3
 			}
 		}
 	}
@@ -746,16 +732,7 @@
 func (dir *Directory) childInodes() []InodeId {
 	defer dir.RLock().RUnlock()
 
-<<<<<<< HEAD
 	return dir.children.inodes()
-=======
-	rtn := make([]InodeId, 0, len(dir.children))
-	for _, v := range dir.children {
-		rtn = append(rtn, v)
-	}
-
-	return rtn
->>>>>>> 8694a2d3
 }
 
 func (dir *Directory) Unlink(c *ctx, name string) fuse.Status {
@@ -1092,11 +1069,7 @@
 					dst.inodeNum())
 			}
 
-<<<<<<< HEAD
 			dst.insertEntry_(c, newEntry, oldInodeId, child != nil)
-=======
-			dst.insertEntry_(c, oldInodeId, newEntry, child)
->>>>>>> 8694a2d3
 
 			// Remove entry in old directory
 			dir.deleteEntry_(c, oldName)
