// Copyright (c) 2016 Arista Networks, Inc.  All rights reserved.
// Arista Networks, Inc. Confidential and Proprietary.

package daemon

import "bytes"
import "encoding/base64"
import "encoding/binary"
import "errors"
import "syscall"
import "sync"
import "time"

import "github.com/aristanetworks/quantumfs"
import "github.com/hanwen/go-fuse/fuse"

// If dirRecord is nil, then mode, rdev and dirRecord are invalid, but the key is
// coming from a DirRecord and not passed in from create_.
//
// The return value is the newly instantiated Inode, and a list of InodeIds which
// should be added to the mux's uninstantiatedInodes collection with this new inode
// as their parent.
type InodeConstructor func(c *ctx, name string, key quantumfs.ObjectKey,
	size uint64, inodeNum InodeId, parent Inode, mode uint32, rdev uint32,
	dirRecord *quantumfs.DirectoryRecord) (Inode, []InodeId)

// This file contains the normal directory Inode type for a workspace
type Directory struct {
	InodeCommon

	// These fields are protected by the InodeCommon.lock
	baseLayerId    quantumfs.ObjectKey
	children       map[string]InodeId
	dirtyChildren_ map[InodeId]Inode // set of children which are currently dirty

	// These fields are protected by childRecordLock. This includes all the
	// entries within childrenRecords, which must be accessed only under this
	// lock.
	childRecordLock DeferableMutex
	childrenRecords map[InodeId]*quantumfs.DirectoryRecord
}

// The size of the ObjectKey: 21 + 1 + 8
// The length decides the length in datastore.go: quantumfs.ExtendedKeyLength
const sourceDataLength = 30

func initDirectory(c *ctx, name string, dir *Directory,
	baseLayerId quantumfs.ObjectKey, inodeNum InodeId,
	parent Inode, treeLock *sync.RWMutex) []InodeId {

	c.vlog("initDirectory Enter Fetching directory baselayer from %s",
		baseLayerId.String())
	defer c.vlog("initDirectory Exit")

	// Set directory data before processing the children in case the children
	// access the parent.
	dir.InodeCommon.id = inodeNum
	dir.InodeCommon.name_ = name
	dir.InodeCommon.accessed_ = 0
	dir.setParent(parent)
	dir.treeLock_ = treeLock
	dir.dirtyChildren_ = make(map[InodeId]Inode, 0)
	dir.baseLayerId = baseLayerId

	uninstantiated := make([]InodeId, 0)

	key := baseLayerId
	for {
		c.vlog("Fetching baselayer %s", key.String())
		buffer := c.dataStore.Get(&c.Ctx, key)
		if buffer == nil {
			panic("No baseLayer object")
		}

		baseLayer := buffer.AsDirectoryEntry()

		if dir.children == nil {
			dir.children = make(map[string]InodeId,
				baseLayer.NumEntries())
			dir.childrenRecords = make(
				map[InodeId]*quantumfs.DirectoryRecord,
				baseLayer.NumEntries())
		}

		for i := 0; i < baseLayer.NumEntries(); i++ {
			childInodeNum := dir.loadChild_(c, baseLayer.Entry(i))
			uninstantiated = append(uninstantiated, childInodeNum)
		}

		if baseLayer.Next() == quantumfs.EmptyDirKey ||
			baseLayer.NumEntries() == 0 {

			break
		} else {
			key = baseLayer.Next()
		}
	}

	assert(dir.treeLock() != nil, "Directory treeLock nil at init")

	return uninstantiated
}

// The directory must be exclusively locked (or unlisted)
func (dir *Directory) loadChild_(c *ctx, entry quantumfs.DirectoryRecord) InodeId {
	inodeId := c.qfs.newInodeId()
	dir.children[entry.Filename()] = inodeId

	defer dir.childRecordLock.Lock().Unlock()
	dir.childrenRecords[inodeId] = &entry

	return inodeId
}

func newDirectory(c *ctx, name string, baseLayerId quantumfs.ObjectKey, size uint64,
	inodeNum InodeId, parent Inode, mode uint32, rdev uint32,
	dirRecord *quantumfs.DirectoryRecord) (Inode, []InodeId) {

	c.vlog("Directory::newDirectory Enter")
	defer c.vlog("Directory::newDirectory Exit")

	var dir Directory
	dir.self = &dir

	uninstantiated := initDirectory(c, name, &dir, baseLayerId, inodeNum,
		parent, parent.treeLock())
	return &dir, uninstantiated
}

// Needs inode lock for read
func (dir *Directory) updateSize_(c *ctx) {
	// If we do not have a parent, then the parent is a workspacelist and we have
	// nothing to update.
	if dir.parent() != nil {
		var attr fuse.SetAttrIn
		attr.Valid = fuse.FATTR_SIZE
		attr.Size = func() uint64 {
			defer dir.childRecordLock.Lock().Unlock()
			return uint64(len(dir.childrenRecords))
		}()
		dir.parent().setChildAttr(c, dir.id, nil, &attr, nil, true)
	}
}

// Needs inode lock for write
func (dir *Directory) addChild_(c *ctx, name string, inode InodeId,
	child *quantumfs.DirectoryRecord) {

	dir.children[name] = inode
	func() {
		defer dir.childRecordLock.Lock().Unlock()
		dir.childrenRecords[inode] = child
	}()
	dir.updateSize_(c)
}

// Needs inode lock for write
func (dir *Directory) delChild_(c *ctx, name string) {
	inodeNum := dir.children[name]
	c.dlog("Unlinking inode %d", inodeNum)

	dir.self.markAccessed(c, name, false)

	// If this is a file we need to reparent it to itself
	func() {
		defer dir.childRecordLock.Lock().Unlock()

		record := dir.childrenRecords[inodeNum]
		if record.Type() == quantumfs.ObjectTypeSmallFile ||
			record.Type() == quantumfs.ObjectTypeMediumFile ||
			record.Type() == quantumfs.ObjectTypeLargeFile ||
			record.Type() == quantumfs.ObjectTypeVeryLargeFile {

			inode := c.qfs.inodeNoInstantiate(c, inodeNum)
			if inode != nil {
				if file, isFile := inode.(*File); isFile {
					file.setChildRecord(c, record)
					file.setParent(file)
				}
			}
		}

		delete(dir.childrenRecords, inodeNum)
	}()
	delete(dir.dirtyChildren_, inodeNum)
	delete(dir.children, name)
	dir.updateSize_(c)
}

func (dir *Directory) dirty(c *ctx) {
	if !dir.setDirty(true) {
		// Only go recursive if we aren't already dirty
		dir.parent().dirtyChild(c, dir)
	}
}

// Record that a specific child is dirty and when syncing heirarchically, sync them
// as well.
func (dir *Directory) dirtyChild(c *ctx, child Inode) {
	func() {
		defer dir.Lock().Unlock()
		dir.dirtyChildren_[child.inodeNum()] = child
	}()
	dir.self.dirty(c)
}

func fillAttrWithDirectoryRecord(c *ctx, attr *fuse.Attr, inodeNum InodeId,
	owner fuse.Owner, entry *quantumfs.DirectoryRecord) {

	attr.Ino = uint64(inodeNum)

	fileType := objectTypeToFileType(c, entry.Type())
	switch fileType {
	case fuse.S_IFDIR:
		attr.Size = qfsBlockSize
		attr.Blocks = BlocksRoundUp(attr.Size, statBlockSize)
		attr.Nlink = uint32(entry.Size()) + 2
	case fuse.S_IFIFO:
		fileType = specialOverrideAttr(entry, attr)
	default:
		c.elog("Unhandled filetype in fillAttrWithDirectoryRecord",
			fileType)
		fallthrough
	case fuse.S_IFREG,
		fuse.S_IFLNK:

		attr.Size = entry.Size()
		attr.Blocks = BlocksRoundUp(entry.Size(), statBlockSize)
		attr.Nlink = 2 // Workaround for BUG166665
	}

	attr.Atime = entry.ModificationTime().Seconds()
	attr.Mtime = entry.ModificationTime().Seconds()
	attr.Ctime = entry.ContentTime().Seconds()
	attr.Atimensec = entry.ModificationTime().Nanoseconds()
	attr.Mtimensec = entry.ModificationTime().Nanoseconds()
	attr.Ctimensec = entry.ContentTime().Nanoseconds()

	c.dlog("fillAttrWithDirectoryRecord fileType %x permissions %o", fileType,
		entry.Permissions())

	attr.Mode = fileType | permissionsToMode(entry.Permissions())
	attr.Owner.Uid = quantumfs.SystemUid(entry.Owner(), owner.Uid)
	attr.Owner.Gid = quantumfs.SystemGid(entry.Group(), owner.Gid)
	attr.Blksize = qfsBlockSize
}

func permissionsToMode(permissions uint32) uint32 {
	var mode uint32

	if BitFlagsSet(uint(permissions), quantumfs.PermExecOther) {
		mode |= syscall.S_IXOTH
	}
	if BitFlagsSet(uint(permissions), quantumfs.PermWriteOther) {
		mode |= syscall.S_IWOTH
	}
	if BitFlagsSet(uint(permissions), quantumfs.PermReadOther) {
		mode |= syscall.S_IROTH
	}
	if BitFlagsSet(uint(permissions), quantumfs.PermExecGroup) {
		mode |= syscall.S_IXGRP
	}
	if BitFlagsSet(uint(permissions), quantumfs.PermWriteGroup) {
		mode |= syscall.S_IWGRP
	}
	if BitFlagsSet(uint(permissions), quantumfs.PermReadGroup) {
		mode |= syscall.S_IRGRP
	}
	if BitFlagsSet(uint(permissions), quantumfs.PermExecOwner) {
		mode |= syscall.S_IXUSR
	}
	if BitFlagsSet(uint(permissions), quantumfs.PermWriteOwner) {
		mode |= syscall.S_IWUSR
	}
	if BitFlagsSet(uint(permissions), quantumfs.PermReadOwner) {
		mode |= syscall.S_IRUSR
	}
	if BitFlagsSet(uint(permissions), quantumfs.PermSticky) {
		mode |= syscall.S_ISVTX
	}
	if BitFlagsSet(uint(permissions), quantumfs.PermSGID) {
		mode |= syscall.S_ISGID
	}
	if BitFlagsSet(uint(permissions), quantumfs.PermSUID) {
		mode |= syscall.S_ISUID
	}

	return mode
}

func modeToPermissions(mode uint32, umask uint32) uint32 {
	var permissions uint32
	mode = mode & ^umask

	if BitFlagsSet(uint(mode), syscall.S_IXOTH) {
		permissions |= quantumfs.PermExecOther
	}
	if BitFlagsSet(uint(mode), syscall.S_IWOTH) {
		permissions |= quantumfs.PermWriteOther
	}
	if BitFlagsSet(uint(mode), syscall.S_IROTH) {
		permissions |= quantumfs.PermReadOther
	}
	if BitFlagsSet(uint(mode), syscall.S_IXGRP) {
		permissions |= quantumfs.PermExecGroup
	}
	if BitFlagsSet(uint(mode), syscall.S_IWGRP) {
		permissions |= quantumfs.PermWriteGroup
	}
	if BitFlagsSet(uint(mode), syscall.S_IRGRP) {
		permissions |= quantumfs.PermReadGroup
	}
	if BitFlagsSet(uint(mode), syscall.S_IXUSR) {
		permissions |= quantumfs.PermExecOwner
	}
	if BitFlagsSet(uint(mode), syscall.S_IWUSR) {
		permissions |= quantumfs.PermWriteOwner
	}
	if BitFlagsSet(uint(mode), syscall.S_IRUSR) {
		permissions |= quantumfs.PermReadOwner
	}
	if BitFlagsSet(uint(mode), syscall.S_ISVTX) {
		permissions |= quantumfs.PermSticky
	}
	if BitFlagsSet(uint(mode), syscall.S_ISGID) {
		permissions |= quantumfs.PermSGID
	}
	if BitFlagsSet(uint(mode), syscall.S_ISUID) {
		permissions |= quantumfs.PermSUID
	}

	return permissions
}

func publishDirectoryEntry(c *ctx, layer *quantumfs.DirectoryEntry,
	nextKey quantumfs.ObjectKey) quantumfs.ObjectKey {

	layer.SetNext(nextKey)
	bytes := layer.Bytes()

	buf := newBuffer(c, bytes, quantumfs.KeyTypeMetadata)
	newKey, err := buf.Key(&c.Ctx)
	if err != nil {
		panic("Failed to upload new baseLayer object")
	}

	return newKey
}

// Must hold the dir.childRecordsLock
func (dir *Directory) publish_(c *ctx) quantumfs.ObjectKey {
	c.vlog("Directory::publish Enter")
	defer c.vlog("Directory::publish Exit")

	// Compile the internal records into a series of blocks which can be placed
	// in the datastore.

	newBaseLayerId := quantumfs.EmptyDirKey

	// childIdx indexes into dir.childrenRecords, entryIdx indexes into the
	// metadata block
	baseLayer := quantumfs.NewDirectoryEntry()
	entryIdx := 0
	for _, child := range dir.childrenRecords {
		if entryIdx == quantumfs.MaxDirectoryRecords {
			// This block is full, upload and create a new one
			baseLayer.SetNumEntries(entryIdx)
			newBaseLayerId = publishDirectoryEntry(c, baseLayer,
				newBaseLayerId)
			baseLayer = quantumfs.NewDirectoryEntry()
			entryIdx = 0
		}

		baseLayer.SetEntry(entryIdx, child)

		entryIdx++
	}

	baseLayer.SetNumEntries(entryIdx)
	newBaseLayerId = publishDirectoryEntry(c, baseLayer, newBaseLayerId)

	c.vlog("Directory key %s -> %s", dir.baseLayerId.String(),
		newBaseLayerId.String())
	dir.baseLayerId = newBaseLayerId

	dir.setDirty(false)

	return dir.baseLayerId
}

func (dir *Directory) setChildAttr(c *ctx, inodeNum InodeId,
	newType *quantumfs.ObjectType, attr *fuse.SetAttrIn,
	out *fuse.AttrOut, updateMtime bool) fuse.Status {

	result := func() fuse.Status {
		defer dir.Lock().Unlock()
		defer dir.childRecordLock.Lock().Unlock()

		entry, exists := dir.childrenRecords[inodeNum]
		if !exists {
			return fuse.ENOENT
		}

		modifyEntryWithAttr(c, newType, attr, entry, updateMtime)

		if out != nil {
			fillAttrOutCacheData(c, out)
			fillAttrWithDirectoryRecord(c, &out.Attr, inodeNum,
				c.fuseCtx.Owner, entry)
		}

		return fuse.OK
	}()

	if result == fuse.OK {
		dir.self.dirty(c)
	}

	return result
}

func (dir *Directory) Access(c *ctx, mask uint32, uid uint32,
	gid uint32) fuse.Status {

	c.elog("Unsupported Access on Directory")
	return fuse.ENOSYS
}

func (dir *Directory) GetAttr(c *ctx, out *fuse.AttrOut) fuse.Status {
	c.vlog("Directory::GetAttr Enter")
	defer c.vlog("Directory::GetAttr Exit")

	record, err := dir.parent().getChildRecord(c, dir.InodeCommon.id)
	if err != nil {
		c.elog("Unable to get record from parent for inode %d", dir.id)
		return fuse.EIO
	}

	fillAttrOutCacheData(c, out)
	fillAttrWithDirectoryRecord(c, &out.Attr, dir.InodeCommon.id,
		c.fuseCtx.Owner, &record)

	return fuse.OK
}

func (dir *Directory) Lookup(c *ctx, name string, out *fuse.EntryOut) fuse.Status {
	c.vlog("Directory::Lookup Enter")
	defer c.vlog("Directory::Lookup Exit")

	defer dir.RLock().RUnlock()
	inodeNum, exists := dir.children[name]
	if !exists {
		return fuse.ENOENT
	}

	c.vlog("Directory::Lookup found inode %d", inodeNum)
	dir.self.markAccessed(c, name, false)
	child := c.qfs.inode(c, inodeNum)
	child.markSelfAccessed(c, false)
	out.NodeId = uint64(inodeNum)
	fillEntryOutCacheData(c, out)
	defer dir.childRecordLock.Lock().Unlock()
	fillAttrWithDirectoryRecord(c, &out.Attr, inodeNum, c.fuseCtx.Owner,
		dir.childrenRecords[inodeNum])

	return fuse.OK
}

func (dir *Directory) Open(c *ctx, flags uint32, mode uint32,
	out *fuse.OpenOut) fuse.Status {

	return fuse.ENOSYS
}

func (dir *Directory) OpenDir(c *ctx, flags uint32, mode uint32,
	out *fuse.OpenOut) fuse.Status {

	ds := newDirectorySnapshot(c, dir.self.(directorySnapshotSource))
	c.qfs.setFileHandle(c, ds.FileHandleCommon.id, ds)
	out.Fh = uint64(ds.FileHandleCommon.id)
	out.OpenFlags = 0

	return fuse.OK
}

func (dir *Directory) getChildSnapshot(c *ctx) []directoryContents {
	dir.self.markSelfAccessed(c, false)

	defer dir.RLock().RUnlock()
	defer dir.childRecordLock.Lock().Unlock()

	children := make([]directoryContents, 0, len(dir.childrenRecords))
	for _, entry := range dir.childrenRecords {
		filename := entry.Filename()

		entryInfo := directoryContents{
			filename: filename,
		}
		fillAttrWithDirectoryRecord(c, &entryInfo.attr,
			dir.children[filename], c.fuseCtx.Owner, entry)
		entryInfo.fuseType = entryInfo.attr.Mode

		children = append(children, entryInfo)
	}

	return children
}

func (dir *Directory) create_(c *ctx, name string, mode uint32, umask uint32,
	rdev uint32, constructor InodeConstructor, type_ quantumfs.ObjectType,
	key quantumfs.ObjectKey, out *fuse.EntryOut) Inode {

	c.vlog("Directory::create_ Enter")
	defer c.vlog("Directory::create_ Exit")

	uid := c.fuseCtx.Owner.Uid
	gid := c.fuseCtx.Owner.Gid
	UID := quantumfs.ObjectUid(c.Ctx, uid, uid)
	GID := quantumfs.ObjectGid(c.Ctx, gid, gid)
	entry := dir.createNewEntry(c, name, mode, umask, rdev,
		0, UID, GID, type_, key)
	inodeNum := c.qfs.newInodeId()
	newEntity, uninstantiated := constructor(c, name, key, 0, inodeNum, dir.self,
		mode, rdev, entry)
	dir.addChild_(c, name, inodeNum, entry)
	c.qfs.setInode(c, inodeNum, newEntity)
<<<<<<< HEAD
	c.qfs.addUninstantiated(c, uninstantiated, newEntity)

=======
>>>>>>> 832cf9ce
	fillEntryOutCacheData(c, out)
	out.NodeId = uint64(inodeNum)
	fillAttrWithDirectoryRecord(c, &out.Attr, inodeNum, c.fuseCtx.Owner, entry)

	newEntity.markSelfAccessed(c, true)

	return newEntity
}

func (dir *Directory) Create(c *ctx, input *fuse.CreateIn, name string,
	out *fuse.CreateOut) fuse.Status {

	var file Inode
	result := func() fuse.Status {
		defer dir.Lock().Unlock()

		if _, exists := dir.children[name]; exists {
			return fuse.Status(syscall.EEXIST)
		}

		c.vlog("Creating file: '%s'", name)

		file = dir.create_(c, name, input.Mode, input.Umask, 0, newSmallFile,
			quantumfs.ObjectTypeSmallFile, quantumfs.EmptyBlockKey,
			&out.EntryOut)
		return fuse.OK
	}()

	if result != fuse.OK {
		return result
	}

	dir.self.dirty(c)

	fileHandleNum := c.qfs.newFileHandleId()
	fileDescriptor := newFileDescriptor(file.(*File), file.inodeNum(),
		fileHandleNum, file.treeLock())
	c.qfs.setFileHandle(c, fileHandleNum, fileDescriptor)

	c.vlog("New file inode %d, fileHandle %d", file.inodeNum(), fileHandleNum)

	out.OpenOut.OpenFlags = 0
	out.OpenOut.Fh = uint64(fileHandleNum)

	return fuse.OK
}

func (dir *Directory) SetAttr(c *ctx, attr *fuse.SetAttrIn,
	out *fuse.AttrOut) fuse.Status {

	c.vlog("Directory::SetAttr Enter valid %x size %d", attr.Valid, attr.Size)
	defer c.vlog("Directory::SetAttr Exit")

	return dir.parent().setChildAttr(c, dir.InodeCommon.id, nil, attr, out,
		false)
}

func (dir *Directory) Mkdir(c *ctx, name string, input *fuse.MkdirIn,
	out *fuse.EntryOut) fuse.Status {

	result := func() fuse.Status {
		defer dir.Lock().Unlock()

		if _, exists := dir.children[name]; exists {
			return fuse.Status(syscall.EEXIST)
		}

		dir.create_(c, name, input.Mode, input.Umask, 0, newDirectory,
			quantumfs.ObjectTypeDirectoryEntry, quantumfs.EmptyDirKey,
			out)
		return fuse.OK
	}()

	if result == fuse.OK {
		dir.self.dirty(c)
	}

	return result
}

func (dir *Directory) getChildRecord(c *ctx,
	inodeNum InodeId) (quantumfs.DirectoryRecord, error) {

	defer dir.RLock().RUnlock()
	defer dir.childRecordLock.Lock().Unlock()

	if val, ok := dir.childrenRecords[inodeNum]; ok {
		return *val, nil
	}

	return quantumfs.DirectoryRecord{},
		errors.New("Inode given is not a child of this directory")
}

func (dir *Directory) Unlink(c *ctx, name string) fuse.Status {
	c.vlog("Directory::Unlink Enter %s", name)
	defer c.vlog("Directory::Unlink Exit")
	result := func() fuse.Status {
		defer dir.Lock().Unlock()

		if _, exists := dir.children[name]; !exists {
			return fuse.ENOENT
		}

		inode := dir.children[name]
		type_ := func() uint32 {
			defer dir.childRecordLock.Lock().Unlock()
			return objectTypeToFileType(c,
				dir.childrenRecords[inode].Type())
		}()
		if type_ == fuse.S_IFDIR {
			return fuse.Status(syscall.EISDIR)
		}

		dir.delChild_(c, name)
		return fuse.OK
	}()

	if result == fuse.OK {
		dir.self.dirty(c)
	}

	return result
}

func (dir *Directory) Rmdir(c *ctx, name string) fuse.Status {
	c.vlog("Directory::Rmdir Enter %s", name)
	defer c.vlog("Directory::Rmdir Exit")

	result := func() fuse.Status {
		defer dir.Lock().Unlock()
		if _, exists := dir.children[name]; !exists {
			return fuse.ENOENT
		}

		inode := dir.children[name]
		result := func() fuse.Status {
			defer dir.childRecordLock.Lock().Unlock()

			type_ := objectTypeToFileType(c,
				dir.childrenRecords[inode].Type())
			if type_ != fuse.S_IFDIR {
				return fuse.ENOTDIR
			}

			if dir.childrenRecords[inode].Size() != 0 {
				return fuse.Status(syscall.ENOTEMPTY)
			}

			return fuse.OK
		}()
		if result != fuse.OK {
			return result
		}

		dir.delChild_(c, name)
		return fuse.OK
	}()

	if result == fuse.OK {
		dir.self.dirty(c)
	}

	return result
}

func (dir *Directory) Symlink(c *ctx, pointedTo string, name string,
	out *fuse.EntryOut) fuse.Status {

	var key quantumfs.ObjectKey
	result := func() fuse.Status {
		defer dir.Lock().Unlock()

		if _, exists := dir.children[name]; exists {
			return fuse.Status(syscall.EEXIST)
		}

		buf := newBuffer(c, []byte(pointedTo), quantumfs.KeyTypeMetadata)
		key, err := buf.Key(&c.Ctx)
		if err != nil {
			c.elog("Failed to upload block: %v", err)
			return fuse.EIO
		}

		dir.create_(c, name, 0777, 0777, 0, newSymlink,
			quantumfs.ObjectTypeSymlink, key, out)
		return fuse.OK
	}()

	if result == fuse.OK {
		dir.self.dirty(c)
		c.vlog("Created new symlink with key: %s", key.String())
	}

	return result
}

func (dir *Directory) Readlink(c *ctx) ([]byte, fuse.Status) {
	c.elog("Invalid Readlink on Directory")
	return nil, fuse.EINVAL
}

func (dir *Directory) Mknod(c *ctx, name string, input *fuse.MknodIn,
	out *fuse.EntryOut) fuse.Status {

	c.vlog("Directory::Mknod Enter")
	defer c.vlog("Directory::Mknod Exit")

	result := func() fuse.Status {
		defer dir.Lock().Unlock()

		if _, exists := dir.children[name]; exists {
			return fuse.Status(syscall.EEXIST)
		}

		c.dlog("Directory::Mknod Mode %x", input.Mode)
		if BitFlagsSet(uint(input.Mode), syscall.S_IFIFO) ||
			BitFlagsSet(uint(input.Mode), syscall.S_IFSOCK) ||
			BitFlagsSet(uint(input.Mode), syscall.S_IFBLK) ||
			BitFlagsSet(uint(input.Mode), syscall.S_IFCHR) {

			dir.create_(c, name, input.Mode, input.Umask, input.Rdev,
				newSpecial, quantumfs.ObjectTypeSpecial,
				quantumfs.ZeroKey, out)
		} else if BitFlagsSet(uint(input.Mode), syscall.S_IFREG) {
			dir.create_(c, name, input.Mode, input.Umask, 0,
				newSmallFile, quantumfs.ObjectTypeSmallFile,
				quantumfs.EmptyBlockKey, out)
		} else {
			c.dlog("Directory::Mknod invalid type %x", input.Mode)
			return fuse.EINVAL
		}
		return fuse.OK
	}()

	if result == fuse.OK {
		dir.self.dirty(c)
	}

	return result
}

func (dir *Directory) RenameChild(c *ctx, oldName string,
	newName string) fuse.Status {

	c.vlog("Directory::RenameChild Enter %s -> %s", oldName, newName)
	defer c.vlog("Directory::RenameChild Exit")

	result := func() fuse.Status {
		defer dir.Lock().Unlock()

		if _, exists := dir.children[oldName]; !exists {
			return fuse.ENOENT
		}

		dir.self.markAccessed(c, oldName, false)

		if oldName == newName {
			// Nothing more to be done other than marking the file
			// accessed above.
			return fuse.OK
		}

		// If a file already exists with newName, we need to clean it up
		// later
		cleanupInodeId := dir.children[newName]

		// Set the name of the old entry to the newName
		oldInodeId := dir.children[oldName]
		func() {
			defer dir.childRecordLock.Lock().Unlock()
			dir.childrenRecords[oldInodeId].SetFilename(newName)
		}()
		dir.self.markAccessed(c, newName, true)
		if child := c.qfs.inodeNoInstantiate(c, oldInodeId); child != nil {
			child.setName(newName)
		}

		dir.children[newName] = oldInodeId
		delete(dir.children, oldName)

		// cleanup / remove any existing inode with that name
		func() {
			defer dir.childRecordLock.Lock().Unlock()
			delete(dir.childrenRecords, cleanupInodeId)
		}()
		delete(dir.dirtyChildren_, cleanupInodeId)

		dir.updateSize_(c)
		dir.self.dirty(c)

		return fuse.OK
	}()

	return result
}

func sortParentChild(a *Directory, b *Directory) (parentDir *Directory,
	childDir *Directory) {

	// Determine if a parent-child relationship between the
	// directories exist
	var parent *Directory
	var child *Directory

	upwardsParent := a.parent()
	for ; upwardsParent != nil; upwardsParent = upwardsParent.parent() {
		if upwardsParent.inodeNum() == b.inodeNum() {

			// a is a (grand-)child of b
			parent = b
			child = a
			break
		}
	}

	if upwardsParent == nil {
		upwardsParent = b.parent()
		for ; upwardsParent != nil; upwardsParent = upwardsParent.parent() {
			if upwardsParent.inodeNum() == a.inodeNum() {

				// b is a (grand-)child of a
				parent = a
				child = b
				break
			}
		}
	}

	if upwardsParent == nil {
		// No relationship, choose arbitrarily
		parent = a
		child = b
	}

	return parent, child
}

func (dir *Directory) MvChild(c *ctx, dstInode Inode, oldName string,
	newName string) fuse.Status {

	// moving any file into _null/null is not permitted
	if _, ok := dstInode.(*NullWorkspaceRoot); ok {
		return fuse.EPERM
	}

	c.vlog("Directory::MvChild Enter %s -> %s", oldName, newName)
	defer c.vlog("Directory::MvChild Exit")

	result := func() fuse.Status {
		dst := dstInode.(*Directory)

		// The locking here is subtle.
		//
		// Firstly we must protect against the case where a concurrent rename
		// in the opposite direction (from dst into dir) is occurring as we
		// are renaming a file from dir into dst. If we lock naively we'll
		// end up with a lock ordering inversion and deadlock in this case.
		//
		// We prevent this by locking dir and dst in a consistent ordering
		// based upon their inode number. All multi-inode locking must call
		// getLockOrder() to facilitate this.
		//
		// However, there is another wrinkle. It is possible to rename a file
		// from a directory into its parent. If we keep the parent locked
		// while we run dir.updateSize_(), then we'll deadlock as we try to
		// lock the parent again down the call stack.
		//
		// So we have two phases of locking. In the first phase we lock dir
		// and dst according to their inode number. Then, with both those
		// locks held we perform the bulk of the logic. Just before we start
		// releasing locks we update the parent metadata. Then we drop the
		// locks of the parent, which is fine since it is up to date. Finally
		// we update the metadata of the child before dropping its lock.
		//
		// We need to update and release the parent first so we can
		// successfully update the child. If the two directories are not
		// related in that way then we choose arbitrarily because it doesn't
		// matter.
		parent, child := sortParentChild(dst, dir)
		firstLock, lastLock := getLockOrder(dst, dir)
		firstLock.(*Directory).Lock()
		lastLock.(*Directory).Lock()

		defer child.lock.Unlock()

		result := func() fuse.Status {
			// we need to unlock the parent early
			defer parent.lock.Unlock()

			if _, exists := dir.children[oldName]; !exists {
				return fuse.ENOENT
			}

			// copy the record
			oldInodeId := dir.children[oldName]
			newEntry := func() *quantumfs.DirectoryRecord {
				defer dir.childRecordLock.Lock().Unlock()
				oldEntry := dir.childrenRecords[oldInodeId]
				return cloneDirectoryRecord(oldEntry)
			}()
			newEntry.SetFilename(newName)

			// update the inode to point to the new name and mark as
			// accessed in both parents
			child := c.qfs.inodeNoInstantiate(c, oldInodeId)
			if child != nil {
				child.setParent(dst.self)
				child.setName(newName)
			}
			dir.self.markAccessed(c, oldName, false)
			dst.self.markAccessed(c, newName, true)

			// delete the target InodeId, before (possibly) overwrite it
			dst.deleteEntry_(newName)

			// set entry in new directory
			dst.insertEntry_(c, oldInodeId, newEntry, child)

			// Remove entry in old directory
			dir.deleteEntry_(oldName)

			parent.updateSize_(c)
			parent.self.dirty(c)

			return fuse.OK
		}()

		if result == fuse.OK {
			child.updateSize_(c)
			child.self.dirty(c)
		}
		return result
	}()

	return result
}

func (dir *Directory) deleteEntry_(name string) {
	inodeNum := dir.children[name]
	delete(dir.children, name)
	func() {
		defer dir.childRecordLock.Lock().Unlock()
		delete(dir.childrenRecords, inodeNum)
	}()
	delete(dir.dirtyChildren_, inodeNum)
}

func (dir *Directory) insertEntry_(c *ctx, inodeNum InodeId,
	entry *quantumfs.DirectoryRecord, inode Inode) {

	dir.children[entry.Filename()] = inodeNum
	func() {
		defer dir.childRecordLock.Lock().Unlock()
		dir.childrenRecords[inodeNum] = entry
	}()
	// being inserted means you're dirty and need to be synced
	if inode != nil {
		dir.dirtyChildren_[inodeNum] = inode
	} else {
		dir.self.dirty(c)
	}
}

func (dir *Directory) GetXAttrSize(c *ctx,
	attr string) (size int, result fuse.Status) {

	return dir.parent().getChildXAttrSize(c, dir.inodeNum(), attr)
}

func (dir *Directory) GetXAttrData(c *ctx,
	attr string) (data []byte, result fuse.Status) {

	return dir.parent().getChildXAttrData(c, dir.inodeNum(), attr)
}

func (dir *Directory) ListXAttr(c *ctx) (attributes []byte, result fuse.Status) {
	return dir.parent().listChildXAttr(c, dir.inodeNum())
}

func (dir *Directory) SetXAttr(c *ctx, attr string, data []byte) fuse.Status {
	return dir.parent().setChildXAttr(c, dir.inodeNum(), attr, data)
}

func (dir *Directory) RemoveXAttr(c *ctx, attr string) fuse.Status {
	return dir.parent().removeChildXAttr(c, dir.inodeNum(), attr)
}

func (dir *Directory) syncChild(c *ctx, inodeNum InodeId,
	newKey quantumfs.ObjectKey) {

	c.vlog("Directory::syncChild Enter")
	defer c.vlog("Directory::syncChild Exit")

	ok, key := func() (bool, quantumfs.ObjectKey) {
		defer dir.Lock().Unlock()
		dir.self.dirty(c)
		defer dir.childRecordLock.Lock().Unlock()

		entry, exists := dir.childrenRecords[inodeNum]
		if !exists {
			c.elog("Directory::syncChild inode %d not a valid child",
				inodeNum)
			return false, quantumfs.ObjectKey{}
		}

		entry.SetID(newKey)
		return true, dir.publish_(c)
	}()

	if ok && dir.parent() != nil {
		dir.parent().syncChild(c, dir.InodeCommon.id, key)
	}
}

// Get the extended attributes object. The status is EIO on error or ENOENT if there
// are no extended attributes for that child.
func (dir *Directory) getExtendedAttributes_(c *ctx,
	inodeNum InodeId) (*quantumfs.ExtendedAttributes, fuse.Status) {

	defer dir.childRecordLock.Lock().Unlock()

	c.vlog("Directory::getExtendedAttributes_ Enter")

	record, ok := dir.childrenRecords[inodeNum]
	if !ok {
		c.vlog("Child not found")
		return nil, fuse.EIO
	}

	if record.ExtendedAttributes().IsEqualTo(quantumfs.EmptyBlockKey) {
		c.vlog("Directory::getExtendedAttributes_ returning new object")
		return quantumfs.NewExtendedAttributes(), fuse.ENOENT
	}

	buffer := c.dataStore.Get(&c.Ctx, record.ExtendedAttributes())
	if buffer == nil {
		c.dlog("Failed to retrieve attribute list")
		return nil, fuse.EIO
	}

	attributeList := buffer.AsExtendedAttributes()
	return &attributeList, fuse.OK
}

func (dir *Directory) getChildXAttrBuffer(c *ctx, inodeNum InodeId,
	attr string) (quantumfs.Buffer, fuse.Status) {

	c.vlog("Directory::getChildXAttrBuffer Enter %d %s", inodeNum, attr)
	defer c.vlog("Directory::getChildXAttrBuffer Exit")

	defer dir.RLock().RUnlock()

	attributeList, ok := dir.getExtendedAttributes_(c, inodeNum)
	if ok == fuse.ENOENT {
		return nil, fuse.ENODATA
	}

	if ok == fuse.EIO {
		return nil, fuse.EIO
	}

	for i := 0; i < attributeList.NumAttributes(); i++ {
		name, key := attributeList.Attribute(i)
		if name != attr {
			continue
		}

		c.vlog("Found attribute key: %s", key.String())
		buffer := c.dataStore.Get(&c.Ctx, key)
		if buffer == nil {
			c.elog("Failed to retrieve attribute datablock")
			return nil, fuse.EIO
		}

		return buffer, fuse.OK
	}

	c.vlog("XAttr name not found")
	return nil, fuse.ENODATA
}

func (dir *Directory) getChildXAttrSize(c *ctx, inodeNum InodeId,
	attr string) (size int, result fuse.Status) {

	buffer, status := dir.getChildXAttrBuffer(c, inodeNum, attr)
	if status != fuse.OK {
		return 0, status
	}

	return buffer.Size(), fuse.OK
}

func (dir *Directory) getChildXAttrData(c *ctx, inodeNum InodeId,
	attr string) (data []byte, result fuse.Status) {

	buffer, status := dir.getChildXAttrBuffer(c, inodeNum, attr)
	if status != fuse.OK {
		return []byte{}, status
	}
	return buffer.Get(), fuse.OK
}

func (dir *Directory) listChildXAttr(c *ctx,
	inodeNum InodeId) (attributes []byte, result fuse.Status) {

	c.vlog("Directory::listChildXAttr Enter %d", inodeNum)
	defer c.vlog("Directory::listChildXAttr Exit")

	defer dir.RLock().RUnlock()

	attributeList, ok := dir.getExtendedAttributes_(c, inodeNum)
	if ok == fuse.ENOENT {
		return []byte{}, fuse.OK
	}

	if ok == fuse.EIO {
		return nil, fuse.EIO
	}

	var nameBuffer bytes.Buffer
	for i := 0; i < attributeList.NumAttributes(); i++ {
		name, _ := attributeList.Attribute(i)
		c.vlog("Appending %s", name)
		nameBuffer.WriteString(name)
		nameBuffer.WriteByte(0)
	}

	// append our self-defined extended attribute XAttrTypeKey
	c.vlog("Appending %s", quantumfs.XAttrTypeKey)
	nameBuffer.WriteString(quantumfs.XAttrTypeKey)
	nameBuffer.WriteByte(0)

	c.vlog("Returning %d bytes", nameBuffer.Len())

	return nameBuffer.Bytes(), fuse.OK
}

func (dir *Directory) setChildXAttr(c *ctx, inodeNum InodeId, attr string,
	data []byte) fuse.Status {

	c.vlog("Directory::setChildXAttr Enter %d, %s", inodeNum, attr)
	// The self-defined extended attribute is not able to be set
	// it is the combination of two attributes
	if attr == quantumfs.XAttrTypeKey {
		c.elog("Illegal action to set extended attribute: typeKey")
		return fuse.EPERM
	}

	defer c.vlog("Directory::setChildXAttr Exit")

	defer dir.Lock().Unlock()

	attributeList, ok := dir.getExtendedAttributes_(c, inodeNum)
	if ok == fuse.EIO {
		return fuse.EIO
	}

	var dataKey quantumfs.ObjectKey
	if len(data) == 0 {
		dataKey = quantumfs.EmptyBlockKey
	} else {
		var err error
		dataBuf := newBufferCopy(c, data, quantumfs.KeyTypeData)
		dataKey, err = dataBuf.Key(&c.Ctx)
		if err != nil {
			c.elog("Error uploading XAttr data: %v", err)
			return fuse.EIO
		}
	}

	set := false
	for i := 0; i < attributeList.NumAttributes(); i++ {
		name, _ := attributeList.Attribute(i)
		if name == attr {
			c.vlog("Overwriting existing attribute %d", i)
			attributeList.SetAttribute(i, name, dataKey)
			set = true
			break
		}
	}

	// Append attribute
	if !set {
		if attributeList.NumAttributes() >
			quantumfs.MaxNumExtendedAttributes {

			c.vlog("XAttr list full %d", attributeList.NumAttributes())
			return fuse.Status(syscall.ENOSPC)
		}

		c.vlog("Appending new attribute %v", attributeList.Bytes())
		attributeList.SetAttribute(attributeList.NumAttributes(), attr,
			dataKey)
		attributeList.SetNumAttributes(attributeList.NumAttributes() + 1)
	}

	buffer := newBuffer(c, attributeList.Bytes(), quantumfs.KeyTypeMetadata)
	key, err := buffer.Key(&c.Ctx)
	if err != nil {
		c.elog("Error computing extended attribute key: %v", err)
		return fuse.EIO
	}

	func() {
		defer dir.childRecordLock.Lock().Unlock()
		dir.childrenRecords[inodeNum].SetExtendedAttributes(key)
	}()
	dir.self.dirty(c)

	return fuse.OK
}

func (dir *Directory) removeChildXAttr(c *ctx, inodeNum InodeId,
	attr string) fuse.Status {

	c.vlog("Directory::removeChildXAttr Enter %d, %s", inodeNum, attr)
	// The self-defined extended attribute is not able to be removed
	// it is the combination of two attributes
	if attr == quantumfs.XAttrTypeKey {
		c.elog("Illegal action to remove extended attribute: typeKey")
		return fuse.EPERM
	}

	defer c.vlog("Directory::removeChildXAttr Exit")

	defer dir.Lock().Unlock()

	attributeList, ok := dir.getExtendedAttributes_(c, inodeNum)
	if ok == fuse.EIO {
		return fuse.EIO
	}

	if ok == fuse.ENOENT {
		return fuse.ENODATA
	}

	var i int
	for i = 0; i < attributeList.NumAttributes(); i++ {
		name, _ := attributeList.Attribute(i)
		if name == attr {
			c.vlog("Found attribute %d", i)
			break
		}
	}

	if i == attributeList.NumAttributes() {
		// We didn't find the attribute
		return fuse.ENODATA
	}

	var key quantumfs.ObjectKey
	if attributeList.NumAttributes() != 1 {
		// Move the last attribute over the one to be removed
		lastIndex := attributeList.NumAttributes() - 1
		lastName, lastId := attributeList.Attribute(lastIndex)
		attributeList.SetAttribute(i, lastName, lastId)
		attributeList.SetNumAttributes(lastIndex)

		buffer := newBuffer(c, attributeList.Bytes(),
			quantumfs.KeyTypeMetadata)
		var err error
		key, err = buffer.Key(&c.Ctx)
		if err != nil {
			c.elog("Error computing extended attribute key: %v", err)
			return fuse.EIO
		}
	} else {
		// We are deleting the only extended attribute. Change the
		// DirectoryRecord key only
		key = quantumfs.EmptyBlockKey
	}

	func() {
		defer dir.childRecordLock.Lock().Unlock()
		dir.childrenRecords[inodeNum].SetExtendedAttributes(key)
	}()
	dir.self.dirty(c)

	return fuse.OK
}

<<<<<<< HEAD
func (dir *Directory) instantiateChild(c *ctx, inodeNum InodeId) (Inode, []InodeId) {
	c.vlog("Directory::instantiateChild Enter %d", inodeNum)
	defer c.vlog("Directory::instantiateChild Exit")

	defer dir.childRecordLock.Lock().Unlock()

	entry := dir.childrenRecords[inodeNum]

	var constructor InodeConstructor
	switch entry.Type() {
	default:
		c.elog("Unknown InodeConstructor type: %d", entry.Type())
		panic("Unknown InodeConstructor type")
	case quantumfs.ObjectTypeDirectoryEntry:
		constructor = newDirectory
	case quantumfs.ObjectTypeSmallFile:
		constructor = newSmallFile
	case quantumfs.ObjectTypeMediumFile:
		constructor = newMediumFile
	case quantumfs.ObjectTypeLargeFile:
		constructor = newLargeFile
	case quantumfs.ObjectTypeVeryLargeFile:
		constructor = newVeryLargeFile
	case quantumfs.ObjectTypeSymlink:
		constructor = newSymlink
	case quantumfs.ObjectTypeSpecial:
		constructor = newSpecial
	}

	return constructor(c, entry.Filename(), entry.ID(), entry.Size(), inodeNum,
		dir.self, 0, 0, nil)
=======
func encodeExtendedKey(key quantumfs.ObjectKey, type_ quantumfs.ObjectType,
	size uint64) []byte {

	append_ := make([]byte, 9)
	append_[0] = uint8(type_)
	binary.LittleEndian.PutUint64(append_[1:], size)

	data := append(key.Value(), append_...)
	return []byte(base64.StdEncoding.EncodeToString(data))
}

func decodeExtendedKey(packet string) (quantumfs.ObjectKey, quantumfs.ObjectType,
	uint64, error) {

	bDec, err := base64.StdEncoding.DecodeString(packet)
	if err != nil {
		return quantumfs.ZeroKey, 0, 0, err
	}

	key := quantumfs.NewObjectKeyFromBytes(bDec[:sourceDataLength-9])
	type_ := quantumfs.ObjectType(bDec[sourceDataLength-9])
	size := binary.LittleEndian.Uint64(bDec[sourceDataLength-8:])
	return key, type_, size, nil
}

// Do a similar work like  Lookup(), but it does not interact with fuse, and return
// the child node to the caller
func (dir *Directory) lookupInternal(c *ctx, name string,
	entryType quantumfs.ObjectType) (Inode, error) {

	c.vlog("Directory::LookupInternal Enter")
	defer c.vlog("Directory::LookupInternal Exit")

	defer dir.RLock().RUnlock()
	inodeNum, record, err := dir.lookupChildRecord_(c, name)
	if err != nil {
		return nil, err
	}

	c.vlog("Directory::LookupInternal found inode %d Name %s", inodeNum, name)
	child := c.qfs.inode(c, inodeNum)
	child.markSelfAccessed(c, false)

	if record.Type() != entryType {
		return nil, errors.New("Not Required Type")
	}
	return child, nil
}

// Require an Inode locked for read
func (dir *Directory) lookupChildRecord_(c *ctx, name string) (InodeId,
	*quantumfs.DirectoryRecord, error) {

	c.vlog("Directory::LookupChildRecord_ Enter")
	defer c.vlog("Directory::LookupChildRecord_ Exit")

	inodeNum, exists := dir.children[name]
	if !exists {
		return inodeNum, nil, errors.New("Non-existing Inode")
	}

	record, exists := dir.childrenRecords[inodeNum]
	if !exists {
		return inodeNum, nil, errors.New("Non-existing Inode Record")
	}

	return inodeNum, record, nil
}

func (dir *Directory) createNewEntry(c *ctx, name string, mode uint32,
	umask uint32, rdev uint32, size uint64, uid quantumfs.UID,
	gid quantumfs.GID, type_ quantumfs.ObjectType,
	key quantumfs.ObjectKey) *quantumfs.DirectoryRecord {

	// set up the Inode record
	now := time.Now()
	entry := quantumfs.NewDirectoryRecord()
	entry.SetFilename(name)
	entry.SetID(key)
	entry.SetType(type_)
	entry.SetPermissions(modeToPermissions(mode, umask))
	c.dlog("Directory::createNewEntry mode %o umask %o permissions %o",
		mode, umask, entry.Permissions())
	entry.SetOwner(uid)
	entry.SetGroup(gid)
	entry.SetSize(size)
	entry.SetExtendedAttributes(quantumfs.EmptyBlockKey)
	entry.SetContentTime(quantumfs.NewTime(now))
	entry.SetModificationTime(quantumfs.NewTime(now))

	return entry
}

// Needs exlusive Inode lock
func (dir *Directory) duplicateInode_(c *ctx, name string, mode uint32, umask uint32,
	rdev uint32, size uint64, uid quantumfs.UID, gid quantumfs.GID,
	type_ quantumfs.ObjectType, key quantumfs.ObjectKey) {

	entry := dir.createNewEntry(c, name, mode, umask, rdev, size,
		uid, gid, type_, key)

	dir.loadChild_(c, *entry)
>>>>>>> 832cf9ce
}

type directoryContents struct {
	// All immutable after creation
	filename string
	fuseType uint32 // One of fuse.S_IFDIR, S_IFREG, etc
	attr     fuse.Attr
}

type directorySnapshotSource interface {
	getChildSnapshot(c *ctx) []directoryContents
	inodeNum() InodeId
	treeLock() *sync.RWMutex
}

func newDirectorySnapshot(c *ctx, src directorySnapshotSource) *directorySnapshot {

	ds := directorySnapshot{
		FileHandleCommon: FileHandleCommon{
			id:        c.qfs.newFileHandleId(),
			inodeNum:  src.inodeNum(),
			treeLock_: src.treeLock(),
		},
		src: src,
	}

	assert(ds.treeLock() != nil, "directorySnapshot treeLock nil at init")

	return &ds
}

type directorySnapshot struct {
	FileHandleCommon
	children []directoryContents
	src      directorySnapshotSource
}

func (ds *directorySnapshot) ReadDirPlus(c *ctx, input *fuse.ReadIn,
	out *fuse.DirEntryList) fuse.Status {

	c.vlog("ReadDirPlus directorySnapshot")
	offset := input.Offset

	if offset == 0 {
		c.dlog("Refreshing child list")
		ds.children = ds.src.getChildSnapshot(c)
	}

	// Add .
	if offset == 0 {
		entry := fuse.DirEntry{Mode: fuse.S_IFDIR, Name: "."}
		details, _ := out.AddDirLookupEntry(entry)
		if details == nil {
			return fuse.OK
		}

		details.NodeId = uint64(ds.FileHandleCommon.inodeNum)
		fillEntryOutCacheData(c, details)
		fillRootAttr(c, &details.Attr, ds.FileHandleCommon.inodeNum)
	}
	offset++

	// Add ..
	if offset == 1 {
		entry := fuse.DirEntry{Mode: fuse.S_IFDIR, Name: ".."}
		details, _ := out.AddDirLookupEntry(entry)
		if details == nil {
			return fuse.OK
		}

		details.NodeId = uint64(ds.FileHandleCommon.inodeNum)
		fillEntryOutCacheData(c, details)
		fillRootAttr(c, &details.Attr, ds.FileHandleCommon.inodeNum)
	}
	offset++

	processed := 0
	for _, child := range ds.children {
		entry := fuse.DirEntry{
			Mode: child.fuseType,
			Name: child.filename,
		}
		details, _ := out.AddDirLookupEntry(entry)
		if details == nil {
			break
		}

		details.NodeId = child.attr.Ino
		fillEntryOutCacheData(c, details)
		details.Attr = child.attr

		processed++
	}

	ds.children = ds.children[processed:]

	return fuse.OK
}

func (ds *directorySnapshot) Read(c *ctx, offset uint64, size uint32, buf []byte,
	nonblocking bool) (fuse.ReadResult, fuse.Status) {

	c.elog("Invalid read on directorySnapshot")
	return nil, fuse.ENOSYS
}

func (ds *directorySnapshot) Write(c *ctx, offset uint64, size uint32, flags uint32,
	buf []byte) (uint32, fuse.Status) {

	c.elog("Invalid write on directorySnapshot")
	return 0, fuse.ENOSYS
}

func (ds *directorySnapshot) Sync(c *ctx) fuse.Status {
	return fuse.OK
}<|MERGE_RESOLUTION|>--- conflicted
+++ resolved
@@ -455,8 +455,6 @@
 
 	c.vlog("Directory::Lookup found inode %d", inodeNum)
 	dir.self.markAccessed(c, name, false)
-	child := c.qfs.inode(c, inodeNum)
-	child.markSelfAccessed(c, false)
 	out.NodeId = uint64(inodeNum)
 	fillEntryOutCacheData(c, out)
 	defer dir.childRecordLock.Lock().Unlock()
@@ -524,11 +522,8 @@
 		mode, rdev, entry)
 	dir.addChild_(c, name, inodeNum, entry)
 	c.qfs.setInode(c, inodeNum, newEntity)
-<<<<<<< HEAD
 	c.qfs.addUninstantiated(c, uninstantiated, newEntity)
 
-=======
->>>>>>> 832cf9ce
 	fillEntryOutCacheData(c, out)
 	out.NodeId = uint64(inodeNum)
 	fillAttrWithDirectoryRecord(c, &out.Attr, inodeNum, c.fuseCtx.Owner, entry)
@@ -1311,7 +1306,6 @@
 	return fuse.OK
 }
 
-<<<<<<< HEAD
 func (dir *Directory) instantiateChild(c *ctx, inodeNum InodeId) (Inode, []InodeId) {
 	c.vlog("Directory::instantiateChild Enter %d", inodeNum)
 	defer c.vlog("Directory::instantiateChild Exit")
@@ -1343,7 +1337,8 @@
 
 	return constructor(c, entry.Filename(), entry.ID(), entry.Size(), inodeNum,
 		dir.self, 0, 0, nil)
-=======
+}
+
 func encodeExtendedKey(key quantumfs.ObjectKey, type_ quantumfs.ObjectType,
 	size uint64) []byte {
 
@@ -1405,6 +1400,7 @@
 		return inodeNum, nil, errors.New("Non-existing Inode")
 	}
 
+	defer dir.childRecordLock.Lock().Unlock()
 	record, exists := dir.childrenRecords[inodeNum]
 	if !exists {
 		return inodeNum, nil, errors.New("Non-existing Inode Record")
@@ -1445,8 +1441,8 @@
 	entry := dir.createNewEntry(c, name, mode, umask, rdev, size,
 		uid, gid, type_, key)
 
-	dir.loadChild_(c, *entry)
->>>>>>> 832cf9ce
+	inodeNum := dir.loadChild_(c, *entry)
+	c.qfs.addUninstantiated(c, []InodeId{inodeNum}, dir)
 }
 
 type directoryContents struct {
