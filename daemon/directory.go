// Copyright (c) 2016 Arista Networks, Inc.  All rights reserved.
// Arista Networks, Inc. Confidential and Proprietary.

package daemon

import (
	"bytes"
	"errors"
	"fmt"
	"sort"
	"sync/atomic"
	"syscall"
	"time"

	"github.com/aristanetworks/quantumfs"
	"github.com/aristanetworks/quantumfs/utils"
	"github.com/hanwen/go-fuse/fuse"
)

// If dirRecord is nil, then mode, rdev and dirRecord are invalid, but the key is
// coming from a DirRecord and not passed in from create_.
//
// The return value is the newly instantiated Inode, and a list of InodeIds which
// should be added to the mux's uninstantiatedInodes collection with this new inode
// as their parent.
type InodeConstructor func(c *ctx, name string, key quantumfs.ObjectKey,
	size uint64, inodeNum InodeId, parent Inode, mode uint32, rdev uint32,
	dirRecord quantumfs.DirectoryRecord) (Inode, []InodeId)

// This file contains the normal directory Inode type for a workspace
type Directory struct {
	InodeCommon

	hardlinkTable HardlinkTable
	hardlinkDelta *HardlinkDelta

	// These fields are protected by the InodeCommon.lock
	baseLayerId quantumfs.ObjectKey

	// childRecordLock protects the maps inside childMap as well as the
	// records contained within those maps themselves. This lock is not
	// the same as the Directory Inode lock because these records must be
	// accessible in instantiateChild(), which may be called indirectly
	// via qfs.inode() from a context where the Inode lock is already
	// held.
	childRecordLock utils.DeferableMutex
	children        *ChildContainer
	_generation     uint64
}

func foreachDentry(c *ctx, key quantumfs.ObjectKey,
	visitor func(quantumfs.DirectoryRecord)) {

	for {
		c.vlog("Fetching baselayer %s", key.String())
		buffer := c.dataStore.Get(&c.Ctx, key)
		if buffer == nil {
			panic("No baseLayer object")
		}
		baseLayer := buffer.clone().AsDirectoryEntry()

		for i := 0; i < baseLayer.NumEntries(); i++ {
			visitor(baseLayer.Entry(i))
		}

		if baseLayer.HasNext() {
			key = baseLayer.Next()
		} else {
			break
		}
	}
}

func initDirectory(c *ctx, name string, dir *Directory,
	hardlinkTable HardlinkTable,
	baseLayerId quantumfs.ObjectKey, inodeNum InodeId,
	parent InodeId, treeLock *TreeLock) []InodeId {

	defer c.FuncIn("initDirectory",
		"baselayer from %s", baseLayerId.String()).Out()

	// Set directory data before processing the children in case the children
	// access the parent.
	dir.InodeCommon.id = inodeNum
	dir.InodeCommon.name_ = name
	dir.InodeCommon.accessed_ = 0
	dir.setParent(parent)
	dir.treeLock_ = treeLock
	dir.hardlinkTable = hardlinkTable
	dir.baseLayerId = baseLayerId
	dir.hardlinkDelta = newHardlinkDelta()

	container, uninstantiated := newChildContainer(c, dir, dir.baseLayerId)
	dir.children = container

	utils.Assert(dir.treeLock() != nil, "Directory treeLock nil at init")

	return uninstantiated
}

func newDirectory(c *ctx, name string, baseLayerId quantumfs.ObjectKey, size uint64,
	inodeNum InodeId, parent Inode, mode uint32, rdev uint32,
	dirRecord quantumfs.DirectoryRecord) (Inode, []InodeId) {

	defer c.funcIn("Directory::newDirectory").Out()

	var dir Directory
	dir.self = &dir

	var hardlinkTable HardlinkTable
	switch v := parent.(type) {
	case *Directory:
		hardlinkTable = v.hardlinkTable
	case *WorkspaceRoot:
		hardlinkTable = v.hardlinkTable
	default:
		panic(fmt.Sprintf("Parent of inode %d is neither "+
			"Directory nor WorkspaceRoot", inodeNum))
	}

	uninstantiated := initDirectory(c, name, &dir, hardlinkTable,
		baseLayerId, inodeNum, parent.inodeNum(), parent.treeLock())
	return &dir, uninstantiated
}

func (dir *Directory) generation() uint64 {
	return atomic.LoadUint64(&dir._generation)
}

func (dir *Directory) updateSize(c *ctx, result fuse.Status) {
	defer c.funcIn("Directory::updateSize").Out()

	if result != fuse.OK {
		// The last operation did not succeed, do not dirty the directory
		// nor update its size
		return
	}
	// We think we've made a change to this directory, so we should mark it dirty
	dir.self.dirty(c)
	atomic.AddUint64(&dir._generation, 1)

	// The parent of a WorkspaceRoot is a workspacelist and we have nothing to
	// update.
	if dir.self.isWorkspaceRoot() {
		return
	}

	dir.parentUpdateSize(c, func() uint64 {
		defer dir.childRecordLock.Lock().Unlock()
		return dir.children.count()
	})
}

func (dir *Directory) prepareForOrphaning(c *ctx, name string,
	record quantumfs.DirectoryRecord) quantumfs.DirectoryRecord {

	defer c.FuncIn("Directory::prepareForOrphaning", "%s", name).Out()
	if record.Type() != quantumfs.ObjectTypeHardlink {
		return record
	}
	newRecord, _ := dir.hardlinkTable.removeHardlink(c, record.FileId())

	if newRecord != nil {
		// This was the last leg of the hardlink
		newRecord.SetFilename(name)
		return newRecord
	}
	if dir.hardlinkDec(record.FileId()) {
		// If the refcount was greater than one we shouldn't
		// reparent.
		c.vlog("Hardlink referenced elsewhere")
		return nil
	}
	return record
}

// Needs inode lock for write
func (dir *Directory) delChild_(c *ctx,
	name string) (toOrphan quantumfs.DirectoryRecord) {

	defer c.funcIn("Directory::delChild_").Out()

	c.dlog("Unlinking inode %s", name)

	// If this is a file we need to reparent it to itself
	record := func() quantumfs.DirectoryRecord {
		defer dir.childRecordLock.Lock().Unlock()
		detachedChild := dir.children.deleteChild(c, name)
		return dir.prepareForOrphaning(c, name, detachedChild)
	}()

	pathFlags := quantumfs.PathFlags(quantumfs.PathDeleted)
	if record != nil {
		pathFlags = markType(record.Type(), pathFlags)
	}
	dir.self.markAccessed(c, name, pathFlags)

	return record
}

// Record that a specific child is dirty and when syncing heirarchically, sync them
// as well.
func (dir *Directory) dirtyChild(c *ctx, childId InodeId) {
	defer c.funcIn("Directory::dirtyChild").Out()

	dir.self.dirty(c)
}

func fillAttrWithDirectoryRecord(c *ctx, attr *fuse.Attr, inodeNum InodeId,
	owner fuse.Owner, entry_ quantumfs.ImmutableDirectoryRecord) {

	// Ensure we have a flattened DirectoryRecord to ensure the type is the
	// underlying type for Hardlinks. This is required in order for
	// objectTypeToFileType() to have access to the correct type to report.
	entry := entry_.AsImmutable()

	attr.Ino = uint64(inodeNum)

	fileType := _objectTypeToFileType(c, entry.Type())

	c.vlog("filling attr inode %d type %d/%x perms %o links %d",
		inodeNum, entry.Type(), fileType, entry.Permissions(), attr.Nlink)

	switch fileType {
	case fuse.S_IFDIR:
		// Approximate the read size of the Directory objects in the
		// datastore. Accurately summing the size might require looking at
		// the size of several blocks for not much gain over this simple
		// linear approximately based upon the design document fixed field
		// sizes, even though the real encoding is variable length.
		attr.Size = 25 + 331*entry.Size()
		attr.Blocks = utils.BlocksRoundUp(attr.Size, statBlockSize)
		attr.Nlink = uint32(entry.Size()) + 2
	case fuse.S_IFIFO:
		fileType = specialOverrideAttr(entry, attr)
	default:
		c.elog("Unhandled filetype %x in fillAttrWithDirectoryRecord",
			fileType)
		fallthrough
	case fuse.S_IFREG,
		fuse.S_IFLNK:

		// This ignore the datablocks containing the file metadata, which is
		// relevant for medium, large and very large files.
		attr.Size = entry.Size()
		attr.Blocks = utils.BlocksRoundUp(entry.Size(), statBlockSize)
		attr.Nlink = entry.Nlinks()
	}

	attr.Atime = entry.ModificationTime().Seconds()
	attr.Mtime = entry.ModificationTime().Seconds()
	attr.Ctime = entry.ContentTime().Seconds()
	attr.Atimensec = entry.ModificationTime().Nanoseconds()
	attr.Mtimensec = entry.ModificationTime().Nanoseconds()
	attr.Ctimensec = entry.ContentTime().Nanoseconds()
	attr.Mode = fileType | permissionsToMode(entry.Permissions())
	attr.Owner.Uid = quantumfs.SystemUid(entry.Owner(), owner.Uid)
	attr.Owner.Gid = quantumfs.SystemGid(entry.Group(), owner.Gid)
	attr.Blksize = uint32(qfsBlockSize)
}

func permissionsToMode(permissions uint32) uint32 {
	var mode uint32

	if utils.BitFlagsSet(uint(permissions), quantumfs.PermExecOther) {
		mode |= syscall.S_IXOTH
	}
	if utils.BitFlagsSet(uint(permissions), quantumfs.PermWriteOther) {
		mode |= syscall.S_IWOTH
	}
	if utils.BitFlagsSet(uint(permissions), quantumfs.PermReadOther) {
		mode |= syscall.S_IROTH
	}
	if utils.BitFlagsSet(uint(permissions), quantumfs.PermExecGroup) {
		mode |= syscall.S_IXGRP
	}
	if utils.BitFlagsSet(uint(permissions), quantumfs.PermWriteGroup) {
		mode |= syscall.S_IWGRP
	}
	if utils.BitFlagsSet(uint(permissions), quantumfs.PermReadGroup) {
		mode |= syscall.S_IRGRP
	}
	if utils.BitFlagsSet(uint(permissions), quantumfs.PermExecOwner) {
		mode |= syscall.S_IXUSR
	}
	if utils.BitFlagsSet(uint(permissions), quantumfs.PermWriteOwner) {
		mode |= syscall.S_IWUSR
	}
	if utils.BitFlagsSet(uint(permissions), quantumfs.PermReadOwner) {
		mode |= syscall.S_IRUSR
	}
	if utils.BitFlagsSet(uint(permissions), quantumfs.PermSticky) {
		mode |= syscall.S_ISVTX
	}
	if utils.BitFlagsSet(uint(permissions), quantumfs.PermSGID) {
		mode |= syscall.S_ISGID
	}
	if utils.BitFlagsSet(uint(permissions), quantumfs.PermSUID) {
		mode |= syscall.S_ISUID
	}

	return mode
}

func modeToPermissions(mode uint32, umask uint32) uint32 {
	var permissions uint32
	mode = mode & ^umask

	if utils.BitFlagsSet(uint(mode), syscall.S_IXOTH) {
		permissions |= quantumfs.PermExecOther
	}
	if utils.BitFlagsSet(uint(mode), syscall.S_IWOTH) {
		permissions |= quantumfs.PermWriteOther
	}
	if utils.BitFlagsSet(uint(mode), syscall.S_IROTH) {
		permissions |= quantumfs.PermReadOther
	}
	if utils.BitFlagsSet(uint(mode), syscall.S_IXGRP) {
		permissions |= quantumfs.PermExecGroup
	}
	if utils.BitFlagsSet(uint(mode), syscall.S_IWGRP) {
		permissions |= quantumfs.PermWriteGroup
	}
	if utils.BitFlagsSet(uint(mode), syscall.S_IRGRP) {
		permissions |= quantumfs.PermReadGroup
	}
	if utils.BitFlagsSet(uint(mode), syscall.S_IXUSR) {
		permissions |= quantumfs.PermExecOwner
	}
	if utils.BitFlagsSet(uint(mode), syscall.S_IWUSR) {
		permissions |= quantumfs.PermWriteOwner
	}
	if utils.BitFlagsSet(uint(mode), syscall.S_IRUSR) {
		permissions |= quantumfs.PermReadOwner
	}
	if utils.BitFlagsSet(uint(mode), syscall.S_ISVTX) {
		permissions |= quantumfs.PermSticky
	}
	if utils.BitFlagsSet(uint(mode), syscall.S_ISGID) {
		permissions |= quantumfs.PermSGID
	}
	if utils.BitFlagsSet(uint(mode), syscall.S_ISUID) {
		permissions |= quantumfs.PermSUID
	}

	return permissions
}

func publishDirectoryEntry(c *ctx, layer *quantumfs.DirectoryEntry,
	nextKey quantumfs.ObjectKey, pub publishFn) quantumfs.ObjectKey {

	defer c.funcIn("publishDirectoryEntry").Out()

	layer.SetNext(nextKey)
	bytes := layer.Bytes()

	buf := newBuffer(c, bytes, quantumfs.KeyTypeMetadata)
	newKey, err := pub(c, buf)
	utils.Assert(err == nil, "Failed to upload new baseLayer object: %v", err)

	return newKey
}

func publishDirectoryRecords(c *ctx,
	records []quantumfs.DirectoryRecord, pub publishFn) quantumfs.ObjectKey {

	defer c.funcIn("publishDirectoryRecords").Out()

	numEntries := len(records)

	// Compile the internal records into a series of blocks which can be placed
	// in the datastore.
	newBaseLayerId := quantumfs.EmptyDirKey

	numEntries, baseLayer := quantumfs.NewDirectoryEntry(numEntries)
	entryIdx := 0
	quantumfs.SortDirectoryRecordsByName(records)

	for _, child := range records {
		if entryIdx == quantumfs.MaxDirectoryRecords() {
			// This block is full, upload and create a new one
			c.vlog("Block full with %d entries", entryIdx)
			baseLayer.SetNumEntries(entryIdx)
			newBaseLayerId = publishDirectoryEntry(c, baseLayer,
				newBaseLayerId, pub)
			numEntries, baseLayer =
				quantumfs.NewDirectoryEntry(numEntries)
			entryIdx = 0
		}
		c.vlog("Setting child %s", child.Filename())
		baseLayer.SetEntry(entryIdx, child.Publishable())

		entryIdx++
	}

	baseLayer.SetNumEntries(entryIdx)
	newBaseLayerId = publishDirectoryEntry(c, baseLayer, newBaseLayerId, pub)
	return newBaseLayerId
}

// Must hold the dir.childRecordsLock
func (dir *Directory) publish_(c *ctx) {
	defer c.FuncIn("Directory::publish_", "%s", dir.name_).Out()

	oldBaseLayer := dir.baseLayerId
	dir.baseLayerId = publishDirectoryRecords(c,
		dir.children.publishableRecords(c), publishNow)

	c.vlog("Directory key %s -> %s", oldBaseLayer.String(),
		dir.baseLayerId.String())
}

func (dir *Directory) setChildAttr(c *ctx, inodeNum InodeId,
	newType *quantumfs.ObjectType, attr *fuse.SetAttrIn,
	out *fuse.AttrOut, updateMtime bool) fuse.Status {

	defer c.funcIn("Directory::setChildAttr").Out()

	if c.fuseCtx != nil && utils.BitFlagsSet(uint(attr.Valid), fuse.FATTR_UID) {
		userUid := c.fuseCtx.Owner.Uid
		if userUid != 0 && userUid != attr.Owner.Uid {
			c.vlog("Non-root cannot change UID")
			return fuse.EPERM
		}
	}

	result := func() fuse.Status {
		defer dir.Lock().Unlock()
		defer dir.childRecordLock.Lock().Unlock()

		dir.children.modifyChildWithFunc(c, inodeNum,
			func(record quantumfs.DirectoryRecord) {
				modifyEntryWithAttr(c, newType, attr, record,
					updateMtime)
			})
		entry := dir.children.recordByInodeId(c, inodeNum)

		if entry == nil && dir.self.isWorkspaceRoot() {
			// if we don't have the child, maybe we're wsr and it's a
			// hardlink
			c.vlog("Checking hardlink table")
			valid, linkRecord :=
				dir.hardlinkTable.getHardlinkByInode(inodeNum)
			if valid {
				c.vlog("Hardlink found")
				modifyEntryWithAttr(c, newType, attr, linkRecord,
					updateMtime)
				entry = linkRecord
			}
		}

		if entry == nil {
			return fuse.ENOENT
		}

		if out != nil {
			fillAttrOutCacheData(c, out)
			fillAttrWithDirectoryRecord(c, &out.Attr, inodeNum,
				c.fuseCtx.Owner, entry)
		}

		return fuse.OK
	}()

	if result == fuse.OK {
		dir.self.dirty(c)
	}

	return result
}

func (dir *Directory) Access(c *ctx, mask uint32, uid uint32,
	gid uint32) fuse.Status {

	defer c.funcIn("Directory::Access").Out()

	return hasAccessPermission(c, dir, mask, uid, gid)
}

func (dir *Directory) GetAttr(c *ctx, out *fuse.AttrOut) fuse.Status {
	defer c.funcIn("Directory::GetAttr").Out()

	record, err := dir.parentGetChildRecordCopy(c, dir.InodeCommon.id)
	if err != nil {
		c.elog("Unable to get record from parent for inode %d", dir.id)
		return fuse.EIO
	}

	fillAttrOutCacheData(c, out)
	fillAttrWithDirectoryRecord(c, &out.Attr, dir.InodeCommon.id,
		c.fuseCtx.Owner, record)

	return fuse.OK
}

func (dir *Directory) Lookup(c *ctx, name string, out *fuse.EntryOut) fuse.Status {
	defer c.funcIn("Directory::Lookup").Out()

	checkInodeId, result := func() (InodeId, fuse.Status) {
		defer dir.RLock().RUnlock()

		checkLink, inodeNum := func() (bool, InodeId) {
			defer dir.childRecordLock.Lock().Unlock()
			record := dir.children.recordByName(c, name)
			_, isHardlink := record.(*HardlinkLeg)
			return isHardlink, dir.children.inodeNum(name)
		}()
		if inodeNum == quantumfs.InodeIdInvalid {
			c.vlog("Inode not found")
			return inodeNum, kernelCacheNegativeEntry(c, out)
		}

		c.vlog("Directory::Lookup found inode %d", inodeNum)
		c.qfs.increaseLookupCount(c, inodeNum)

		out.NodeId = uint64(inodeNum)
		fillEntryOutCacheData(c, out)
		defer dir.childRecordLock.Lock().Unlock()
		fillAttrWithDirectoryRecord(c, &out.Attr, inodeNum, c.fuseCtx.Owner,
			dir.children.recordByName(c, name))

		if !checkLink {
			// If we don't need to check the hardlink state, don't return
			// the inode number
			inodeNum = quantumfs.InodeIdInvalid
		}

		return inodeNum, fuse.OK
	}()

	if checkInodeId != quantumfs.InodeIdInvalid {
		// check outside of the directory lock because we're calling DOWN and
		// the child might call UP and lock us
		dir.checkHardlink(c, checkInodeId)
	}

	return result
}

func (dir *Directory) checkHardlink(c *ctx, childId InodeId) {
	defer c.FuncIn("Directory::checkHardlink", "child inode %d", childId).Out()

	child := c.qfs.inode(c, childId)
	if child != nil {
		child.parentCheckLinkReparent(c, dir)
	}
}

func (dir *Directory) Open(c *ctx, flags uint32, mode uint32,
	out *fuse.OpenOut) fuse.Status {

	c.vlog("Directory::Open doing nothing")
	return fuse.ENOSYS
}

const OpenedInodeDebug = "Opened inode %d as Fh %d"

func (dir *Directory) OpenDir(c *ctx, flags uint32, mode uint32,
	out *fuse.OpenOut) fuse.Status {

	defer c.funcIn("Directory::OpenDir").Out()

	err := hasPermissionOpenFlags(c, dir, flags)
	if err != fuse.OK {
		return err
	}

	ds := newDirectorySnapshot(c, dir.self.(directorySnapshotSource))
	c.qfs.setFileHandle(c, ds.FileHandleCommon.id, ds)
	out.Fh = uint64(ds.FileHandleCommon.id)
	c.dlog(OpenedInodeDebug, dir.inodeNum(), ds.FileHandleCommon.id)
	out.OpenFlags = fuse.FOPEN_KEEP_CACHE

	return fuse.OK
}

func (dir *Directory) getChildSnapshot(c *ctx) []directoryContents {
	defer c.funcIn("Directory::getChildSnapshot").Out()

	dir.self.markSelfAccessed(c, quantumfs.PathRead|quantumfs.PathIsDir)

	defer dir.RLock().RUnlock()

	children := make([]directoryContents, 0, dir.children.count()+2)

	c.vlog("Adding .")
	entryInfo := directoryContents{
		filename: ".",
	}

	// If we are a WorkspaceRoot then we need only add some entries,
	// WorkspaceRoot.getChildSnapShot() will overwrite the first two entries with
	// the correct data.
	if !dir.self.isWorkspaceRoot() {
		entry, err := dir.parentGetChildRecordCopy(c, dir.inodeNum())
		utils.Assert(err == nil, "Failed to get record for inode %d %s",
			dir.inodeNum(), err)

		fillAttrWithDirectoryRecord(c, &entryInfo.attr,
			dir.inodeNum(), c.fuseCtx.Owner, entry)
		entryInfo.fuseType = entryInfo.attr.Mode
	}
	children = append(children, entryInfo)

	c.vlog("Adding ..")
	entryInfo = directoryContents{
		filename: "..",
	}

	if !dir.self.isWorkspaceRoot() {
		func() {
			defer dir.parentLock.RLock().RUnlock()
			parent := dir.parent_(c)

			if parent.isWorkspaceRoot() {
				wsr := parent.(*WorkspaceRoot)
				wsr.fillWorkspaceAttrReal(c, &entryInfo.attr)
			} else {
				entry, err := parent.parentGetChildRecordCopy(c,
					parent.inodeNum())
				utils.Assert(err == nil,
					"Failed to get record for inode %d %s",
					parent.inodeNum(), err)

				c.vlog("Got record from grandparent")
				fillAttrWithDirectoryRecord(c, &entryInfo.attr,
					parent.inodeNum(), c.fuseCtx.Owner, entry)
			}
			entryInfo.fuseType = entryInfo.attr.Mode
		}()
	}
	children = append(children, entryInfo)

	c.vlog("Adding real children")

	defer dir.childRecordLock.Lock().Unlock()
	records := dir.children.records()

	for filename, entry := range records {
		entryInfo := directoryContents{
			filename: filename,
		}
		fillAttrWithDirectoryRecord(c, &entryInfo.attr,
			dir.children.inodeNum(filename), c.fuseCtx.Owner, entry)
		entryInfo.fuseType = entryInfo.attr.Mode

		children = append(children, entryInfo)
	}

	// Sort the dentries so that their order is deterministic
	// on every invocation
	sort.Slice(children,
		func(i, j int) bool {
			return children[i].filename < children[j].filename
		})

	return children
}

// Needs inode lock for write
func (dir *Directory) create_(c *ctx, name string, mode uint32, umask uint32,
	rdev uint32, constructor InodeConstructor, type_ quantumfs.ObjectType,
	key quantumfs.ObjectKey, out *fuse.EntryOut) Inode {

	defer c.funcIn("Directory::create_").Out()

	uid := c.fuseCtx.Owner.Uid
	gid := c.fuseCtx.Owner.Gid
	UID := quantumfs.ObjectUid(uid, uid)
	GID := quantumfs.ObjectGid(gid, gid)
	entry := dir.createNewEntry(c, name, mode, umask, rdev,
		0, UID, GID, type_, key)
	inodeNum := c.qfs.newInodeId()
	newEntity, uninstantiated := constructor(c, name, key, 0, inodeNum, dir.self,
		mode, rdev, entry)

	func() {
		defer dir.childRecordLock.Lock().Unlock()
		dir.children.setRecord(c, inodeNum, entry)
	}()

	c.qfs.setInode(c, inodeNum, newEntity)
	c.qfs.addUninstantiated(c, uninstantiated, inodeNum)
	c.qfs.increaseLookupCount(c, inodeNum)

	fillEntryOutCacheData(c, out)
	out.NodeId = uint64(inodeNum)
	fillAttrWithDirectoryRecord(c, &out.Attr, inodeNum, c.fuseCtx.Owner, entry)

	newEntity.dirty(c)
	pathFlags := quantumfs.PathFlags(quantumfs.PathCreated)
	if type_ == quantumfs.ObjectTypeDirectory {
		pathFlags |= quantumfs.PathIsDir
	}
	newEntity.markSelfAccessed(c, pathFlags)

	return newEntity
}

func (dir *Directory) childExists(c *ctx, name string) fuse.Status {
	defer c.FuncIn("Directory::childExists", "name %s", name).Out()

	defer dir.childRecordLock.Lock().Unlock()

	record := dir.children.recordByName(c, name)
	if record != nil {
		c.vlog("Child exists")
		return fuse.Status(syscall.EEXIST)
	}
	return fuse.OK
}

func (dir *Directory) Create(c *ctx, input *fuse.CreateIn, name string,
	out *fuse.CreateOut) fuse.Status {

	defer c.funcIn("Directory::Create").Out()

	var file Inode
	result := func() fuse.Status {
		defer dir.Lock().Unlock()

		recordErr := dir.childExists(c, name)
		if recordErr != fuse.OK {
			return recordErr
		}

		err := hasDirectoryWritePerm(c, dir)
		if err != fuse.OK {
			return err
		}

		c.vlog("Creating file: '%s'", name)

		file = dir.create_(c, name, input.Mode, input.Umask, 0, newSmallFile,
			quantumfs.ObjectTypeSmallFile, quantumfs.EmptyBlockKey,
			&out.EntryOut)
		return fuse.OK
	}()

	if result != fuse.OK {
		return result
	}

	dir.updateSize(c, result)

	fileHandleNum := c.qfs.newFileHandleId()
	fileDescriptor := newFileDescriptor(file.(*File), file.inodeNum(),
		fileHandleNum, file.treeLock())
	c.qfs.setFileHandle(c, fileHandleNum, fileDescriptor)

	c.vlog("New file inode %d, Fh %d", file.inodeNum(), fileHandleNum)

	out.OpenOut.OpenFlags = fuse.FOPEN_KEEP_CACHE
	out.OpenOut.Fh = uint64(fileHandleNum)

	return fuse.OK
}

func (dir *Directory) SetAttr(c *ctx, attr *fuse.SetAttrIn,
	out *fuse.AttrOut) fuse.Status {

	defer c.funcIn("Directory::SetAttr").Out()

	return dir.parentSetChildAttr(c, dir.InodeCommon.id, nil, attr, out, false)
}

func (dir *Directory) Mkdir(c *ctx, name string, input *fuse.MkdirIn,
	out *fuse.EntryOut) fuse.Status {

	defer c.funcIn("Directory::Mkdir").Out()

	result := func() fuse.Status {
		defer dir.Lock().Unlock()

		recordErr := dir.childExists(c, name)
		if recordErr != fuse.OK {
			return recordErr
		}

		err := hasDirectoryWritePerm(c, dir)
		if err != fuse.OK {
			return err
		}

		dir.create_(c, name, input.Mode, input.Umask, 0, newDirectory,
			quantumfs.ObjectTypeDirectory, quantumfs.EmptyDirKey,
			out)
		return fuse.OK
	}()

	dir.updateSize(c, result)
	c.dlog("Directory::Mkdir created inode %d", out.NodeId)

	return result
}

// All modifications to the record must be done whilst holding the parentLock.
// If a function only wants to read, then it may suffice to grab a "snapshot" of it.
func (dir *Directory) getChildRecordCopy(c *ctx,
	inodeNum InodeId) (quantumfs.ImmutableDirectoryRecord, error) {

	defer c.funcIn("Directory::getChildRecordCopy").Out()

	defer dir.RLock().RUnlock()
	defer dir.childRecordLock.Lock().Unlock()

	record := dir.getRecordChildCall_(c, inodeNum)
	if record != nil {
		return record.AsImmutable(), nil
	}

	return nil, errors.New("Inode given is not a child of this directory")
}

// must have childRecordLock, fetches the child for calls that come UP from a child.
// Should not be used by functions which aren't routed from a child, as even if dir
// is wsr it should not accommodate getting hardlink records in those situations
func (dir *Directory) getRecordChildCall_(c *ctx,
	inodeNum InodeId) quantumfs.ImmutableDirectoryRecord {

	defer c.FuncIn("DirectoryRecord::getRecordChildCall_", "inode %d",
		inodeNum).Out()

	record := dir.children.recordByInodeId(c, inodeNum)
	if record != nil {
		c.vlog("Record found")
		return record
	}

	// if we don't have the child, maybe we're wsr and it's a hardlink
	if dir.self.isWorkspaceRoot() {
		c.vlog("Checking hardlink table")
		valid, linkRecord :=
			dir.hardlinkTable.getHardlinkByInode(inodeNum)
		if valid {
			c.vlog("Hardlink found")
			return linkRecord
		}
	}

	return nil
}

func (dir *Directory) directChildInodes() []InodeId {
	defer dir.childRecordLock.Lock().Unlock()

	return dir.children.directInodes()
}

func (dir *Directory) Unlink(c *ctx, name string) fuse.Status {
	defer c.FuncIn("Directory::Unlink", "%s", name).Out()

	childId := dir.childInodeNum(name)
	child := c.qfs.inode(c, childId)

	if child == nil {
		return fuse.ENOENT
	}

	result := child.deleteSelf(c, func() (quantumfs.DirectoryRecord,
		fuse.Status) {

		defer dir.Lock().Unlock()

		var recordCopy quantumfs.ImmutableDirectoryRecord
		err := func() fuse.Status {
			defer dir.childRecordLock.Lock().Unlock()

			record := dir.children.recordByName(c, name)
			if record == nil {
				return fuse.ENOENT
			}

			recordCopy = record.AsImmutable()
			return fuse.OK
		}()
		if err != fuse.OK {
			return nil, err
		}

		type_ := objectTypeToFileType(c, recordCopy.Type())

		if type_ == fuse.S_IFDIR {
			c.vlog("Directory::Unlink directory")
			return nil, fuse.Status(syscall.EISDIR)
		}

		err = hasDirectoryWritePermSticky(c, dir, recordCopy.Owner())
		if err != fuse.OK {
			return nil, err
		}

		return dir.delChild_(c, name), fuse.OK
	})

	dir.updateSize(c, result)
	return result
}

func (dir *Directory) Rmdir(c *ctx, name string) fuse.Status {
	defer c.FuncIn("Directory::Rmdir", "%s", name).Out()

	childId := dir.childInodeNum(name)
	child := c.qfs.inode(c, childId)

	if child == nil {
		return fuse.ENOENT
	}

	result := child.deleteSelf(c, func() (quantumfs.DirectoryRecord,
		fuse.Status) {

		defer dir.Lock().Unlock()

		var inode InodeId
		result := func() fuse.Status {
			defer dir.childRecordLock.Lock().Unlock()
			record_ := dir.children.recordByName(c, name)
			if record_ == nil {
				return fuse.ENOENT
			}

			// Use a shallow copy of record to ensure the right type for
			// objectTypeToFileType
			record := record_.AsImmutable()

			err := hasDirectoryWritePermSticky(c, dir, record.Owner())
			if err != fuse.OK {
				return err
			}

			type_ := objectTypeToFileType(c, record.Type())
			if type_ != fuse.S_IFDIR {
				return fuse.ENOTDIR
			}

			if record.Size() != 0 {
				c.vlog("directory has %d children", record.Size())
				return fuse.Status(syscall.ENOTEMPTY)
			}

			inode = dir.children.inodeNum(name)
			return fuse.OK
		}()
		if result != fuse.OK {
			return nil, result
		}

		return dir.delChild_(c, name), fuse.OK
	})

	dir.updateSize(c, result)
	return result
}

func (dir *Directory) Symlink(c *ctx, pointedTo string, name string,
	out *fuse.EntryOut) fuse.Status {

	defer c.funcIn("Directory::Symlink").Out()

	result := func() fuse.Status {
		defer dir.Lock().Unlock()

		recordErr := dir.childExists(c, name)
		if recordErr != fuse.OK {
			return recordErr
		}

		result := hasDirectoryWritePerm(c, dir)
		if result != fuse.OK {
			return result
		}

		inode := dir.create_(c, name, 0777, 0777, 0, newSymlink,
			quantumfs.ObjectTypeSymlink, quantumfs.EmptyBlockKey, out)

		link := inode.(*Symlink)

		// Set the symlink link data
		link.setLink(c, pointedTo)
		func() {
			defer dir.childRecordLock.Lock().Unlock()
			dir.children.modifyChildWithFunc(c, inode.inodeNum(),
				func(record quantumfs.DirectoryRecord) {

					record.SetSize(uint64(len(pointedTo)))
				})
		}()

		// Update the outgoing entry size
		out.Attr.Size = uint64(len(pointedTo))
		out.Attr.Blocks = utils.BlocksRoundUp(out.Attr.Size, statBlockSize)

		return fuse.OK
	}()

	dir.updateSize(c, result)
	return result
}

func (dir *Directory) Readlink(c *ctx) ([]byte, fuse.Status) {
	c.elog("Invalid Readlink on Directory")
	return nil, fuse.EINVAL
}

var zeroSpecial quantumfs.ObjectKey

func init() {
	zeroSpecial = quantumfs.NewObjectKey(quantumfs.KeyTypeEmbedded,
		[quantumfs.ObjectKeyLength - 1]byte{})
}

func (dir *Directory) Mknod(c *ctx, name string, input *fuse.MknodIn,
	out *fuse.EntryOut) fuse.Status {

	defer c.funcIn("Directory::Mknod").Out()

	result := func() fuse.Status {
		defer dir.Lock().Unlock()

		recordErr := dir.childExists(c, name)
		if recordErr != fuse.OK {
			return recordErr
		}

		err := hasDirectoryWritePerm(c, dir)
		if err != fuse.OK {
			return err
		}

		c.dlog("Directory::Mknod Mode %x", input.Mode)
		if utils.BitFlagsSet(uint(input.Mode), syscall.S_IFIFO) ||
			utils.BitFlagsSet(uint(input.Mode), syscall.S_IFSOCK) ||
			utils.BitFlagsSet(uint(input.Mode), syscall.S_IFBLK) ||
			utils.BitFlagsSet(uint(input.Mode), syscall.S_IFCHR) {

			dir.create_(c, name, input.Mode, input.Umask, input.Rdev,
				newSpecial, quantumfs.ObjectTypeSpecial,
				zeroSpecial, out)
		} else if utils.BitFlagsSet(uint(input.Mode), syscall.S_IFREG) {
			dir.create_(c, name, input.Mode, input.Umask, 0,
				newSmallFile, quantumfs.ObjectTypeSmallFile,
				quantumfs.EmptyBlockKey, out)
		} else {
			c.dlog("Directory::Mknod invalid type %x", input.Mode)
			return fuse.EINVAL
		}
		return fuse.OK
	}()

	dir.updateSize(c, result)
	return result
}

func (dir *Directory) RenameChild(c *ctx, oldName string,
	newName string) (result fuse.Status) {

	defer c.FuncIn("Directory::RenameChild", "%s -> %s", oldName, newName).Out()

	defer dir.updateSize(c, result)
	overwrittenInodeId := dir.childInodeNum(newName)
	overwrittenInode := c.qfs.inodeNoInstantiate(c, overwrittenInodeId)
	if overwrittenInode != nil {
		defer overwrittenInode.getParentLock().Lock().Unlock()
	}
	defer dir.Lock().Unlock()

	oldInodeId, result := func() (InodeId, fuse.Status) {
		defer dir.childRecordLock.Lock().Unlock()

		dstRecord := dir.children.recordByName(c, newName)
		if dstRecord != nil &&
			dstRecord.Type() == quantumfs.ObjectTypeDirectory &&
			dstRecord.Size() != 0 {

			// We can not overwrite a non-empty directory
			return quantumfs.InodeIdInvalid,
				fuse.Status(syscall.ENOTEMPTY)
		}

		record := dir.children.recordByName(c, oldName)
		if record == nil {
			return quantumfs.InodeIdInvalid, fuse.ENOENT
		}

		err := hasDirectoryWritePermSticky(c, dir, record.Owner())
		if err != fuse.OK {
			return quantumfs.InodeIdInvalid, err
		}

		if oldName == newName {
			return quantumfs.InodeIdInvalid, fuse.OK
		}
		oldInodeId_ := dir.children.inodeNum(oldName)
		dir.orphanChild_(c, newName, overwrittenInode)
		dir.children.renameChild(c, oldName, newName)

		// Conceptually we remove any entry in the way before we move
		// the source file in its place, so update the accessed list
		// mark in that order to ensure mark logic produces the
		// correct result.
		dir.self.markAccessed(c, oldName,
			markType(record.Type(), quantumfs.PathDeleted))
		dir.self.markAccessed(c, newName,
			markType(record.Type(), quantumfs.PathCreated))

		return oldInodeId_, fuse.OK
	}()
	if oldName == newName || result != fuse.OK {
		return
	}

	// update the inode name
	if child := c.qfs.inodeNoInstantiate(c, oldInodeId); child != nil {
		child.setName(newName)
		child.clearAccessedCache()
	}
	result = fuse.OK
	return
}

// Must hold dir and dir.childRecordLock
// Must hold the child's parentLock if inode is not nil
func (dir *Directory) orphanChild_(c *ctx, name string, inode Inode) {
	defer c.FuncIn("Directory::orphanChild_", "%s", name).Out()

	removedId := dir.children.inodeNum(name)
	removedRecord := dir.children.deleteChild(c, name)
	if removedRecord == nil {
		return
	}

	dir.self.markAccessed(c, name,
		markType(removedRecord.Type(),
			quantumfs.PathDeleted))

	removedRecord = dir.prepareForOrphaning(c, name, removedRecord)
	if removedId == quantumfs.InodeIdInvalid || removedRecord == nil {
		return
	}
	if removedRecord.Type() == quantumfs.ObjectTypeHardlink {
		c.vlog("nothing to do for the detached leg of hardlink")
		return
	}
	if inode == nil {
		c.qfs.removeUninstantiated(c, []InodeId{removedId})
	} else {
		inode.orphan_(c, removedRecord)
	}
}

func (dir *Directory) childInodeNum(name string) InodeId {
	defer dir.RLock().RUnlock()
	defer dir.childRecordLock.Lock().Unlock()
	return dir.children.inodeNum(name)
}

func (dir *Directory) MvChild(c *ctx, dstInode Inode, oldName string,
	newName string) (result fuse.Status) {

	defer c.FuncIn("Directory::MvChild", "%s -> %s", oldName, newName).Out()

	// check write permission for both directories
	err := hasDirectoryWritePerm(c, dstInode)
	if err != fuse.OK {
		return err
	}

	err = func() fuse.Status {
		defer dir.childRecordLock.Lock().Unlock()

		record := dir.children.recordByName(c, oldName)
		return hasDirectoryWritePermSticky(c, dir, record.Owner())
	}()
	if err != fuse.OK {
		return err
	}

	dst := asDirectory(dstInode)

	defer func() {
		dir.updateSize(c, result)
		dst.updateSize(c, result)
	}()
	childInodeId := dir.childInodeNum(oldName)
	childInode := c.qfs.inodeNoInstantiate(c, childInodeId)

	overwrittenInodeId := dst.childInodeNum(newName)
	overwrittenInode := c.qfs.inodeNoInstantiate(c, overwrittenInodeId)

	if childInode != nil {
		c.vlog("checking source for hardlink normalization")
		childInode.parentCheckLinkReparent(c, dir)
	}
	if overwrittenInode != nil {
		c.vlog("checking destination for hardlink normalization")
		overwrittenInode.parentCheckLinkReparent(c, dst)
	}

	c.vlog("Aquiring locks")
	if childInode != nil && overwrittenInode != nil {
		firstChild, lastChild := getLockOrder(childInode, overwrittenInode)
		defer firstChild.getParentLock().Lock().Unlock()
		defer lastChild.getParentLock().Lock().Unlock()
	} else if childInode != nil {
		defer childInode.getParentLock().Lock().Unlock()
	} else if overwrittenInode != nil {
		defer overwrittenInode.getParentLock().Lock().Unlock()
	}

	// The locking here is subtle.
	//
	// Firstly we must protect against the case where a concurrent rename
	// in the opposite direction (from dst into dir) is occurring as we
	// are renaming a file from dir into dst. If we lock naively we'll
	// end up with a lock ordering inversion and deadlock in this case.
	//
	// We prevent this by locking dir and dst in a consistent ordering
	// based upon their inode number. All multi-inode locking must call
	// getLockOrder() to facilitate this.
	firstLock, lastLock := getLockOrder(dst, dir)
	defer firstLock.Lock().Unlock()
	defer lastLock.Lock().Unlock()

	result = func() fuse.Status {
		c.vlog("Checking if destination is an empty directory")
		defer dst.childRecordLock.Lock().Unlock()

		dstRecord := dst.children.recordByName(c, newName)
		if dstRecord != nil &&
			dstRecord.Type() == quantumfs.ObjectTypeDirectory &&
			dstRecord.Size() != 0 {

			// We can not overwrite a non-empty directory
			return fuse.Status(syscall.ENOTEMPTY)
		}
		return fuse.OK
	}()
	if result != fuse.OK {
		return
	}

	// Remove from source. This is atomic because both the source and destination
	// directories are locked.
	c.vlog("Removing source")
	newEntry := func() quantumfs.DirectoryRecord {
		defer dir.childRecordLock.Lock().Unlock()
		return dir.children.deleteChild(c, oldName)
	}()
	if newEntry == nil {
		c.vlog("No source!")
		return
	}

	// fix the name on the copy
	newEntry.SetFilename(newName)

	hardlink, isHardlink := newEntry.(*HardlinkLeg)
	if !isHardlink {
		// Update the inode to point to the new name and
		// mark as accessed in both parents.
		if childInode != nil {
			c.vlog("Updating name and parent")
			childInode.setParent_(dst.inodeNum())
			childInode.setName(newName)
			childInode.clearAccessedCache()
		}
	} else {
		c.vlog("Updating hardlink creation time")
		hardlink.setCreationTime(quantumfs.NewTime(time.Now()))
		newEntry.SetContentTime(hardlink.creationTime())
	}

	// Add to destination, possibly removing the overwritten inode
	c.vlog("Adding to destination directory")
	func() {
		defer dst.childRecordLock.Lock().Unlock()
		dst.orphanChild_(c, newName, overwrittenInode)
		dst.children.setRecord(c, childInodeId, newEntry)

		// Being inserted means you need to be synced to be publishable. If
		// the inode is instantiated mark it dirty, otherwise mark it
		// publishable immediately.
		if childInode != nil {
			childInode.dirty(c)
		} else {
			dst.children.makePublishable(c, newName)
		}
		dst.self.dirty(c)
	}()

	func() {
		defer dir.childRecordLock.Lock().Unlock()
		dir.children.deleteChild(c, oldName)
	}()

	// This is the same entry just moved, so we can use the same
	// record for both the old and new paths.
	dir.self.markAccessed(c, oldName,
		markType(newEntry.Type(), quantumfs.PathDeleted))
	dst.self.markAccessed(c, newName,
		markType(newEntry.Type(), quantumfs.PathCreated))

	// Set entry in new directory. If the renamed inode is
	// uninstantiated, we swizzle the parent here.
	if childInode == nil {
		c.qfs.addUninstantiated(c, []InodeId{childInodeId},
			dst.inodeNum())
	}

	result = fuse.OK
	return
}

func (dir *Directory) GetXAttrSize(c *ctx,
	attr string) (size int, result fuse.Status) {

	defer c.FuncIn("Directory::GetXAttrSize", "attr %s", attr).Out()

	return dir.parentGetChildXAttrSize(c, dir.inodeNum(), attr)
}

func (dir *Directory) GetXAttrData(c *ctx,
	attr string) (data []byte, result fuse.Status) {

	defer c.FuncIn("Directory::GetXAttrData", "attr %s", attr).Out()

	return dir.parentGetChildXAttrData(c, dir.inodeNum(), attr)
}

func (dir *Directory) ListXAttr(c *ctx) (attributes []byte, result fuse.Status) {
	defer c.funcIn("Directory::ListXAttr").Out()
	return dir.parentListChildXAttr(c, dir.inodeNum())
}

func (dir *Directory) SetXAttr(c *ctx, attr string, data []byte) fuse.Status {
	defer c.FuncIn("Directory::SetXAttr", "attr %s", attr).Out()
	return dir.parentSetChildXAttr(c, dir.inodeNum(), attr, data)
}

func (dir *Directory) RemoveXAttr(c *ctx, attr string) fuse.Status {
	defer c.FuncIn("Directory::RemoveXAttr", "attr %s", attr).Out()
	return dir.parentRemoveChildXAttr(c, dir.inodeNum(), attr)
}

func (dir *Directory) syncChild(c *ctx, inodeNum InodeId,
	newKey quantumfs.ObjectKey, hardlinkDelta *HardlinkDelta) {

	defer c.FuncIn("Directory::syncChild", "dir inode %d child inode %d %s",
		dir.inodeNum(), inodeNum, newKey.String()).Out()

	defer dir.Lock().Unlock()
	dir.self.dirty(c)
	defer dir.childRecordLock.Lock().Unlock()

	entry := dir.getRecordChildCall_(c, inodeNum)
	if entry == nil {
		c.elog("Directory::syncChild inode %d not a valid child",
			inodeNum)
		return
	}

	dir.children.setID(c, entry.Filename(), newKey)
	dir.hardlinkDelta.populateFrom(hardlinkDelta)
}

func getRecordExtendedAttributes(c *ctx,
	attrKey quantumfs.ObjectKey) (*quantumfs.ExtendedAttributes,
	fuse.Status) {

	if attrKey.IsEqualTo(quantumfs.EmptyBlockKey) {
		c.vlog("getRecordExtendedAttributes returning new object")
		return nil, fuse.ENOENT
	}

	buffer := c.dataStore.Get(&c.Ctx, attrKey)
	if buffer == nil {
		c.dlog("Failed to retrieve attribute list")
		return nil, fuse.EIO
	}

	attributeList := buffer.clone().AsExtendedAttributes()
	return &attributeList, fuse.OK
}

// Get the extended attributes object. The status is EIO on error or ENOENT if there
// are no extended attributes for that child.
func (dir *Directory) getExtendedAttributes_(c *ctx,
	inodeNum InodeId) (*quantumfs.ExtendedAttributes, fuse.Status) {

	defer c.funcIn("Directory::getExtendedAttributes_").Out()
	defer dir.childRecordLock.Lock().Unlock()

	record := dir.getRecordChildCall_(c, inodeNum)
	if record == nil {
		c.vlog("Child not found")
		return nil, fuse.EIO
	}

	return getRecordExtendedAttributes(c, record.ExtendedAttributes())
}

func (dir *Directory) getChildXAttrBuffer(c *ctx, inodeNum InodeId,
	attr string) (*ImmutableBuffer, fuse.Status) {

	defer c.FuncIn("Directory::getChildXAttrBuffer", "%d %s", inodeNum,
		attr).Out()

	defer dir.RLock().RUnlock()

	attributeList, ok := dir.getExtendedAttributes_(c, inodeNum)
	if ok == fuse.ENOENT {
		return nil, fuse.ENODATA
	}

	if ok == fuse.EIO {
		return nil, fuse.EIO
	}

	key, found := attributeList.AttributeByKey(attr)
	if !found {
		c.vlog("XAttr name not found")
		return nil, fuse.ENODATA
	}

	c.vlog("Found attribute key: %s", key.String())
	buffer := c.dataStore.Get(&c.Ctx, key)

	if buffer == nil {
		c.elog("Failed to retrieve attribute datablock")
		return nil, fuse.EIO
	}

	return buffer, fuse.OK
}

func (dir *Directory) getChildXAttrSize(c *ctx, inodeNum InodeId,
	attr string) (size int, result fuse.Status) {

	defer c.funcIn("Directory::getChildXAttrSize").Out()

	buffer, status := dir.getChildXAttrBuffer(c, inodeNum, attr)
	if status != fuse.OK {
		return 0, status
	}

	return buffer.Size(), fuse.OK
}

func (dir *Directory) getChildXAttrData(c *ctx, inodeNum InodeId,
	attr string) (data []byte, result fuse.Status) {

	defer c.funcIn("Directory::getChildXAttrData").Out()

	buffer, status := dir.getChildXAttrBuffer(c, inodeNum, attr)
	if status != fuse.OK {
		return []byte{}, status
	}
	return buffer.Get(), fuse.OK
}

func (dir *Directory) listChildXAttr(c *ctx,
	inodeNum InodeId) (attributes []byte, result fuse.Status) {

	defer c.FuncIn("Directory::listChildXAttr", "%d", inodeNum).Out()

	defer dir.RLock().RUnlock()

	attributeList, ok := dir.getExtendedAttributes_(c, inodeNum)

	if ok == fuse.EIO {
		return nil, fuse.EIO
	}

	var nameBuffer bytes.Buffer
	if ok != fuse.ENOENT {
		for i := 0; i < attributeList.NumAttributes(); i++ {
			name, _ := attributeList.Attribute(i)
			c.vlog("Appending %s", name)
			nameBuffer.WriteString(name)
			nameBuffer.WriteByte(0)
		}
	}

	// don't append our self-defined extended attribute XAttrTypeKey to hide it

	c.vlog("Returning %d bytes", nameBuffer.Len())

	return nameBuffer.Bytes(), fuse.OK
}

func (dir *Directory) setChildXAttr(c *ctx, inodeNum InodeId, attr string,
	data []byte) fuse.Status {

	defer c.FuncIn("Directory::setChildXAttr", "%d, %s len %d", inodeNum, attr,
		len(data)).Out()

	defer dir.Lock().Unlock()

	attributeList, ok := dir.getExtendedAttributes_(c, inodeNum)
	if ok == fuse.EIO {
		return fuse.EIO
	}

	if ok == fuse.ENOENT {
		// getExtendedAttributes_() returns a shared
		// quantumfs.ExtendedAttributes instance when the file has no
		// extended attributes for performance reasons. Thus we need to
		// instantiate our own before we modify it.
		attributeList = quantumfs.NewExtendedAttributes()
	}

	var dataKey quantumfs.ObjectKey
	if len(data) == 0 {
		dataKey = quantumfs.EmptyBlockKey
	} else {
		var err error
<<<<<<< HEAD
		if dataKey, err = c.dataStore.Set(&c.Ctx,
			newImmutableBufferDataCopy(data, quantumfs.KeyTypeData,
				c.dataStore)); err != nil {

=======
		dataBuf := newBufferCopy(c, data, quantumfs.KeyTypeData)
		dataKey, err = dataBuf.Key(&c.Ctx)
		if err != nil {
>>>>>>> c0502b38
			c.elog("Error uploading XAttr data: %v", err)
			return fuse.EIO
		}
	}

	set := false
	for i := 0; i < attributeList.NumAttributes(); i++ {
		name, _ := attributeList.Attribute(i)
		if name == attr {
			c.vlog("Overwriting existing attribute %d", i)
			attributeList.SetAttribute(i, name, dataKey)
			set = true
			break
		}
	}

	// Append attribute
	if !set {
		if attributeList.NumAttributes() >=
			quantumfs.MaxNumExtendedAttributes() {

			c.vlog("XAttr list full %d", attributeList.NumAttributes())
			return fuse.Status(syscall.ENOSPC)
		}

		c.vlog("Appending new attribute")
		attributeList.SetAttribute(attributeList.NumAttributes(), attr,
			dataKey)
		attributeList.SetNumAttributes(attributeList.NumAttributes() + 1)
	}

<<<<<<< HEAD
	buffer := newImmutableBuffer(attributeList.Bytes(),
		quantumfs.KeyTypeMetadata, c.dataStore)
	key, err := c.dataStore.Set(&c.Ctx, buffer)
=======
	buffer := newBuffer(c, attributeList.Bytes(), quantumfs.KeyTypeMetadata)
	key, err := buffer.Key(&c.Ctx)
>>>>>>> c0502b38
	if err != nil {
		c.elog("Error computing extended attribute key: %v", err)
		return fuse.EIO
	}

	func() {
		defer dir.childRecordLock.Lock().Unlock()
		record := dir.children.recordByInodeId(c, inodeNum)

		now := quantumfs.NewTime(time.Now())
		if record != nil {
			dir.children.modifyChildWithFunc(c, inodeNum,
				func(record quantumfs.DirectoryRecord) {

					record.SetExtendedAttributes(key)
					record.SetContentTime(now)
				})
		} else if dir.self.isWorkspaceRoot() {
			// if we don't have the child, maybe we're wsr and it's a
			// hardlink
			c.vlog("Checking hardlink table")
			valid, linkRecord :=
				dir.hardlinkTable.getHardlinkByInode(inodeNum)
			if valid {
				c.vlog("Hardlink found")
				linkRecord.SetExtendedAttributes(key)
				linkRecord.SetContentTime(now)
			}
		}
	}()
	dir.self.dirty(c)

	return fuse.OK
}

func (dir *Directory) removeChildXAttr(c *ctx, inodeNum InodeId,
	attr string) fuse.Status {

	defer c.FuncIn("Directory::removeChildXAttr", "%d, %s", inodeNum, attr).Out()

	defer dir.Lock().Unlock()

	attributeList, ok := dir.getExtendedAttributes_(c, inodeNum)
	if ok == fuse.EIO {
		return fuse.EIO
	}

	if ok == fuse.ENOENT {
		return fuse.ENODATA
	}

	var i int
	for i = 0; i < attributeList.NumAttributes(); i++ {
		name, _ := attributeList.Attribute(i)
		if name == attr {
			c.vlog("Found attribute %d", i)
			break
		}
	}

	if i == attributeList.NumAttributes() {
		// We didn't find the attribute
		return fuse.ENODATA
	}

	var key quantumfs.ObjectKey
	if attributeList.NumAttributes() != 1 {
		// Move the last attribute over the one to be removed
		lastIndex := attributeList.NumAttributes() - 1
		lastName, lastId := attributeList.Attribute(lastIndex)
		attributeList.SetAttribute(i, lastName, lastId)
		attributeList.SetNumAttributes(lastIndex)

		buffer := newImmutableBuffer(attributeList.Bytes(),
			quantumfs.KeyTypeMetadata, c.dataStore)
		var err error
		key, err = buffer.Key(&c.Ctx)
		if err != nil {
			c.elog("Error computing extended attribute key: %v", err)
			return fuse.EIO
		}
	} else {
		// We are deleting the only extended attribute. Change the
		// DirectoryRecord key only
		key = quantumfs.EmptyBlockKey
	}

	func() {
		defer dir.childRecordLock.Lock().Unlock()
		record := dir.children.recordByInodeId(c, inodeNum)

		now := quantumfs.NewTime(time.Now())
		if record != nil {
			dir.children.modifyChildWithFunc(c, inodeNum,
				func(record quantumfs.DirectoryRecord) {

					record.SetExtendedAttributes(key)
					record.SetContentTime(now)
				})
		} else if dir.self.isWorkspaceRoot() {
			// if we don't have the child, maybe we're wsr and it's a
			// hardlink
			c.vlog("Checking hardlink table")
			valid, linkRecord :=
				dir.hardlinkTable.getHardlinkByInode(inodeNum)
			if valid {
				c.vlog("Hardlink found")
				linkRecord.SetExtendedAttributes(key)
				linkRecord.SetContentTime(now)
			}
		}
	}()
	dir.self.dirty(c)

	return fuse.OK
}

func (dir *Directory) instantiateChild(c *ctx, inodeNum InodeId) (Inode, []InodeId) {

	defer c.FuncIn("Directory::instantiateChild", "Inode %d of %d", inodeNum,
		dir.inodeNum()).Out()
	defer dir.childRecordLock.Lock().Unlock()

	if inode := c.qfs.inodeNoInstantiate(c, inodeNum); inode != nil {
		c.vlog("Someone has already instantiated inode %d", inodeNum)
		return inode, nil
	}

	entry := dir.children.recordByInodeId(c, inodeNum)
	if entry == nil {
		c.elog("Cannot instantiate child with no record: %d", inodeNum)
		return nil, nil
	}

	// check if the child is a hardlink
	isHardlink, _ := dir.hardlinkTable.checkHardlink(inodeNum)
	if isHardlink {
		return dir.hardlinkTable.instantiateHardlink(c, inodeNum), nil
	}

	// add a check incase there's an inconsistency
	if hardlink, isHardlink := entry.(*HardlinkLeg); isHardlink {
		panic(fmt.Sprintf("Hardlink not recognized by workspaceroot: %d, %d",
			inodeNum, hardlink.FileId()))
	}

	return dir.recordToChild(c, inodeNum, entry)
}

func (dir *Directory) recordToChild(c *ctx, inodeNum InodeId,
	entry quantumfs.ImmutableDirectoryRecord) (Inode, []InodeId) {

	defer c.FuncIn("DirectoryRecord::recordToChild", "name %s inode %d",
		entry.Filename(), inodeNum).Out()

	var constructor InodeConstructor
	switch entry.Type() {
	default:
		c.elog("Unknown InodeConstructor type: %d", entry.Type())
		panic("Unknown InodeConstructor type")
	case quantumfs.ObjectTypeDirectory:
		constructor = newDirectory
	case quantumfs.ObjectTypeSmallFile:
		constructor = newSmallFile
	case quantumfs.ObjectTypeMediumFile:
		constructor = newMediumFile
	case quantumfs.ObjectTypeLargeFile:
		constructor = newLargeFile
	case quantumfs.ObjectTypeVeryLargeFile:
		constructor = newVeryLargeFile
	case quantumfs.ObjectTypeSymlink:
		constructor = newSymlink
	case quantumfs.ObjectTypeSpecial:
		constructor = newSpecial
	}

	c.dlog("Instantiating child %d with key %s", inodeNum, entry.ID().String())

	return constructor(c, entry.Filename(), entry.ID(), entry.Size(), inodeNum,
		dir.self, 0, 0, nil)
}

// Do a similar work like Lookup(), but it does not interact with fuse, and returns
// the child node to the caller. Also, because the function probably instantiates the
// inode, it should return the boolean indicating whether this inode is instantiated
func (dir *Directory) lookupInternal(c *ctx, name string,
	entryType quantumfs.ObjectType) (child Inode, instantiated bool, err error) {

	defer c.FuncIn("Directory::lookupInternal", "name %s", name).Out()

	defer dir.RLock().RUnlock()
	inodeNum, record, err := dir.lookupChildRecord_(c, name)
	if err != nil {
		return nil, false, err
	}

	c.vlog("Directory::lookupInternal found inode %d Name %s", inodeNum, name)
	_, instantiated = c.qfs.lookupCount(c, inodeNum)
	child = c.qfs.inode(c, inodeNum)
	// Activate the lookupCount entry of currently instantiated inodes
	if !instantiated {
		c.qfs.increaseLookupCountWithNum(c, inodeNum, 0)
	}

	if record.Type() != entryType {
		return nil, instantiated, errors.New("Not Required Type")
	}
	return child, instantiated, nil
}

// Require an Inode locked for read
func (dir *Directory) lookupChildRecord_(c *ctx, name string) (InodeId,
	quantumfs.ImmutableDirectoryRecord, error) {

	defer c.FuncIn("Directory::lookupChildRecord_", "name %s", name).Out()

	defer dir.childRecordLock.Lock().Unlock()
	record := dir.children.recordByName(c, name)
	if record == nil {
		return quantumfs.InodeIdInvalid, nil,
			errors.New("Non-existing Inode")
	}

	inodeNum := dir.children.inodeNum(name)
	return inodeNum, record, nil
}

func (dir *Directory) createNewEntry(c *ctx, name string, mode uint32,
	umask uint32, rdev uint32, size uint64, uid quantumfs.UID,
	gid quantumfs.GID, type_ quantumfs.ObjectType,
	key quantumfs.ObjectKey) quantumfs.DirectoryRecord {

	defer c.FuncIn("DirectoryRecord::createNewEntry", "name %s", name).Out()

	// set up the Inode record
	now := time.Now()
	entry := quantumfs.NewDirectoryRecord()
	entry.SetFilename(name)
	entry.SetID(key)
	entry.SetType(type_)
	entry.SetPermissions(modeToPermissions(mode, umask))
	c.dlog("Directory::createNewEntry mode %o umask %o permissions %o",
		mode, umask, entry.Permissions())
	entry.SetOwner(uid)
	entry.SetGroup(gid)
	entry.SetSize(size)
	entry.SetExtendedAttributes(quantumfs.EmptyBlockKey)
	entry.SetContentTime(quantumfs.NewTime(now))
	entry.SetModificationTime(quantumfs.NewTime(now))
	entry.SetFileId(quantumfs.GenerateUniqueFileId())

	return entry
}

// Needs exclusive Inode lock
func (dir *Directory) duplicateInode_(c *ctx, name string, mode uint32, umask uint32,
	rdev uint32, size uint64, uid quantumfs.UID, gid quantumfs.GID,
	type_ quantumfs.ObjectType, key quantumfs.ObjectKey) {

	defer c.FuncIn("Directory::duplicateInode_", "name %s", name).Out()

	entry := dir.createNewEntry(c, name, mode, umask, rdev, size,
		uid, gid, type_, key)

	inodeNum := func() InodeId {
		defer dir.childRecordLock.Lock().Unlock()
		return dir.children.loadChild(c, entry)
	}()

	c.qfs.addUninstantiated(c, []InodeId{inodeNum}, dir.inodeNum())

	c.qfs.noteChildCreated(c, dir.inodeNum(), name)

	dir.self.markAccessed(c, name, markType(type_, quantumfs.PathCreated))
}

func (dir *Directory) markHardlinkPath(c *ctx, path string,
	fileId quantumfs.FileId) {

	defer c.funcIn("Directory::markHardlinkPath").Out()

	if dir.InodeCommon.isWorkspaceRoot() {
		dir.hardlinkTable.markHardlinkPath(c, path, fileId)
		return
	}

	path = dir.name() + "/" + path

	defer dir.InodeCommon.parentLock.RLock().RUnlock()
	parent := dir.InodeCommon.parent_(c)
	parentDir := asDirectory(parent)
	parentDir.markHardlinkPath(c, path, fileId)
}

func (dir *Directory) flush(c *ctx) quantumfs.ObjectKey {
	defer c.FuncIn("Directory::flush", "%d %s", dir.inodeNum(),
		dir.name_).Out()

	dir.parentSyncChild(c, func() (quantumfs.ObjectKey, *HardlinkDelta) {
		defer dir.childRecordLock.Lock().Unlock()
		dir.publish_(c)
		return dir.baseLayerId, dir.hardlinkDelta
	})

	return dir.baseLayerId
}

func (dir *Directory) hardlinkInc(fileId quantumfs.FileId) {
	dir.hardlinkDelta.inc(fileId)
	dir.hardlinkTable.hardlinkInc(fileId)
}

func (dir *Directory) hardlinkDec(fileId quantumfs.FileId) bool {
	dir.hardlinkDelta.dec(fileId)
	return dir.hardlinkTable.hardlinkDec(fileId)
}

type directoryContents struct {
	// All immutable after creation
	filename string
	fuseType uint32 // One of fuse.S_IFDIR, S_IFREG, etc
	attr     fuse.Attr
}

type directorySnapshotSource interface {
	getChildSnapshot(c *ctx) []directoryContents
	inodeNum() InodeId
	treeLock() *TreeLock
	generation() uint64
}

func newDirectorySnapshot(c *ctx, src directorySnapshotSource) *directorySnapshot {

	defer c.funcIn("newDirectorySnapshot").Out()

	ds := directorySnapshot{
		FileHandleCommon: FileHandleCommon{
			id:        c.qfs.newFileHandleId(),
			inodeNum:  src.inodeNum(),
			treeLock_: src.treeLock(),
		},
		_generation: src.generation(),
		src:         src,
	}

	utils.Assert(ds.treeLock() != nil, "directorySnapshot treeLock nil at init")

	return &ds
}

type directorySnapshot struct {
	FileHandleCommon
	children    []directoryContents
	_generation uint64
	src         directorySnapshotSource
}

func (ds *directorySnapshot) ReadDirPlus(c *ctx, input *fuse.ReadIn,
	out *fuse.DirEntryList) fuse.Status {

	defer c.funcIn("directorySnapshot::ReadDirPlus").Out()
	offset := input.Offset

	if offset == 0 {
		c.dlog("Refreshing child list")
		ds.children = ds.src.getChildSnapshot(c)
	}

	if offset > uint64(len(ds.children)) {
		return fuse.EINVAL
	}

	processed := 0
	for _, child := range ds.children[offset:] {
		entry := fuse.DirEntry{
			Mode: child.fuseType,
			Name: child.filename,
		}
		details, _ := out.AddDirLookupEntry(entry)
		if details == nil {
			break
		}

		details.NodeId = child.attr.Ino
		c.qfs.increaseLookupCount(c, InodeId(child.attr.Ino))
		if ds._generation == ds.src.generation() {
			fillEntryOutCacheData(c, details)
		} else {
			clearEntryOutCacheData(c, details)
		}
		details.Attr = child.attr

		processed++
	}

	return fuse.OK
}

func (ds *directorySnapshot) Read(c *ctx, offset uint64, size uint32, buf []byte,
	nonblocking bool) (fuse.ReadResult, fuse.Status) {

	c.elog("Invalid read on directorySnapshot")
	return nil, fuse.ENOSYS
}

func (ds *directorySnapshot) Write(c *ctx, offset uint64, size uint32, flags uint32,
	buf []byte) (uint32, fuse.Status) {

	c.elog("Invalid write on directorySnapshot")
	return 0, fuse.ENOSYS
}

func (ds *directorySnapshot) Sync(c *ctx) fuse.Status {
	c.vlog("directorySnapshot::Sync doing nothing")
	return fuse.OK
}<|MERGE_RESOLUTION|>--- conflicted
+++ resolved
@@ -1515,16 +1515,9 @@
 		dataKey = quantumfs.EmptyBlockKey
 	} else {
 		var err error
-<<<<<<< HEAD
-		if dataKey, err = c.dataStore.Set(&c.Ctx,
-			newImmutableBufferDataCopy(data, quantumfs.KeyTypeData,
-				c.dataStore)); err != nil {
-
-=======
 		dataBuf := newBufferCopy(c, data, quantumfs.KeyTypeData)
 		dataKey, err = dataBuf.Key(&c.Ctx)
 		if err != nil {
->>>>>>> c0502b38
 			c.elog("Error uploading XAttr data: %v", err)
 			return fuse.EIO
 		}
@@ -1556,14 +1549,8 @@
 		attributeList.SetNumAttributes(attributeList.NumAttributes() + 1)
 	}
 
-<<<<<<< HEAD
-	buffer := newImmutableBuffer(attributeList.Bytes(),
-		quantumfs.KeyTypeMetadata, c.dataStore)
-	key, err := c.dataStore.Set(&c.Ctx, buffer)
-=======
 	buffer := newBuffer(c, attributeList.Bytes(), quantumfs.KeyTypeMetadata)
 	key, err := buffer.Key(&c.Ctx)
->>>>>>> c0502b38
 	if err != nil {
 		c.elog("Error computing extended attribute key: %v", err)
 		return fuse.EIO
