// Copyright (c) 2016 Arista Networks, Inc.  All rights reserved.
// Arista Networks, Inc. Confidential and Proprietary.

package daemon

import "bytes"
import "encoding/base64"
import "encoding/binary"
import "errors"
import "fmt"
import "syscall"
import "sync"
import "time"

import "github.com/aristanetworks/quantumfs"
import "github.com/hanwen/go-fuse/fuse"

type DirectoryRecordIf interface {
	Filename() string
	SetFilename(v string)

	ID() quantumfs.ObjectKey
	SetID(v quantumfs.ObjectKey)

	Type() quantumfs.ObjectType
	SetType(v quantumfs.ObjectType)

	Permissions() uint32
	SetPermissions(v uint32)

	Owner() quantumfs.UID
	SetOwner(v quantumfs.UID)

	Group() quantumfs.GID
	SetGroup(v quantumfs.GID)

	Size() uint64
	SetSize(v uint64)

	ExtendedAttributes() quantumfs.ObjectKey
	SetExtendedAttributes(v quantumfs.ObjectKey)

	ContentTime() quantumfs.Time
	SetContentTime(v quantumfs.Time)

	ModificationTime() quantumfs.Time
	SetModificationTime(v quantumfs.Time)

	Record() quantumfs.DirectoryRecord
	Nlinks() uint32

	EncodeExtendedKey() []byte
}

// If dirRecord is nil, then mode, rdev and dirRecord are invalid, but the key is
// coming from a DirRecord and not passed in from create_.
//
// The return value is the newly instantiated Inode, and a list of InodeIds which
// should be added to the mux's uninstantiatedInodes collection with this new inode
// as their parent.
type InodeConstructor func(c *ctx, name string, key quantumfs.ObjectKey,
	size uint64, inodeNum InodeId, parent Inode, mode uint32, rdev uint32,
	dirRecord DirectoryRecordIf) (Inode, []InodeId)

// This file contains the normal directory Inode type for a workspace
type Directory struct {
	InodeCommon

	wsr *WorkspaceRoot

	// These fields are protected by the InodeCommon.lock
	baseLayerId quantumfs.ObjectKey

	// childRecordLock protects the maps inside childMap as well as the
	// records contained within those maps themselves. This lock is not
	// the same as the Directory Inode lock because these records must be
	// accessible in instantiateChild(), which may be called indirectly
	// via qfs.inode() from a context where the Inode lock is already
	// held.
	childRecordLock DeferableMutex
	children        *ChildMap
}

// The size of the ObjectKey: 21 + 1 + 8
// The length decides the length in datastore.go: quantumfs.ExtendedKeyLength
const sourceDataLength = 30

func initDirectory(c *ctx, name string, dir *Directory, wsr *WorkspaceRoot,
	baseLayerId quantumfs.ObjectKey, inodeNum InodeId,
	parent InodeId, treeLock *sync.RWMutex) []InodeId {

	defer c.FuncIn("initDirectory",
		"baselayer from %s", baseLayerId.String()).out()

	// Set directory data before processing the children in case the children
	// access the parent.
	dir.InodeCommon.id = inodeNum
	dir.InodeCommon.name_ = name
	dir.InodeCommon.accessed_ = 0
	dir.setParent(parent)
	dir.treeLock_ = treeLock
	dir.wsr = wsr
	dir.baseLayerId = baseLayerId

	uninstantiated := make([]InodeId, 0)

	key := baseLayerId
	for {
		c.vlog("Fetching baselayer %s", key.String())
		buffer := c.dataStore.Get(&c.Ctx, key)
		if buffer == nil {
			panic("No baseLayer object")
		}

		baseLayer := buffer.AsDirectoryEntry()

		if dir.children == nil {
			dir.children = newChildMap(baseLayer.NumEntries(), wsr, dir)
		}

		for i := 0; i < baseLayer.NumEntries(); i++ {
			childInodeNum := func() InodeId {
				defer dir.childRecordLock.Lock().Unlock()
				return dir.children.loadChild(c, baseLayer.Entry(i))
			}()
			c.vlog("initDirectory %d getting child %d", inodeNum,
				childInodeNum)
			uninstantiated = append(uninstantiated, childInodeNum)
		}

		if baseLayer.Next() == quantumfs.EmptyDirKey ||
			baseLayer.NumEntries() == 0 {

			break
		} else {
			key = baseLayer.Next()
		}
	}

	assert(dir.treeLock() != nil, "Directory treeLock nil at init")

	return uninstantiated
}

func newDirectory(c *ctx, name string, baseLayerId quantumfs.ObjectKey, size uint64,
	inodeNum InodeId, parent Inode, mode uint32, rdev uint32,
	dirRecord DirectoryRecordIf) (Inode, []InodeId) {

	defer c.funcIn("Directory::newDirectory").out()

	var dir Directory
	dir.self = &dir

	var wsr *WorkspaceRoot
	switch v := parent.(type) {
	case *Directory:
		wsr = v.wsr
	case *WorkspaceRoot:
		wsr = v
	default:
		panic(fmt.Sprintf("Parent of inode %d is neither "+
			"Directory nor WorkspaceRoot", inodeNum))
	}

	uninstantiated := initDirectory(c, name, &dir, wsr, baseLayerId,
		inodeNum, parent.inodeNum(), parent.treeLock())
	return &dir, uninstantiated
}

// Needs inode lock for read
func (dir *Directory) updateSize_(c *ctx) {
	defer c.funcIn("Directory::updateSize_").out()

	// We think we've made a change to this directory, so we should mark it dirty
	dir.self.dirty(c)

	// The parent of a WorkspaceRoot is a workspacelist and we have nothing to
	// update.
	if !dir.self.isWorkspaceRoot() {
		var attr fuse.SetAttrIn
		attr.Valid = fuse.FATTR_SIZE
		attr.Size = func() uint64 {
			defer dir.childRecordLock.Lock().Unlock()
			return dir.children.count()
		}()

		dir.parent(c).setChildAttr(c, dir.id, nil, &attr, nil, true)
	}
}

// Needs inode lock for write
func (dir *Directory) addChild_(c *ctx, inode InodeId, child DirectoryRecordIf) {

	defer c.funcIn("Directory::addChild_").out()

	func() {
		defer dir.childRecordLock.Lock().Unlock()
		dir.children.setChild(c, child, inode)
	}()
	dir.updateSize_(c)
}

// Needs inode lock for write
func (dir *Directory) delChild_(c *ctx, name string) {
	defer c.funcIn("Directory::delChild_").out()

	c.dlog("Unlinking inode %s", name)

	// If this is a file we need to reparent it to itself
	record, inodeNum := func() (DirectoryRecordIf, InodeId) {
		defer dir.childRecordLock.Lock().Unlock()
		inodeNum := dir.children.inodeNum(name)
		return dir.children.deleteChild(c, name), inodeNum
	}()
	if record == nil {
		// This can happen if the child is already deleted or it's a hardlink
		c.dlog("Child delete doesn't need reparent: %d", inodeNum)
		return
	}

	if inodeNum == quantumfs.InodeIdInvalid {
		panic("InodeId and record mismatch in childmap")
	}

	dir.self.markAccessed(c, record.Filename(), false)

	if inode := c.qfs.inodeNoInstantiate(c, inodeNum); inode != nil {
		if file, isFile := inode.(*File); isFile {
			file.setChildRecord(c, record)
		}
		inode.orphan(c)
	}

	c.qfs.removeUninstantiated(c, []InodeId{inodeNum})
	dir.updateSize_(c)
}

// Record that a specific child is dirty and when syncing heirarchically, sync them
// as well.
func (dir *Directory) dirtyChild(c *ctx, childId InodeId) {
	defer c.funcIn("Directory::dirtyChild").out()

	dir.self.dirty(c)
}

func fillAttrWithDirectoryRecord(c *ctx, attr *fuse.Attr, inodeNum InodeId,
	owner fuse.Owner, entry DirectoryRecordIf) {

	attr.Ino = uint64(inodeNum)

	fileType := objectTypeToFileType(c, entry.Type())
	switch fileType {
	case fuse.S_IFDIR:
		// Approximate the read size of the Directory objects in the
		// datastore. Accurately summing the size might require looking at
		// the size of several blocks for not much gain over this simple
		// linear approximately based upon the design document fixed field
		// sizes, even though the real encoding is variable length.
		attr.Size = 25 + 331*entry.Size()
		attr.Blocks = BlocksRoundUp(attr.Size, statBlockSize)
		attr.Nlink = uint32(entry.Size()) + 2
	case fuse.S_IFIFO:
		fileType = specialOverrideAttr(entry, attr)
	default:
		c.elog("Unhandled filetype in fillAttrWithDirectoryRecord",
			fileType)
		fallthrough
	case fuse.S_IFREG,
		fuse.S_IFLNK:

		// This ignore the datablocks containing the file metadata, which is
		// relevant for medium, large and very large files.
		attr.Size = entry.Size()
		attr.Blocks = BlocksRoundUp(entry.Size(), statBlockSize)
		attr.Nlink = entry.Nlinks()
	}

	attr.Atime = entry.ModificationTime().Seconds()
	attr.Mtime = entry.ModificationTime().Seconds()
	attr.Ctime = entry.ContentTime().Seconds()
	attr.Atimensec = entry.ModificationTime().Nanoseconds()
	attr.Mtimensec = entry.ModificationTime().Nanoseconds()
	attr.Ctimensec = entry.ContentTime().Nanoseconds()

	c.dlog("fillAttrWithDirectoryRecord fileType %x permissions %o", fileType,
		entry.Permissions())

	attr.Mode = fileType | permissionsToMode(entry.Permissions())
	attr.Owner.Uid = quantumfs.SystemUid(entry.Owner(), owner.Uid)
	attr.Owner.Gid = quantumfs.SystemGid(entry.Group(), owner.Gid)
	attr.Blksize = uint32(qfsBlockSize)
}

func permissionsToMode(permissions uint32) uint32 {
	var mode uint32

	if BitFlagsSet(uint(permissions), quantumfs.PermExecOther) {
		mode |= syscall.S_IXOTH
	}
	if BitFlagsSet(uint(permissions), quantumfs.PermWriteOther) {
		mode |= syscall.S_IWOTH
	}
	if BitFlagsSet(uint(permissions), quantumfs.PermReadOther) {
		mode |= syscall.S_IROTH
	}
	if BitFlagsSet(uint(permissions), quantumfs.PermExecGroup) {
		mode |= syscall.S_IXGRP
	}
	if BitFlagsSet(uint(permissions), quantumfs.PermWriteGroup) {
		mode |= syscall.S_IWGRP
	}
	if BitFlagsSet(uint(permissions), quantumfs.PermReadGroup) {
		mode |= syscall.S_IRGRP
	}
	if BitFlagsSet(uint(permissions), quantumfs.PermExecOwner) {
		mode |= syscall.S_IXUSR
	}
	if BitFlagsSet(uint(permissions), quantumfs.PermWriteOwner) {
		mode |= syscall.S_IWUSR
	}
	if BitFlagsSet(uint(permissions), quantumfs.PermReadOwner) {
		mode |= syscall.S_IRUSR
	}
	if BitFlagsSet(uint(permissions), quantumfs.PermSticky) {
		mode |= syscall.S_ISVTX
	}
	if BitFlagsSet(uint(permissions), quantumfs.PermSGID) {
		mode |= syscall.S_ISGID
	}
	if BitFlagsSet(uint(permissions), quantumfs.PermSUID) {
		mode |= syscall.S_ISUID
	}

	return mode
}

func modeToPermissions(mode uint32, umask uint32) uint32 {
	var permissions uint32
	mode = mode & ^umask

	if BitFlagsSet(uint(mode), syscall.S_IXOTH) {
		permissions |= quantumfs.PermExecOther
	}
	if BitFlagsSet(uint(mode), syscall.S_IWOTH) {
		permissions |= quantumfs.PermWriteOther
	}
	if BitFlagsSet(uint(mode), syscall.S_IROTH) {
		permissions |= quantumfs.PermReadOther
	}
	if BitFlagsSet(uint(mode), syscall.S_IXGRP) {
		permissions |= quantumfs.PermExecGroup
	}
	if BitFlagsSet(uint(mode), syscall.S_IWGRP) {
		permissions |= quantumfs.PermWriteGroup
	}
	if BitFlagsSet(uint(mode), syscall.S_IRGRP) {
		permissions |= quantumfs.PermReadGroup
	}
	if BitFlagsSet(uint(mode), syscall.S_IXUSR) {
		permissions |= quantumfs.PermExecOwner
	}
	if BitFlagsSet(uint(mode), syscall.S_IWUSR) {
		permissions |= quantumfs.PermWriteOwner
	}
	if BitFlagsSet(uint(mode), syscall.S_IRUSR) {
		permissions |= quantumfs.PermReadOwner
	}
	if BitFlagsSet(uint(mode), syscall.S_ISVTX) {
		permissions |= quantumfs.PermSticky
	}
	if BitFlagsSet(uint(mode), syscall.S_ISGID) {
		permissions |= quantumfs.PermSGID
	}
	if BitFlagsSet(uint(mode), syscall.S_ISUID) {
		permissions |= quantumfs.PermSUID
	}

	return permissions
}

func publishDirectoryEntry(c *ctx, layer *quantumfs.DirectoryEntry,
	nextKey quantumfs.ObjectKey) quantumfs.ObjectKey {

	layer.SetNext(nextKey)
	bytes := layer.Bytes()

	buf := newBuffer(c, bytes, quantumfs.KeyTypeMetadata)
	newKey, err := buf.Key(&c.Ctx)
	if err != nil {
		panic("Failed to upload new baseLayer object")
	}

	return newKey
}

func publishDirectoryRecordIfs(c *ctx,
	records []DirectoryRecordIf) quantumfs.ObjectKey {

	defer c.funcIn("publishDirectoryRecordIfs").out()

	// Compile the internal records into a series of blocks which can be placed
	// in the datastore.
	newBaseLayerId := quantumfs.EmptyDirKey

	// childIdx indexes into dir.childrenRecords, entryIdx indexes into the
	// metadata block
	baseLayer := quantumfs.NewDirectoryEntry()
	entryIdx := 0
	for _, child := range records {
		if entryIdx == quantumfs.MaxDirectoryRecords() {
			// This block is full, upload and create a new one
			baseLayer.SetNumEntries(entryIdx)
			newBaseLayerId = publishDirectoryEntry(c, baseLayer,
				newBaseLayerId)
			baseLayer = quantumfs.NewDirectoryEntry()
			entryIdx = 0
		}

		recordCopy := child.Record()
		baseLayer.SetEntry(entryIdx, &recordCopy)

		entryIdx++
	}

	baseLayer.SetNumEntries(entryIdx)
	newBaseLayerId = publishDirectoryEntry(c, baseLayer, newBaseLayerId)
	return newBaseLayerId
}

// Must hold the dir.childRecordsLock
func (dir *Directory) publish_(c *ctx) {
	defer c.FuncIn("Directory::publish_", "%s", dir.name_).out()

	oldBaseLayer := dir.baseLayerId
	dir.baseLayerId = publishDirectoryRecordIfs(c, dir.children.records())

	c.vlog("Directory key %s -> %s", oldBaseLayer.String(),
		dir.baseLayerId.String())
}

func (dir *Directory) setChildAttr(c *ctx, inodeNum InodeId,
	newType *quantumfs.ObjectType, attr *fuse.SetAttrIn,
	out *fuse.AttrOut, updateMtime bool) fuse.Status {

	defer c.funcIn("Directory::setChildAttr").out()

	result := func() fuse.Status {
		defer dir.Lock().Unlock()
		defer dir.childRecordLock.Lock().Unlock()

		entry := dir.children.record(inodeNum)
		if entry == nil {
			return fuse.ENOENT
		}

		modifyEntryWithAttr(c, newType, attr, entry, updateMtime)

		if out != nil {
			fillAttrOutCacheData(c, out)
			fillAttrWithDirectoryRecord(c, &out.Attr, inodeNum,
				c.fuseCtx.Owner, entry)
		}

		return fuse.OK
	}()

	if result == fuse.OK {
		dir.self.dirty(c)
	}

	return result
}

func (dir *Directory) Access(c *ctx, mask uint32, uid uint32,
	gid uint32) fuse.Status {

	c.elog("Unsupported Access on Directory")
	return fuse.ENOSYS
}

func (dir *Directory) GetAttr(c *ctx, out *fuse.AttrOut) fuse.Status {
	defer c.funcIn("Directory::GetAttr").out()

	record, err := dir.parent(c).getChildRecord(c, dir.InodeCommon.id)
	if err != nil {
		c.elog("Unable to get record from parent for inode %d", dir.id)
		return fuse.EIO
	}

	fillAttrOutCacheData(c, out)
	fillAttrWithDirectoryRecord(c, &out.Attr, dir.InodeCommon.id,
		c.fuseCtx.Owner, record)

	return fuse.OK
}

func (dir *Directory) Lookup(c *ctx, name string, out *fuse.EntryOut) fuse.Status {
	defer c.funcIn("Directory::Lookup").out()

	defer dir.RLock().RUnlock()

	inodeNum := func() InodeId {
		defer dir.childRecordLock.Lock().Unlock()
		return dir.children.inodeNum(name)
	}()
	if inodeNum == quantumfs.InodeIdInvalid {
		c.vlog("Inode not found")
		return fuse.ENOENT
	}

	c.vlog("Directory::Lookup found inode %d", inodeNum)
	dir.self.markAccessed(c, name, false)
	c.qfs.increaseLookupCount(inodeNum)

	out.NodeId = uint64(inodeNum)
	fillEntryOutCacheData(c, out)
	defer dir.childRecordLock.Lock().Unlock()
	fillAttrWithDirectoryRecord(c, &out.Attr, inodeNum, c.fuseCtx.Owner,
		dir.children.recordByName(c, name))

	return fuse.OK
}

func (dir *Directory) Open(c *ctx, flags uint32, mode uint32,
	out *fuse.OpenOut) fuse.Status {

	return fuse.ENOSYS
}

func (dir *Directory) OpenDir(c *ctx, flags uint32, mode uint32,
	out *fuse.OpenOut) fuse.Status {

	defer c.funcIn("Directory::OpenDir").out()

	ds := newDirectorySnapshot(c, dir.self.(directorySnapshotSource))
	c.qfs.setFileHandle(c, ds.FileHandleCommon.id, ds)
	out.Fh = uint64(ds.FileHandleCommon.id)
	out.OpenFlags = 0

	return fuse.OK
}

func (dir *Directory) getChildSnapshot(c *ctx) []directoryContents {
	dir.self.markSelfAccessed(c, false)

	defer dir.RLock().RUnlock()
	defer dir.childRecordLock.Lock().Unlock()

	records := dir.children.records()
	children := make([]directoryContents, 0, len(records))
	for _, entry := range records {
		filename := entry.Filename()

		entryInfo := directoryContents{
			filename: filename,
		}
		fillAttrWithDirectoryRecord(c, &entryInfo.attr,
			dir.children.inodeNum(filename), c.fuseCtx.Owner, entry)
		entryInfo.fuseType = entryInfo.attr.Mode

		children = append(children, entryInfo)
	}

	return children
}

func (dir *Directory) create_(c *ctx, name string, mode uint32, umask uint32,
	rdev uint32, constructor InodeConstructor, type_ quantumfs.ObjectType,
	key quantumfs.ObjectKey, out *fuse.EntryOut) Inode {

	defer c.funcIn("Directory::create_").out()

	uid := c.fuseCtx.Owner.Uid
	gid := c.fuseCtx.Owner.Gid
	UID := quantumfs.ObjectUid(c.Ctx, uid, uid)
	GID := quantumfs.ObjectGid(c.Ctx, gid, gid)
	entry := dir.createNewEntry(c, name, mode, umask, rdev,
		0, UID, GID, type_, key)
	inodeNum := c.qfs.newInodeId()
	newEntity, uninstantiated := constructor(c, name, key, 0, inodeNum, dir.self,
		mode, rdev, entry)
	dir.addChild_(c, inodeNum, entry)
	c.qfs.setInode(c, inodeNum, newEntity)
	c.qfs.addUninstantiated(c, uninstantiated, inodeNum)
	c.qfs.increaseLookupCount(inodeNum)

	fillEntryOutCacheData(c, out)
	out.NodeId = uint64(inodeNum)
	fillAttrWithDirectoryRecord(c, &out.Attr, inodeNum, c.fuseCtx.Owner, entry)

	newEntity.dirty(c)
	newEntity.markSelfAccessed(c, true)

	return newEntity
}

func (dir *Directory) childExists(c *ctx, name string) fuse.Status {
	defer dir.childRecordLock.Lock().Unlock()

	record := dir.children.recordByName(c, name)
	if record != nil {
		return fuse.Status(syscall.EEXIST)
	}
	return fuse.OK
}

func (dir *Directory) Create(c *ctx, input *fuse.CreateIn, name string,
	out *fuse.CreateOut) fuse.Status {

	defer c.funcIn("Directory::Create").out()

	var file Inode
	result := func() fuse.Status {
		defer dir.Lock().Unlock()

		recordErr := dir.childExists(c, name)
		if recordErr != fuse.OK {
			return recordErr
		}

		err := dir.hasWritePermission(c, c.fuseCtx.Owner.Uid, false)
		if err != fuse.OK {
			return err
		}

		c.vlog("Creating file: '%s'", name)

		file = dir.create_(c, name, input.Mode, input.Umask, 0, newSmallFile,
			quantumfs.ObjectTypeSmallFile, quantumfs.EmptyBlockKey,
			&out.EntryOut)
		return fuse.OK
	}()

	if result != fuse.OK {
		return result
	}

	dir.self.dirty(c)

	fileHandleNum := c.qfs.newFileHandleId()
	fileDescriptor := newFileDescriptor(file.(*File), file.inodeNum(),
		fileHandleNum, file.treeLock())
	c.qfs.setFileHandle(c, fileHandleNum, fileDescriptor)

	c.vlog("New file inode %d, fileHandle %d", file.inodeNum(), fileHandleNum)

	out.OpenOut.OpenFlags = 0
	out.OpenOut.Fh = uint64(fileHandleNum)

	return fuse.OK
}

func (dir *Directory) SetAttr(c *ctx, attr *fuse.SetAttrIn,
	out *fuse.AttrOut) fuse.Status {

	defer c.FuncIn("Directory::SetAttr", "valid %x size %d", attr.Valid,
		attr.Size).out()

	return dir.parent(c).setChildAttr(c, dir.InodeCommon.id, nil, attr, out,
		false)
}

func (dir *Directory) Mkdir(c *ctx, name string, input *fuse.MkdirIn,
	out *fuse.EntryOut) fuse.Status {

	defer c.funcIn("Directory::Mkdir").out()

	result := func() fuse.Status {
		defer dir.Lock().Unlock()

		recordErr := dir.childExists(c, name)
		if recordErr != fuse.OK {
			return recordErr
		}

		err := dir.hasWritePermission(c, c.fuseCtx.Owner.Uid, false)
		if err != fuse.OK {
			return err
		}

		dir.create_(c, name, input.Mode, input.Umask, 0, newDirectory,
			quantumfs.ObjectTypeDirectoryEntry, quantumfs.EmptyDirKey,
			out)
		return fuse.OK
	}()

	if result == fuse.OK {
		dir.self.dirty(c)
	}

	c.dlog("Directory::Mkdir created inode %d", out.NodeId)

	return result
}

func (dir *Directory) getChildRecord(c *ctx,
	inodeNum InodeId) (DirectoryRecordIf, error) {

	defer c.funcIn("Directory::getChildRecord").out()

	defer dir.RLock().RUnlock()
	defer dir.childRecordLock.Lock().Unlock()

	record := dir.children.record(inodeNum)
	if record != nil {
		return record, nil
	}

	// if we don't have the child, maybe we're wsr and it's a hardlink
	valid, linkRecord := dir.wsr.getHardlinkByInode(inodeNum)
	if valid {
		return &linkRecord, nil
	}

	return &quantumfs.DirectoryRecord{},
		errors.New("Inode given is not a child of this directory")
}

func (dir *Directory) hasWritePermission(c *ctx, fileOwner uint32,
	checkStickyBit bool) fuse.Status {

	var arg string
	if checkStickyBit {
		arg = "checkStickyBit"
	} else {
		arg = "no checkStickyBit"
	}
	defer c.FuncIn("Directory::hasWritePermission", arg).out()

	// If the directory is a workspace root, it is always permitted to modify the
	// children inodes because its permission is 777 (Hardcoded in
	// daemon/workspaceroot.go).
	if dir.self.isWorkspaceRoot() {
		c.vlog("Is WorkspaceRoot: OK")
		return fuse.OK
	}

	owner := c.fuseCtx.Owner
	dirRecord, err := dir.parent(c).getChildRecord(c, dir.InodeCommon.id)
	if err != nil {
		c.wlog("Failed to find directory record in parent")
		return fuse.ENOENT
	}
	dirOwner := quantumfs.SystemUid(dirRecord.Owner(), owner.Uid)
	dirGroup := quantumfs.SystemGid(dirRecord.Group(), owner.Gid)
	permission := dirRecord.Permissions()

	// Root permission can bypass the permission, and the root is only verified
	// by uid
	if owner.Uid == 0 {
		c.vlog("User is root: OK")
		return fuse.OK
	}

	// Verify the permission of the directory in order to delete a child
	// If the sticky bit of the directory is set, the action can only be
	// performed by file's owner, directory's owner, or root user
	if checkStickyBit && BitFlagsSet(uint(permission), uint(syscall.S_ISVTX)) &&
		owner.Uid != fileOwner && owner.Uid != dirOwner {

		c.vlog("Sticky owners don't match: FAIL")
		return fuse.EACCES
	}

	// Get whether current user is OWNER/GRP/OTHER
	var permWX uint32
	if owner.Uid == dirOwner {
		permWX = syscall.S_IWUSR | syscall.S_IXUSR
		// Check the current directory having x and w permissions
		if BitFlagsSet(uint(permission), uint(permWX)) {
			c.vlog("Has owner write: OK")
			return fuse.OK
		}
	} else if owner.Gid == dirGroup {
		permWX = syscall.S_IWGRP | syscall.S_IXGRP
		if BitFlagsSet(uint(permission), uint(permWX)) {
			c.vlog("Has group write: OK")
			return fuse.OK
		}
	} else { // all the other
		permWX = syscall.S_IWOTH | syscall.S_IXOTH
		if BitFlagsSet(uint(permission), uint(permWX)) {
			c.vlog("Has other write: OK")
			return fuse.OK
		}
	}

	c.vlog("Directory::hasWritePermission %o vs %o", permWX, permission)
	return fuse.EACCES
}

func (dir *Directory) childInodes() []InodeId {
	defer dir.childRecordLock.Lock().Unlock()

	return dir.children.inodes()
}

func (dir *Directory) Unlink(c *ctx, name string) fuse.Status {
	defer c.FuncIn("Directory::Unlink", "%s", name).out()

	result := func() fuse.Status {
		defer dir.Lock().Unlock()

		var recordType quantumfs.ObjectType
		var owner quantumfs.UID
		var inode InodeId
		err := func() fuse.Status {
			defer dir.childRecordLock.Lock().Unlock()

			record := dir.children.recordByName(c, name)
			if record == nil {
				return fuse.ENOENT
			}

			recordType = record.Type()
			owner = record.Owner()
			inode = dir.children.inodeNum(record.Filename())
			return fuse.OK
		}()
		if err != fuse.OK {
			return err
		}

		type_ := objectTypeToFileType(c, recordType)
		fileOwner := quantumfs.SystemUid(owner, c.fuseCtx.Owner.Uid)

		if type_ == fuse.S_IFDIR {
			c.vlog("Directory::Unlink directory")
			return fuse.Status(syscall.EISDIR)
		}

		err = dir.hasWritePermission(c, fileOwner, true)
		if err != fuse.OK {
			return err
		}

		dir.delChild_(c, name)
		return fuse.OK
	}()

	if result == fuse.OK {
		dir.self.dirty(c)
	}

	return result
}

func (dir *Directory) Rmdir(c *ctx, name string) fuse.Status {
	defer c.FuncIn("Directory::Rmdir", "%s", name).out()

	result := func() fuse.Status {
		defer dir.Lock().Unlock()

		var inode InodeId
		result := func() fuse.Status {
			defer dir.childRecordLock.Lock().Unlock()
			record := dir.children.recordByName(c, name)
			type_ := objectTypeToFileType(c, record.Type())
			if type_ != fuse.S_IFDIR {
				return fuse.ENOTDIR
			}

			if record.Size() != 0 {
				return fuse.Status(syscall.ENOTEMPTY)
			}

			inode = dir.children.inodeNum(name)
			return fuse.OK
		}()
		if result != fuse.OK {
			return result
		}

		dir.delChild_(c, name)
		return fuse.OK
	}()

	if result == fuse.OK {
		dir.self.dirty(c)
	}

	return result
}

func (dir *Directory) Symlink(c *ctx, pointedTo string, name string,
	out *fuse.EntryOut) fuse.Status {

	defer c.funcIn("Directory::Symlink").out()

	var key quantumfs.ObjectKey
	result := func() fuse.Status {
		defer dir.Lock().Unlock()

		recordErr := dir.childExists(c, name)
		if recordErr != fuse.OK {
			return recordErr
		}

		result := dir.hasWritePermission(c, c.fuseCtx.Owner.Uid, false)
		if result != fuse.OK {
			return result
		}

		buf := newBuffer(c, []byte(pointedTo), quantumfs.KeyTypeMetadata)
		key, err := buf.Key(&c.Ctx)
		if err != nil {
			c.elog("Failed to upload block: %v", err)
			return fuse.EIO
		}

		dir.create_(c, name, 0777, 0777, 0, newSymlink,
			quantumfs.ObjectTypeSymlink, key, out)
		return fuse.OK
	}()

	if result == fuse.OK {
		dir.self.dirty(c)
		c.vlog("Created new symlink with key: %s", key.String())
	}

	return result
}

func (dir *Directory) Readlink(c *ctx) ([]byte, fuse.Status) {
	c.elog("Invalid Readlink on Directory")
	return nil, fuse.EINVAL
}

func (dir *Directory) Mknod(c *ctx, name string, input *fuse.MknodIn,
	out *fuse.EntryOut) fuse.Status {

	defer c.funcIn("Directory::Mknod").out()

	result := func() fuse.Status {
		defer dir.Lock().Unlock()

		recordErr := dir.childExists(c, name)
		if recordErr != fuse.OK {
			return recordErr
		}

		err := dir.hasWritePermission(c, c.fuseCtx.Owner.Uid, false)
		if err != fuse.OK {
			return err
		}

		c.dlog("Directory::Mknod Mode %x", input.Mode)
		if BitFlagsSet(uint(input.Mode), syscall.S_IFIFO) ||
			BitFlagsSet(uint(input.Mode), syscall.S_IFSOCK) ||
			BitFlagsSet(uint(input.Mode), syscall.S_IFBLK) ||
			BitFlagsSet(uint(input.Mode), syscall.S_IFCHR) {

			dir.create_(c, name, input.Mode, input.Umask, input.Rdev,
				newSpecial, quantumfs.ObjectTypeSpecial,
				quantumfs.ZeroKey, out)
		} else if BitFlagsSet(uint(input.Mode), syscall.S_IFREG) {
			dir.create_(c, name, input.Mode, input.Umask, 0,
				newSmallFile, quantumfs.ObjectTypeSmallFile,
				quantumfs.EmptyBlockKey, out)
		} else {
			c.dlog("Directory::Mknod invalid type %x", input.Mode)
			return fuse.EINVAL
		}
		return fuse.OK
	}()

	if result == fuse.OK {
		dir.self.dirty(c)
	}

	return result
}

func (dir *Directory) RenameChild(c *ctx, oldName string,
	newName string) fuse.Status {

	defer c.FuncIn("Directory::RenameChild", "%s -> %s", oldName, newName).out()

	result := func() fuse.Status {
		defer dir.Lock().Unlock()

		oldInodeId, oldRemoved, err := func() (InodeId, InodeId,
			fuse.Status) {

			defer dir.childRecordLock.Lock().Unlock()

			record := dir.children.recordByName(c, oldName)
			if record == nil {
				return quantumfs.InodeIdInvalid,
					quantumfs.InodeIdInvalid, fuse.ENOENT
			}

			dir.self.markAccessed(c, oldName, false)

			if oldName == newName {
				// Nothing more to be done other than marking the
				// file accessed above.
				return quantumfs.InodeIdInvalid,
					quantumfs.InodeIdInvalid, fuse.OK
			}

			oldInodeId_ := dir.children.inodeNum(oldName)
			oldRemoved_ := dir.children.renameChild(c, oldName, newName)
			return oldInodeId_, oldRemoved_, fuse.OK
		}()
		if oldName == newName || err != fuse.OK {
			return err
		}

		// update the inode name
		dir.self.markAccessed(c, newName, true)
		if child := c.qfs.inodeNoInstantiate(c, oldInodeId); child != nil {
			child.setName(newName)
		}

		if oldRemoved != quantumfs.InodeIdInvalid {
			c.qfs.removeUninstantiated(c, []InodeId{oldRemoved})
		}

		dir.updateSize_(c)

		return fuse.OK
	}()

	return result
}

func sortParentChild(c *ctx, a *Directory, b *Directory) (parentDir *Directory,
	childDir *Directory) {

	// Determine if a parent-child relationship between the
	// directories exist
	var parent *Directory
	var child *Directory

	upwardsParent := a.parent(c)
	for ; upwardsParent != nil; upwardsParent = upwardsParent.parent(c) {
		if upwardsParent.inodeNum() == b.inodeNum() {

			// a is a (grand-)child of b
			parent = b
			child = a
			break
		}
	}

	if upwardsParent == nil {
		upwardsParent = b.parent(c)
		for ; upwardsParent != nil; upwardsParent = upwardsParent.parent(c) {

			if upwardsParent.inodeNum() == a.inodeNum() {

				// b is a (grand-)child of a
				parent = a
				child = b
				break
			}
		}
	}

	if upwardsParent == nil {
		// No relationship, choose arbitrarily
		parent = a
		child = b
	}

	return parent, child
}

func (dir *Directory) MvChild(c *ctx, dstInode Inode, oldName string,
	newName string) fuse.Status {

	// moving any file into _null/null is not permitted
	if _, ok := dstInode.(*NullWorkspaceRoot); ok {
		return fuse.EPERM
	}

	defer c.FuncIn("Directory::MvChild", "Enter %s -> %s", oldName,
		newName).out()

	result := func() fuse.Status {
		dst := dstInode.(*Directory)

		// The locking here is subtle.
		//
		// Firstly we must protect against the case where a concurrent rename
		// in the opposite direction (from dst into dir) is occurring as we
		// are renaming a file from dir into dst. If we lock naively we'll
		// end up with a lock ordering inversion and deadlock in this case.
		//
		// We prevent this by locking dir and dst in a consistent ordering
		// based upon their inode number. All multi-inode locking must call
		// getLockOrder() to facilitate this.
		//
		// However, there is another wrinkle. It is possible to rename a file
		// from a directory into its parent. If we keep the parent locked
		// while we run dir.updateSize_(), then we'll deadlock as we try to
		// lock the parent again down the call stack.
		//
		// So we have two phases of locking. In the first phase we lock dir
		// and dst according to their inode number. Then, with both those
		// locks held we perform the bulk of the logic. Just before we start
		// releasing locks we update the parent metadata. Then we drop the
		// locks of the parent, which is fine since it is up to date. Finally
		// we update the metadata of the child before dropping its lock.
		//
		// We need to update and release the parent first so we can
		// successfully update the child. If the two directories are not
		// related in that way then we choose arbitrarily because it doesn't
		// matter.
		parent, child := sortParentChild(c, dst, dir)
		firstLock, lastLock := getLockOrder(dst, dir)
		firstLock.(*Directory).Lock()
		lastLock.(*Directory).Lock()

		defer child.lock.Unlock()

		result := func() fuse.Status {
			// we need to unlock the parent early
			defer parent.lock.Unlock()

			newEntry, oldInodeId, err := func() (DirectoryRecordIf,
				InodeId, fuse.Status) {

				defer dir.childRecordLock.Lock().Unlock()

				record := dir.children.recordByName(c, oldName)
				oldInodeId_ := dir.children.inodeNum(oldName)
				if record == nil {
					return nil, 0, fuse.ENOENT
				}

				// copy the record
				newEntry_ := cloneDirectoryRecord(record)
				return newEntry_, oldInodeId_, fuse.OK
			}()
			if err != fuse.OK {
				return err
			}

			// fix the name on the copy
			newEntry.SetFilename(newName)

			// Update the inode to point to the new name and mark as
			// accessed in both parents.
			child := c.qfs.inodeNoInstantiate(c, oldInodeId)
			if child != nil {
				child.setParent(dst.inodeNum())
				child.setName(newName)
			}
			dir.self.markAccessed(c, oldName, false)
			dst.self.markAccessed(c, newName, true)

			func() {
				defer dir.childRecordLock.Lock().Unlock()

				// Delete the target InodeId, before (possibly)
				// overwriting it.
				dst.deleteEntry_(c, newName)

				overwrittenRecord := dst.children.recordByName(c,
					newName)
				overwrittenId := dst.children.inodeNum(newName)
				if overwrittenRecord != nil {
					c.qfs.removeUninstantiated(c,
						[]InodeId{overwrittenId})
				}

<<<<<<< HEAD
				dst.insertEntry_(c, newEntry, oldInodeId,
					child != nil)

				// Remove entry in old directory
				dir.deleteEntry_(c, oldName)
=======
				dst.insertEntry_(c, newEntry, oldInodeId, child)
>>>>>>> 4d5f8f50
			}()

			// Set entry in new directory. If the renamed inode is
			// uninstantiated, we swizzle the parent here.
			if child == nil {
				c.qfs.addUninstantiated(c, []InodeId{oldInodeId},
					dst.inodeNum())
			}

			parent.updateSize_(c)

			return fuse.OK
		}()

		if result == fuse.OK {
			child.updateSize_(c)
		}
		return result
	}()

	return result
}

// Must hold childrecord lock for writing
func (dir *Directory) deleteEntry_(c *ctx, name string) {
	if record := dir.children.recordByName(c, name); record == nil {
		// Nothing to do
		return
	}

	dir.children.deleteChild(c, name)
}

// Needs to hold childRecordLock
func (dir *Directory) insertEntry_(c *ctx, entry DirectoryRecordIf, inodeNum InodeId,
	childInode Inode) {

	dir.children.setChild(c, entry, inodeNum)

	// being inserted means you're dirty and need to be synced
	if childInode != nil {
		childInode.dirty(c)
	}
	dir.self.dirty(c)
}

func (dir *Directory) GetXAttrSize(c *ctx,
	attr string) (size int, result fuse.Status) {

	return dir.parent(c).getChildXAttrSize(c, dir.inodeNum(), attr)
}

func (dir *Directory) GetXAttrData(c *ctx,
	attr string) (data []byte, result fuse.Status) {

	return dir.parent(c).getChildXAttrData(c, dir.inodeNum(), attr)
}

func (dir *Directory) ListXAttr(c *ctx) (attributes []byte, result fuse.Status) {
	return dir.parent(c).listChildXAttr(c, dir.inodeNum())
}

func (dir *Directory) SetXAttr(c *ctx, attr string, data []byte) fuse.Status {
	return dir.parent(c).setChildXAttr(c, dir.inodeNum(), attr, data)
}

func (dir *Directory) RemoveXAttr(c *ctx, attr string) fuse.Status {
	return dir.parent(c).removeChildXAttr(c, dir.inodeNum(), attr)
}

func (dir *Directory) syncChild(c *ctx, inodeNum InodeId,
	newKey quantumfs.ObjectKey) {

	defer c.FuncIn("Directory::syncChild", "dir inode %d child inode %d) %s",
		dir.inodeNum(), inodeNum, newKey.String()).out()

	defer dir.Lock().Unlock()
	dir.self.dirty(c)
	defer dir.childRecordLock.Lock().Unlock()

	entry := dir.children.record(inodeNum)
	if entry == nil {
		c.wlog("Directory::syncChild inode %d not a valid child",
			inodeNum)
		return
	}

	entry.SetID(newKey)
}

// Get the extended attributes object. The status is EIO on error or ENOENT if there
// are no extended attributes for that child.
func (dir *Directory) getExtendedAttributes_(c *ctx,
	inodeNum InodeId) (*quantumfs.ExtendedAttributes, fuse.Status) {

	defer c.funcIn("Directory::getExtendedAttributes_").out()
	defer dir.childRecordLock.Lock().Unlock()

	record := dir.children.record(inodeNum)
	if record == nil {
		c.vlog("Child not found")
		return nil, fuse.EIO
	}

	if record.ExtendedAttributes().IsEqualTo(quantumfs.EmptyBlockKey) {
		c.vlog("Directory::getExtendedAttributes_ returning new object")
		return nil, fuse.ENOENT
	}

	buffer := c.dataStore.Get(&c.Ctx, record.ExtendedAttributes())
	if buffer == nil {
		c.dlog("Failed to retrieve attribute list")
		return nil, fuse.EIO
	}

	attributeList := buffer.AsExtendedAttributes()
	return &attributeList, fuse.OK
}

func (dir *Directory) getChildXAttrBuffer(c *ctx, inodeNum InodeId,
	attr string) (quantumfs.Buffer, fuse.Status) {

	defer c.FuncIn("Directory::getChildXAttrBuffer", "%d %s", inodeNum,
		attr).out()

	defer dir.RLock().RUnlock()

	attributeList, ok := dir.getExtendedAttributes_(c, inodeNum)
	if ok == fuse.ENOENT {
		return nil, fuse.ENODATA
	}

	if ok == fuse.EIO {
		return nil, fuse.EIO
	}

	for i := 0; i < attributeList.NumAttributes(); i++ {
		name, key := attributeList.Attribute(i)
		if name != attr {
			continue
		}

		c.vlog("Found attribute key: %s", key.String())
		buffer := c.dataStore.Get(&c.Ctx, key)
		if buffer == nil {
			c.elog("Failed to retrieve attribute datablock")
			return nil, fuse.EIO
		}

		return buffer, fuse.OK
	}

	c.vlog("XAttr name not found")
	return nil, fuse.ENODATA
}

func (dir *Directory) getChildXAttrSize(c *ctx, inodeNum InodeId,
	attr string) (size int, result fuse.Status) {

	defer c.funcIn("Directory::getChildXAttrSize").out()

	buffer, status := dir.getChildXAttrBuffer(c, inodeNum, attr)
	if status != fuse.OK {
		return 0, status
	}

	return buffer.Size(), fuse.OK
}

func (dir *Directory) getChildXAttrData(c *ctx, inodeNum InodeId,
	attr string) (data []byte, result fuse.Status) {

	defer c.funcIn("Directory::getChildXAttrData").out()

	buffer, status := dir.getChildXAttrBuffer(c, inodeNum, attr)
	if status != fuse.OK {
		return []byte{}, status
	}
	return buffer.Get(), fuse.OK
}

func (dir *Directory) listChildXAttr(c *ctx,
	inodeNum InodeId) (attributes []byte, result fuse.Status) {

	defer c.FuncIn("Directory::listChildXAttr", "%d", inodeNum).out()

	defer dir.RLock().RUnlock()

	attributeList, ok := dir.getExtendedAttributes_(c, inodeNum)
	// even when the attributeList is empty here, we must include
	// XAttrTypeKey in the attributeList

	if ok == fuse.EIO {
		return nil, fuse.EIO
	}

	var nameBuffer bytes.Buffer
	if ok != fuse.ENOENT {
		for i := 0; i < attributeList.NumAttributes(); i++ {
			name, _ := attributeList.Attribute(i)
			c.vlog("Appending %s", name)
			nameBuffer.WriteString(name)
			nameBuffer.WriteByte(0)
		}
	}

	// append our self-defined extended attribute XAttrTypeKey
	c.vlog("Appending %s", quantumfs.XAttrTypeKey)
	nameBuffer.WriteString(quantumfs.XAttrTypeKey)
	nameBuffer.WriteByte(0)

	c.vlog("Returning %d bytes", nameBuffer.Len())

	return nameBuffer.Bytes(), fuse.OK
}

func (dir *Directory) setChildXAttr(c *ctx, inodeNum InodeId, attr string,
	data []byte) fuse.Status {

	defer c.FuncIn("Directory::setChildXAttr", "%d, %s len %d", inodeNum, attr,
		len(data)).out()

	defer dir.Lock().Unlock()

	attributeList, ok := dir.getExtendedAttributes_(c, inodeNum)
	if ok == fuse.EIO {
		return fuse.EIO
	}

	if ok == fuse.ENOENT {
		// getExtendedAttributes_() returns a shared
		// quantumfs.ExtendedAttributes instance when the file has no
		// extended attributes for performance reasons. Thus we need to
		// instantiate our own before we modify it.
		attributeList = quantumfs.NewExtendedAttributes()
	}

	var dataKey quantumfs.ObjectKey
	if len(data) == 0 {
		dataKey = quantumfs.EmptyBlockKey
	} else {
		var err error
		dataBuf := newBufferCopy(c, data, quantumfs.KeyTypeData)
		dataKey, err = dataBuf.Key(&c.Ctx)
		if err != nil {
			c.elog("Error uploading XAttr data: %v", err)
			return fuse.EIO
		}
	}

	set := false
	for i := 0; i < attributeList.NumAttributes(); i++ {
		name, _ := attributeList.Attribute(i)
		if name == attr {
			c.vlog("Overwriting existing attribute %d", i)
			attributeList.SetAttribute(i, name, dataKey)
			set = true
			break
		}
	}

	// Append attribute
	if !set {
		if attributeList.NumAttributes() >
			quantumfs.MaxNumExtendedAttributes() {

			c.vlog("XAttr list full %d", attributeList.NumAttributes())
			return fuse.Status(syscall.ENOSPC)
		}

		c.vlog("Appending new attribute")
		attributeList.SetAttribute(attributeList.NumAttributes(), attr,
			dataKey)
		attributeList.SetNumAttributes(attributeList.NumAttributes() + 1)
	}

	buffer := newBuffer(c, attributeList.Bytes(), quantumfs.KeyTypeMetadata)
	key, err := buffer.Key(&c.Ctx)
	if err != nil {
		c.elog("Error computing extended attribute key: %v", err)
		return fuse.EIO
	}

	func() {
		defer dir.childRecordLock.Lock().Unlock()
		dir.children.record(inodeNum).SetExtendedAttributes(key)
	}()
	dir.self.dirty(c)

	return fuse.OK
}

func (dir *Directory) removeChildXAttr(c *ctx, inodeNum InodeId,
	attr string) fuse.Status {

	defer c.FuncIn("Directory::removeChildXAttr", "%d, %s", inodeNum, attr).out()

	defer dir.Lock().Unlock()

	attributeList, ok := dir.getExtendedAttributes_(c, inodeNum)
	if ok == fuse.EIO {
		return fuse.EIO
	}

	if ok == fuse.ENOENT {
		return fuse.ENODATA
	}

	var i int
	for i = 0; i < attributeList.NumAttributes(); i++ {
		name, _ := attributeList.Attribute(i)
		if name == attr {
			c.vlog("Found attribute %d", i)
			break
		}
	}

	if i == attributeList.NumAttributes() {
		// We didn't find the attribute
		return fuse.ENODATA
	}

	var key quantumfs.ObjectKey
	if attributeList.NumAttributes() != 1 {
		// Move the last attribute over the one to be removed
		lastIndex := attributeList.NumAttributes() - 1
		lastName, lastId := attributeList.Attribute(lastIndex)
		attributeList.SetAttribute(i, lastName, lastId)
		attributeList.SetNumAttributes(lastIndex)

		buffer := newBuffer(c, attributeList.Bytes(),
			quantumfs.KeyTypeMetadata)
		var err error
		key, err = buffer.Key(&c.Ctx)
		if err != nil {
			c.elog("Error computing extended attribute key: %v", err)
			return fuse.EIO
		}
	} else {
		// We are deleting the only extended attribute. Change the
		// DirectoryRecord key only
		key = quantumfs.EmptyBlockKey
	}

	func() {
		defer dir.childRecordLock.Lock().Unlock()
		dir.children.record(inodeNum).SetExtendedAttributes(key)
	}()
	dir.self.dirty(c)

	return fuse.OK
}

func (dir *Directory) instantiateChild(c *ctx, inodeNum InodeId) (Inode, []InodeId) {
	c.vlog("Directory::instantiateChild Enter %d", inodeNum)
	defer c.vlog("Directory::instantiateChild Exit")

	defer dir.childRecordLock.Lock().Unlock()

	entry := dir.children.record(inodeNum)
	if entry == nil {
		panic(fmt.Sprintf("Cannot instantiate child with no record: %d",
			inodeNum))
	}

	return dir.recordToChild(c, inodeNum, entry)
}

func (dir *Directory) recordToChild(c *ctx, inodeNum InodeId,
	entry DirectoryRecordIf) (Inode, []InodeId) {

	c.vlog("Instantiate %s %d", entry.Filename(), inodeNum)

	var constructor InodeConstructor
	switch entry.Type() {
	default:
		c.elog("Unknown InodeConstructor type: %d", entry.Type())
		panic("Unknown InodeConstructor type")
	case quantumfs.ObjectTypeDirectoryEntry:
		constructor = newDirectory
	case quantumfs.ObjectTypeSmallFile:
		constructor = newSmallFile
	case quantumfs.ObjectTypeMediumFile:
		constructor = newMediumFile
	case quantumfs.ObjectTypeLargeFile:
		constructor = newLargeFile
	case quantumfs.ObjectTypeVeryLargeFile:
		constructor = newVeryLargeFile
	case quantumfs.ObjectTypeSymlink:
		constructor = newSymlink
	case quantumfs.ObjectTypeSpecial:
		constructor = newSpecial
	}

	c.dlog("Instantiating child %d with key %s", inodeNum, entry.ID().String())

	return constructor(c, entry.Filename(), entry.ID(), entry.Size(), inodeNum,
		dir.self, 0, 0, nil)
}

func decodeExtendedKey(packet string) (quantumfs.ObjectKey, quantumfs.ObjectType,
	uint64, error) {

	bDec, err := base64.StdEncoding.DecodeString(packet)
	if err != nil {
		return quantumfs.ZeroKey, 0, 0, err
	}

	key := quantumfs.NewObjectKeyFromBytes(bDec[:sourceDataLength-9])
	type_ := quantumfs.ObjectType(bDec[sourceDataLength-9])
	size := binary.LittleEndian.Uint64(bDec[sourceDataLength-8:])
	return key, type_, size, nil
}

// Do a similar work like  Lookup(), but it does not interact with fuse, and return
// the child node to the caller
func (dir *Directory) lookupInternal(c *ctx, name string,
	entryType quantumfs.ObjectType) (Inode, error) {

	c.vlog("Directory::LookupInternal Enter")
	defer c.vlog("Directory::LookupInternal Exit")

	defer dir.RLock().RUnlock()
	inodeNum, record, err := dir.lookupChildRecord_(c, name)
	if err != nil {
		return nil, err
	}

	c.vlog("Directory::LookupInternal found inode %d Name %s", inodeNum, name)
	child := c.qfs.inode(c, inodeNum)
	child.markSelfAccessed(c, false)

	if record.Type() != entryType {
		return nil, errors.New("Not Required Type")
	}
	return child, nil
}

// Require an Inode locked for read
func (dir *Directory) lookupChildRecord_(c *ctx, name string) (InodeId,
	DirectoryRecordIf, error) {

	c.vlog("Directory::LookupChildRecord_ Enter")
	defer c.vlog("Directory::LookupChildRecord_ Exit")

	defer dir.childRecordLock.Lock().Unlock()
	record := dir.children.recordByName(c, name)
	if record == nil {
		return quantumfs.InodeIdInvalid, nil,
			errors.New("Non-existing Inode")
	}

	inodeNum := dir.children.inodeNum(name)
	return inodeNum, record, nil
}

func (dir *Directory) createNewEntry(c *ctx, name string, mode uint32,
	umask uint32, rdev uint32, size uint64, uid quantumfs.UID,
	gid quantumfs.GID, type_ quantumfs.ObjectType,
	key quantumfs.ObjectKey) DirectoryRecordIf {

	// set up the Inode record
	now := time.Now()
	entry := quantumfs.NewDirectoryRecord()
	entry.SetFilename(name)
	entry.SetID(key)
	entry.SetType(type_)
	entry.SetPermissions(modeToPermissions(mode, umask))
	c.dlog("Directory::createNewEntry mode %o umask %o permissions %o",
		mode, umask, entry.Permissions())
	entry.SetOwner(uid)
	entry.SetGroup(gid)
	entry.SetSize(size)
	entry.SetExtendedAttributes(quantumfs.EmptyBlockKey)
	entry.SetContentTime(quantumfs.NewTime(now))
	entry.SetModificationTime(quantumfs.NewTime(now))

	return entry
}

// Needs exlusive Inode lock
func (dir *Directory) duplicateInode_(c *ctx, name string, mode uint32, umask uint32,
	rdev uint32, size uint64, uid quantumfs.UID, gid quantumfs.GID,
	type_ quantumfs.ObjectType, key quantumfs.ObjectKey) {

	entry := dir.createNewEntry(c, name, mode, umask, rdev, size,
		uid, gid, type_, key)

	defer dir.childRecordLock.Lock().Unlock()
	inodeNum := dir.children.loadChild(c, entry)

	c.qfs.addUninstantiated(c, []InodeId{inodeNum}, dir.inodeNum())
}

func (dir *Directory) flush(c *ctx) quantumfs.ObjectKey {
	defer c.FuncIn("Directory::flush", "%d %s", dir.inodeNum(),
		dir.name_).out()

	defer dir.Lock().Unlock()

	parent := dir.parent(c)

	if parent == dir {
		c.vlog("Not flushing orphaned directory")
		return dir.baseLayerId
	}

	defer dir.childRecordLock.Lock().Unlock()

	dir.publish_(c)

	parent.syncChild(c, dir.inodeNum(), dir.baseLayerId)

	return dir.baseLayerId
}

type directoryContents struct {
	// All immutable after creation
	filename string
	fuseType uint32 // One of fuse.S_IFDIR, S_IFREG, etc
	attr     fuse.Attr
}

type directorySnapshotSource interface {
	getChildSnapshot(c *ctx) []directoryContents
	inodeNum() InodeId
	treeLock() *sync.RWMutex
}

func newDirectorySnapshot(c *ctx, src directorySnapshotSource) *directorySnapshot {

	ds := directorySnapshot{
		FileHandleCommon: FileHandleCommon{
			id:        c.qfs.newFileHandleId(),
			inodeNum:  src.inodeNum(),
			treeLock_: src.treeLock(),
		},
		src: src,
	}

	assert(ds.treeLock() != nil, "directorySnapshot treeLock nil at init")

	return &ds
}

type directorySnapshot struct {
	FileHandleCommon
	children []directoryContents
	src      directorySnapshotSource
}

func (ds *directorySnapshot) ReadDirPlus(c *ctx, input *fuse.ReadIn,
	out *fuse.DirEntryList) fuse.Status {

	defer c.funcIn("Directory::ReadDirPlus").out()
	offset := input.Offset

	if offset == 0 {
		c.dlog("Refreshing child list")
		ds.children = ds.src.getChildSnapshot(c)
	}

	// Add .
	if offset == 0 {
		entry := fuse.DirEntry{Mode: fuse.S_IFDIR, Name: "."}
		details, _ := out.AddDirLookupEntry(entry)
		if details == nil {
			return fuse.OK
		}

		details.NodeId = uint64(ds.FileHandleCommon.inodeNum)
		fillEntryOutCacheData(c, details)
		fillRootAttr(c, &details.Attr, ds.FileHandleCommon.inodeNum)
	}
	offset++

	// Add ..
	if offset == 1 {
		entry := fuse.DirEntry{Mode: fuse.S_IFDIR, Name: ".."}
		details, _ := out.AddDirLookupEntry(entry)
		if details == nil {
			return fuse.OK
		}

		details.NodeId = uint64(ds.FileHandleCommon.inodeNum)
		fillEntryOutCacheData(c, details)
		fillRootAttr(c, &details.Attr, ds.FileHandleCommon.inodeNum)
	}
	offset++

	processed := 0
	for _, child := range ds.children {
		entry := fuse.DirEntry{
			Mode: child.fuseType,
			Name: child.filename,
		}
		details, _ := out.AddDirLookupEntry(entry)
		if details == nil {
			break
		}

		details.NodeId = child.attr.Ino
		c.qfs.increaseLookupCount(InodeId(child.attr.Ino))
		fillEntryOutCacheData(c, details)
		details.Attr = child.attr

		processed++
	}

	ds.children = ds.children[processed:]

	return fuse.OK
}

func (ds *directorySnapshot) Read(c *ctx, offset uint64, size uint32, buf []byte,
	nonblocking bool) (fuse.ReadResult, fuse.Status) {

	c.elog("Invalid read on directorySnapshot")
	return nil, fuse.ENOSYS
}

func (ds *directorySnapshot) Write(c *ctx, offset uint64, size uint32, flags uint32,
	buf []byte) (uint32, fuse.Status) {

	c.elog("Invalid write on directorySnapshot")
	return 0, fuse.ENOSYS
}

func (ds *directorySnapshot) Sync(c *ctx) fuse.Status {
	return fuse.OK
}<|MERGE_RESOLUTION|>--- conflicted
+++ resolved
@@ -1166,15 +1166,10 @@
 						[]InodeId{overwrittenId})
 				}
 
-<<<<<<< HEAD
-				dst.insertEntry_(c, newEntry, oldInodeId,
-					child != nil)
+				dst.insertEntry_(c, newEntry, oldInodeId, child)
 
 				// Remove entry in old directory
 				dir.deleteEntry_(c, oldName)
-=======
-				dst.insertEntry_(c, newEntry, oldInodeId, child)
->>>>>>> 4d5f8f50
 			}()
 
 			// Set entry in new directory. If the renamed inode is
