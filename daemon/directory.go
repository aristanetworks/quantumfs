// Copyright (c) 2016 Arista Networks, Inc.  All rights reserved.
// Arista Networks, Inc. Confidential and Proprietary.

package daemon

import (
	"bytes"
	"errors"
	"fmt"
	"sort"
	"sync/atomic"
	"syscall"
	"time"

	"github.com/aristanetworks/quantumfs"
	"github.com/aristanetworks/quantumfs/utils"
	"github.com/hanwen/go-fuse/fuse"
)

// If dirRecord is nil, then mode, rdev and dirRecord are invalid, but the key is
// coming from a DirRecord and not passed in from create_.
//
// The return value is the newly instantiated Inode, and a list of InodeIds which
// should be added to the mux's uninstantiatedInodes collection with this new inode
// as their parent.
type InodeConstructor func(c *ctx, name string, key quantumfs.ObjectKey,
	size uint64, inodeNum InodeId, parent Inode, mode uint32, rdev uint32,
	dirRecord quantumfs.DirectoryRecord) (Inode, []InodeId)

// This file contains the normal directory Inode type for a workspace
type Directory struct {
	InodeCommon

	hardlinkTable HardlinkTable

	// These fields are protected by the InodeCommon.lock
	baseLayerId quantumfs.ObjectKey

	// childRecordLock protects the maps inside childMap as well as the
	// records contained within those maps themselves. This lock is not
	// the same as the Directory Inode lock because these records must be
	// accessible in instantiateChild(), which may be called indirectly
	// via qfs.inode() from a context where the Inode lock is already
	// held.
	childRecordLock utils.DeferableMutex
	children        *ChildContainer
	_generation     uint64
}

func foreachDentry(c *ctx, key quantumfs.ObjectKey,
	visitor func(quantumfs.DirectoryRecord)) {

	for {
		c.vlog("Fetching baselayer %s", key.String())
		buffer := c.dataStore.Get(&c.Ctx, key)
		if buffer == nil {
			panic("No baseLayer object")
		}
		baseLayer := buffer.AsDirectoryEntry()

		for i := 0; i < baseLayer.NumEntries(); i++ {
			visitor(baseLayer.Entry(i))
		}

		if baseLayer.HasNext() {
			key = baseLayer.Next()
		} else {
			break
		}
	}
}

func initDirectory(c *ctx, name string, dir *Directory,
	hardlinkTable HardlinkTable,
	baseLayerId quantumfs.ObjectKey, inodeNum InodeId,
	parent InodeId, treeLock *TreeLock) []InodeId {

	defer c.FuncIn("initDirectory",
		"baselayer from %s", baseLayerId.String()).Out()

	// Set directory data before processing the children in case the children
	// access the parent.
	dir.InodeCommon.id = inodeNum
	dir.InodeCommon.name_ = name
	dir.InodeCommon.accessed_ = 0
	dir.setParent(parent)
	dir.treeLock_ = treeLock
	dir.hardlinkTable = hardlinkTable
	dir.baseLayerId = baseLayerId

	container, uninstantiated := newChildContainer(c, dir, dir.baseLayerId)
	dir.children = container

	utils.Assert(dir.treeLock() != nil, "Directory treeLock nil at init")

	return uninstantiated
}

func newDirectory(c *ctx, name string, baseLayerId quantumfs.ObjectKey, size uint64,
	inodeNum InodeId, parent Inode, mode uint32, rdev uint32,
	dirRecord quantumfs.DirectoryRecord) (Inode, []InodeId) {

	defer c.funcIn("Directory::newDirectory").Out()

	var dir Directory
	dir.self = &dir

	var hardlinkTable HardlinkTable
	switch v := parent.(type) {
	case *Directory:
		hardlinkTable = v.hardlinkTable
	case *WorkspaceRoot:
		hardlinkTable = v.hardlinkTable
	default:
		panic(fmt.Sprintf("Parent of inode %d is neither "+
			"Directory nor WorkspaceRoot", inodeNum))
	}

	uninstantiated := initDirectory(c, name, &dir, hardlinkTable,
		baseLayerId, inodeNum, parent.inodeNum(), parent.treeLock())
	return &dir, uninstantiated
}

func (dir *Directory) generation() uint64 {
	return atomic.LoadUint64(&dir._generation)
}

func (dir *Directory) updateSize(c *ctx, result fuse.Status) {
	defer c.funcIn("Directory::updateSize").Out()

	if result != fuse.OK {
		// The last operation did not succeed, do not dirty the directory
		// nor update its size
		return
	}
	// We think we've made a change to this directory, so we should mark it dirty
	dir.self.dirty(c)
	atomic.AddUint64(&dir._generation, 1)

	// The parent of a WorkspaceRoot is a workspacelist and we have nothing to
	// update.
	if dir.self.isWorkspaceRoot() {
		return
	}

	dir.parentUpdateSize(c, func() uint64 {
		defer dir.childRecordLock.Lock().Unlock()
		return dir.children.count()
	})
}

func (dir *Directory) prepareForOrphaning(c *ctx, name string,
	record quantumfs.DirectoryRecord) quantumfs.DirectoryRecord {

	defer c.FuncIn("Directory::prepareForOrphaning", "%s", name).Out()
	if record.Type() != quantumfs.ObjectTypeHardlink {
		return record
	}
	newRecord, _ := dir.hardlinkTable.removeHardlink(c, record.FileId())

	if newRecord != nil {
		// This was the last leg of the hardlink
		newRecord.SetFilename(name)
		return newRecord
	}
	if dir.hardlinkTable.hardlinkDec(record.FileId()) {
		// If the refcount was greater than one we shouldn't
		// reparent.
		c.vlog("Hardlink referenced elsewhere")
		return nil
	}
	return record
}

// Needs inode lock for write
func (dir *Directory) delChild_(c *ctx,
	name string) (toOrphan quantumfs.DirectoryRecord) {

	defer c.funcIn("Directory::delChild_").Out()

	c.dlog("Unlinking inode %s", name)

	// If this is a file we need to reparent it to itself
	record := func() quantumfs.DirectoryRecord {
		defer dir.childRecordLock.Lock().Unlock()
		detachedChild := dir.children.deleteChild(c, name)
		return dir.prepareForOrphaning(c, name, detachedChild)
	}()

	pathFlags := quantumfs.PathFlags(quantumfs.PathDeleted)
	if record != nil {
		pathFlags = markType(record.Type(), pathFlags)
	}
	dir.self.markAccessed(c, name, pathFlags)

	return record
}

// Record that a specific child is dirty and when syncing heirarchically, sync them
// as well.
func (dir *Directory) dirtyChild(c *ctx, childId InodeId) {
	defer c.funcIn("Directory::dirtyChild").Out()

	dir.self.dirty(c)
}

func fillAttrWithDirectoryRecord(c *ctx, attr *fuse.Attr, inodeNum InodeId,
	owner fuse.Owner, entry_ quantumfs.ImmutableDirectoryRecord) {

	defer c.FuncIn("fillAttrWithDirectoryRecord", "inode %d", inodeNum).Out()

	// Ensure we have a flattened DirectoryRecord to ensure the type is the
	// underlying type for Hardlinks. This is required in order for
	// objectTypeToFileType() to have access to the correct type to report.
	entry := entry_.AsImmutable()

	attr.Ino = uint64(inodeNum)

	fileType := objectTypeToFileType(c, entry.Type())
	switch fileType {
	case fuse.S_IFDIR:
		// Approximate the read size of the Directory objects in the
		// datastore. Accurately summing the size might require looking at
		// the size of several blocks for not much gain over this simple
		// linear approximately based upon the design document fixed field
		// sizes, even though the real encoding is variable length.
		attr.Size = 25 + 331*entry.Size()
		attr.Blocks = utils.BlocksRoundUp(attr.Size, statBlockSize)
		attr.Nlink = uint32(entry.Size()) + 2
	case fuse.S_IFIFO:
		fileType = specialOverrideAttr(entry, attr)
	default:
		c.elog("Unhandled filetype %x in fillAttrWithDirectoryRecord",
			fileType)
		fallthrough
	case fuse.S_IFREG,
		fuse.S_IFLNK:

		// This ignore the datablocks containing the file metadata, which is
		// relevant for medium, large and very large files.
		attr.Size = entry.Size()
		attr.Blocks = utils.BlocksRoundUp(entry.Size(), statBlockSize)
		attr.Nlink = entry.Nlinks()
	}

	attr.Atime = entry.ModificationTime().Seconds()
	attr.Mtime = entry.ModificationTime().Seconds()
	attr.Ctime = entry.ContentTime().Seconds()
	attr.Atimensec = entry.ModificationTime().Nanoseconds()
	attr.Mtimensec = entry.ModificationTime().Nanoseconds()
	attr.Ctimensec = entry.ContentTime().Nanoseconds()

	c.dlog("type %x permissions %o links %d",
		fileType, entry.Permissions(), attr.Nlink)

	attr.Mode = fileType | permissionsToMode(entry.Permissions())
	attr.Owner.Uid = quantumfs.SystemUid(entry.Owner(), owner.Uid)
	attr.Owner.Gid = quantumfs.SystemGid(entry.Group(), owner.Gid)
	attr.Blksize = uint32(qfsBlockSize)
}

func permissionsToMode(permissions uint32) uint32 {
	var mode uint32

	if utils.BitFlagsSet(uint(permissions), quantumfs.PermExecOther) {
		mode |= syscall.S_IXOTH
	}
	if utils.BitFlagsSet(uint(permissions), quantumfs.PermWriteOther) {
		mode |= syscall.S_IWOTH
	}
	if utils.BitFlagsSet(uint(permissions), quantumfs.PermReadOther) {
		mode |= syscall.S_IROTH
	}
	if utils.BitFlagsSet(uint(permissions), quantumfs.PermExecGroup) {
		mode |= syscall.S_IXGRP
	}
	if utils.BitFlagsSet(uint(permissions), quantumfs.PermWriteGroup) {
		mode |= syscall.S_IWGRP
	}
	if utils.BitFlagsSet(uint(permissions), quantumfs.PermReadGroup) {
		mode |= syscall.S_IRGRP
	}
	if utils.BitFlagsSet(uint(permissions), quantumfs.PermExecOwner) {
		mode |= syscall.S_IXUSR
	}
	if utils.BitFlagsSet(uint(permissions), quantumfs.PermWriteOwner) {
		mode |= syscall.S_IWUSR
	}
	if utils.BitFlagsSet(uint(permissions), quantumfs.PermReadOwner) {
		mode |= syscall.S_IRUSR
	}
	if utils.BitFlagsSet(uint(permissions), quantumfs.PermSticky) {
		mode |= syscall.S_ISVTX
	}
	if utils.BitFlagsSet(uint(permissions), quantumfs.PermSGID) {
		mode |= syscall.S_ISGID
	}
	if utils.BitFlagsSet(uint(permissions), quantumfs.PermSUID) {
		mode |= syscall.S_ISUID
	}

	return mode
}

func modeToPermissions(mode uint32, umask uint32) uint32 {
	var permissions uint32
	mode = mode & ^umask

	if utils.BitFlagsSet(uint(mode), syscall.S_IXOTH) {
		permissions |= quantumfs.PermExecOther
	}
	if utils.BitFlagsSet(uint(mode), syscall.S_IWOTH) {
		permissions |= quantumfs.PermWriteOther
	}
	if utils.BitFlagsSet(uint(mode), syscall.S_IROTH) {
		permissions |= quantumfs.PermReadOther
	}
	if utils.BitFlagsSet(uint(mode), syscall.S_IXGRP) {
		permissions |= quantumfs.PermExecGroup
	}
	if utils.BitFlagsSet(uint(mode), syscall.S_IWGRP) {
		permissions |= quantumfs.PermWriteGroup
	}
	if utils.BitFlagsSet(uint(mode), syscall.S_IRGRP) {
		permissions |= quantumfs.PermReadGroup
	}
	if utils.BitFlagsSet(uint(mode), syscall.S_IXUSR) {
		permissions |= quantumfs.PermExecOwner
	}
	if utils.BitFlagsSet(uint(mode), syscall.S_IWUSR) {
		permissions |= quantumfs.PermWriteOwner
	}
	if utils.BitFlagsSet(uint(mode), syscall.S_IRUSR) {
		permissions |= quantumfs.PermReadOwner
	}
	if utils.BitFlagsSet(uint(mode), syscall.S_ISVTX) {
		permissions |= quantumfs.PermSticky
	}
	if utils.BitFlagsSet(uint(mode), syscall.S_ISGID) {
		permissions |= quantumfs.PermSGID
	}
	if utils.BitFlagsSet(uint(mode), syscall.S_ISUID) {
		permissions |= quantumfs.PermSUID
	}

	return permissions
}

func publishDirectoryEntry(c *ctx, layer *quantumfs.DirectoryEntry,
	nextKey quantumfs.ObjectKey) quantumfs.ObjectKey {

	defer c.funcIn("publishDirectoryEntry").Out()

	layer.SetNext(nextKey)
	bytes := layer.Bytes()

	buf := newBuffer(c, bytes, quantumfs.KeyTypeMetadata)
	newKey, err := buf.Key(&c.Ctx)
	utils.Assert(err == nil, "Failed to upload new baseLayer object: %v", err)

	return newKey
}

func publishDirectoryRecords(c *ctx,
	records []quantumfs.DirectoryRecord) quantumfs.ObjectKey {

	defer c.funcIn("publishDirectoryRecords").Out()

	numEntries := len(records)

	// Compile the internal records into a series of blocks which can be placed
	// in the datastore.
	newBaseLayerId := quantumfs.EmptyDirKey

	numEntries, baseLayer := quantumfs.NewDirectoryEntry(numEntries)
	entryIdx := 0
	quantumfs.SortDirectoryRecordsByName(records)

	for _, child := range records {
		if entryIdx == quantumfs.MaxDirectoryRecords() {
			// This block is full, upload and create a new one
			c.vlog("Block full with %d entries", entryIdx)
			baseLayer.SetNumEntries(entryIdx)
			newBaseLayerId = publishDirectoryEntry(c, baseLayer,
				newBaseLayerId)
			numEntries, baseLayer =
				quantumfs.NewDirectoryEntry(numEntries)
			entryIdx = 0
		}
		baseLayer.SetEntry(entryIdx, child.Publishable())

		entryIdx++
	}

	baseLayer.SetNumEntries(entryIdx)
	newBaseLayerId = publishDirectoryEntry(c, baseLayer, newBaseLayerId)
	return newBaseLayerId
}

// Must hold the dir.childRecordsLock
func (dir *Directory) publish_(c *ctx) {
	defer c.FuncIn("Directory::publish_", "%s", dir.name_).Out()

	oldBaseLayer := dir.baseLayerId
	dir.baseLayerId = publishDirectoryRecords(c,
		dir.children.publishableRecords(c))

	c.vlog("Directory key %s -> %s", oldBaseLayer.String(),
		dir.baseLayerId.String())
}

func (dir *Directory) setChildAttr(c *ctx, inodeNum InodeId, attr *fuse.SetAttrIn,
	out *fuse.AttrOut, updateMtime bool) fuse.Status {

	defer c.funcIn("Directory::setChildAttr").Out()

	if c.fuseCtx != nil && utils.BitFlagsSet(uint(attr.Valid), fuse.FATTR_UID) {
		userUid := c.fuseCtx.Owner.Uid
		if userUid != 0 && userUid != attr.Owner.Uid {
			c.vlog("Non-root cannot change UID")
			return fuse.EPERM
		}
	}

	if dir.isOrphaned() && dir.id == inodeNum {
		return dir.setOrphanChildAttr(c, inodeNum, attr, out, updateMtime)
	}

	result := func() fuse.Status {
		defer dir.Lock().Unlock()
		defer dir.childRecordLock.Lock().Unlock()

		entry := dir.getRecordChildCall_(c, inodeNum)
		if entry == nil {
			return fuse.ENOENT
		}

		modifyEntryWithAttr(c, attr, entry, updateMtime)

		if out != nil {
			fillAttrOutCacheData(c, out)
			fillAttrWithDirectoryRecord(c, &out.Attr, inodeNum,
				c.fuseCtx.Owner, entry)
		}

		return fuse.OK
	}()

	if result == fuse.OK {
		dir.self.dirty(c)
	}

	return result
}

func (dir *Directory) Access(c *ctx, mask uint32, uid uint32,
	gid uint32) fuse.Status {

	defer c.funcIn("Directory::Access").Out()

	return hasAccessPermission(c, dir, mask, uid, gid)
}

func (dir *Directory) GetAttr(c *ctx, out *fuse.AttrOut) fuse.Status {
	defer c.funcIn("Directory::GetAttr").Out()

	record, err := dir.parentGetChildRecordCopy(c, dir.InodeCommon.id)
	if err != nil {
		c.elog("Unable to get record from parent for inode %d", dir.id)
		return fuse.EIO
	}

	fillAttrOutCacheData(c, out)
	fillAttrWithDirectoryRecord(c, &out.Attr, dir.InodeCommon.id,
		c.fuseCtx.Owner, record)

	return fuse.OK
}

func (dir *Directory) Lookup(c *ctx, name string, out *fuse.EntryOut) fuse.Status {
	defer c.funcIn("Directory::Lookup").Out()

	checkInodeId, result := func() (InodeId, fuse.Status) {
		defer dir.RLock().RUnlock()

		checkLink, inodeNum := func() (bool, InodeId) {
			defer dir.childRecordLock.Lock().Unlock()
			record := dir.children.recordByName(c, name)
			_, isHardlink := record.(*HardlinkLeg)
			return isHardlink, dir.children.inodeNum(name)
		}()
		if inodeNum == quantumfs.InodeIdInvalid {
			c.vlog("Inode not found")
			return inodeNum, kernelCacheNegativeEntry(c, out)
		}

		c.vlog("Directory::Lookup found inode %d", inodeNum)
		c.qfs.increaseLookupCount(c, inodeNum)

		out.NodeId = uint64(inodeNum)
		fillEntryOutCacheData(c, out)
		defer dir.childRecordLock.Lock().Unlock()
		fillAttrWithDirectoryRecord(c, &out.Attr, inodeNum, c.fuseCtx.Owner,
			dir.children.recordByName(c, name))

		if !checkLink {
			// If we don't need to check the hardlink state, don't return
			// the inode number
			inodeNum = quantumfs.InodeIdInvalid
		}

		return inodeNum, fuse.OK
	}()

	if checkInodeId != quantumfs.InodeIdInvalid {
		// check outside of the directory lock because we're calling DOWN and
		// the child might call UP and lock us
		dir.checkHardlink(c, checkInodeId)
	}

	return result
}

func (dir *Directory) checkHardlink(c *ctx, childId InodeId) {
	defer c.FuncIn("Directory::checkHardlink", "child inode %d", childId).Out()

	child := c.qfs.inode(c, childId)
	if child != nil {
		child.parentCheckLinkReparent(c, dir)
	}
}

func (dir *Directory) Open(c *ctx, flags uint32, mode uint32,
	out *fuse.OpenOut) fuse.Status {

	c.vlog("Directory::Open doing nothing")
	return fuse.ENOSYS
}

func (dir *Directory) OpenDir(c *ctx, flags uint32, mode uint32,
	out *fuse.OpenOut) fuse.Status {

	defer c.funcIn("Directory::OpenDir").Out()

	err := hasPermissionOpenFlags(c, dir, flags)
	if err != fuse.OK {
		return err
	}

	ds := newDirectorySnapshot(c, dir.self.(directorySnapshotSource))
	c.qfs.setFileHandle(c, ds.FileHandleCommon.id, ds)
	out.Fh = uint64(ds.FileHandleCommon.id)
	c.dlog("Opened Inode %d as Fh: %d", dir.inodeNum(), ds.FileHandleCommon.id)
	out.OpenFlags = fuse.FOPEN_KEEP_CACHE

	return fuse.OK
}

func (dir *Directory) getChildSnapshot(c *ctx) []directoryContents {
	defer c.funcIn("Directory::getChildSnapshot").Out()

	dir.self.markSelfAccessed(c, quantumfs.PathRead|quantumfs.PathIsDir)

	defer dir.RLock().RUnlock()

	children := make([]directoryContents, 0, 200) // 200 arbitrarily chosen

	c.vlog("Adding .")
	entryInfo := directoryContents{
		filename: ".",
	}

	// If we are a WorkspaceRoot then we need only add some entries,
	// WorkspaceRoot.getChildSnapShot() will overwrite the first two entries with
	// the correct data.
	if !dir.self.isWorkspaceRoot() {
		entry, err := dir.parentGetChildRecordCopy(c, dir.inodeNum())
		utils.Assert(err == nil, "Failed to get record for inode %d %s",
			dir.inodeNum(), err)

		fillAttrWithDirectoryRecord(c, &entryInfo.attr,
			dir.inodeNum(), c.fuseCtx.Owner, entry)
		entryInfo.fuseType = entryInfo.attr.Mode
	}
	children = append(children, entryInfo)

	c.vlog("Adding ..")
	entryInfo = directoryContents{
		filename: "..",
	}

	if !dir.self.isWorkspaceRoot() {
		func() {
			defer dir.parentLock.RLock().RUnlock()
			parent := dir.parent_(c)

			if parent.isWorkspaceRoot() {
				wsr := parent.(*WorkspaceRoot)
				wsr.fillWorkspaceAttrReal(c, &entryInfo.attr)
			} else {
				entry, err := parent.parentGetChildRecordCopy(c,
					parent.inodeNum())
				utils.Assert(err == nil,
					"Failed to get record for inode %d %s",
					parent.inodeNum(), err)

				c.vlog("Got record from grandparent")
				fillAttrWithDirectoryRecord(c, &entryInfo.attr,
					parent.inodeNum(), c.fuseCtx.Owner, entry)
			}
			entryInfo.fuseType = entryInfo.attr.Mode
		}()
	}
	children = append(children, entryInfo)

	c.vlog("Adding real children")

	defer dir.childRecordLock.Lock().Unlock()
	records := dir.children.records()

	for _, entry := range records {
		filename := entry.Filename()

		entryInfo := directoryContents{
			filename: filename,
		}
		fillAttrWithDirectoryRecord(c, &entryInfo.attr,
			dir.children.inodeNum(filename), c.fuseCtx.Owner, entry)
		entryInfo.fuseType = entryInfo.attr.Mode

		children = append(children, entryInfo)
	}

	// Sort the dentries so that their order is deterministic
	// on every invocation
	sort.Slice(children,
		func(i, j int) bool {
			return children[i].filename < children[j].filename
		})

	return children
}

// Needs inode lock for write
func (dir *Directory) create_(c *ctx, name string, mode uint32, umask uint32,
	rdev uint32, constructor InodeConstructor, type_ quantumfs.ObjectType,
	key quantumfs.ObjectKey, out *fuse.EntryOut) Inode {

	defer c.funcIn("Directory::create_").Out()

	uid := c.fuseCtx.Owner.Uid
	gid := c.fuseCtx.Owner.Gid
	UID := quantumfs.ObjectUid(uid, uid)
	GID := quantumfs.ObjectGid(gid, gid)
	entry := dir.createNewEntry(c, name, mode, umask, rdev,
		0, UID, GID, type_, key)
	inodeNum := c.qfs.newInodeId()
	newEntity, uninstantiated := constructor(c, name, key, 0, inodeNum, dir.self,
		mode, rdev, entry)

	func() {
		defer dir.childRecordLock.Lock().Unlock()
		dir.children.loadChild(c, entry, inodeNum)
	}()

	c.qfs.setInode(c, inodeNum, newEntity)
	c.qfs.addUninstantiated(c, uninstantiated, inodeNum)
	c.qfs.increaseLookupCount(c, inodeNum)

	fillEntryOutCacheData(c, out)
	out.NodeId = uint64(inodeNum)
	fillAttrWithDirectoryRecord(c, &out.Attr, inodeNum, c.fuseCtx.Owner, entry)

	newEntity.dirty(c)
	pathFlags := quantumfs.PathFlags(quantumfs.PathCreated)
	if type_ == quantumfs.ObjectTypeDirectory {
		pathFlags |= quantumfs.PathIsDir
	}
	newEntity.markSelfAccessed(c, pathFlags)

	return newEntity
}

func (dir *Directory) childExists(c *ctx, name string) fuse.Status {
	defer c.FuncIn("Directory::childExists", "name %s", name).Out()

	defer dir.childRecordLock.Lock().Unlock()

	record := dir.children.recordByName(c, name)
	if record != nil {
		c.vlog("Child exists")
		return fuse.Status(syscall.EEXIST)
	}
	return fuse.OK
}

func (dir *Directory) Create(c *ctx, input *fuse.CreateIn, name string,
	out *fuse.CreateOut) fuse.Status {

	defer c.funcIn("Directory::Create").Out()

	var file Inode
	result := func() fuse.Status {
		defer dir.Lock().Unlock()

		recordErr := dir.childExists(c, name)
		if recordErr != fuse.OK {
			return recordErr
		}

		err := hasDirectoryWritePerm(c, dir)
		if err != fuse.OK {
			return err
		}

		c.vlog("Creating file: '%s'", name)

		file = dir.create_(c, name, input.Mode, input.Umask, 0, newSmallFile,
			quantumfs.ObjectTypeSmallFile, quantumfs.EmptyBlockKey,
			&out.EntryOut)
		return fuse.OK
	}()

	if result != fuse.OK {
		return result
	}

	dir.updateSize(c, result)

	fileHandleNum := c.qfs.newFileHandleId()
	fileDescriptor := newFileDescriptor(file.(*File), file.inodeNum(),
		fileHandleNum, file.treeLock())
	c.qfs.setFileHandle(c, fileHandleNum, fileDescriptor)

	c.vlog("New file inode %d, fileHandle %d", file.inodeNum(), fileHandleNum)

	out.OpenOut.OpenFlags = fuse.FOPEN_KEEP_CACHE
	out.OpenOut.Fh = uint64(fileHandleNum)

	return fuse.OK
}

func (dir *Directory) SetAttr(c *ctx, attr *fuse.SetAttrIn,
	out *fuse.AttrOut) fuse.Status {

	defer c.funcIn("Directory::SetAttr").Out()

	return dir.parentSetChildAttr(c, dir.InodeCommon.id, attr, out, false)
}

func (dir *Directory) Mkdir(c *ctx, name string, input *fuse.MkdirIn,
	out *fuse.EntryOut) fuse.Status {

	defer c.funcIn("Directory::Mkdir").Out()

	result := func() fuse.Status {
		defer dir.Lock().Unlock()

		recordErr := dir.childExists(c, name)
		if recordErr != fuse.OK {
			return recordErr
		}

		err := hasDirectoryWritePerm(c, dir)
		if err != fuse.OK {
			return err
		}

		dir.create_(c, name, input.Mode, input.Umask, 0, newDirectory,
			quantumfs.ObjectTypeDirectory, quantumfs.EmptyDirKey,
			out)
		return fuse.OK
	}()

	dir.updateSize(c, result)
	c.dlog("Directory::Mkdir created inode %d", out.NodeId)

	return result
}

// All modifications to the record must be done whilst holding the parentLock.
// If a function only wants to read, then it may suffice to grab a "snapshot" of it.
func (dir *Directory) getChildRecordCopy(c *ctx,
	inodeNum InodeId) (quantumfs.ImmutableDirectoryRecord, error) {

	defer c.funcIn("Directory::getChildRecordCopy").Out()

	if dir.isOrphaned() && dir.id == inodeNum {
		return dir.getOrphanChildRecordCopy(c, inodeNum)
	}

	defer dir.RLock().RUnlock()
	defer dir.childRecordLock.Lock().Unlock()

	record := dir.getRecordChildCall_(c, inodeNum)
	if record != nil {
		return record.AsImmutable(), nil
	}

	return nil, errors.New("Inode given is not a child of this directory")
}

// must have childRecordLock, fetches the child for calls that come UP from a child.
// Should not be used by functions which aren't routed from a child, as even if dir
// is wsr it should not accommodate getting hardlink records in those situations
func (dir *Directory) getRecordChildCall_(c *ctx,
	inodeNum InodeId) quantumfs.DirectoryRecord {

	defer c.FuncIn("DirectoryRecord::getRecordChildCall_", "inode %d",
		inodeNum).Out()

<<<<<<< HEAD
	record := dir.children.recordById(c, inodeNum)
=======
	record := dir.children.recordByInodeId(inodeNum)
>>>>>>> be1c4711
	if record != nil {
		c.vlog("Record found")
		return record
	}

	// if we don't have the child, maybe we're wsr and it's a hardlink
	if dir.self.isWorkspaceRoot() {
		c.vlog("Checking hardlink table")
		valid, linkRecord :=
			dir.hardlinkTable.getHardlinkByInode(inodeNum)
		if valid {
			c.vlog("Hardlink found")
			return linkRecord
		}
	}

	return nil
}

func (dir *Directory) directChildInodes() []InodeId {
	defer dir.childRecordLock.Lock().Unlock()

	return dir.children.directInodes()
}

func (dir *Directory) Unlink(c *ctx, name string) fuse.Status {
	defer c.FuncIn("Directory::Unlink", "%s", name).Out()

	childId := dir.childInodeNum(name)
	child := c.qfs.inode(c, childId)

	if child == nil {
		return fuse.ENOENT
	}

	result := child.deleteSelf(c, func() (quantumfs.DirectoryRecord,
		fuse.Status) {

		defer dir.Lock().Unlock()

		var recordCopy quantumfs.ImmutableDirectoryRecord
		err := func() fuse.Status {
			defer dir.childRecordLock.Lock().Unlock()

			record := dir.children.recordByName(c, name)
			if record == nil {
				return fuse.ENOENT
			}

			recordCopy = record.AsImmutable()
			return fuse.OK
		}()
		if err != fuse.OK {
			return nil, err
		}

		type_ := objectTypeToFileType(c, recordCopy.Type())

		if type_ == fuse.S_IFDIR {
			c.vlog("Directory::Unlink directory")
			return nil, fuse.Status(syscall.EISDIR)
		}

		err = hasDirectoryWritePermSticky(c, dir, recordCopy.Owner())
		if err != fuse.OK {
			return nil, err
		}

		return dir.delChild_(c, name), fuse.OK
	})

	dir.updateSize(c, result)
	return result
}

func (dir *Directory) Rmdir(c *ctx, name string) fuse.Status {
	defer c.FuncIn("Directory::Rmdir", "%s", name).Out()

	childId := dir.childInodeNum(name)
	child := c.qfs.inode(c, childId)

	if child == nil {
		return fuse.ENOENT
	}

	result := child.deleteSelf(c, func() (quantumfs.DirectoryRecord,
		fuse.Status) {

		defer dir.Lock().Unlock()

		var inode InodeId
		result := func() fuse.Status {
			defer dir.childRecordLock.Lock().Unlock()
			record_ := dir.children.recordByName(c, name)
			if record_ == nil {
				return fuse.ENOENT
			}

			// Use a shallow copy of record to ensure the right type for
			// objectTypeToFileType
			record := record_.AsImmutable()

			err := hasDirectoryWritePermSticky(c, dir, record.Owner())
			if err != fuse.OK {
				return err
			}

			type_ := objectTypeToFileType(c, record.Type())
			if type_ != fuse.S_IFDIR {
				return fuse.ENOTDIR
			}

			if record.Size() != 0 {
				c.vlog("directory has %d children", record.Size())
				return fuse.Status(syscall.ENOTEMPTY)
			}

			inode = dir.children.inodeNum(name)
			return fuse.OK
		}()
		if result != fuse.OK {
			return nil, result
		}

		return dir.delChild_(c, name), fuse.OK
	})

	dir.updateSize(c, result)
	return result
}

func (dir *Directory) Symlink(c *ctx, pointedTo string, name string,
	out *fuse.EntryOut) fuse.Status {

	defer c.funcIn("Directory::Symlink").Out()

	result := func() fuse.Status {
		defer dir.Lock().Unlock()

		recordErr := dir.childExists(c, name)
		if recordErr != fuse.OK {
			return recordErr
		}

		result := hasDirectoryWritePerm(c, dir)
		if result != fuse.OK {
			return result
		}

		inode := dir.create_(c, name, 0777, 0777, 0, newSymlink,
			quantumfs.ObjectTypeSymlink, quantumfs.EmptyBlockKey, out)

		link := inode.(*Symlink)

		// Set the symlink link data
		link.setLink(c, pointedTo)
		func() {
			defer dir.childRecordLock.Lock().Unlock()

			// Update the record's size
<<<<<<< HEAD
			record := dir.children.recordById(c, inode.inodeNum())
=======
			record := dir.children.recordByInodeId(inode.inodeNum())
>>>>>>> be1c4711
			record.SetSize(uint64(len(pointedTo)))
		}()

		// Update the outgoing entry size
		out.Attr.Size = uint64(len(pointedTo))
		out.Attr.Blocks = utils.BlocksRoundUp(out.Attr.Size, statBlockSize)

		return fuse.OK
	}()

	dir.updateSize(c, result)
	return result
}

func (dir *Directory) Readlink(c *ctx) ([]byte, fuse.Status) {
	c.elog("Invalid Readlink on Directory")
	return nil, fuse.EINVAL
}

var zeroSpecial quantumfs.ObjectKey

func init() {
	zeroSpecial = quantumfs.NewObjectKey(quantumfs.KeyTypeEmbedded,
		[quantumfs.ObjectKeyLength - 1]byte{})
}

func (dir *Directory) Mknod(c *ctx, name string, input *fuse.MknodIn,
	out *fuse.EntryOut) fuse.Status {

	defer c.funcIn("Directory::Mknod").Out()

	result := func() fuse.Status {
		defer dir.Lock().Unlock()

		recordErr := dir.childExists(c, name)
		if recordErr != fuse.OK {
			return recordErr
		}

		err := hasDirectoryWritePerm(c, dir)
		if err != fuse.OK {
			return err
		}

		c.dlog("Directory::Mknod Mode %x", input.Mode)
		if utils.BitFlagsSet(uint(input.Mode), syscall.S_IFIFO) ||
			utils.BitFlagsSet(uint(input.Mode), syscall.S_IFSOCK) ||
			utils.BitFlagsSet(uint(input.Mode), syscall.S_IFBLK) ||
			utils.BitFlagsSet(uint(input.Mode), syscall.S_IFCHR) {

			dir.create_(c, name, input.Mode, input.Umask, input.Rdev,
				newSpecial, quantumfs.ObjectTypeSpecial,
				zeroSpecial, out)
		} else if utils.BitFlagsSet(uint(input.Mode), syscall.S_IFREG) {
			dir.create_(c, name, input.Mode, input.Umask, 0,
				newSmallFile, quantumfs.ObjectTypeSmallFile,
				quantumfs.EmptyBlockKey, out)
		} else {
			c.dlog("Directory::Mknod invalid type %x", input.Mode)
			return fuse.EINVAL
		}
		return fuse.OK
	}()

	dir.updateSize(c, result)
	return result
}

func (dir *Directory) RenameChild(c *ctx, oldName string,
	newName string) (result fuse.Status) {

	defer c.FuncIn("Directory::RenameChild", "%s -> %s", oldName, newName).Out()

	defer dir.updateSize(c, result)
	overwrittenInodeId := dir.childInodeNum(newName)
	overwrittenInode := c.qfs.inodeNoInstantiate(c, overwrittenInodeId)
	if overwrittenInode != nil {
		defer overwrittenInode.getParentLock().Lock().Unlock()
	}
	defer dir.Lock().Unlock()

	oldInodeId, result := func() (InodeId, fuse.Status) {
		defer dir.childRecordLock.Lock().Unlock()

		dstRecord := dir.children.recordByName(c, newName)
		if dstRecord != nil &&
			dstRecord.Type() == quantumfs.ObjectTypeDirectory &&
			dstRecord.Size() != 0 {

			// We can not overwrite a non-empty directory
			return quantumfs.InodeIdInvalid,
				fuse.Status(syscall.ENOTEMPTY)
		}

		record := dir.children.recordByName(c, oldName)
		if record == nil {
			return quantumfs.InodeIdInvalid, fuse.ENOENT
		}

		err := hasDirectoryWritePermSticky(c, dir, record.Owner())
		if err != fuse.OK {
			return quantumfs.InodeIdInvalid, err
		}

		if oldName == newName {
			return quantumfs.InodeIdInvalid, fuse.OK
		}
		oldInodeId_ := dir.children.inodeNum(oldName)
		dir.orphanChild_(c, newName, overwrittenInode)
		dir.children.renameChild(c, oldName, newName)

		// Conceptually we remove any entry in the way before we move
		// the source file in its place, so update the accessed list
		// mark in that order to ensure mark logic produces the
		// correct result.
		dir.self.markAccessed(c, oldName,
			markType(record.Type(), quantumfs.PathDeleted))
		dir.self.markAccessed(c, newName,
			markType(record.Type(), quantumfs.PathCreated))

		return oldInodeId_, fuse.OK
	}()
	if oldName == newName || result != fuse.OK {
		return
	}

	// update the inode name
	if child := c.qfs.inodeNoInstantiate(c, oldInodeId); child != nil {
		child.setName(newName)
		child.clearAccessedCache()
	}
	result = fuse.OK
	return
}

// Must hold dir and dir.childRecordLock
// Must hold the child's parentLock if inode is not nil
func (dir *Directory) orphanChild_(c *ctx, name string, inode Inode) {
	defer c.FuncIn("Directory::orphanChild_", "%s", name).Out()
	removedId := dir.children.inodeNum(name)
	removedRecord := dir.children.deleteChild(c, name)
	if removedRecord == nil {
		return
	}
	dir.self.markAccessed(c, name,
		markType(removedRecord.Type(),
			quantumfs.PathDeleted))
	removedRecord = dir.prepareForOrphaning(c, name, removedRecord)
	if removedId == quantumfs.InodeIdInvalid || removedRecord == nil {
		return
	}
	if removedRecord.Type() == quantumfs.ObjectTypeHardlink {
		c.vlog("nothing to do for the detached leg of hardlink")
		return
	}
	if inode == nil {
		c.qfs.removeUninstantiated(c, []InodeId{removedId})
	} else {
		inode.orphan_(c, removedRecord)
	}
}

func (dir *Directory) childInodeNum(name string) InodeId {
	defer dir.RLock().RUnlock()
	defer dir.childRecordLock.Lock().Unlock()
	return dir.children.inodeNum(name)
}

func (dir *Directory) MvChild(c *ctx, dstInode Inode, oldName string,
	newName string) (result fuse.Status) {

	defer c.FuncIn("Directory::MvChild", "%s -> %s", oldName, newName).Out()

	// check write permission for both directories
	err := hasDirectoryWritePerm(c, dstInode)
	if err != fuse.OK {
		return err
	}

	err = func() fuse.Status {
		defer dir.childRecordLock.Lock().Unlock()

		record := dir.children.recordByName(c, oldName)
		return hasDirectoryWritePermSticky(c, dir, record.Owner())
	}()
	if err != fuse.OK {
		return err
	}

	dst := asDirectory(dstInode)

	defer func() {
		dir.updateSize(c, result)
		dst.updateSize(c, result)
	}()
	childInodeId := dir.childInodeNum(oldName)
	childInode := c.qfs.inodeNoInstantiate(c, childInodeId)

	overwrittenInodeId := dst.childInodeNum(newName)
	overwrittenInode := c.qfs.inodeNoInstantiate(c, overwrittenInodeId)

	if childInode != nil {
		childInode.parentCheckLinkReparent(c, dir)
	}
	if overwrittenInode != nil {
		overwrittenInode.parentCheckLinkReparent(c, dst)
	}

	if childInode != nil && overwrittenInode != nil {
		firstChild, lastChild := getLockOrder(childInode, overwrittenInode)
		defer firstChild.getParentLock().Lock().Unlock()
		defer lastChild.getParentLock().Lock().Unlock()
	} else if childInode != nil {
		defer childInode.getParentLock().Lock().Unlock()
	} else if overwrittenInode != nil {
		defer overwrittenInode.getParentLock().Lock().Unlock()
	}

	// The locking here is subtle.
	//
	// Firstly we must protect against the case where a concurrent rename
	// in the opposite direction (from dst into dir) is occurring as we
	// are renaming a file from dir into dst. If we lock naively we'll
	// end up with a lock ordering inversion and deadlock in this case.
	//
	// We prevent this by locking dir and dst in a consistent ordering
	// based upon their inode number. All multi-inode locking must call
	// getLockOrder() to facilitate this.
	firstLock, lastLock := getLockOrder(dst, dir)
	defer firstLock.Lock().Unlock()
	defer lastLock.Lock().Unlock()

	result = func() fuse.Status {
		defer dst.childRecordLock.Lock().Unlock()

		dstRecord := dst.children.recordByName(c, newName)
		if dstRecord != nil &&
			dstRecord.Type() == quantumfs.ObjectTypeDirectory &&
			dstRecord.Size() != 0 {

			// We can not overwrite a non-empty directory
			return fuse.Status(syscall.ENOTEMPTY)
		}
		return fuse.OK
	}()
	if result != fuse.OK {
		return
	}

	newEntry, result := func() (quantumfs.DirectoryRecord, fuse.Status) {
		defer dir.childRecordLock.Lock().Unlock()
		record := dir.children.recordByName(c, oldName)
		if record == nil {
			return nil, fuse.ENOENT
		}

		// copy the record
		newEntry_ := record.Clone()
		return newEntry_, fuse.OK
	}()
	if result != fuse.OK {
		return
	}

	// fix the name on the copy
	newEntry.SetFilename(newName)

	hardlink, isHardlink := newEntry.(*HardlinkLeg)
	if !isHardlink {
		// Update the inode to point to the new name and
		// mark as accessed in both parents.
		if childInode != nil {
			childInode.setParent_(dst.inodeNum())
			childInode.setName(newName)
			childInode.clearAccessedCache()
		}
	} else {
		hardlink.setCreationTime(quantumfs.NewTime(time.Now()))
		newEntry.SetContentTime(hardlink.creationTime())
	}

	func() {
		defer dst.childRecordLock.Lock().Unlock()
		dst.orphanChild_(c, newName, overwrittenInode)
		dst.children.loadChild(c, newEntry, childInodeId)

		// being inserted means you're dirty and need to be synced
		if childInode != nil {
			childInode.dirty(c)
		}
		dst.self.dirty(c)
	}()

	func() {
		defer dir.childRecordLock.Lock().Unlock()
		dir.children.deleteChild(c, oldName)
	}()

	// This is the same entry just moved, so we can use the same
	// record for both the old and new paths.
	dir.self.markAccessed(c, oldName,
		markType(newEntry.Type(), quantumfs.PathDeleted))
	dst.self.markAccessed(c, newName,
		markType(newEntry.Type(), quantumfs.PathCreated))

	// Set entry in new directory. If the renamed inode is
	// uninstantiated, we swizzle the parent here.
	if childInode == nil {
		c.qfs.addUninstantiated(c, []InodeId{childInodeId},
			dst.inodeNum())
	}

	result = fuse.OK
	return
}

func (dir *Directory) GetXAttrSize(c *ctx,
	attr string) (size int, result fuse.Status) {

	defer c.FuncIn("Directory::GetXAttrSize", "attr %s", attr).Out()

	return dir.parentGetChildXAttrSize(c, dir.inodeNum(), attr)
}

func (dir *Directory) GetXAttrData(c *ctx,
	attr string) (data []byte, result fuse.Status) {

	defer c.FuncIn("Directory::GetXAttrData", "attr %s", attr).Out()

	return dir.parentGetChildXAttrData(c, dir.inodeNum(), attr)
}

func (dir *Directory) ListXAttr(c *ctx) (attributes []byte, result fuse.Status) {
	defer c.funcIn("Directory::ListXAttr").Out()
	return dir.parentListChildXAttr(c, dir.inodeNum())
}

func (dir *Directory) SetXAttr(c *ctx, attr string, data []byte) fuse.Status {
	defer c.FuncIn("Directory::SetXAttr", "attr %s", attr).Out()
	return dir.parentSetChildXAttr(c, dir.inodeNum(), attr, data)
}

func (dir *Directory) RemoveXAttr(c *ctx, attr string) fuse.Status {
	defer c.FuncIn("Directory::RemoveXAttr", "attr %s", attr).Out()
	return dir.parentRemoveChildXAttr(c, dir.inodeNum(), attr)
}

func (dir *Directory) syncChild(c *ctx, inodeNum InodeId,
	newKey quantumfs.ObjectKey, newType quantumfs.ObjectType) {

	defer c.FuncIn("Directory::syncChild", "dir inode %d child inode %d %s",
		dir.inodeNum(), inodeNum, newKey.String()).Out()

	defer dir.Lock().Unlock()
	dir.self.dirty(c)
	defer dir.childRecordLock.Lock().Unlock()

	entry := dir.getRecordChildCall_(c, inodeNum)
	if entry == nil {
		c.elog("Directory::syncChild inode %d not a valid child",
			inodeNum)
		return
	}

	entry.SetID(newKey)

	if newType != quantumfs.ObjectTypeInvalid {
		entry.SetType(newType)
	}
	dir.children.makePublishable(c, entry.Filename())
}

func getRecordExtendedAttributes(c *ctx,
	attrKey quantumfs.ObjectKey) (*quantumfs.ExtendedAttributes,
	fuse.Status) {

	if attrKey.IsEqualTo(quantumfs.EmptyBlockKey) {
		c.vlog("getRecordExtendedAttributes returning new object")
		return nil, fuse.ENOENT
	}

	buffer := c.dataStore.Get(&c.Ctx, attrKey)
	if buffer == nil {
		c.dlog("Failed to retrieve attribute list")
		return nil, fuse.EIO
	}

	attributeList := buffer.AsExtendedAttributes()
	return &attributeList, fuse.OK
}

// Get the extended attributes object. The status is EIO on error or ENOENT if there
// are no extended attributes for that child.
func (dir *Directory) getExtendedAttributes_(c *ctx,
	inodeNum InodeId) (*quantumfs.ExtendedAttributes, fuse.Status) {

	defer c.funcIn("Directory::getExtendedAttributes_").Out()
	defer dir.childRecordLock.Lock().Unlock()

	record := dir.getRecordChildCall_(c, inodeNum)
	if record == nil {
		c.vlog("Child not found")
		return nil, fuse.EIO
	}

	return getRecordExtendedAttributes(c, record.ExtendedAttributes())
}

func (dir *Directory) getChildXAttrBuffer(c *ctx, inodeNum InodeId,
	attr string) (quantumfs.Buffer, fuse.Status) {

	defer c.FuncIn("Directory::getChildXAttrBuffer", "%d %s", inodeNum,
		attr).Out()

	defer dir.RLock().RUnlock()

	attributeList, ok := dir.getExtendedAttributes_(c, inodeNum)
	if ok == fuse.ENOENT {
		return nil, fuse.ENODATA
	}

	if ok == fuse.EIO {
		return nil, fuse.EIO
	}

	key := attributeList.AttributeByKey(attr)
	if key == quantumfs.EmptyBlockKey {
		c.vlog("XAttr name not found")
		return nil, fuse.ENODATA
	}

	c.vlog("Found attribute key: %s", key.String())
	buffer := c.dataStore.Get(&c.Ctx, key)

	if buffer == nil {
		c.elog("Failed to retrieve attribute datablock")
		return nil, fuse.EIO
	}

	return buffer, fuse.OK
}

func (dir *Directory) getChildXAttrSize(c *ctx, inodeNum InodeId,
	attr string) (size int, result fuse.Status) {

	defer c.funcIn("Directory::getChildXAttrSize").Out()

	if dir.isOrphaned() && dir.id == inodeNum {
		return dir.getOrphanChildXAttrSize(c, inodeNum, attr)
	}

	buffer, status := dir.getChildXAttrBuffer(c, inodeNum, attr)
	if status != fuse.OK {
		return 0, status
	}

	return buffer.Size(), fuse.OK
}

func (dir *Directory) getChildXAttrData(c *ctx, inodeNum InodeId,
	attr string) (data []byte, result fuse.Status) {

	defer c.funcIn("Directory::getChildXAttrData").Out()

	if dir.isOrphaned() && dir.id == inodeNum {
		return dir.getOrphanChildXAttrData(c, inodeNum, attr)
	}

	buffer, status := dir.getChildXAttrBuffer(c, inodeNum, attr)
	if status != fuse.OK {
		return []byte{}, status
	}
	return buffer.Get(), fuse.OK
}

func (dir *Directory) listChildXAttr(c *ctx,
	inodeNum InodeId) (attributes []byte, result fuse.Status) {

	defer c.FuncIn("Directory::listChildXAttr", "%d", inodeNum).Out()

	if dir.isOrphaned() && dir.id == inodeNum {
		return dir.listOrphanChildXAttr(c, inodeNum)
	}

	defer dir.RLock().RUnlock()

	attributeList, ok := dir.getExtendedAttributes_(c, inodeNum)

	if ok == fuse.EIO {
		return nil, fuse.EIO
	}

	var nameBuffer bytes.Buffer
	if ok != fuse.ENOENT {
		for i := 0; i < attributeList.NumAttributes(); i++ {
			name, _ := attributeList.Attribute(i)
			c.vlog("Appending %s", name)
			nameBuffer.WriteString(name)
			nameBuffer.WriteByte(0)
		}
	}

	// don't append our self-defined extended attribute XAttrTypeKey to hide it

	c.vlog("Returning %d bytes", nameBuffer.Len())

	return nameBuffer.Bytes(), fuse.OK
}

func (dir *Directory) setChildXAttr(c *ctx, inodeNum InodeId, attr string,
	data []byte) fuse.Status {

	defer c.FuncIn("Directory::setChildXAttr", "%d, %s len %d", inodeNum, attr,
		len(data)).Out()

	if dir.isOrphaned() && dir.id == inodeNum {
		return dir.setOrphanChildXAttr(c, inodeNum, attr, data)
	}

	defer dir.Lock().Unlock()

	attributeList, ok := dir.getExtendedAttributes_(c, inodeNum)
	if ok == fuse.EIO {
		return fuse.EIO
	}

	if ok == fuse.ENOENT {
		// getExtendedAttributes_() returns a shared
		// quantumfs.ExtendedAttributes instance when the file has no
		// extended attributes for performance reasons. Thus we need to
		// instantiate our own before we modify it.
		attributeList = quantumfs.NewExtendedAttributes()
	}

	var dataKey quantumfs.ObjectKey
	if len(data) == 0 {
		dataKey = quantumfs.EmptyBlockKey
	} else {
		var err error
		dataBuf := newBufferCopy(c, data, quantumfs.KeyTypeData)
		dataKey, err = dataBuf.Key(&c.Ctx)
		if err != nil {
			c.elog("Error uploading XAttr data: %v", err)
			return fuse.EIO
		}
	}

	set := false
	for i := 0; i < attributeList.NumAttributes(); i++ {
		name, _ := attributeList.Attribute(i)
		if name == attr {
			c.vlog("Overwriting existing attribute %d", i)
			attributeList.SetAttribute(i, name, dataKey)
			set = true
			break
		}
	}

	// Append attribute
	if !set {
		if attributeList.NumAttributes() >=
			quantumfs.MaxNumExtendedAttributes() {

			c.vlog("XAttr list full %d", attributeList.NumAttributes())
			return fuse.Status(syscall.ENOSPC)
		}

		c.vlog("Appending new attribute")
		attributeList.SetAttribute(attributeList.NumAttributes(), attr,
			dataKey)
		attributeList.SetNumAttributes(attributeList.NumAttributes() + 1)
	}

	buffer := newBuffer(c, attributeList.Bytes(), quantumfs.KeyTypeMetadata)
	key, err := buffer.Key(&c.Ctx)
	if err != nil {
		c.elog("Error computing extended attribute key: %v", err)
		return fuse.EIO
	}

	func() {
		defer dir.childRecordLock.Lock().Unlock()
		record := dir.getRecordChildCall_(c, inodeNum)
		record.SetExtendedAttributes(key)
		record.SetContentTime(quantumfs.NewTime(time.Now()))
	}()
	dir.self.dirty(c)

	return fuse.OK
}

func (dir *Directory) removeChildXAttr(c *ctx, inodeNum InodeId,
	attr string) fuse.Status {

	defer c.FuncIn("Directory::removeChildXAttr", "%d, %s", inodeNum, attr).Out()

	if dir.isOrphaned() && dir.id == inodeNum {
		return dir.removeOrphanChildXAttr(c, inodeNum, attr)
	}

	defer dir.Lock().Unlock()

	attributeList, ok := dir.getExtendedAttributes_(c, inodeNum)
	if ok == fuse.EIO {
		return fuse.EIO
	}

	if ok == fuse.ENOENT {
		return fuse.ENODATA
	}

	var i int
	for i = 0; i < attributeList.NumAttributes(); i++ {
		name, _ := attributeList.Attribute(i)
		if name == attr {
			c.vlog("Found attribute %d", i)
			break
		}
	}

	if i == attributeList.NumAttributes() {
		// We didn't find the attribute
		return fuse.ENODATA
	}

	var key quantumfs.ObjectKey
	if attributeList.NumAttributes() != 1 {
		// Move the last attribute over the one to be removed
		lastIndex := attributeList.NumAttributes() - 1
		lastName, lastId := attributeList.Attribute(lastIndex)
		attributeList.SetAttribute(i, lastName, lastId)
		attributeList.SetNumAttributes(lastIndex)

		buffer := newBuffer(c, attributeList.Bytes(),
			quantumfs.KeyTypeMetadata)
		var err error
		key, err = buffer.Key(&c.Ctx)
		if err != nil {
			c.elog("Error computing extended attribute key: %v", err)
			return fuse.EIO
		}
	} else {
		// We are deleting the only extended attribute. Change the
		// DirectoryRecord key only
		key = quantumfs.EmptyBlockKey
	}

	func() {
		defer dir.childRecordLock.Lock().Unlock()
		record := dir.getRecordChildCall_(c, inodeNum)
		record.SetExtendedAttributes(key)
		record.SetContentTime(quantumfs.NewTime(time.Now()))
	}()
	dir.self.dirty(c)

	return fuse.OK
}

func (dir *Directory) instantiateChild(c *ctx, inodeNum InodeId) (Inode, []InodeId) {

	defer c.FuncIn("Directory::instantiateChild", "Inode %d of %d", inodeNum,
		dir.inodeNum()).Out()
	defer dir.childRecordLock.Lock().Unlock()

	if inode := c.qfs.inodeNoInstantiate(c, inodeNum); inode != nil {
		c.vlog("Someone has already instantiated inode %d", inodeNum)
		return inode, nil
	}

<<<<<<< HEAD
	entry := dir.children.recordById(c, inodeNum)
=======
	entry := dir.children.recordByInodeId(inodeNum)
>>>>>>> be1c4711
	if entry == nil {
		c.elog("Cannot instantiate child with no record: %d", inodeNum)
		return nil, nil
	}

	// check if the child is a hardlink
	isHardlink, _ := dir.hardlinkTable.checkHardlink(inodeNum)
	if isHardlink {
		return dir.hardlinkTable.instantiateHardlink(c, inodeNum), nil
	}

	// add a check incase there's an inconsistency
	if hardlink, isHardlink := entry.(*HardlinkLeg); isHardlink {
		panic(fmt.Sprintf("Hardlink not recognized by workspaceroot: %d, %d",
			inodeNum, hardlink.FileId()))
	}

	return dir.recordToChild(c, inodeNum, entry)
}

func (dir *Directory) recordToChild(c *ctx, inodeNum InodeId,
	entry quantumfs.DirectoryRecord) (Inode, []InodeId) {

	defer c.FuncIn("DirectoryRecord::recordToChild", "name %s inode %d",
		entry.Filename(), inodeNum).Out()

	var constructor InodeConstructor
	switch entry.Type() {
	default:
		c.elog("Unknown InodeConstructor type: %d", entry.Type())
		panic("Unknown InodeConstructor type")
	case quantumfs.ObjectTypeDirectory:
		constructor = newDirectory
	case quantumfs.ObjectTypeSmallFile:
		constructor = newSmallFile
	case quantumfs.ObjectTypeMediumFile:
		constructor = newMediumFile
	case quantumfs.ObjectTypeLargeFile:
		constructor = newLargeFile
	case quantumfs.ObjectTypeVeryLargeFile:
		constructor = newVeryLargeFile
	case quantumfs.ObjectTypeSymlink:
		constructor = newSymlink
	case quantumfs.ObjectTypeSpecial:
		constructor = newSpecial
	}

	c.dlog("Instantiating child %d with key %s", inodeNum, entry.ID().String())

	return constructor(c, entry.Filename(), entry.ID(), entry.Size(), inodeNum,
		dir.self, 0, 0, nil)
}

// Do a similar work like Lookup(), but it does not interact with fuse, and returns
// the child node to the caller. Also, because the function probably instantiates the
// inode, it should return the boolean indicating whether this inode is instantiated
func (dir *Directory) lookupInternal(c *ctx, name string,
	entryType quantumfs.ObjectType) (child Inode, instantiated bool, err error) {

	defer c.FuncIn("Directory::lookupInternal", "name %s", name).Out()

	defer dir.RLock().RUnlock()
	inodeNum, record, err := dir.lookupChildRecord_(c, name)
	if err != nil {
		return nil, false, err
	}

	c.vlog("Directory::lookupInternal found inode %d Name %s", inodeNum, name)
	_, instantiated = c.qfs.lookupCount(c, inodeNum)
	child = c.qfs.inode(c, inodeNum)
	// Activate the lookupCount entry of currently instantiated inodes
	if !instantiated {
		c.qfs.increaseLookupCountWithNum(c, inodeNum, 0)
	}

	if record.Type() != entryType {
		return nil, instantiated, errors.New("Not Required Type")
	}
	return child, instantiated, nil
}

// Require an Inode locked for read
func (dir *Directory) lookupChildRecord_(c *ctx, name string) (InodeId,
	quantumfs.DirectoryRecord, error) {

	defer c.FuncIn("Directory::lookupChildRecord_", "name %s", name).Out()

	defer dir.childRecordLock.Lock().Unlock()
	record := dir.children.recordByName(c, name)
	if record == nil {
		return quantumfs.InodeIdInvalid, nil,
			errors.New("Non-existing Inode")
	}

	inodeNum := dir.children.inodeNum(name)
	return inodeNum, record, nil
}

func (dir *Directory) createNewEntry(c *ctx, name string, mode uint32,
	umask uint32, rdev uint32, size uint64, uid quantumfs.UID,
	gid quantumfs.GID, type_ quantumfs.ObjectType,
	key quantumfs.ObjectKey) quantumfs.DirectoryRecord {

	defer c.FuncIn("DirectoryRecord::createNewEntry", "name %s", name).Out()

	// set up the Inode record
	now := time.Now()
	entry := quantumfs.NewDirectoryRecord()
	entry.SetFilename(name)
	entry.SetID(key)
	entry.SetType(type_)
	entry.SetPermissions(modeToPermissions(mode, umask))
	c.dlog("Directory::createNewEntry mode %o umask %o permissions %o",
		mode, umask, entry.Permissions())
	entry.SetOwner(uid)
	entry.SetGroup(gid)
	entry.SetSize(size)
	entry.SetExtendedAttributes(quantumfs.EmptyBlockKey)
	entry.SetContentTime(quantumfs.NewTime(now))
	entry.SetModificationTime(quantumfs.NewTime(now))
	entry.SetFileId(quantumfs.GenerateUniqueFileId())

	return entry
}

// Needs exclusive Inode lock
func (dir *Directory) duplicateInode_(c *ctx, name string, mode uint32, umask uint32,
	rdev uint32, size uint64, uid quantumfs.UID, gid quantumfs.GID,
	type_ quantumfs.ObjectType, key quantumfs.ObjectKey) {

	defer c.FuncIn("Directory::duplicateInode_", "name %s", name).Out()

	entry := dir.createNewEntry(c, name, mode, umask, rdev, size,
		uid, gid, type_, key)

	inodeNum := func() InodeId {
		defer dir.childRecordLock.Lock().Unlock()
		return dir.children.loadChild(c, entry, quantumfs.InodeIdInvalid)
	}()

	c.qfs.addUninstantiated(c, []InodeId{inodeNum}, dir.inodeNum())

	c.qfs.noteChildCreated(c, dir.inodeNum(), name)

	dir.self.markAccessed(c, name, markType(type_, quantumfs.PathCreated))
}

func (dir *Directory) markHardlinkPath(c *ctx, path string,
	fileId quantumfs.FileId) {

	defer c.funcIn("Directory::markHardlinkPath").Out()

	if dir.InodeCommon.isWorkspaceRoot() {
		dir.hardlinkTable.markHardlinkPath(c, path, fileId)
		return
	}

	path = dir.name() + "/" + path

	defer dir.InodeCommon.parentLock.RLock().RUnlock()
	parent := dir.InodeCommon.parent_(c)
	parentDir := asDirectory(parent)
	parentDir.markHardlinkPath(c, path, fileId)
}

func (dir *Directory) flush(c *ctx) quantumfs.ObjectKey {
	defer c.FuncIn("Directory::flush", "%d %s", dir.inodeNum(),
		dir.name_).Out()

	dir.parentSyncChild(c, func() (quantumfs.ObjectKey, quantumfs.ObjectType) {
		defer dir.childRecordLock.Lock().Unlock()
		dir.publish_(c)
		return dir.baseLayerId, quantumfs.ObjectTypeDirectory
	})

	return dir.baseLayerId
}

type directoryContents struct {
	// All immutable after creation
	filename string
	fuseType uint32 // One of fuse.S_IFDIR, S_IFREG, etc
	attr     fuse.Attr
}

type directorySnapshotSource interface {
	getChildSnapshot(c *ctx) []directoryContents
	inodeNum() InodeId
	treeLock() *TreeLock
	generation() uint64
}

func newDirectorySnapshot(c *ctx, src directorySnapshotSource) *directorySnapshot {

	defer c.funcIn("newDirectorySnapshot").Out()

	ds := directorySnapshot{
		FileHandleCommon: FileHandleCommon{
			id:        c.qfs.newFileHandleId(),
			inodeNum:  src.inodeNum(),
			treeLock_: src.treeLock(),
		},
		_generation: src.generation(),
		src:         src,
	}

	utils.Assert(ds.treeLock() != nil, "directorySnapshot treeLock nil at init")

	return &ds
}

type directorySnapshot struct {
	FileHandleCommon
	children    []directoryContents
	_generation uint64
	src         directorySnapshotSource
}

func (ds *directorySnapshot) ReadDirPlus(c *ctx, input *fuse.ReadIn,
	out *fuse.DirEntryList) fuse.Status {

	defer c.funcIn("directorySnapshot::ReadDirPlus").Out()
	offset := input.Offset

	if offset == 0 {
		c.dlog("Refreshing child list")
		ds.children = ds.src.getChildSnapshot(c)
	}

	if offset > uint64(len(ds.children)) {
		return fuse.EINVAL
	}

	processed := 0
	for _, child := range ds.children[offset:] {
		entry := fuse.DirEntry{
			Mode: child.fuseType,
			Name: child.filename,
		}
		details, _ := out.AddDirLookupEntry(entry)
		if details == nil {
			break
		}

		details.NodeId = child.attr.Ino
		c.qfs.increaseLookupCount(c, InodeId(child.attr.Ino))
		if ds._generation == ds.src.generation() {
			fillEntryOutCacheData(c, details)
		} else {
			clearEntryOutCacheData(c, details)
		}
		details.Attr = child.attr

		processed++
	}

	return fuse.OK
}

func (ds *directorySnapshot) Read(c *ctx, offset uint64, size uint32, buf []byte,
	nonblocking bool) (fuse.ReadResult, fuse.Status) {

	c.elog("Invalid read on directorySnapshot")
	return nil, fuse.ENOSYS
}

func (ds *directorySnapshot) Write(c *ctx, offset uint64, size uint32, flags uint32,
	buf []byte) (uint32, fuse.Status) {

	c.elog("Invalid write on directorySnapshot")
	return 0, fuse.ENOSYS
}

func (ds *directorySnapshot) Sync(c *ctx) fuse.Status {
	c.vlog("directorySnapshot::Sync doing nothing")
	return fuse.OK
}<|MERGE_RESOLUTION|>--- conflicted
+++ resolved
@@ -809,11 +809,7 @@
 	defer c.FuncIn("DirectoryRecord::getRecordChildCall_", "inode %d",
 		inodeNum).Out()
 
-<<<<<<< HEAD
-	record := dir.children.recordById(c, inodeNum)
-=======
-	record := dir.children.recordByInodeId(inodeNum)
->>>>>>> be1c4711
+	record := dir.children.recordByInodeId(c, inodeNum)
 	if record != nil {
 		c.vlog("Record found")
 		return record
@@ -974,11 +970,7 @@
 			defer dir.childRecordLock.Lock().Unlock()
 
 			// Update the record's size
-<<<<<<< HEAD
-			record := dir.children.recordById(c, inode.inodeNum())
-=======
-			record := dir.children.recordByInodeId(inode.inodeNum())
->>>>>>> be1c4711
+			record := dir.children.recordByInodeId(c, inode.inodeNum())
 			record.SetSize(uint64(len(pointedTo)))
 		}()
 
@@ -1648,11 +1640,7 @@
 		return inode, nil
 	}
 
-<<<<<<< HEAD
-	entry := dir.children.recordById(c, inodeNum)
-=======
-	entry := dir.children.recordByInodeId(inodeNum)
->>>>>>> be1c4711
+	entry := dir.children.recordByInodeId(c, inodeNum)
 	if entry == nil {
 		c.elog("Cannot instantiate child with no record: %d", inodeNum)
 		return nil, nil
