// Copyright (c) 2016 Arista Networks, Inc.  All rights reserved.
// Arista Networks, Inc. Confidential and Proprietary.

package daemon

import "bytes"
import "errors"
import "fmt"
import "syscall"
import "sync"
import "time"

import "github.com/aristanetworks/quantumfs"
import "github.com/aristanetworks/quantumfs/utils"
import "github.com/hanwen/go-fuse/fuse"

// If dirRecord is nil, then mode, rdev and dirRecord are invalid, but the key is
// coming from a DirRecord and not passed in from create_.
//
// The return value is the newly instantiated Inode, and a list of InodeIds which
// should be added to the mux's uninstantiatedInodes collection with this new inode
// as their parent.
type InodeConstructor func(c *ctx, name string, key quantumfs.ObjectKey,
	size uint64, inodeNum InodeId, parent Inode, mode uint32, rdev uint32,
	dirRecord quantumfs.DirectoryRecord) (Inode, []InodeId)

// This file contains the normal directory Inode type for a workspace
type Directory struct {
	InodeCommon

	wsr *WorkspaceRoot

	// These fields are protected by the InodeCommon.lock
	baseLayerId quantumfs.ObjectKey

	// childRecordLock protects the maps inside childMap as well as the
	// records contained within those maps themselves. This lock is not
	// the same as the Directory Inode lock because these records must be
	// accessible in instantiateChild(), which may be called indirectly
	// via qfs.inode() from a context where the Inode lock is already
	// held.
	childRecordLock utils.DeferableMutex
	children        *ChildMap
}

func foreachDentry(c *ctx, key quantumfs.ObjectKey,
	visitor func(*quantumfs.DirectRecord)) {

	for {
		c.vlog("Fetching baselayer %s", key.String())
		buffer := c.dataStore.Get(&c.Ctx, key)
		if buffer == nil {
			panic("No baseLayer object")
		}
		baseLayer := buffer.AsDirectoryEntry()

		for i := 0; i < baseLayer.NumEntries(); i++ {
			visitor(baseLayer.Entry(i))
		}

		if baseLayer.HasNext() {
			key = baseLayer.Next()
		} else {
			break
		}
	}
}

func initDirectory(c *ctx, name string, dir *Directory, wsr *WorkspaceRoot,
	baseLayerId quantumfs.ObjectKey, inodeNum InodeId,
	parent InodeId, treeLock *sync.RWMutex) []InodeId {

	defer c.FuncIn("initDirectory",
		"baselayer from %s", baseLayerId.Text()).Out()

	// Set directory data before processing the children in case the children
	// access the parent.
	dir.InodeCommon.id = inodeNum
	dir.InodeCommon.name_ = name
	dir.InodeCommon.accessed_ = 0
	dir.setParent(parent)
	dir.treeLock_ = treeLock
	dir.wsr = wsr
	dir.baseLayerId = baseLayerId

	childMap, uninstantiated := newChildMap(c, baseLayerId, wsr)
	dir.children = childMap

	utils.Assert(dir.treeLock() != nil, "Directory treeLock nil at init")

	return uninstantiated
}

func newDirectory(c *ctx, name string, baseLayerId quantumfs.ObjectKey, size uint64,
	inodeNum InodeId, parent Inode, mode uint32, rdev uint32,
	dirRecord quantumfs.DirectoryRecord) (Inode, []InodeId) {

	defer c.funcIn("Directory::newDirectory").Out()

	var dir Directory
	dir.self = &dir

	var wsr *WorkspaceRoot
	switch v := parent.(type) {
	case *Directory:
		wsr = v.wsr
	case *WorkspaceRoot:
		wsr = v
	default:
		panic(fmt.Sprintf("Parent of inode %d is neither "+
			"Directory nor WorkspaceRoot", inodeNum))
	}

	uninstantiated := initDirectory(c, name, &dir, wsr, baseLayerId,
		inodeNum, parent.inodeNum(), parent.treeLock())
	return &dir, uninstantiated
}

// Needs inode lock for read
func (dir *Directory) updateSize_(c *ctx) {
	defer c.funcIn("Directory::updateSize_").Out()

	// We think we've made a change to this directory, so we should mark it dirty
	dir.self.dirty(c)

	// The parent of a WorkspaceRoot is a workspacelist and we have nothing to
	// update.
	if !dir.self.isWorkspaceRoot() {
		c.vlog("not workspaceRoot")
		var attr fuse.SetAttrIn
		attr.Valid = fuse.FATTR_SIZE
		attr.Size = func() uint64 {
			defer dir.childRecordLock.Lock().Unlock()
			return dir.children.count()
		}()

		dir.parentSetChildAttr(c, dir.id, nil, &attr, nil, true)
	}
}

// Needs inode lock for write
func (dir *Directory) addChild_(c *ctx, inode InodeId,
	child quantumfs.DirectoryRecord) {

	defer c.funcIn("Directory::addChild_").Out()

	func() {
		defer dir.childRecordLock.Lock().Unlock()
		dir.children.loadChild(c, child, inode)
	}()
	dir.updateSize_(c)
}

// Needs inode lock and parentLock for write
func (dir *Directory) delChild_(c *ctx,
	name string) (toOrphan quantumfs.DirectoryRecord) {

	defer c.funcIn("Directory::delChild_").Out()

	c.dlog("Unlinking inode %s", name)

	// If this is a file we need to reparent it to itself
	record := func() quantumfs.DirectoryRecord {
		defer dir.childRecordLock.Lock().Unlock()
		return dir.children.deleteChild(c, name)
	}()

	dir.self.markAccessed(c, name, false)

	dir.updateSize_(c)

	return record
}

// Record that a specific child is dirty and when syncing heirarchically, sync them
// as well.
func (dir *Directory) dirtyChild(c *ctx, childId InodeId) {
	defer c.funcIn("Directory::dirtyChild").Out()

	dir.self.dirty(c)
}

func fillAttrWithDirectoryRecord(c *ctx, attr *fuse.Attr, inodeNum InodeId,
	owner fuse.Owner, entry quantumfs.DirectoryRecord) {

	defer c.FuncIn("fillAttrWithDirectoryRecord", "inode %d", inodeNum).Out()

	// Ensure we're working with a shallow copy for objectTypeToFileType
	entry = entry.ShallowCopy()

	attr.Ino = uint64(inodeNum)

	fileType := objectTypeToFileType(c, entry.Type())
	switch fileType {
	case fuse.S_IFDIR:
		// Approximate the read size of the Directory objects in the
		// datastore. Accurately summing the size might require looking at
		// the size of several blocks for not much gain over this simple
		// linear approximately based upon the design document fixed field
		// sizes, even though the real encoding is variable length.
		attr.Size = 25 + 331*entry.Size()
		attr.Blocks = utils.BlocksRoundUp(attr.Size, statBlockSize)
		attr.Nlink = uint32(entry.Size()) + 2
	case fuse.S_IFIFO:
		fileType = specialOverrideAttr(entry, attr)
	default:
		c.elog("Unhandled filetype in fillAttrWithDirectoryRecord",
			fileType)
		fallthrough
	case fuse.S_IFREG,
		fuse.S_IFLNK:

		// This ignore the datablocks containing the file metadata, which is
		// relevant for medium, large and very large files.
		attr.Size = entry.Size()
		attr.Blocks = utils.BlocksRoundUp(entry.Size(), statBlockSize)
		attr.Nlink = entry.Nlinks()
	}

	attr.Atime = entry.ModificationTime().Seconds()
	attr.Mtime = entry.ModificationTime().Seconds()
	attr.Ctime = entry.ContentTime().Seconds()
	attr.Atimensec = entry.ModificationTime().Nanoseconds()
	attr.Mtimensec = entry.ModificationTime().Nanoseconds()
	attr.Ctimensec = entry.ContentTime().Nanoseconds()

	c.dlog("fillAttrWithDirectoryRecord type %x permissions %o links %d",
		fileType, entry.Permissions(), attr.Nlink)

	attr.Mode = fileType | permissionsToMode(entry.Permissions())
	attr.Owner.Uid = quantumfs.SystemUid(entry.Owner(), owner.Uid)
	attr.Owner.Gid = quantumfs.SystemGid(entry.Group(), owner.Gid)
	attr.Blksize = uint32(qfsBlockSize)
}

func permissionsToMode(permissions uint32) uint32 {
	var mode uint32

	if utils.BitFlagsSet(uint(permissions), quantumfs.PermExecOther) {
		mode |= syscall.S_IXOTH
	}
	if utils.BitFlagsSet(uint(permissions), quantumfs.PermWriteOther) {
		mode |= syscall.S_IWOTH
	}
	if utils.BitFlagsSet(uint(permissions), quantumfs.PermReadOther) {
		mode |= syscall.S_IROTH
	}
	if utils.BitFlagsSet(uint(permissions), quantumfs.PermExecGroup) {
		mode |= syscall.S_IXGRP
	}
	if utils.BitFlagsSet(uint(permissions), quantumfs.PermWriteGroup) {
		mode |= syscall.S_IWGRP
	}
	if utils.BitFlagsSet(uint(permissions), quantumfs.PermReadGroup) {
		mode |= syscall.S_IRGRP
	}
	if utils.BitFlagsSet(uint(permissions), quantumfs.PermExecOwner) {
		mode |= syscall.S_IXUSR
	}
	if utils.BitFlagsSet(uint(permissions), quantumfs.PermWriteOwner) {
		mode |= syscall.S_IWUSR
	}
	if utils.BitFlagsSet(uint(permissions), quantumfs.PermReadOwner) {
		mode |= syscall.S_IRUSR
	}
	if utils.BitFlagsSet(uint(permissions), quantumfs.PermSticky) {
		mode |= syscall.S_ISVTX
	}
	if utils.BitFlagsSet(uint(permissions), quantumfs.PermSGID) {
		mode |= syscall.S_ISGID
	}
	if utils.BitFlagsSet(uint(permissions), quantumfs.PermSUID) {
		mode |= syscall.S_ISUID
	}

	return mode
}

func modeToPermissions(mode uint32, umask uint32) uint32 {
	var permissions uint32
	mode = mode & ^umask

	if utils.BitFlagsSet(uint(mode), syscall.S_IXOTH) {
		permissions |= quantumfs.PermExecOther
	}
	if utils.BitFlagsSet(uint(mode), syscall.S_IWOTH) {
		permissions |= quantumfs.PermWriteOther
	}
	if utils.BitFlagsSet(uint(mode), syscall.S_IROTH) {
		permissions |= quantumfs.PermReadOther
	}
	if utils.BitFlagsSet(uint(mode), syscall.S_IXGRP) {
		permissions |= quantumfs.PermExecGroup
	}
	if utils.BitFlagsSet(uint(mode), syscall.S_IWGRP) {
		permissions |= quantumfs.PermWriteGroup
	}
	if utils.BitFlagsSet(uint(mode), syscall.S_IRGRP) {
		permissions |= quantumfs.PermReadGroup
	}
	if utils.BitFlagsSet(uint(mode), syscall.S_IXUSR) {
		permissions |= quantumfs.PermExecOwner
	}
	if utils.BitFlagsSet(uint(mode), syscall.S_IWUSR) {
		permissions |= quantumfs.PermWriteOwner
	}
	if utils.BitFlagsSet(uint(mode), syscall.S_IRUSR) {
		permissions |= quantumfs.PermReadOwner
	}
	if utils.BitFlagsSet(uint(mode), syscall.S_ISVTX) {
		permissions |= quantumfs.PermSticky
	}
	if utils.BitFlagsSet(uint(mode), syscall.S_ISGID) {
		permissions |= quantumfs.PermSGID
	}
	if utils.BitFlagsSet(uint(mode), syscall.S_ISUID) {
		permissions |= quantumfs.PermSUID
	}

	return permissions
}

<<<<<<< HEAD
func publishDirectoryEntry(c *ctx, layer *quantumfs.DirectoryEntry,
	nextKey quantumfs.ObjectKey) quantumfs.ObjectKey {

	defer c.funcIn("publishDirectoryEntry").out()

	layer.SetNext(nextKey)
	bytes := layer.Bytes()

	buf := newBuffer(c, bytes, quantumfs.KeyTypeMetadata)
	newKey, err := buf.Key(&c.Ctx)
	if err != nil {
		panic("Failed to upload new baseLayer object")
	}

	return newKey
}

func publishDirectoryRecords(c *ctx,
	records []quantumfs.DirectoryRecord) quantumfs.ObjectKey {

	defer c.funcIn("publishDirectoryRecords").out()

	// Compile the internal records into a series of blocks which can be placed
	// in the datastore.
	newBaseLayerId := quantumfs.EmptyDirKey

	entryNum := len(records)
	// childIdx indexes into dir.childrenRecords, entryIdx indexes into the
	// metadata block
	entryNum, baseLayer := quantumfs.NewDirectoryEntry(entryNum)
	entryIdx := 0
	for _, child := range records {
		if entryIdx == quantumfs.MaxDirectoryRecords() {
			// This block is full, upload and create a new one
			c.vlog("Block full with %d entries", entryIdx)
			baseLayer.SetNumEntries(entryIdx)
			newBaseLayerId = publishDirectoryEntry(c, baseLayer,
				newBaseLayerId)
			entryNum, baseLayer =
				quantumfs.NewDirectoryEntry(entryNum)
			entryIdx = 0
		}

		recordCopy := child.Record()
		baseLayer.SetEntry(entryIdx, &recordCopy)

		entryIdx++
	}

	baseLayer.SetNumEntries(entryIdx)
	newBaseLayerId = publishDirectoryEntry(c, baseLayer, newBaseLayerId)
	return newBaseLayerId
}

=======
>>>>>>> b95e4b25
// Must hold the dir.childRecordsLock
func (dir *Directory) publish_(c *ctx) {
	defer c.FuncIn("Directory::publish_", "%s", dir.name_).Out()

	oldBaseLayer := dir.baseLayerId
	dir.baseLayerId = dir.children.publish(c)

	c.vlog("Directory key %s -> %s", oldBaseLayer.Text(),
		dir.baseLayerId.Text())
}

func (dir *Directory) setChildAttr(c *ctx, inodeNum InodeId,
	newType *quantumfs.ObjectType, attr *fuse.SetAttrIn,
	out *fuse.AttrOut, updateMtime bool) fuse.Status {

	defer c.funcIn("Directory::setChildAttr").Out()

	result := func() fuse.Status {
		defer dir.Lock().Unlock()
		defer dir.childRecordLock.Lock().Unlock()

		entry := dir.modifyRecordChildCall_(c,
			func(inout quantumfs.DirectoryRecord) {
				modifyEntryWithAttr(c, newType, attr, inout,
					updateMtime)
			}, inodeNum)
		if entry == nil {
			return fuse.ENOENT
		}

		if out != nil {
			fillAttrOutCacheData(c, out)
			fillAttrWithDirectoryRecord(c, &out.Attr, inodeNum,
				c.fuseCtx.Owner, entry)
		}

		return fuse.OK
	}()

	if result == fuse.OK {
		dir.self.dirty(c)
	}

	return result
}

func (dir *Directory) Access(c *ctx, mask uint32, uid uint32,
	gid uint32) fuse.Status {

	defer c.funcIn("Directory::Access").Out()

	dir.markSelfAccessed(c, false)
	return hasAccessPermission(c, dir, mask, uid, gid)
}

func (dir *Directory) GetAttr(c *ctx, out *fuse.AttrOut) fuse.Status {
	defer c.funcIn("Directory::GetAttr").Out()

	record, err := dir.parentGetChildRecordCopy(c, dir.InodeCommon.id)
	if err != nil {
		c.elog("Unable to get record from parent for inode %d", dir.id)
		return fuse.EIO
	}

	fillAttrOutCacheData(c, out)
	fillAttrWithDirectoryRecord(c, &out.Attr, dir.InodeCommon.id,
		c.fuseCtx.Owner, record)

	return fuse.OK
}

func (dir *Directory) Lookup(c *ctx, name string, out *fuse.EntryOut) fuse.Status {
	defer c.funcIn("Directory::Lookup").Out()

	checkInodeId, result := func() (InodeId, fuse.Status) {
		defer dir.RLock().RUnlock()

		checkLink, inodeNum := func() (bool, InodeId) {
			defer dir.childRecordLock.Lock().Unlock()
			record := dir.children.recordByName(c, name)
			_, isHardlink := record.(*Hardlink)
			return isHardlink, dir.children.inodeNum(name)
		}()
		if inodeNum == quantumfs.InodeIdInvalid {
			c.vlog("Inode not found")
			return inodeNum, fuse.ENOENT
		}

		c.vlog("Directory::Lookup found inode %d", inodeNum)
		dir.self.markAccessed(c, name, false)
		c.qfs.increaseLookupCount(inodeNum)

		out.NodeId = uint64(inodeNum)
		fillEntryOutCacheData(c, out)
		defer dir.childRecordLock.Lock().Unlock()
		fillAttrWithDirectoryRecord(c, &out.Attr, inodeNum, c.fuseCtx.Owner,
			dir.children.recordByName(c, name))

		if !checkLink {
			// If we don't need to check the hardlink state, don't return
			// the inode number
			inodeNum = quantumfs.InodeIdInvalid
		}

		return inodeNum, fuse.OK
	}()

	if checkInodeId != quantumfs.InodeIdInvalid {
		// check outside of the directory lock because we're calling DOWN and
		// the child might call UP and lock us
		dir.checkHardlink(c, checkInodeId)
	}

	return result
}

func (dir *Directory) checkHardlink(c *ctx, childId InodeId) {
	defer c.FuncIn("Directory::checkHardlink", "child inode %d", childId).Out()

	child := c.qfs.inode(c, childId)
	if child != nil {
		child.parentCheckLinkReparent(c, dir)
	}
}

func (dir *Directory) Open(c *ctx, flags uint32, mode uint32,
	out *fuse.OpenOut) fuse.Status {

	c.vlog("Directory::Open doing nothing")
	return fuse.ENOSYS
}

func (dir *Directory) OpenDir(c *ctx, flags uint32, mode uint32,
	out *fuse.OpenOut) fuse.Status {

	defer c.funcIn("Directory::OpenDir").Out()

	err := hasPermissionOpenFlags(c, dir, flags)
	if err != fuse.OK {
		return err
	}
	dir.self.markSelfAccessed(c, false)

	ds := newDirectorySnapshot(c, dir.self.(directorySnapshotSource))
	c.qfs.setFileHandle(c, ds.FileHandleCommon.id, ds)
	out.Fh = uint64(ds.FileHandleCommon.id)
	out.OpenFlags = 0

	return fuse.OK
}

func (dir *Directory) getChildSnapshot(c *ctx) []directoryContents {
	defer c.funcIn("Directory::getChildSnapshot").Out()

	dir.self.markSelfAccessed(c, false)

	defer dir.RLock().RUnlock()

	children := make([]directoryContents, 0, 200) // 200 arbitrarily chosen

	c.vlog("Adding .")
	entryInfo := directoryContents{
		filename: ".",
	}

	// If we are a WorkspaceRoot then we need only add some entries,
	// WorkspaceRoot.getChildSnapShot() will overwrite the first two entries with
	// the correct data.
	if !dir.self.isWorkspaceRoot() {
		entry, err := dir.parentGetChildRecordCopy(c, dir.inodeNum())
		utils.Assert(err == nil, "Failed to get record for inode %d %s",
			dir.inodeNum(), err)

		fillAttrWithDirectoryRecord(c, &entryInfo.attr,
			dir.inodeNum(), c.fuseCtx.Owner, entry)
		entryInfo.fuseType = entryInfo.attr.Mode
	}
	children = append(children, entryInfo)

	c.vlog("Adding ..")
	entryInfo = directoryContents{
		filename: "..",
	}

	if !dir.self.isWorkspaceRoot() {
		func() {
			defer dir.parentLock.RLock().RUnlock()
			parent := dir.parent_(c)

			if parent.isWorkspaceRoot() {
				wsr := parent.(*WorkspaceRoot)
				wsr.fillWorkspaceAttrReal(c, &entryInfo.attr)
			} else {
				entry, err := parent.parentGetChildRecordCopy(c,
					parent.inodeNum())
				utils.Assert(err == nil,
					"Failed to get record for inode %d %s",
					parent.inodeNum(), err)

				c.vlog("Got record from grandparent")
				fillAttrWithDirectoryRecord(c, &entryInfo.attr,
					parent.inodeNum(), c.fuseCtx.Owner, entry)
			}
			entryInfo.fuseType = entryInfo.attr.Mode
		}()
	}
	children = append(children, entryInfo)

	c.vlog("Adding real children")

	defer dir.childRecordLock.Lock().Unlock()
	records := dir.children.recordCopies(c)

	for _, entry := range records {
		filename := entry.Filename()

		entryInfo := directoryContents{
			filename: filename,
		}
		fillAttrWithDirectoryRecord(c, &entryInfo.attr,
			dir.children.inodeNum(filename), c.fuseCtx.Owner, entry)
		entryInfo.fuseType = entryInfo.attr.Mode

		children = append(children, entryInfo)
	}

	return children
}

func (dir *Directory) create_(c *ctx, name string, mode uint32, umask uint32,
	rdev uint32, constructor InodeConstructor, type_ quantumfs.ObjectType,
	key quantumfs.ObjectKey, out *fuse.EntryOut) Inode {

	defer c.funcIn("Directory::create_").Out()

	uid := c.fuseCtx.Owner.Uid
	gid := c.fuseCtx.Owner.Gid
	UID := quantumfs.ObjectUid(uid, uid)
	GID := quantumfs.ObjectGid(gid, gid)
	entry := dir.createNewEntry(c, name, mode, umask, rdev,
		0, UID, GID, type_, key)
	inodeNum := c.qfs.newInodeId()
	newEntity, uninstantiated := constructor(c, name, key, 0, inodeNum, dir.self,
		mode, rdev, entry)
	dir.addChild_(c, inodeNum, entry)
	c.qfs.setInode(c, inodeNum, newEntity)
	c.qfs.addUninstantiated(c, uninstantiated, inodeNum)
	c.qfs.increaseLookupCount(inodeNum)

	fillEntryOutCacheData(c, out)
	out.NodeId = uint64(inodeNum)
	fillAttrWithDirectoryRecord(c, &out.Attr, inodeNum, c.fuseCtx.Owner, entry)

	newEntity.dirty(c)
	newEntity.markSelfAccessed(c, true)

	return newEntity
}

func (dir *Directory) childExists(c *ctx, name string) fuse.Status {
	defer c.FuncIn("Directory::childExists", "name %s", name).Out()

	defer dir.childRecordLock.Lock().Unlock()

	record := dir.children.recordByName(c, name)
	if record != nil {
		c.vlog("Child exists")
		return fuse.Status(syscall.EEXIST)
	}
	return fuse.OK
}

func (dir *Directory) Create(c *ctx, input *fuse.CreateIn, name string,
	out *fuse.CreateOut) fuse.Status {

	defer c.funcIn("Directory::Create").Out()

	var file Inode
	result := func() fuse.Status {
		defer dir.Lock().Unlock()

		recordErr := dir.childExists(c, name)
		if recordErr != fuse.OK {
			return recordErr
		}

		err := hasDirectoryWritePerm(c, dir)
		if err != fuse.OK {
			return err
		}

		c.vlog("Creating file: '%s'", name)

		file = dir.create_(c, name, input.Mode, input.Umask, 0, newSmallFile,
			quantumfs.ObjectTypeSmallFile, quantumfs.EmptyBlockKey,
			&out.EntryOut)
		return fuse.OK
	}()

	if result != fuse.OK {
		return result
	}

	dir.self.dirty(c)

	fileHandleNum := c.qfs.newFileHandleId()
	fileDescriptor := newFileDescriptor(file.(*File), file.inodeNum(),
		fileHandleNum, file.treeLock())
	c.qfs.setFileHandle(c, fileHandleNum, fileDescriptor)

	c.vlog("New file inode %d, fileHandle %d", file.inodeNum(), fileHandleNum)

	out.OpenOut.OpenFlags = 0
	out.OpenOut.Fh = uint64(fileHandleNum)

	return fuse.OK
}

func (dir *Directory) SetAttr(c *ctx, attr *fuse.SetAttrIn,
	out *fuse.AttrOut) fuse.Status {

	defer c.FuncIn("Directory::SetAttr", "valid %x size %d", attr.Valid,
		attr.Size).Out()

	return dir.parentSetChildAttr(c, dir.InodeCommon.id, nil, attr, out,
		false)
}

func (dir *Directory) Mkdir(c *ctx, name string, input *fuse.MkdirIn,
	out *fuse.EntryOut) fuse.Status {

	defer c.funcIn("Directory::Mkdir").Out()

	result := func() fuse.Status {
		defer dir.Lock().Unlock()

		recordErr := dir.childExists(c, name)
		if recordErr != fuse.OK {
			return recordErr
		}

		err := hasDirectoryWritePerm(c, dir)
		if err != fuse.OK {
			return err
		}

		dir.create_(c, name, input.Mode, input.Umask, 0, newDirectory,
			quantumfs.ObjectTypeDirectory, quantumfs.EmptyDirKey,
			out)
		return fuse.OK
	}()

	if result == fuse.OK {
		dir.self.dirty(c)
	}

	c.dlog("Directory::Mkdir created inode %d", out.NodeId)

	return result
}

// All modifications to the record must be done whilst holding the parentLock.
// If a function only wants to read, then it may suffice to grab a "snapshot" of it.
func (dir *Directory) getChildRecordCopy(c *ctx,
	inodeNum InodeId) (quantumfs.DirectoryRecord, error) {

	defer c.funcIn("Directory::getChildRecord").Out()

	defer dir.RLock().RUnlock()
	defer dir.childRecordLock.Lock().Unlock()

	record := dir.getRecordChildCall_(c, inodeNum)
	if record != nil {
		return record.ShallowCopy(), nil
	}

	return &quantumfs.DirectRecord{},
		errors.New("Inode given is not a child of this directory")
}

func (dir *Directory) modifyRecordChildCall_(c *ctx,
	modifyFxn func(inout quantumfs.DirectoryRecord),
	inodeNum InodeId) (copy quantumfs.DirectoryRecord) {

	defer c.FuncIn("Directory::modifyRecordChildCall_", "inode %d",
		inodeNum).Out()

	record := dir.children.recordCopy(c, inodeNum)
	if record != nil {
		modifyFxn(record)
		dir.children.loadChild(c, record, inodeNum)
		return record
	}

	// if we don't have the child, maybe we're wsr and it's a hardlink
	if dir.self.isWorkspaceRoot() {
		valid, linkRecord := dir.wsr.getHardlinkByInode(inodeNum)
		if valid {
			// hardlink records aren't copies, so we can just modify
			modifyFxn(linkRecord)
			return linkRecord.Clone()
		}
	}

	c.vlog("modify called on missing child record %d", inodeNum)
	return nil
}

// must have childRecordLock, fetches the child for calls that come UP from a child.
// Should not be used by functions which aren't routed from a child, as even if dir
// is wsr it should not accommodate getting hardlink records in those situations.
// Only returns a deep copy - must be set back to be stored
func (dir *Directory) getRecordChildCall_(c *ctx,
	inodeNum InodeId) quantumfs.DirectoryRecord {

	defer c.FuncIn("DirectoryRecord::getRecordChildCall_", "inode %d",
		inodeNum).Out()

	record := dir.children.recordCopy(c, inodeNum)
	if record != nil {
		return record
	}

	// if we don't have the child, maybe we're wsr and it's a hardlink
	if dir.self.isWorkspaceRoot() {
		valid, linkRecord := dir.wsr.getHardlinkByInode(inodeNum)
		if valid {
			return linkRecord
		}
	}

	return nil
}

func (dir *Directory) directChildInodes(c *ctx) []InodeId {
	defer dir.childRecordLock.Lock().Unlock()

	return dir.children.directInodes(c)
}

func (dir *Directory) Unlink(c *ctx, name string) fuse.Status {
	defer c.FuncIn("Directory::Unlink", "%s", name).Out()

	childId := func() InodeId {
		defer dir.childRecordLock.Lock().Unlock()
		return dir.children.inodeNum(name)
	}()
	child := c.qfs.inode(c, childId)

	if child == nil {
		return fuse.ENOENT
	}

	result := child.deleteSelf(c, child, func() (quantumfs.DirectoryRecord,
		fuse.Status) {

		defer dir.Lock().Unlock()

		var recordCopy quantumfs.DirectoryRecord
		err := func() fuse.Status {
			defer dir.childRecordLock.Lock().Unlock()

			record := dir.children.recordByName(c, name)
			if record == nil {
				return fuse.ENOENT
			}

			recordCopy = record.ShallowCopy()
			return fuse.OK
		}()
		if err != fuse.OK {
			return nil, err
		}

		type_ := objectTypeToFileType(c, recordCopy.Type())

		if type_ == fuse.S_IFDIR {
			c.vlog("Directory::Unlink directory")
			return nil, fuse.Status(syscall.EISDIR)
		}

		err = hasDirectoryWritePermSticky(c, dir, recordCopy.Owner())
		if err != fuse.OK {
			return nil, err
		}

		return dir.delChild_(c, name), fuse.OK
	})

	if result == fuse.OK {
		dir.self.dirty(c)
	}

	return result
}

func (dir *Directory) Rmdir(c *ctx, name string) fuse.Status {
	defer c.FuncIn("Directory::Rmdir", "%s", name).Out()

	childId := func() InodeId {
		defer dir.childRecordLock.Lock().Unlock()
		return dir.children.inodeNum(name)
	}()
	child := c.qfs.inode(c, childId)

	if child == nil {
		return fuse.ENOENT
	}

	result := child.deleteSelf(c, child, func() (quantumfs.DirectoryRecord,
		fuse.Status) {

		defer dir.Lock().Unlock()

		var inode InodeId
		result := func() fuse.Status {
			defer dir.childRecordLock.Lock().Unlock()
			record := dir.children.recordByName(c, name)
			if record == nil {
				return fuse.ENOENT
			}

			// Use a shallow copy of record to ensure the right type for
			// objectTypeToFileType
			record = record.ShallowCopy()

			type_ := objectTypeToFileType(c, record.Type())
			if type_ != fuse.S_IFDIR {
				return fuse.ENOTDIR
			}

			if record.Size() != 0 {
				c.vlog("directory has %d children", record.Size())
				return fuse.Status(syscall.ENOTEMPTY)
			}

			inode = dir.children.inodeNum(name)
			return fuse.OK
		}()
		if result != fuse.OK {
			return nil, result
		}

		return dir.delChild_(c, name), fuse.OK
	})

	if result == fuse.OK {
		dir.self.dirty(c)
	}

	return result
}

func (dir *Directory) Symlink(c *ctx, pointedTo string, name string,
	out *fuse.EntryOut) fuse.Status {

	defer c.funcIn("Directory::Symlink").Out()

	var key quantumfs.ObjectKey
	result := func() fuse.Status {
		defer dir.Lock().Unlock()

		recordErr := dir.childExists(c, name)
		if recordErr != fuse.OK {
			return recordErr
		}

		result := hasDirectoryWritePerm(c, dir)
		if result != fuse.OK {
			return result
		}

		buf := newBuffer(c, []byte(pointedTo), quantumfs.KeyTypeMetadata)
		key, err := buf.Key(&c.Ctx)
		if err != nil {
			c.elog("Failed to upload block: %v", err)
			return fuse.EIO
		}

		dir.create_(c, name, 0777, 0777, 0, newSymlink,
			quantumfs.ObjectTypeSymlink, key, out)
		return fuse.OK
	}()

	if result == fuse.OK {
		dir.self.dirty(c)
		c.vlog("Created new symlink with key: %s", key.Text())
	}

	return result
}

func (dir *Directory) Readlink(c *ctx) ([]byte, fuse.Status) {
	c.elog("Invalid Readlink on Directory")
	return nil, fuse.EINVAL
}

func (dir *Directory) Mknod(c *ctx, name string, input *fuse.MknodIn,
	out *fuse.EntryOut) fuse.Status {

	defer c.funcIn("Directory::Mknod").Out()

	result := func() fuse.Status {
		defer dir.Lock().Unlock()

		recordErr := dir.childExists(c, name)
		if recordErr != fuse.OK {
			return recordErr
		}

		err := hasDirectoryWritePerm(c, dir)
		if err != fuse.OK {
			return err
		}

		c.dlog("Directory::Mknod Mode %x", input.Mode)
		if utils.BitFlagsSet(uint(input.Mode), syscall.S_IFIFO) ||
			utils.BitFlagsSet(uint(input.Mode), syscall.S_IFSOCK) ||
			utils.BitFlagsSet(uint(input.Mode), syscall.S_IFBLK) ||
			utils.BitFlagsSet(uint(input.Mode), syscall.S_IFCHR) {

			dir.create_(c, name, input.Mode, input.Umask, input.Rdev,
				newSpecial, quantumfs.ObjectTypeSpecial,
				quantumfs.ZeroKey, out)
		} else if utils.BitFlagsSet(uint(input.Mode), syscall.S_IFREG) {
			dir.create_(c, name, input.Mode, input.Umask, 0,
				newSmallFile, quantumfs.ObjectTypeSmallFile,
				quantumfs.EmptyBlockKey, out)
		} else {
			c.dlog("Directory::Mknod invalid type %x", input.Mode)
			return fuse.EINVAL
		}
		return fuse.OK
	}()

	if result == fuse.OK {
		dir.self.dirty(c)
	}

	return result
}

func (dir *Directory) RenameChild(c *ctx, oldName string,
	newName string) fuse.Status {

	defer c.FuncIn("Directory::RenameChild", "%s -> %s", oldName, newName).Out()

	result := func() fuse.Status {
		defer dir.Lock().Unlock()

		oldInodeId, oldRemoved, err := func() (InodeId, InodeId,
			fuse.Status) {

			defer dir.childRecordLock.Lock().Unlock()

			record := dir.children.recordByName(c, oldName)
			if record == nil {
				return quantumfs.InodeIdInvalid,
					quantumfs.InodeIdInvalid, fuse.ENOENT
			}

			err := hasDirectoryWritePermSticky(c, dir, record.Owner())
			if err != fuse.OK {
				return quantumfs.InodeIdInvalid,
					quantumfs.InodeIdInvalid, err
			}

			dir.self.markAccessed(c, oldName, false)

			if oldName == newName {
				// Nothing more to be done other than marking the
				// file accessed above.
				return quantumfs.InodeIdInvalid,
					quantumfs.InodeIdInvalid, fuse.OK
			}

			oldInodeId_ := dir.children.inodeNum(oldName)
			oldRemoved_ := dir.children.renameChild(c, oldName, newName)
			return oldInodeId_, oldRemoved_, fuse.OK
		}()
		if oldName == newName || err != fuse.OK {
			return err
		}

		// update the inode name
		dir.self.markAccessed(c, newName, true)
		if child := c.qfs.inodeNoInstantiate(c, oldInodeId); child != nil {
			child.setName(newName)
		}

		if oldRemoved != quantumfs.InodeIdInvalid {
			c.qfs.removeUninstantiated(c, []InodeId{oldRemoved})
		}

		dir.updateSize_(c)

		return fuse.OK
	}()

	return result
}

func sortParentChild(c *ctx, a *Directory, b *Directory) (parentDir *Directory,
	childDir *Directory) {

	defer c.funcIn("sortParentChild").Out()

	if a.parentHasAncestor(c, b) {
		return b, a
	}

	// If b isn't an ancestor of a, then either a is an ancestor of b or there's
	// no relationship in which case we can return the same result
	return a, b
}

func (dir *Directory) MvChild(c *ctx, dstInode Inode, oldName string,
	newName string) fuse.Status {

	defer c.FuncIn("Directory::MvChild", "%s -> %s", oldName,
		newName).Out()

	// check write permission for both directories
	err := hasDirectoryWritePerm(c, dstInode)
	if err != fuse.OK {
		return err
	}

	err = func() fuse.Status {
		defer dir.childRecordLock.Lock().Unlock()

		record := dir.children.recordByName(c, oldName)
		return hasDirectoryWritePermSticky(c, dir, record.Owner())
	}()
	if err != fuse.OK {
		return err
	}

	result := func() fuse.Status {
		dst := asDirectory(dstInode)

		// The locking here is subtle.
		//
		// Firstly we must protect against the case where a concurrent rename
		// in the opposite direction (from dst into dir) is occurring as we
		// are renaming a file from dir into dst. If we lock naively we'll
		// end up with a lock ordering inversion and deadlock in this case.
		//
		// We prevent this by locking dir and dst in a consistent ordering
		// based upon their inode number. All multi-inode locking must call
		// getLockOrder() to facilitate this.
		//
		// However, there is another wrinkle. It is possible to rename a file
		// from a directory into its parent. If we keep the parent locked
		// while we run dir.updateSize_(), then we'll deadlock as we try to
		// lock the parent again down the call stack.
		//
		// So we have two phases of locking. In the first phase we lock dir
		// and dst according to their inode number. Then, with both those
		// locks held we perform the bulk of the logic. Just before we start
		// releasing locks we update the parent metadata. Then we drop the
		// locks of the parent, which is fine since it is up to date. Finally
		// we update the metadata of the child before dropping its lock.
		//
		// We need to update and release the parent first so we can
		// successfully update the child. If the two directories are not
		// related in that way then we choose arbitrarily because it doesn't
		// matter.
		parent, child := sortParentChild(c, dst, dir)
		firstLock, lastLock := getLockOrder(dst, dir)
		firstLock.Lock()
		lastLock.Lock()

		defer child.lock.Unlock()

		result := func() fuse.Status {
			// we need to unlock the parent early
			defer parent.lock.Unlock()

			newEntry, oldInodeId,
				err := func() (quantumfs.DirectoryRecord, InodeId,
				fuse.Status) {

				defer dir.childRecordLock.Lock().Unlock()

				record := dir.children.recordByName(c, oldName)
				oldInodeId_ := dir.children.inodeNum(oldName)
				if record == nil {
					return nil, 0, fuse.ENOENT
				}

				// copy the record
				newEntry_ := record.Clone()
				return newEntry_, oldInodeId_, fuse.OK
			}()
			if err != fuse.OK {
				return err
			}

			// fix the name on the copy
			newEntry.SetFilename(newName)

			isHardlink, _ := dir.wsr.checkHardlink(oldInodeId)
			var childInode Inode
			if !isHardlink {
				// Update the inode to point to the new name and
				// mark as accessed in both parents.
				childInode = c.qfs.inodeNoInstantiate(c, oldInodeId)
				if childInode != nil {
					childInode.setParent(dst.inodeNum())
					childInode.setName(newName)
				}
			}
			dir.self.markAccessed(c, oldName, false)
			dst.self.markAccessed(c, newName, true)

			func() {
				defer dir.childRecordLock.Lock().Unlock()

				// Delete the target InodeId, before (possibly)
				// overwriting it.
				dst.deleteEntry_(c, newName)

				overwrittenRecord := dst.children.recordByName(c,
					newName)
				overwrittenId := dst.children.inodeNum(newName)
				if overwrittenRecord != nil {
					c.qfs.removeUninstantiated(c,
						[]InodeId{overwrittenId})
				}

				dst.insertEntry_(c, newEntry, oldInodeId, childInode)

				// Remove entry in old directory
				dir.deleteEntry_(c, oldName)
			}()

			// Set entry in new directory. If the renamed inode is
			// uninstantiated, we swizzle the parent here.
			if childInode == nil {
				c.qfs.addUninstantiated(c, []InodeId{oldInodeId},
					dst.inodeNum())
			}

			parent.updateSize_(c)

			return fuse.OK
		}()

		if result == fuse.OK {
			child.updateSize_(c)
		}
		return result
	}()

	return result
}

// Must hold childrecord lock for writing
func (dir *Directory) deleteEntry_(c *ctx, name string) {
	defer c.FuncIn("Directory::deleteEntry_", "name %s", name).Out()

	if record := dir.children.recordByName(c, name); record == nil {
		// Nothing to do
		return
	}

	dir.children.deleteChild(c, name)
}

// Needs to hold childRecordLock
func (dir *Directory) insertEntry_(c *ctx, entry quantumfs.DirectoryRecord,
	inodeNum InodeId, childInode Inode) {

	defer c.FuncIn("DirectoryRecord::insertEntry_", "inode %d", inodeNum).Out()

	dir.children.loadChild(c, entry, inodeNum)

	// being inserted means you're dirty and need to be synced
	if childInode != nil {
		childInode.dirty(c)
	}
	dir.self.dirty(c)
}

func (dir *Directory) GetXAttrSize(c *ctx,
	attr string) (size int, result fuse.Status) {

	defer c.FuncIn("Directory::GetXAttrSize", "attr %s", attr).Out()

	return dir.parentGetChildXAttrSize(c, dir.inodeNum(), attr)
}

func (dir *Directory) GetXAttrData(c *ctx,
	attr string) (data []byte, result fuse.Status) {

	defer c.FuncIn("Directory::GetXAttrData", "attr %s", attr).Out()

	return dir.parentGetChildXAttrData(c, dir.inodeNum(), attr)
}

func (dir *Directory) ListXAttr(c *ctx) (attributes []byte, result fuse.Status) {
	defer c.funcIn("Directory::ListXAttr").Out()
	return dir.parentListChildXAttr(c, dir.inodeNum())
}

func (dir *Directory) SetXAttr(c *ctx, attr string, data []byte) fuse.Status {
	defer c.FuncIn("Directory::SetXAttr", "attr %s", attr).Out()
	return dir.parentSetChildXAttr(c, dir.inodeNum(), attr, data)
}

func (dir *Directory) RemoveXAttr(c *ctx, attr string) fuse.Status {
	defer c.FuncIn("Directory::RemoveXAttr", "attr %s", attr).Out()
	return dir.parentRemoveChildXAttr(c, dir.inodeNum(), attr)
}

func (dir *Directory) syncChild(c *ctx, inodeNum InodeId,
	newKey quantumfs.ObjectKey) {

	defer c.FuncIn("Directory::syncChild", "dir inode %d child inode %d) %s",
		dir.inodeNum(), inodeNum, newKey.Text()).Out()

	defer dir.Lock().Unlock()
	dir.self.dirty(c)
	defer dir.childRecordLock.Lock().Unlock()

	err := dir.children.setKey(inodeNum, newKey)
	if err != fuse.OK && err != fuse.ENOENT {
		c.wlog("Directory::syncChild inode %d error: %s", inodeNum,
			err.String())
		return
	} else if err == fuse.OK {
		return
	}

	if err == fuse.ENOENT && dir.isWorkspaceRoot() {
		// maybe we're wsr and it's a hardlink
		valid, linkRecord := dir.wsr.getHardlinkByInode(inodeNum)
		if valid {
			// hardlink records aren't copies, so we can just modify
			linkRecord.SetID(newKey)
			return
		}
	}

	c.elog("syncChild called on missing child %d", inodeNum)
}

// Get the extended attributes object. The status is EIO on error or ENOENT if there
// are no extended attributes for that child.
func (dir *Directory) getExtendedAttributes_(c *ctx,
	inodeNum InodeId) (*quantumfs.ExtendedAttributes, fuse.Status) {

	defer c.funcIn("Directory::getExtendedAttributes_").Out()
	defer dir.childRecordLock.Lock().Unlock()

	record := dir.getRecordChildCall_(c, inodeNum)
	if record == nil {
		c.vlog("Child not found")
		return nil, fuse.EIO
	}

	if record.ExtendedAttributes().IsEqualTo(quantumfs.EmptyBlockKey) {
		c.vlog("Directory::getExtendedAttributes_ returning new object")
		return nil, fuse.ENOENT
	}

	buffer := c.dataStore.Get(&c.Ctx, record.ExtendedAttributes())
	if buffer == nil {
		c.dlog("Failed to retrieve attribute list")
		return nil, fuse.EIO
	}

	attributeList := buffer.AsExtendedAttributes()
	return &attributeList, fuse.OK
}

func (dir *Directory) getChildXAttrBuffer(c *ctx, inodeNum InodeId,
	attr string) (quantumfs.Buffer, fuse.Status) {

	defer c.FuncIn("Directory::getChildXAttrBuffer", "%d %s", inodeNum,
		attr).Out()

	defer dir.RLock().RUnlock()

	attributeList, ok := dir.getExtendedAttributes_(c, inodeNum)
	if ok == fuse.ENOENT {
		return nil, fuse.ENODATA
	}

	if ok == fuse.EIO {
		return nil, fuse.EIO
	}

	for i := 0; i < attributeList.NumAttributes(); i++ {
		name, key := attributeList.Attribute(i)
		if name != attr {
			continue
		}

		c.vlog("Found attribute key: %s", key.Text())
		buffer := c.dataStore.Get(&c.Ctx, key)
		if buffer == nil {
			c.elog("Failed to retrieve attribute datablock")
			return nil, fuse.EIO
		}

		return buffer, fuse.OK
	}

	c.vlog("XAttr name not found")
	return nil, fuse.ENODATA
}

func (dir *Directory) getChildXAttrSize(c *ctx, inodeNum InodeId,
	attr string) (size int, result fuse.Status) {

	defer c.funcIn("Directory::getChildXAttrSize").Out()

	buffer, status := dir.getChildXAttrBuffer(c, inodeNum, attr)
	if status != fuse.OK {
		return 0, status
	}

	return buffer.Size(), fuse.OK
}

func (dir *Directory) getChildXAttrData(c *ctx, inodeNum InodeId,
	attr string) (data []byte, result fuse.Status) {

	defer c.funcIn("Directory::getChildXAttrData").Out()

	buffer, status := dir.getChildXAttrBuffer(c, inodeNum, attr)
	if status != fuse.OK {
		return []byte{}, status
	}
	return buffer.Get(), fuse.OK
}

func (dir *Directory) listChildXAttr(c *ctx,
	inodeNum InodeId) (attributes []byte, result fuse.Status) {

	defer c.FuncIn("Directory::listChildXAttr", "%d", inodeNum).Out()

	defer dir.RLock().RUnlock()

	attributeList, ok := dir.getExtendedAttributes_(c, inodeNum)

	if ok == fuse.EIO {
		return nil, fuse.EIO
	}

	var nameBuffer bytes.Buffer
	if ok != fuse.ENOENT {
		for i := 0; i < attributeList.NumAttributes(); i++ {
			name, _ := attributeList.Attribute(i)
			c.vlog("Appending %s", name)
			nameBuffer.WriteString(name)
			nameBuffer.WriteByte(0)
		}
	}

	// don't append our self-defined extended attribute XAttrTypeKey to hide it

	c.vlog("Returning %d bytes", nameBuffer.Len())

	return nameBuffer.Bytes(), fuse.OK
}

func (dir *Directory) setChildXAttr(c *ctx, inodeNum InodeId, attr string,
	data []byte) fuse.Status {

	defer c.FuncIn("Directory::setChildXAttr", "%d, %s len %d", inodeNum, attr,
		len(data)).Out()

	defer dir.Lock().Unlock()

	attributeList, ok := dir.getExtendedAttributes_(c, inodeNum)
	if ok == fuse.EIO {
		return fuse.EIO
	}

	if ok == fuse.ENOENT {
		// getExtendedAttributes_() returns a shared
		// quantumfs.ExtendedAttributes instance when the file has no
		// extended attributes for performance reasons. Thus we need to
		// instantiate our own before we modify it.
		attributeList = quantumfs.NewExtendedAttributes()
	}

	var dataKey quantumfs.ObjectKey
	if len(data) == 0 {
		dataKey = quantumfs.EmptyBlockKey
	} else {
		var err error
		dataBuf := newBufferCopy(c, data, quantumfs.KeyTypeData)
		dataKey, err = dataBuf.Key(&c.Ctx)
		if err != nil {
			c.elog("Error uploading XAttr data: %v", err)
			return fuse.EIO
		}
	}

	set := false
	for i := 0; i < attributeList.NumAttributes(); i++ {
		name, _ := attributeList.Attribute(i)
		if name == attr {
			c.vlog("Overwriting existing attribute %d", i)
			attributeList.SetAttribute(i, name, dataKey)
			set = true
			break
		}
	}

	// Append attribute
	if !set {
		if attributeList.NumAttributes() >
			quantumfs.MaxNumExtendedAttributes() {

			c.vlog("XAttr list full %d", attributeList.NumAttributes())
			return fuse.Status(syscall.ENOSPC)
		}

		c.vlog("Appending new attribute")
		attributeList.SetAttribute(attributeList.NumAttributes(), attr,
			dataKey)
		attributeList.SetNumAttributes(attributeList.NumAttributes() + 1)
	}

	buffer := newBuffer(c, attributeList.Bytes(), quantumfs.KeyTypeMetadata)
	key, err := buffer.Key(&c.Ctx)
	if err != nil {
		c.elog("Error computing extended attribute key: %v", err)
		return fuse.EIO
	}

	func() {
		defer dir.childRecordLock.Lock().Unlock()
		dir.modifyRecordChildCall_(c,
			func(inout quantumfs.DirectoryRecord) {
				inout.SetExtendedAttributes(key)
			}, inodeNum)
	}()
	dir.self.dirty(c)

	return fuse.OK
}

func (dir *Directory) removeChildXAttr(c *ctx, inodeNum InodeId,
	attr string) fuse.Status {

	defer c.FuncIn("Directory::removeChildXAttr", "%d, %s", inodeNum, attr).Out()

	defer dir.Lock().Unlock()

	attributeList, ok := dir.getExtendedAttributes_(c, inodeNum)
	if ok == fuse.EIO {
		return fuse.EIO
	}

	if ok == fuse.ENOENT {
		return fuse.ENODATA
	}

	var i int
	for i = 0; i < attributeList.NumAttributes(); i++ {
		name, _ := attributeList.Attribute(i)
		if name == attr {
			c.vlog("Found attribute %d", i)
			break
		}
	}

	if i == attributeList.NumAttributes() {
		// We didn't find the attribute
		return fuse.ENODATA
	}

	var key quantumfs.ObjectKey
	if attributeList.NumAttributes() != 1 {
		// Move the last attribute over the one to be removed
		lastIndex := attributeList.NumAttributes() - 1
		lastName, lastId := attributeList.Attribute(lastIndex)
		attributeList.SetAttribute(i, lastName, lastId)
		attributeList.SetNumAttributes(lastIndex)

		buffer := newBuffer(c, attributeList.Bytes(),
			quantumfs.KeyTypeMetadata)
		var err error
		key, err = buffer.Key(&c.Ctx)
		if err != nil {
			c.elog("Error computing extended attribute key: %v", err)
			return fuse.EIO
		}
	} else {
		// We are deleting the only extended attribute. Change the
		// DirectoryRecord key only
		key = quantumfs.EmptyBlockKey
	}

	func() {
		defer dir.childRecordLock.Lock().Unlock()
		dir.modifyRecordChildCall_(c,
			func(inout quantumfs.DirectoryRecord) {
				inout.SetExtendedAttributes(key)
			}, inodeNum)
	}()
	dir.self.dirty(c)

	return fuse.OK
}

func (dir *Directory) instantiateChild(c *ctx, inodeNum InodeId) (Inode, []InodeId) {

	defer c.FuncIn("Directory::instantiateChild", "Inode %d of %d", inodeNum,
		dir.inodeNum()).Out()
	defer dir.childRecordLock.Lock().Unlock()

	entry := dir.children.recordCopy(c, inodeNum)
	if entry == nil {
		panic(fmt.Sprintf("Cannot instantiate child with no record: %d",
			inodeNum))
	}

	// check if the child is a hardlink
	if isHardlink, _ := dir.wsr.checkHardlink(inodeNum); isHardlink {
		return dir.wsr.instantiateChild(c, inodeNum)
	}

	// add a check incase there's an inconsistency
	if hardlink, isHardlink := entry.(*Hardlink); isHardlink {
		panic(fmt.Sprintf("Hardlink not recognized by workspaceroot: %d, %d",
			inodeNum, hardlink.linkId))
	}

	return dir.recordToChild(c, inodeNum, entry)
}

func (dir *Directory) recordToChild(c *ctx, inodeNum InodeId,
	entry quantumfs.DirectoryRecord) (Inode, []InodeId) {

	defer c.FuncIn("DirectoryRecord::recordToChild", "name %s inode %d",
		entry.Filename(), inodeNum).Out()

	var constructor InodeConstructor
	switch entry.Type() {
	default:
		c.elog("Unknown InodeConstructor type: %d", entry.Type())
		panic("Unknown InodeConstructor type")
	case quantumfs.ObjectTypeDirectory:
		constructor = newDirectory
	case quantumfs.ObjectTypeSmallFile:
		constructor = newSmallFile
	case quantumfs.ObjectTypeMediumFile:
		constructor = newMediumFile
	case quantumfs.ObjectTypeLargeFile:
		constructor = newLargeFile
	case quantumfs.ObjectTypeVeryLargeFile:
		constructor = newVeryLargeFile
	case quantumfs.ObjectTypeSymlink:
		constructor = newSymlink
	case quantumfs.ObjectTypeSpecial:
		constructor = newSpecial
	}

	c.dlog("Instantiating child %d with key %s", inodeNum, entry.ID().Text())

	return constructor(c, entry.Filename(), entry.ID(), entry.Size(), inodeNum,
		dir.self, 0, 0, nil)
}

// Do a similar work like  Lookup(), but it does not interact with fuse, and return
// the child node to the caller
func (dir *Directory) lookupInternal(c *ctx, name string,
	entryType quantumfs.ObjectType) (Inode, error) {

	defer c.FuncIn("Directory::LookupInternal", "name %s", name).Out()

	defer dir.RLock().RUnlock()
	inodeNum, record, err := dir.lookupChildRecord_(c, name)
	if err != nil {
		return nil, err
	}

	c.vlog("Directory::LookupInternal found inode %d Name %s", inodeNum, name)
	child := c.qfs.inode(c, inodeNum)
	child.markSelfAccessed(c, false)

	if record.Type() != entryType {
		return nil, errors.New("Not Required Type")
	}
	return child, nil
}

// Require an Inode locked for read
func (dir *Directory) lookupChildRecord_(c *ctx, name string) (InodeId,
	quantumfs.DirectoryRecord, error) {

	defer c.FuncIn("Directory::LookupChildRecord_", "name %s", name).Out()

	defer dir.childRecordLock.Lock().Unlock()
	record := dir.children.recordByName(c, name)
	if record == nil {
		return quantumfs.InodeIdInvalid, nil,
			errors.New("Non-existing Inode")
	}

	inodeNum := dir.children.inodeNum(name)
	return inodeNum, record, nil
}

func (dir *Directory) createNewEntry(c *ctx, name string, mode uint32,
	umask uint32, rdev uint32, size uint64, uid quantumfs.UID,
	gid quantumfs.GID, type_ quantumfs.ObjectType,
	key quantumfs.ObjectKey) quantumfs.DirectoryRecord {

	defer c.FuncIn("DirectoryRecord::createNewEntry", "name %s", name).Out()

	// set up the Inode record
	now := time.Now()
	entry := quantumfs.NewDirectoryRecord()
	entry.SetFilename(name)
	entry.SetID(key)
	entry.SetType(type_)
	entry.SetPermissions(modeToPermissions(mode, umask))
	c.dlog("Directory::createNewEntry mode %o umask %o permissions %o",
		mode, umask, entry.Permissions())
	entry.SetOwner(uid)
	entry.SetGroup(gid)
	entry.SetSize(size)
	entry.SetExtendedAttributes(quantumfs.EmptyBlockKey)
	entry.SetContentTime(quantumfs.NewTime(now))
	entry.SetModificationTime(quantumfs.NewTime(now))

	return entry
}

// Needs exlusive Inode lock
func (dir *Directory) duplicateInode_(c *ctx, name string, mode uint32, umask uint32,
	rdev uint32, size uint64, uid quantumfs.UID, gid quantumfs.GID,
	type_ quantumfs.ObjectType, key quantumfs.ObjectKey) {

	defer c.FuncIn("Directory::duplicateInode_", "name %s", name).Out()

	entry := dir.createNewEntry(c, name, mode, umask, rdev, size,
		uid, gid, type_, key)

	inodeNum := func() InodeId {
		defer dir.childRecordLock.Lock().Unlock()
		return dir.children.loadChild(c, entry, quantumfs.InodeIdInvalid)
	}()

	c.qfs.addUninstantiated(c, []InodeId{inodeNum}, dir.inodeNum())

	dir.updateSize_(c)
}

func (dir *Directory) flush(c *ctx) quantumfs.ObjectKey {
	defer c.FuncIn("Directory::flush", "%d %s", dir.inodeNum(),
		dir.name_).Out()

	defer dir.Lock().Unlock()

	dir.parentSyncChild(c, dir.inodeNum(), func() quantumfs.ObjectKey {
		defer dir.childRecordLock.Lock().Unlock()
		dir.publish_(c)
		return dir.baseLayerId
	})

	return dir.baseLayerId
}

type directoryContents struct {
	// All immutable after creation
	filename string
	fuseType uint32 // One of fuse.S_IFDIR, S_IFREG, etc
	attr     fuse.Attr
}

type directorySnapshotSource interface {
	getChildSnapshot(c *ctx) []directoryContents
	inodeNum() InodeId
	treeLock() *sync.RWMutex
}

func newDirectorySnapshot(c *ctx, src directorySnapshotSource) *directorySnapshot {

	defer c.funcIn("newDirectorySnapshot").Out()

	ds := directorySnapshot{
		FileHandleCommon: FileHandleCommon{
			id:        c.qfs.newFileHandleId(),
			inodeNum:  src.inodeNum(),
			treeLock_: src.treeLock(),
		},
		src: src,
	}

	utils.Assert(ds.treeLock() != nil, "directorySnapshot treeLock nil at init")

	return &ds
}

type directorySnapshot struct {
	FileHandleCommon
	children []directoryContents
	src      directorySnapshotSource
}

func (ds *directorySnapshot) ReadDirPlus(c *ctx, input *fuse.ReadIn,
	out *fuse.DirEntryList) fuse.Status {

	defer c.funcIn("directorySnapshot::ReadDirPlus").Out()
	offset := input.Offset

	if offset == 0 {
		c.dlog("Refreshing child list")
		ds.children = ds.src.getChildSnapshot(c)
	}

	processed := 0
	for _, child := range ds.children {
		entry := fuse.DirEntry{
			Mode: child.fuseType,
			Name: child.filename,
		}
		details, _ := out.AddDirLookupEntry(entry)
		if details == nil {
			break
		}

		details.NodeId = child.attr.Ino
		c.qfs.increaseLookupCount(InodeId(child.attr.Ino))
		fillEntryOutCacheData(c, details)
		details.Attr = child.attr

		processed++
	}

	ds.children = ds.children[processed:]

	return fuse.OK
}

func (ds *directorySnapshot) Read(c *ctx, offset uint64, size uint32, buf []byte,
	nonblocking bool) (fuse.ReadResult, fuse.Status) {

	c.elog("Invalid read on directorySnapshot")
	return nil, fuse.ENOSYS
}

func (ds *directorySnapshot) Write(c *ctx, offset uint64, size uint32, flags uint32,
	buf []byte) (uint32, fuse.Status) {

	utils.Assert(true, "Illegal call on Directory::Write()")
	c.elog("Invalid write on directorySnapshot")
	return 0, fuse.ENOSYS
}

func (ds *directorySnapshot) Sync(c *ctx) fuse.Status {
	c.vlog("directorySnapshot::Sync doing nothing")
	return fuse.OK
}<|MERGE_RESOLUTION|>--- conflicted
+++ resolved
@@ -320,63 +320,6 @@
 	return permissions
 }
 
-<<<<<<< HEAD
-func publishDirectoryEntry(c *ctx, layer *quantumfs.DirectoryEntry,
-	nextKey quantumfs.ObjectKey) quantumfs.ObjectKey {
-
-	defer c.funcIn("publishDirectoryEntry").out()
-
-	layer.SetNext(nextKey)
-	bytes := layer.Bytes()
-
-	buf := newBuffer(c, bytes, quantumfs.KeyTypeMetadata)
-	newKey, err := buf.Key(&c.Ctx)
-	if err != nil {
-		panic("Failed to upload new baseLayer object")
-	}
-
-	return newKey
-}
-
-func publishDirectoryRecords(c *ctx,
-	records []quantumfs.DirectoryRecord) quantumfs.ObjectKey {
-
-	defer c.funcIn("publishDirectoryRecords").out()
-
-	// Compile the internal records into a series of blocks which can be placed
-	// in the datastore.
-	newBaseLayerId := quantumfs.EmptyDirKey
-
-	entryNum := len(records)
-	// childIdx indexes into dir.childrenRecords, entryIdx indexes into the
-	// metadata block
-	entryNum, baseLayer := quantumfs.NewDirectoryEntry(entryNum)
-	entryIdx := 0
-	for _, child := range records {
-		if entryIdx == quantumfs.MaxDirectoryRecords() {
-			// This block is full, upload and create a new one
-			c.vlog("Block full with %d entries", entryIdx)
-			baseLayer.SetNumEntries(entryIdx)
-			newBaseLayerId = publishDirectoryEntry(c, baseLayer,
-				newBaseLayerId)
-			entryNum, baseLayer =
-				quantumfs.NewDirectoryEntry(entryNum)
-			entryIdx = 0
-		}
-
-		recordCopy := child.Record()
-		baseLayer.SetEntry(entryIdx, &recordCopy)
-
-		entryIdx++
-	}
-
-	baseLayer.SetNumEntries(entryIdx)
-	newBaseLayerId = publishDirectoryEntry(c, baseLayer, newBaseLayerId)
-	return newBaseLayerId
-}
-
-=======
->>>>>>> b95e4b25
 // Must hold the dir.childRecordsLock
 func (dir *Directory) publish_(c *ctx) {
 	defer c.FuncIn("Directory::publish_", "%s", dir.name_).Out()
