--- conflicted
+++ resolved
@@ -45,32 +45,6 @@
 	dir.dirtyChildren_ = make(map[InodeId]Inode, 0)
 	dir.baseLayerId = baseLayerId
 
-<<<<<<< HEAD
-	for i, entry := range baseLayer.Entries {
-		inodeId := c.qfs.newInodeId()
-		children[BytesToString(entry.Filename[:])] = inodeId
-		childrenRecords[inodeId] = &baseLayer.Entries[i]
-		var constructor InodeConstructor
-		switch entry.Type {
-		default:
-			c.elog("Unknown InodeConstructor type: %d", entry.Type)
-		case quantumfs.ObjectTypeDirectoryEntry:
-			constructor = newDirectory
-		case quantumfs.ObjectTypeSmallFile:
-			constructor = newSmallFile
-		case quantumfs.ObjectTypeMediumFile:
-			constructor = newMediumFile
-		case quantumfs.ObjectTypeLargeFile:
-			constructor = newLargeFile
-		case quantumfs.ObjectTypeVeryLargeFile:
-			constructor = newVeryLargeFile
-		case quantumfs.ObjectTypeSymlink:
-			constructor = newSymlink
-		}
-
-		c.qfs.setInode(c, inodeId, constructor(c, entry.ID, entry.Size,
-			inodeId, dir))
-=======
 	key := baseLayerId
 	for {
 		c.vlog("Fetching baselayer %v", key)
@@ -104,7 +78,6 @@
 		} else {
 			key = baseLayer.Next
 		}
->>>>>>> 0f0f5f37
 	}
 
 	assert(dir.treeLock() != nil, "Directory treeLock nil at init")
@@ -126,6 +99,8 @@
 		constructor = newMediumFile
 	case quantumfs.ObjectTypeLargeFile:
 		constructor = newLargeFile
+	case quantumfs.ObjectTypeVeryLargeFile:
+		constructor = newVeryLargeFile
 	case quantumfs.ObjectTypeSymlink:
 		constructor = newSymlink
 	}
