// Copyright (c) 2016 Arista Networks, Inc.  All rights reserved.
// Arista Networks, Inc. Confidential and Proprietary.

package daemon

import "bytes"
import "encoding/base64"
import "encoding/binary"
import "errors"
import "fmt"
import "syscall"
import "sync"
import "time"

import "github.com/aristanetworks/quantumfs/encoding"
import "github.com/aristanetworks/quantumfs"
import "github.com/hanwen/go-fuse/fuse"

type DirectoryRecordIf interface {
	Filename() string
	SetFilename(v string)

	ID() quantumfs.ObjectKey
	SetID(v quantumfs.ObjectKey)

	Type() quantumfs.ObjectType
	SetType(v quantumfs.ObjectType)

	Permissions() uint32
	SetPermissions(v uint32)

	Owner() quantumfs.UID
	SetOwner(v quantumfs.UID)

	Group() quantumfs.GID
	SetGroup(v quantumfs.GID)

	Size() uint64
	SetSize(v uint64)

	ExtendedAttributes() quantumfs.ObjectKey
	SetExtendedAttributes(v quantumfs.ObjectKey)

	ContentTime() quantumfs.Time
	SetContentTime(v quantumfs.Time)

	ModificationTime() quantumfs.Time
	SetModificationTime(v quantumfs.Time)

	Record() encoding.DirectoryRecord
}

// If dirRecord is nil, then mode, rdev and dirRecord are invalid, but the key is
// coming from a DirRecord and not passed in from create_.
//
// The return value is the newly instantiated Inode, and a list of InodeIds which
// should be added to the mux's uninstantiatedInodes collection with this new inode
// as their parent.
type InodeConstructor func(c *ctx, name string, key quantumfs.ObjectKey,
	size uint64, inodeNum InodeId, parent Inode, mode uint32, rdev uint32,
	dirRecord DirectoryRecordIf) (Inode, []InodeId)

// This file contains the normal directory Inode type for a workspace
type Directory struct {
	InodeCommon

	// These fields are protected by the InodeCommon.lock
	baseLayerId quantumfs.ObjectKey

	// childRecordLock protects the maps inside childMap as well as the
	// records contained within those maps themselves. This lock is not
	// the same as the Directory Inode lock because these records must be
	// accessible in instantiateChild(), which may be called indirectly
	// via qfs.inode() from a context where the Inode lock is already
	// held.
	childRecordLock DeferableMutex
	children        *ChildMap
}

// The size of the ObjectKey: 21 + 1 + 8
// The length decides the length in datastore.go: quantumfs.ExtendedKeyLength
const sourceDataLength = 30

func initDirectory(c *ctx, name string, dir *Directory,
	baseLayerId quantumfs.ObjectKey, inodeNum InodeId,
	parent InodeId, treeLock *sync.RWMutex) []InodeId {

	defer c.FuncIn("initDirectory",
		"baselayer from %s", baseLayerId.String()).out()

	// Set directory data before processing the children in case the children
	// access the parent.
	dir.InodeCommon.id = inodeNum
	dir.InodeCommon.name_ = name
	dir.InodeCommon.accessed_ = 0
	dir.setParent(parent)
	dir.treeLock_ = treeLock
	dir.baseLayerId = baseLayerId

	uninstantiated := make([]InodeId, 0)

	key := baseLayerId
	for {
		c.vlog("Fetching baselayer %s", key.String())
		buffer := c.dataStore.Get(&c.Ctx, key)
		if buffer == nil {
			panic("No baseLayer object")
		}

		baseLayer := buffer.AsDirectoryEntry()

		if dir.children == nil {
			dir.children = newChildMap(baseLayer.NumEntries())
		}

		for i := 0; i < baseLayer.NumEntries(); i++ {
			childInodeNum := func() InodeId {
				defer dir.childRecordLock.Lock().Unlock()
				return dir.children.newChild(c, baseLayer.Entry(i))
			}()
			c.vlog("initDirectory %d getting child %d", inodeNum,
				childInodeNum)
			uninstantiated = append(uninstantiated, childInodeNum)
		}

		if baseLayer.Next() == quantumfs.EmptyDirKey ||
			baseLayer.NumEntries() == 0 {

			break
		} else {
			key = baseLayer.Next()
		}
	}

	assert(dir.treeLock() != nil, "Directory treeLock nil at init")

	return uninstantiated
}

func newDirectory(c *ctx, name string, baseLayerId quantumfs.ObjectKey, size uint64,
	inodeNum InodeId, parent Inode, mode uint32, rdev uint32,
	dirRecord DirectoryRecordIf) (Inode, []InodeId) {

	defer c.funcIn("Directory::newDirectory").out()

	var dir Directory
	dir.self = &dir

	uninstantiated := initDirectory(c, name, &dir, baseLayerId, inodeNum,
		parent.inodeNum(), parent.treeLock())
	return &dir, uninstantiated
}

// Needs inode lock for read
func (dir *Directory) updateSize_(c *ctx) {
	defer c.funcIn("Directory::updateSize_").out()

	// The parent of a WorkspaceRoot is a workspacelist and we have nothing to
	// update.
	if !dir.self.isWorkspaceRoot() {
		var attr fuse.SetAttrIn
		attr.Valid = fuse.FATTR_SIZE
		attr.Size = func() uint64 {
			defer dir.childRecordLock.Lock().Unlock()
			return dir.children.count()
		}()

		dir.parent(c).setChildAttr(c, dir.id, nil, &attr, nil, true)
	}
}

// Needs inode lock for write
func (dir *Directory) addChild_(c *ctx, inode InodeId, child DirectoryRecordIf) {

	defer c.funcIn("Directory::addChild_").out()

	func() {
		defer dir.childRecordLock.Lock().Unlock()
		dir.children.setChild(c, child, inode)
	}()
	dir.updateSize_(c)
}

// Needs inode lock for write
func (dir *Directory) delChild_(c *ctx, inodeNum InodeId) {
	defer c.funcIn("Directory::delChild_").out()

	c.dlog("Unlinking inode %d", inodeNum)

	// If this is a file we need to reparent it to itself
	record := func() DirectoryRecordIf {
		defer dir.childRecordLock.Lock().Unlock()
		return dir.children.deleteChild(inodeNum)
	}()
	if record == nil {
		c.elog("Child already deleted: %d", inodeNum)
		return
	}

	dir.self.markAccessed(c, record.Filename(), false)

	if record.Type() == quantumfs.ObjectTypeSmallFile ||
		record.Type() == quantumfs.ObjectTypeMediumFile ||
		record.Type() == quantumfs.ObjectTypeLargeFile ||
		record.Type() == quantumfs.ObjectTypeVeryLargeFile {

		inode := c.qfs.inodeNoInstantiate(c, inodeNum)
		if inode != nil {
			if file, isFile := inode.(*File); isFile {
				file.setChildRecord(c, record)
				file.setParent(file.inodeNum())
			}
		}
	}

	c.qfs.removeUninstantiated(c, []InodeId{inodeNum})
	dir.updateSize_(c)
}

func (dir *Directory) dirty(c *ctx) {
	if !dir.setDirty(true) {
		// Only go recursive if we aren't already dirty
		dir.parent(c).dirtyChild(c, dir.inodeNum())
	}
}

// Record that a specific child is dirty and when syncing heirarchically, sync them
// as well.
func (dir *Directory) dirtyChild(c *ctx, childId InodeId) {
	defer c.funcIn("Directory::dirtyChild").out()

	func() {
		defer dir.Lock().Unlock()
		defer dir.childRecordLock.Lock().Unlock()
		dir.children.setDirty(c, childId)
	}()
	dir.self.dirty(c)
}

func fillAttrWithDirectoryRecord(c *ctx, attr *fuse.Attr, inodeNum InodeId,
	owner fuse.Owner, entry DirectoryRecordIf) {

	attr.Ino = uint64(inodeNum)

	fileType := objectTypeToFileType(c, entry.Type())
	switch fileType {
	case fuse.S_IFDIR:
		attr.Size = qfsBlockSize
		attr.Blocks = BlocksRoundUp(attr.Size, statBlockSize)
		attr.Nlink = uint32(entry.Size()) + 2
	case fuse.S_IFIFO:
		fileType = specialOverrideAttr(entry, attr)
	default:
		c.elog("Unhandled filetype in fillAttrWithDirectoryRecord",
			fileType)
		fallthrough
	case fuse.S_IFREG,
		fuse.S_IFLNK:

		attr.Size = entry.Size()
		attr.Blocks = BlocksRoundUp(entry.Size(), statBlockSize)
		attr.Nlink = 2 // Workaround for BUG166665
	}

	attr.Atime = entry.ModificationTime().Seconds()
	attr.Mtime = entry.ModificationTime().Seconds()
	attr.Ctime = entry.ContentTime().Seconds()
	attr.Atimensec = entry.ModificationTime().Nanoseconds()
	attr.Mtimensec = entry.ModificationTime().Nanoseconds()
	attr.Ctimensec = entry.ContentTime().Nanoseconds()

	c.dlog("fillAttrWithDirectoryRecord fileType %x permissions %o", fileType,
		entry.Permissions())

	attr.Mode = fileType | permissionsToMode(entry.Permissions())
	attr.Owner.Uid = quantumfs.SystemUid(entry.Owner(), owner.Uid)
	attr.Owner.Gid = quantumfs.SystemGid(entry.Group(), owner.Gid)
	attr.Blksize = uint32(qfsBlockSize)
}

func permissionsToMode(permissions uint32) uint32 {
	var mode uint32

	if BitFlagsSet(uint(permissions), quantumfs.PermExecOther) {
		mode |= syscall.S_IXOTH
	}
	if BitFlagsSet(uint(permissions), quantumfs.PermWriteOther) {
		mode |= syscall.S_IWOTH
	}
	if BitFlagsSet(uint(permissions), quantumfs.PermReadOther) {
		mode |= syscall.S_IROTH
	}
	if BitFlagsSet(uint(permissions), quantumfs.PermExecGroup) {
		mode |= syscall.S_IXGRP
	}
	if BitFlagsSet(uint(permissions), quantumfs.PermWriteGroup) {
		mode |= syscall.S_IWGRP
	}
	if BitFlagsSet(uint(permissions), quantumfs.PermReadGroup) {
		mode |= syscall.S_IRGRP
	}
	if BitFlagsSet(uint(permissions), quantumfs.PermExecOwner) {
		mode |= syscall.S_IXUSR
	}
	if BitFlagsSet(uint(permissions), quantumfs.PermWriteOwner) {
		mode |= syscall.S_IWUSR
	}
	if BitFlagsSet(uint(permissions), quantumfs.PermReadOwner) {
		mode |= syscall.S_IRUSR
	}
	if BitFlagsSet(uint(permissions), quantumfs.PermSticky) {
		mode |= syscall.S_ISVTX
	}
	if BitFlagsSet(uint(permissions), quantumfs.PermSGID) {
		mode |= syscall.S_ISGID
	}
	if BitFlagsSet(uint(permissions), quantumfs.PermSUID) {
		mode |= syscall.S_ISUID
	}

	return mode
}

func modeToPermissions(mode uint32, umask uint32) uint32 {
	var permissions uint32
	mode = mode & ^umask

	if BitFlagsSet(uint(mode), syscall.S_IXOTH) {
		permissions |= quantumfs.PermExecOther
	}
	if BitFlagsSet(uint(mode), syscall.S_IWOTH) {
		permissions |= quantumfs.PermWriteOther
	}
	if BitFlagsSet(uint(mode), syscall.S_IROTH) {
		permissions |= quantumfs.PermReadOther
	}
	if BitFlagsSet(uint(mode), syscall.S_IXGRP) {
		permissions |= quantumfs.PermExecGroup
	}
	if BitFlagsSet(uint(mode), syscall.S_IWGRP) {
		permissions |= quantumfs.PermWriteGroup
	}
	if BitFlagsSet(uint(mode), syscall.S_IRGRP) {
		permissions |= quantumfs.PermReadGroup
	}
	if BitFlagsSet(uint(mode), syscall.S_IXUSR) {
		permissions |= quantumfs.PermExecOwner
	}
	if BitFlagsSet(uint(mode), syscall.S_IWUSR) {
		permissions |= quantumfs.PermWriteOwner
	}
	if BitFlagsSet(uint(mode), syscall.S_IRUSR) {
		permissions |= quantumfs.PermReadOwner
	}
	if BitFlagsSet(uint(mode), syscall.S_ISVTX) {
		permissions |= quantumfs.PermSticky
	}
	if BitFlagsSet(uint(mode), syscall.S_ISGID) {
		permissions |= quantumfs.PermSGID
	}
	if BitFlagsSet(uint(mode), syscall.S_ISUID) {
		permissions |= quantumfs.PermSUID
	}

	return permissions
}

func publishDirectoryEntry(c *ctx, layer *quantumfs.DirectoryEntry,
	nextKey quantumfs.ObjectKey) quantumfs.ObjectKey {

	layer.SetNext(nextKey)
	bytes := layer.Bytes()

	buf := newBuffer(c, bytes, quantumfs.KeyTypeMetadata)
	newKey, err := buf.Key(&c.Ctx)
	if err != nil {
		panic("Failed to upload new baseLayer object")
	}

	return newKey
}

// Must hold the dir.childRecordsLock
func (dir *Directory) publish_(c *ctx) quantumfs.ObjectKey {
	defer c.FuncIn("Directory::publish", "%s", dir.name_).out()

	// Compile the internal records into a series of blocks which can be placed
	// in the datastore.

	newBaseLayerId := quantumfs.EmptyDirKey

	// childIdx indexes into dir.childrenRecords, entryIdx indexes into the
	// metadata block
	baseLayer := quantumfs.NewDirectoryEntry()
	entryIdx := 0
<<<<<<< HEAD

	for _, child := range dir.children.records() {
		if entryIdx == quantumfs.MaxDirectoryRecords {
=======
	for _, child := range dir.childrenRecords {
		if entryIdx == quantumfs.MaxDirectoryRecords() {
>>>>>>> 93251f6b
			// This block is full, upload and create a new one
			baseLayer.SetNumEntries(entryIdx)
			newBaseLayerId = publishDirectoryEntry(c, baseLayer,
				newBaseLayerId)
			baseLayer = quantumfs.NewDirectoryEntry()
			entryIdx = 0
		}

		baseLayer.SetEntry(entryIdx, child.Record())

		entryIdx++
	}

	baseLayer.SetNumEntries(entryIdx)
	newBaseLayerId = publishDirectoryEntry(c, baseLayer, newBaseLayerId)

	c.vlog("Directory key %s -> %s", dir.baseLayerId.String(),
		newBaseLayerId.String())
	dir.baseLayerId = newBaseLayerId

	if !dir.self.isWorkspaceRoot() {
		// TODO This violates layering and is ugly
		dir.setDirty(false)
	}

	return dir.baseLayerId
}

func (dir *Directory) setChildAttr(c *ctx, inodeNum InodeId,
	newType *quantumfs.ObjectType, attr *fuse.SetAttrIn,
	out *fuse.AttrOut, updateMtime bool) fuse.Status {

	defer c.funcIn("Directory::setChildAttr").out()

	result := func() fuse.Status {
		defer dir.Lock().Unlock()
		defer dir.childRecordLock.Lock().Unlock()

		entry := dir.children.record(inodeNum)
		if entry == nil {
			return fuse.ENOENT
		}

		modifyEntryWithAttr(c, newType, attr, entry, updateMtime)

		if out != nil {
			fillAttrOutCacheData(c, out)
			fillAttrWithDirectoryRecord(c, &out.Attr, inodeNum,
				c.fuseCtx.Owner, entry)
		}

		return fuse.OK
	}()

	if result == fuse.OK {
		dir.self.dirty(c)
	}

	return result
}

func (dir *Directory) Access(c *ctx, mask uint32, uid uint32,
	gid uint32) fuse.Status {

	c.elog("Unsupported Access on Directory")
	return fuse.ENOSYS
}

func (dir *Directory) GetAttr(c *ctx, out *fuse.AttrOut) fuse.Status {
	defer c.funcIn("Directory::GetAttr").out()

	record, err := dir.parent(c).getChildRecord(c, dir.InodeCommon.id)
	if err != nil {
		c.elog("Unable to get record from parent for inode %d", dir.id)
		return fuse.EIO
	}

	fillAttrOutCacheData(c, out)
	fillAttrWithDirectoryRecord(c, &out.Attr, dir.InodeCommon.id,
		c.fuseCtx.Owner, record)

	return fuse.OK
}

func (dir *Directory) Lookup(c *ctx, name string, out *fuse.EntryOut) fuse.Status {
	defer c.funcIn("Directory::Lookup").out()

	defer dir.RLock().RUnlock()

	inodeNum := func() InodeId {
		defer dir.childRecordLock.Lock().Unlock()
		return dir.children.inodeNum(name)
	}()
	if inodeNum == quantumfs.InodeIdInvalid {
		return fuse.ENOENT
	}

	c.vlog("Directory::Lookup found inode %d", inodeNum)
	dir.self.markAccessed(c, name, false)
	c.qfs.increaseLookupCount(inodeNum)

	out.NodeId = uint64(inodeNum)
	fillEntryOutCacheData(c, out)
	defer dir.childRecordLock.Lock().Unlock()
	fillAttrWithDirectoryRecord(c, &out.Attr, inodeNum, c.fuseCtx.Owner,
		dir.children.recordByName(c, name))

	return fuse.OK
}

func (dir *Directory) Open(c *ctx, flags uint32, mode uint32,
	out *fuse.OpenOut) fuse.Status {

	return fuse.ENOSYS
}

func (dir *Directory) OpenDir(c *ctx, flags uint32, mode uint32,
	out *fuse.OpenOut) fuse.Status {

	defer c.funcIn("Directory::OpenDir").out()

	ds := newDirectorySnapshot(c, dir.self.(directorySnapshotSource))
	c.qfs.setFileHandle(c, ds.FileHandleCommon.id, ds)
	out.Fh = uint64(ds.FileHandleCommon.id)
	out.OpenFlags = 0

	return fuse.OK
}

func (dir *Directory) getChildSnapshot(c *ctx) []directoryContents {
	dir.self.markSelfAccessed(c, false)

	defer dir.RLock().RUnlock()
	defer dir.childRecordLock.Lock().Unlock()

	records := dir.children.records()
	children := make([]directoryContents, 0, len(records))
	for _, entry := range records {
		filename := entry.Filename()

		entryInfo := directoryContents{
			filename: filename,
		}
		fillAttrWithDirectoryRecord(c, &entryInfo.attr,
			dir.children.inodeNum(filename), c.fuseCtx.Owner, entry)
		entryInfo.fuseType = entryInfo.attr.Mode

		children = append(children, entryInfo)
	}

	return children
}

func (dir *Directory) create_(c *ctx, name string, mode uint32, umask uint32,
	rdev uint32, constructor InodeConstructor, type_ quantumfs.ObjectType,
	key quantumfs.ObjectKey, out *fuse.EntryOut) Inode {

	defer c.funcIn("Directory::create_").out()

	uid := c.fuseCtx.Owner.Uid
	gid := c.fuseCtx.Owner.Gid
	UID := quantumfs.ObjectUid(c.Ctx, uid, uid)
	GID := quantumfs.ObjectGid(c.Ctx, gid, gid)
	entry := dir.createNewEntry(c, name, mode, umask, rdev,
		0, UID, GID, type_, key)
	inodeNum := c.qfs.newInodeId()
	newEntity, uninstantiated := constructor(c, name, key, 0, inodeNum, dir.self,
		mode, rdev, entry)
	dir.addChild_(c, inodeNum, entry)
	c.qfs.setInode(c, inodeNum, newEntity)
	c.qfs.addUninstantiated(c, uninstantiated, inodeNum)
	c.qfs.increaseLookupCount(inodeNum)

	fillEntryOutCacheData(c, out)
	out.NodeId = uint64(inodeNum)
	fillAttrWithDirectoryRecord(c, &out.Attr, inodeNum, c.fuseCtx.Owner, entry)

	newEntity.markSelfAccessed(c, true)

	return newEntity
}

func (dir *Directory) childExists(c *ctx, name string) fuse.Status {
	defer dir.childRecordLock.Lock().Unlock()

	record := dir.children.recordByName(c, name)
	if record != nil {
		return fuse.Status(syscall.EEXIST)
	}
	return fuse.OK
}

func (dir *Directory) Create(c *ctx, input *fuse.CreateIn, name string,
	out *fuse.CreateOut) fuse.Status {

	defer c.funcIn("Directory::Create").out()

	var file Inode
	result := func() fuse.Status {
		defer dir.Lock().Unlock()

		recordErr := dir.childExists(c, name)
		if recordErr != fuse.OK {
			return recordErr
		}

		err := dir.hasWritePermission(c, c.fuseCtx.Owner.Uid, false)
		if err != fuse.OK {
			return err
		}

		c.vlog("Creating file: '%s'", name)

		file = dir.create_(c, name, input.Mode, input.Umask, 0, newSmallFile,
			quantumfs.ObjectTypeSmallFile, quantumfs.EmptyBlockKey,
			&out.EntryOut)
		return fuse.OK
	}()

	if result != fuse.OK {
		return result
	}

	dir.self.dirty(c)

	fileHandleNum := c.qfs.newFileHandleId()
	fileDescriptor := newFileDescriptor(file.(*File), file.inodeNum(),
		fileHandleNum, file.treeLock())
	c.qfs.setFileHandle(c, fileHandleNum, fileDescriptor)

	c.vlog("New file inode %d, fileHandle %d", file.inodeNum(), fileHandleNum)

	out.OpenOut.OpenFlags = 0
	out.OpenOut.Fh = uint64(fileHandleNum)

	return fuse.OK
}

func (dir *Directory) SetAttr(c *ctx, attr *fuse.SetAttrIn,
	out *fuse.AttrOut) fuse.Status {

	defer c.FuncIn("Directory::SetAttr", "valid %x size %d", attr.Valid,
		attr.Size).out()

	return dir.parent(c).setChildAttr(c, dir.InodeCommon.id, nil, attr, out,
		false)
}

func (dir *Directory) Mkdir(c *ctx, name string, input *fuse.MkdirIn,
	out *fuse.EntryOut) fuse.Status {

	defer c.funcIn("Directory::Mkdir").out()

	result := func() fuse.Status {
		defer dir.Lock().Unlock()

		recordErr := dir.childExists(c, name)
		if recordErr != fuse.OK {
			return recordErr
		}

		err := dir.hasWritePermission(c, c.fuseCtx.Owner.Uid, false)
		if err != fuse.OK {
			return err
		}

		dir.create_(c, name, input.Mode, input.Umask, 0, newDirectory,
			quantumfs.ObjectTypeDirectoryEntry, quantumfs.EmptyDirKey,
			out)
		return fuse.OK
	}()

	if result == fuse.OK {
		dir.self.dirty(c)
	}

	c.dlog("Directory::Mkdir created inode %d", out.NodeId)

	return result
}

func (dir *Directory) getChildRecord(c *ctx,
	inodeNum InodeId) (DirectoryRecordIf, error) {

	defer c.funcIn("Directory::getChildRecord").out()
	defer dir.RLock().RUnlock()
	defer dir.childRecordLock.Lock().Unlock()

	if record := dir.children.record(inodeNum); record != nil {
		return record, nil
	}

	return &quantumfs.DirectoryRecord{},
		errors.New("Inode given is not a child of this directory")
}

func (dir *Directory) hasWritePermission(c *ctx, fileOwner uint32,
	checkStickyBit bool) fuse.Status {

	var arg string
	if checkStickyBit {
		arg = "checkStickyBit"
	} else {
		arg = "no checkStickyBit"
	}
	defer c.FuncIn("Directory::hasWritePermission", arg).out()

	// If the directory is a workspace root, it is always permitted to modify the
	// children inodes because its permission is 777 (Hardcoded in
	// daemon/workspaceroot.go).
	if dir.self.isWorkspaceRoot() {
		c.vlog("Is WorkspaceRoot: OK")
		return fuse.OK
	}

	owner := c.fuseCtx.Owner
	dirRecord, err := dir.parent(c).getChildRecord(c, dir.InodeCommon.id)
	if err != nil {
		c.wlog("Failed to find directory record in parent")
		return fuse.ENOENT
	}
	dirOwner := quantumfs.SystemUid(dirRecord.Owner(), owner.Uid)
	dirGroup := quantumfs.SystemGid(dirRecord.Group(), owner.Gid)
	permission := dirRecord.Permissions()

	// Root permission can bypass the permission, and the root is only verified
	// by uid
	if owner.Uid == 0 {
		c.vlog("User is root: OK")
		return fuse.OK
	}

	// Verify the permission of the directory in order to delete a child
	// If the sticky bit of the directory is set, the action can only be
	// performed by file's owner, directory's owner, or root user
	if checkStickyBit && BitFlagsSet(uint(permission), uint(syscall.S_ISVTX)) &&
		owner.Uid != fileOwner && owner.Uid != dirOwner {

		c.vlog("Sticky owners don't match: FAIL")
		return fuse.EACCES
	}

	// Get whether current user is OWNER/GRP/OTHER
	var permWX uint32
	if owner.Uid == dirOwner {
		permWX = syscall.S_IWUSR | syscall.S_IXUSR
		// Check the current directory having x and w permissions
		if BitFlagsSet(uint(permission), uint(permWX)) {
			c.vlog("Has owner write: OK")
			return fuse.OK
		}
	} else if owner.Gid == dirGroup {
		permWX = syscall.S_IWGRP | syscall.S_IXGRP
		if BitFlagsSet(uint(permission), uint(permWX)) {
			c.vlog("Has group write: OK")
			return fuse.OK
		}
	} else { // all the other
		permWX = syscall.S_IWOTH | syscall.S_IXOTH
		if BitFlagsSet(uint(permission), uint(permWX)) {
			c.vlog("Has other write: OK")
			return fuse.OK
		}
	}

	c.vlog("Directory::hasWritePermission %o vs %o", permWX, permission)
	return fuse.EACCES
}

func (dir *Directory) childInodes() []InodeId {
	defer dir.childRecordLock.Lock().Unlock()

	return dir.children.inodes()
}

func (dir *Directory) Unlink(c *ctx, name string) fuse.Status {
	defer c.FuncIn("Directory::Unlink", "%s", name).out()

	result := func() fuse.Status {
		defer dir.Lock().Unlock()

		var recordType quantumfs.ObjectType
		var owner quantumfs.UID
		var inode InodeId
		err := func() fuse.Status {
			defer dir.childRecordLock.Lock().Unlock()

			record := dir.children.recordByName(c, name)
			if record == nil {
				return fuse.ENOENT
			}

			recordType = record.Type()
			owner = record.Owner()
			inode = dir.children.inodeNum(record.Filename())
			return fuse.OK
		}()
		if err != fuse.OK {
			return err
		}

		type_ := objectTypeToFileType(c, recordType)
		fileOwner := quantumfs.SystemUid(owner, c.fuseCtx.Owner.Uid)

		if type_ == fuse.S_IFDIR {
			c.vlog("Directory::Unlink directory")
			return fuse.Status(syscall.EISDIR)
		}

		err = dir.hasWritePermission(c, fileOwner, true)
		if err != fuse.OK {
			return err
		}

		dir.delChild_(c, inode)
		return fuse.OK
	}()

	if result == fuse.OK {
		dir.self.dirty(c)
	}

	return result
}

func (dir *Directory) Rmdir(c *ctx, name string) fuse.Status {
	defer c.FuncIn("Directory::Rmdir", "%s", name).out()

	result := func() fuse.Status {
		defer dir.Lock().Unlock()

		var inode InodeId
		result := func() fuse.Status {
			defer dir.childRecordLock.Lock().Unlock()
			record := dir.children.recordByName(c, name)
			type_ := objectTypeToFileType(c, record.Type())
			if type_ != fuse.S_IFDIR {
				return fuse.ENOTDIR
			}

			if record.Size() != 0 {
				return fuse.Status(syscall.ENOTEMPTY)
			}

			inode = dir.children.inodeNum(name)
			return fuse.OK
		}()
		if result != fuse.OK {
			return result
		}

		dir.delChild_(c, inode)
		return fuse.OK
	}()

	if result == fuse.OK {
		dir.self.dirty(c)
	}

	return result
}

func (dir *Directory) Symlink(c *ctx, pointedTo string, name string,
	out *fuse.EntryOut) fuse.Status {

	defer c.funcIn("Directory::Symlink").out()

	var key quantumfs.ObjectKey
	result := func() fuse.Status {
		defer dir.Lock().Unlock()

		recordErr := dir.childExists(c, name)
		if recordErr != fuse.OK {
			return recordErr
		}

		result := dir.hasWritePermission(c, c.fuseCtx.Owner.Uid, false)
		if result != fuse.OK {
			return result
		}

		buf := newBuffer(c, []byte(pointedTo), quantumfs.KeyTypeMetadata)
		key, err := buf.Key(&c.Ctx)
		if err != nil {
			c.elog("Failed to upload block: %v", err)
			return fuse.EIO
		}

		dir.create_(c, name, 0777, 0777, 0, newSymlink,
			quantumfs.ObjectTypeSymlink, key, out)
		return fuse.OK
	}()

	if result == fuse.OK {
		dir.self.dirty(c)
		c.vlog("Created new symlink with key: %s", key.String())
	}

	return result
}

func (dir *Directory) Readlink(c *ctx) ([]byte, fuse.Status) {
	c.elog("Invalid Readlink on Directory")
	return nil, fuse.EINVAL
}

func (dir *Directory) Mknod(c *ctx, name string, input *fuse.MknodIn,
	out *fuse.EntryOut) fuse.Status {

	defer c.funcIn("Directory::Mknod").out()

	result := func() fuse.Status {
		defer dir.Lock().Unlock()

		recordErr := dir.childExists(c, name)
		if recordErr != fuse.OK {
			return recordErr
		}

		err := dir.hasWritePermission(c, c.fuseCtx.Owner.Uid, false)
		if err != fuse.OK {
			return err
		}

		c.dlog("Directory::Mknod Mode %x", input.Mode)
		if BitFlagsSet(uint(input.Mode), syscall.S_IFIFO) ||
			BitFlagsSet(uint(input.Mode), syscall.S_IFSOCK) ||
			BitFlagsSet(uint(input.Mode), syscall.S_IFBLK) ||
			BitFlagsSet(uint(input.Mode), syscall.S_IFCHR) {

			dir.create_(c, name, input.Mode, input.Umask, input.Rdev,
				newSpecial, quantumfs.ObjectTypeSpecial,
				quantumfs.ZeroKey, out)
		} else if BitFlagsSet(uint(input.Mode), syscall.S_IFREG) {
			dir.create_(c, name, input.Mode, input.Umask, 0,
				newSmallFile, quantumfs.ObjectTypeSmallFile,
				quantumfs.EmptyBlockKey, out)
		} else {
			c.dlog("Directory::Mknod invalid type %x", input.Mode)
			return fuse.EINVAL
		}
		return fuse.OK
	}()

	if result == fuse.OK {
		dir.self.dirty(c)
	}

	return result
}

func (dir *Directory) RenameChild(c *ctx, oldName string,
	newName string) fuse.Status {

	defer c.FuncIn("Directory::RenameChild", "%s -> %s", oldName, newName).out()

	result := func() fuse.Status {
		defer dir.Lock().Unlock()

		oldInodeId, oldRemoved, err := func() (InodeId, InodeId,
			fuse.Status) {

			defer dir.childRecordLock.Lock().Unlock()

			record := dir.children.recordByName(c, oldName)
			if record == nil {
				return quantumfs.InodeIdInvalid,
					quantumfs.InodeIdInvalid, fuse.ENOENT
			}

			dir.self.markAccessed(c, oldName, false)

			if oldName == newName {
				// Nothing more to be done other than marking the
				// file accessed above.
				return quantumfs.InodeIdInvalid,
					quantumfs.InodeIdInvalid, fuse.OK
			}

			oldInodeId_ := dir.children.inodeNum(oldName)
			oldRemoved_ := dir.children.renameChild(oldName, newName)
			return oldInodeId_, oldRemoved_, fuse.OK
		}()
		if oldName == newName || err != fuse.OK {
			return err
		}

		// update the inode name
		dir.self.markAccessed(c, newName, true)
		if child := c.qfs.inodeNoInstantiate(c, oldInodeId); child != nil {
			child.setName(newName)
		}

		if oldRemoved != quantumfs.InodeIdInvalid {
			c.qfs.removeUninstantiated(c, []InodeId{oldRemoved})
		}

		dir.updateSize_(c)
		dir.self.dirty(c)

		return fuse.OK
	}()

	return result
}

func sortParentChild(c *ctx, a *Directory, b *Directory) (parentDir *Directory,
	childDir *Directory) {

	// Determine if a parent-child relationship between the
	// directories exist
	var parent *Directory
	var child *Directory

	upwardsParent := a.parent(c)
	for ; upwardsParent != nil; upwardsParent = upwardsParent.parent(c) {
		if upwardsParent.inodeNum() == b.inodeNum() {

			// a is a (grand-)child of b
			parent = b
			child = a
			break
		}
	}

	if upwardsParent == nil {
		upwardsParent = b.parent(c)
		for ; upwardsParent != nil; upwardsParent = upwardsParent.parent(c) {

			if upwardsParent.inodeNum() == a.inodeNum() {

				// b is a (grand-)child of a
				parent = a
				child = b
				break
			}
		}
	}

	if upwardsParent == nil {
		// No relationship, choose arbitrarily
		parent = a
		child = b
	}

	return parent, child
}

func (dir *Directory) MvChild(c *ctx, dstInode Inode, oldName string,
	newName string) fuse.Status {

	// moving any file into _null/null is not permitted
	if _, ok := dstInode.(*NullWorkspaceRoot); ok {
		return fuse.EPERM
	}

	defer c.FuncIn("Directory::MvChild", "Enter %s -> %s", oldName,
		newName).out()

	result := func() fuse.Status {
		dst := dstInode.(*Directory)

		// The locking here is subtle.
		//
		// Firstly we must protect against the case where a concurrent rename
		// in the opposite direction (from dst into dir) is occurring as we
		// are renaming a file from dir into dst. If we lock naively we'll
		// end up with a lock ordering inversion and deadlock in this case.
		//
		// We prevent this by locking dir and dst in a consistent ordering
		// based upon their inode number. All multi-inode locking must call
		// getLockOrder() to facilitate this.
		//
		// However, there is another wrinkle. It is possible to rename a file
		// from a directory into its parent. If we keep the parent locked
		// while we run dir.updateSize_(), then we'll deadlock as we try to
		// lock the parent again down the call stack.
		//
		// So we have two phases of locking. In the first phase we lock dir
		// and dst according to their inode number. Then, with both those
		// locks held we perform the bulk of the logic. Just before we start
		// releasing locks we update the parent metadata. Then we drop the
		// locks of the parent, which is fine since it is up to date. Finally
		// we update the metadata of the child before dropping its lock.
		//
		// We need to update and release the parent first so we can
		// successfully update the child. If the two directories are not
		// related in that way then we choose arbitrarily because it doesn't
		// matter.
		parent, child := sortParentChild(c, dst, dir)
		firstLock, lastLock := getLockOrder(dst, dir)
		firstLock.(*Directory).Lock()
		lastLock.(*Directory).Lock()

		defer child.lock.Unlock()

		result := func() fuse.Status {
			// we need to unlock the parent early
			defer parent.lock.Unlock()

			newEntry, oldInodeId, err := func() (DirectoryRecordIf,
				InodeId, fuse.Status) {

				defer dir.childRecordLock.Lock().Unlock()

				record := dir.children.recordByName(c, oldName)
				oldInodeId_ := dir.children.inodeNum(oldName)
				if record == nil {
					return nil, 0, fuse.ENOENT
				}

				// copy the record
				newEntry_ := cloneDirectoryRecord(record)
				return newEntry_, oldInodeId_, fuse.OK
			}()
			if err != fuse.OK {
				return err
			}

			// fix the name on the copy
			newEntry.SetFilename(newName)

			// Update the inode to point to the new name and mark as
			// accessed in both parents.
			child := c.qfs.inodeNoInstantiate(c, oldInodeId)
			if child != nil {
				child.setParent(dst.inodeNum())
				child.setName(newName)
			}
			dir.self.markAccessed(c, oldName, false)
			dst.self.markAccessed(c, newName, true)

			// Delete the target InodeId, before (possibly) overwriting
			// it.
			dst.deleteEntry_(c, newName)

			func() {
				defer dir.childRecordLock.Lock().Unlock()

				overwrittenRecord := dst.children.recordByName(c,
					newName)
				overwrittenId := dst.children.inodeNum(newName)
				if overwrittenRecord != nil {
					c.qfs.removeUninstantiated(c,
						[]InodeId{overwrittenId})
				}

				dst.insertEntry_(c, newEntry, oldInodeId,
					child != nil)
			}()

			// Set entry in new directory. If the renamed inode is
			// uninstantiated, we swizzle the parent here.
			if child == nil {
				c.qfs.addUninstantiated(c, []InodeId{oldInodeId},
					dst.inodeNum())
			}

			// Remove entry in old directory
			dir.deleteEntry_(c, oldName)

			parent.updateSize_(c)
			parent.self.dirty(c)

			return fuse.OK
		}()

		if result == fuse.OK {
			child.updateSize_(c)
			child.self.dirty(c)
		}
		return result
	}()

	return result
}

// Must hold childmap lock for writing
func (dir *Directory) deleteEntry_(c *ctx, name string) {
	if record := dir.children.recordByName(c, name); record == nil {
		// Nothing to do
		return
	}

	inodeId := dir.children.inodeNum(name)
	dir.children.deleteChild(inodeId)
}

// Needs to hold childRecordLock
func (dir *Directory) insertEntry_(c *ctx, entry DirectoryRecordIf, inodeNum InodeId,
	inodeLoaded bool) {

	dir.children.setChild(c, entry, inodeNum)

	// being inserted means you're dirty and need to be synced
	if inodeLoaded {
		dir.children.setDirty(c, inodeNum)
	} else {
		dir.self.dirty(c)
	}
}

func (dir *Directory) GetXAttrSize(c *ctx,
	attr string) (size int, result fuse.Status) {

	return dir.parent(c).getChildXAttrSize(c, dir.inodeNum(), attr)
}

func (dir *Directory) GetXAttrData(c *ctx,
	attr string) (data []byte, result fuse.Status) {

	return dir.parent(c).getChildXAttrData(c, dir.inodeNum(), attr)
}

func (dir *Directory) ListXAttr(c *ctx) (attributes []byte, result fuse.Status) {
	return dir.parent(c).listChildXAttr(c, dir.inodeNum())
}

func (dir *Directory) SetXAttr(c *ctx, attr string, data []byte) fuse.Status {
	return dir.parent(c).setChildXAttr(c, dir.inodeNum(), attr, data)
}

func (dir *Directory) RemoveXAttr(c *ctx, attr string) fuse.Status {
	return dir.parent(c).removeChildXAttr(c, dir.inodeNum(), attr)
}

func (dir *Directory) syncChild(c *ctx, inodeNum InodeId,
	newKey quantumfs.ObjectKey) {

	defer c.FuncIn("Directory::syncChild", "(%d %d) %s", dir.inodeNum(),
		inodeNum, newKey.String()).out()

	ok, key := func() (bool, quantumfs.ObjectKey) {
		defer dir.Lock().Unlock()
		dir.self.dirty(c)
		defer dir.childRecordLock.Lock().Unlock()

		entry := dir.children.record(inodeNum)
		if entry == nil {
			c.elog("Directory::syncChild inode %d not a valid child",
				inodeNum)
			return false, quantumfs.ObjectKey{}
		}

		entry.SetID(newKey)
		return true, dir.publish_(c)
	}()

	if ok && !dir.self.isWorkspaceRoot() {
		dir.parent(c).syncChild(c, dir.InodeCommon.id, key)
	}
}

// Get the extended attributes object. The status is EIO on error or ENOENT if there
// are no extended attributes for that child.
func (dir *Directory) getExtendedAttributes_(c *ctx,
	inodeNum InodeId) (*quantumfs.ExtendedAttributes, fuse.Status) {

	defer c.funcIn("Directory::getExtendedAttributes_").out()
	defer dir.childRecordLock.Lock().Unlock()

	record := dir.children.record(inodeNum)
	if record == nil {
		c.vlog("Child not found")
		return nil, fuse.EIO
	}

	if record.ExtendedAttributes().IsEqualTo(quantumfs.EmptyBlockKey) {
		c.vlog("Directory::getExtendedAttributes_ returning new object")
		return quantumfs.NewExtendedAttributes(), fuse.ENOENT
	}

	buffer := c.dataStore.Get(&c.Ctx, record.ExtendedAttributes())
	if buffer == nil {
		c.dlog("Failed to retrieve attribute list")
		return nil, fuse.EIO
	}

	attributeList := buffer.AsExtendedAttributes()
	return &attributeList, fuse.OK
}

func (dir *Directory) getChildXAttrBuffer(c *ctx, inodeNum InodeId,
	attr string) (quantumfs.Buffer, fuse.Status) {

	defer c.FuncIn("Directory::getChildXAttrBuffer", "%d %s", inodeNum,
		attr).out()

	defer dir.RLock().RUnlock()

	attributeList, ok := dir.getExtendedAttributes_(c, inodeNum)
	if ok == fuse.ENOENT {
		return nil, fuse.ENODATA
	}

	if ok == fuse.EIO {
		return nil, fuse.EIO
	}

	for i := 0; i < attributeList.NumAttributes(); i++ {
		name, key := attributeList.Attribute(i)
		if name != attr {
			continue
		}

		c.vlog("Found attribute key: %s", key.String())
		buffer := c.dataStore.Get(&c.Ctx, key)
		if buffer == nil {
			c.elog("Failed to retrieve attribute datablock")
			return nil, fuse.EIO
		}

		return buffer, fuse.OK
	}

	c.vlog("XAttr name not found")
	return nil, fuse.ENODATA
}

func (dir *Directory) getChildXAttrSize(c *ctx, inodeNum InodeId,
	attr string) (size int, result fuse.Status) {

	defer c.funcIn("Directory::getChildXAttrSize").out()

	buffer, status := dir.getChildXAttrBuffer(c, inodeNum, attr)
	if status != fuse.OK {
		return 0, status
	}

	return buffer.Size(), fuse.OK
}

func (dir *Directory) getChildXAttrData(c *ctx, inodeNum InodeId,
	attr string) (data []byte, result fuse.Status) {

	defer c.funcIn("Directory::getChildXAttrData").out()

	buffer, status := dir.getChildXAttrBuffer(c, inodeNum, attr)
	if status != fuse.OK {
		return []byte{}, status
	}
	return buffer.Get(), fuse.OK
}

func (dir *Directory) listChildXAttr(c *ctx,
	inodeNum InodeId) (attributes []byte, result fuse.Status) {

	defer c.FuncIn("Directory::listChildXAttr", "%d", inodeNum).out()

	defer dir.RLock().RUnlock()

	attributeList, ok := dir.getExtendedAttributes_(c, inodeNum)
	if ok == fuse.ENOENT {
		return []byte{}, fuse.OK
	}

	if ok == fuse.EIO {
		return nil, fuse.EIO
	}

	var nameBuffer bytes.Buffer
	for i := 0; i < attributeList.NumAttributes(); i++ {
		name, _ := attributeList.Attribute(i)
		c.vlog("Appending %s", name)
		nameBuffer.WriteString(name)
		nameBuffer.WriteByte(0)
	}

	// append our self-defined extended attribute XAttrTypeKey
	c.vlog("Appending %s", quantumfs.XAttrTypeKey)
	nameBuffer.WriteString(quantumfs.XAttrTypeKey)
	nameBuffer.WriteByte(0)

	c.vlog("Returning %d bytes", nameBuffer.Len())

	return nameBuffer.Bytes(), fuse.OK
}

func (dir *Directory) setChildXAttr(c *ctx, inodeNum InodeId, attr string,
	data []byte) fuse.Status {

	defer c.FuncIn("Directory::setChildXAttr", "%d, %s len %d", inodeNum, attr,
		len(data)).out()
	// The self-defined extended attribute is not able to be set
	// it is the combination of two attributes
	if attr == quantumfs.XAttrTypeKey {
		c.elog("Illegal action to set extended attribute: typeKey")
		return fuse.EPERM
	}

	defer c.vlog("Directory::setChildXAttr Exit")

	defer dir.Lock().Unlock()

	attributeList, ok := dir.getExtendedAttributes_(c, inodeNum)
	if ok == fuse.EIO {
		return fuse.EIO
	}

	var dataKey quantumfs.ObjectKey
	if len(data) == 0 {
		dataKey = quantumfs.EmptyBlockKey
	} else {
		var err error
		dataBuf := newBufferCopy(c, data, quantumfs.KeyTypeData)
		dataKey, err = dataBuf.Key(&c.Ctx)
		if err != nil {
			c.elog("Error uploading XAttr data: %v", err)
			return fuse.EIO
		}
	}

	set := false
	for i := 0; i < attributeList.NumAttributes(); i++ {
		name, _ := attributeList.Attribute(i)
		if name == attr {
			c.vlog("Overwriting existing attribute %d", i)
			attributeList.SetAttribute(i, name, dataKey)
			set = true
			break
		}
	}

	// Append attribute
	if !set {
		if attributeList.NumAttributes() >
			quantumfs.MaxNumExtendedAttributes() {

			c.vlog("XAttr list full %d", attributeList.NumAttributes())
			return fuse.Status(syscall.ENOSPC)
		}

		c.vlog("Appending new attribute")
		attributeList.SetAttribute(attributeList.NumAttributes(), attr,
			dataKey)
		attributeList.SetNumAttributes(attributeList.NumAttributes() + 1)
	}

	buffer := newBuffer(c, attributeList.Bytes(), quantumfs.KeyTypeMetadata)
	key, err := buffer.Key(&c.Ctx)
	if err != nil {
		c.elog("Error computing extended attribute key: %v", err)
		return fuse.EIO
	}

	func() {
		defer dir.childRecordLock.Lock().Unlock()
		dir.children.record(inodeNum).SetExtendedAttributes(key)
	}()
	dir.self.dirty(c)

	return fuse.OK
}

func (dir *Directory) removeChildXAttr(c *ctx, inodeNum InodeId,
	attr string) fuse.Status {

	defer c.FuncIn("Directory::removeChildXAttr", "%d, %s", inodeNum, attr).out()
	// The self-defined extended attribute is not able to be removed
	// it is the combination of two attributes
	if attr == quantumfs.XAttrTypeKey {
		c.elog("Illegal action to remove extended attribute: typeKey")
		return fuse.EPERM
	}

	defer c.vlog("Directory::removeChildXAttr Exit")

	defer dir.Lock().Unlock()

	attributeList, ok := dir.getExtendedAttributes_(c, inodeNum)
	if ok == fuse.EIO {
		return fuse.EIO
	}

	if ok == fuse.ENOENT {
		return fuse.ENODATA
	}

	var i int
	for i = 0; i < attributeList.NumAttributes(); i++ {
		name, _ := attributeList.Attribute(i)
		if name == attr {
			c.vlog("Found attribute %d", i)
			break
		}
	}

	if i == attributeList.NumAttributes() {
		// We didn't find the attribute
		return fuse.ENODATA
	}

	var key quantumfs.ObjectKey
	if attributeList.NumAttributes() != 1 {
		// Move the last attribute over the one to be removed
		lastIndex := attributeList.NumAttributes() - 1
		lastName, lastId := attributeList.Attribute(lastIndex)
		attributeList.SetAttribute(i, lastName, lastId)
		attributeList.SetNumAttributes(lastIndex)

		buffer := newBuffer(c, attributeList.Bytes(),
			quantumfs.KeyTypeMetadata)
		var err error
		key, err = buffer.Key(&c.Ctx)
		if err != nil {
			c.elog("Error computing extended attribute key: %v", err)
			return fuse.EIO
		}
	} else {
		// We are deleting the only extended attribute. Change the
		// DirectoryRecord key only
		key = quantumfs.EmptyBlockKey
	}

	func() {
		defer dir.childRecordLock.Lock().Unlock()
		dir.children.record(inodeNum).SetExtendedAttributes(key)
	}()
	dir.self.dirty(c)

	return fuse.OK
}

func (dir *Directory) instantiateChild(c *ctx, inodeNum InodeId) (Inode, []InodeId) {
	c.vlog("Directory::instantiateChild Enter %d", inodeNum)
	defer c.vlog("Directory::instantiateChild Exit")

	defer dir.childRecordLock.Lock().Unlock()

	entry := dir.children.record(inodeNum)
	if entry == nil {
		panic(fmt.Sprintf("Cannot instantiate child with no record: %d",
			inodeNum))
	}

	c.vlog("Instantiate %s %d", entry.Filename(), inodeNum)

	var constructor InodeConstructor
	switch entry.Type() {
	default:
		c.elog("Unknown InodeConstructor type: %d", entry.Type())
		panic("Unknown InodeConstructor type")
	case quantumfs.ObjectTypeDirectoryEntry:
		constructor = newDirectory
	case quantumfs.ObjectTypeSmallFile:
		constructor = newSmallFile
	case quantumfs.ObjectTypeMediumFile:
		constructor = newMediumFile
	case quantumfs.ObjectTypeLargeFile:
		constructor = newLargeFile
	case quantumfs.ObjectTypeVeryLargeFile:
		constructor = newVeryLargeFile
	case quantumfs.ObjectTypeSymlink:
		constructor = newSymlink
	case quantumfs.ObjectTypeSpecial:
		constructor = newSpecial
	}

	c.dlog("Instantiating child %d with key %s", inodeNum, entry.ID().String())

	return constructor(c, entry.Filename(), entry.ID(), entry.Size(), inodeNum,
		dir.self, 0, 0, nil)
}

func encodeExtendedKey(key quantumfs.ObjectKey, type_ quantumfs.ObjectType,
	size uint64) []byte {

	append_ := make([]byte, 9)
	append_[0] = uint8(type_)
	binary.LittleEndian.PutUint64(append_[1:], size)

	data := append(key.Value(), append_...)
	return []byte(base64.StdEncoding.EncodeToString(data))
}

func decodeExtendedKey(packet string) (quantumfs.ObjectKey, quantumfs.ObjectType,
	uint64, error) {

	bDec, err := base64.StdEncoding.DecodeString(packet)
	if err != nil {
		return quantumfs.ZeroKey, 0, 0, err
	}

	key := quantumfs.NewObjectKeyFromBytes(bDec[:sourceDataLength-9])
	type_ := quantumfs.ObjectType(bDec[sourceDataLength-9])
	size := binary.LittleEndian.Uint64(bDec[sourceDataLength-8:])
	return key, type_, size, nil
}

// Do a similar work like  Lookup(), but it does not interact with fuse, and return
// the child node to the caller
func (dir *Directory) lookupInternal(c *ctx, name string,
	entryType quantumfs.ObjectType) (Inode, error) {

	c.vlog("Directory::LookupInternal Enter")
	defer c.vlog("Directory::LookupInternal Exit")

	defer dir.RLock().RUnlock()
	inodeNum, record, err := dir.lookupChildRecord_(c, name)
	if err != nil {
		return nil, err
	}

	c.vlog("Directory::LookupInternal found inode %d Name %s", inodeNum, name)
	child := c.qfs.inode(c, inodeNum)
	child.markSelfAccessed(c, false)

	if record.Type() != entryType {
		return nil, errors.New("Not Required Type")
	}
	return child, nil
}

// Require an Inode locked for read
func (dir *Directory) lookupChildRecord_(c *ctx, name string) (InodeId,
	DirectoryRecordIf, error) {

	c.vlog("Directory::LookupChildRecord_ Enter")
	defer c.vlog("Directory::LookupChildRecord_ Exit")

	defer dir.childRecordLock.Lock().Unlock()
	record := dir.children.recordByName(c, name)
	if record == nil {
		return quantumfs.InodeIdInvalid, nil,
			errors.New("Non-existing Inode")
	}

	inodeNum := dir.children.inodeNum(name)
	return inodeNum, record, nil
}

func (dir *Directory) createNewEntry(c *ctx, name string, mode uint32,
	umask uint32, rdev uint32, size uint64, uid quantumfs.UID,
	gid quantumfs.GID, type_ quantumfs.ObjectType,
	key quantumfs.ObjectKey) DirectoryRecordIf {

	// set up the Inode record
	now := time.Now()
	entry := quantumfs.NewDirectoryRecord()
	entry.SetFilename(name)
	entry.SetID(key)
	entry.SetType(type_)
	entry.SetPermissions(modeToPermissions(mode, umask))
	c.dlog("Directory::createNewEntry mode %o umask %o permissions %o",
		mode, umask, entry.Permissions())
	entry.SetOwner(uid)
	entry.SetGroup(gid)
	entry.SetSize(size)
	entry.SetExtendedAttributes(quantumfs.EmptyBlockKey)
	entry.SetContentTime(quantumfs.NewTime(now))
	entry.SetModificationTime(quantumfs.NewTime(now))

	return entry
}

// Needs exlusive Inode lock
func (dir *Directory) duplicateInode_(c *ctx, name string, mode uint32, umask uint32,
	rdev uint32, size uint64, uid quantumfs.UID, gid quantumfs.GID,
	type_ quantumfs.ObjectType, key quantumfs.ObjectKey) {

	entry := dir.createNewEntry(c, name, mode, umask, rdev, size,
		uid, gid, type_, key)

	defer dir.childRecordLock.Lock().Unlock()
	inodeNum := dir.children.newChild(c, entry)

	c.qfs.addUninstantiated(c, []InodeId{inodeNum}, dir.inodeNum())
}

type directoryContents struct {
	// All immutable after creation
	filename string
	fuseType uint32 // One of fuse.S_IFDIR, S_IFREG, etc
	attr     fuse.Attr
}

type directorySnapshotSource interface {
	getChildSnapshot(c *ctx) []directoryContents
	inodeNum() InodeId
	treeLock() *sync.RWMutex
}

func newDirectorySnapshot(c *ctx, src directorySnapshotSource) *directorySnapshot {

	ds := directorySnapshot{
		FileHandleCommon: FileHandleCommon{
			id:        c.qfs.newFileHandleId(),
			inodeNum:  src.inodeNum(),
			treeLock_: src.treeLock(),
		},
		src: src,
	}

	assert(ds.treeLock() != nil, "directorySnapshot treeLock nil at init")

	return &ds
}

type directorySnapshot struct {
	FileHandleCommon
	children []directoryContents
	src      directorySnapshotSource
}

func (ds *directorySnapshot) ReadDirPlus(c *ctx, input *fuse.ReadIn,
	out *fuse.DirEntryList) fuse.Status {

	defer c.funcIn("Directory::ReadDirPlus").out()
	offset := input.Offset

	if offset == 0 {
		c.dlog("Refreshing child list")
		ds.children = ds.src.getChildSnapshot(c)
	}

	// Add .
	if offset == 0 {
		entry := fuse.DirEntry{Mode: fuse.S_IFDIR, Name: "."}
		details, _ := out.AddDirLookupEntry(entry)
		if details == nil {
			return fuse.OK
		}

		details.NodeId = uint64(ds.FileHandleCommon.inodeNum)
		fillEntryOutCacheData(c, details)
		fillRootAttr(c, &details.Attr, ds.FileHandleCommon.inodeNum)
	}
	offset++

	// Add ..
	if offset == 1 {
		entry := fuse.DirEntry{Mode: fuse.S_IFDIR, Name: ".."}
		details, _ := out.AddDirLookupEntry(entry)
		if details == nil {
			return fuse.OK
		}

		details.NodeId = uint64(ds.FileHandleCommon.inodeNum)
		fillEntryOutCacheData(c, details)
		fillRootAttr(c, &details.Attr, ds.FileHandleCommon.inodeNum)
	}
	offset++

	processed := 0
	for _, child := range ds.children {
		entry := fuse.DirEntry{
			Mode: child.fuseType,
			Name: child.filename,
		}
		details, _ := out.AddDirLookupEntry(entry)
		if details == nil {
			break
		}

		details.NodeId = child.attr.Ino
		fillEntryOutCacheData(c, details)
		details.Attr = child.attr

		processed++
	}

	ds.children = ds.children[processed:]

	return fuse.OK
}

func (ds *directorySnapshot) Read(c *ctx, offset uint64, size uint32, buf []byte,
	nonblocking bool) (fuse.ReadResult, fuse.Status) {

	c.elog("Invalid read on directorySnapshot")
	return nil, fuse.ENOSYS
}

func (ds *directorySnapshot) Write(c *ctx, offset uint64, size uint32, flags uint32,
	buf []byte) (uint32, fuse.Status) {

	c.elog("Invalid write on directorySnapshot")
	return 0, fuse.ENOSYS
}

func (ds *directorySnapshot) Sync(c *ctx) fuse.Status {
	return fuse.OK
}<|MERGE_RESOLUTION|>--- conflicted
+++ resolved
@@ -393,14 +393,9 @@
 	// metadata block
 	baseLayer := quantumfs.NewDirectoryEntry()
 	entryIdx := 0
-<<<<<<< HEAD
 
 	for _, child := range dir.children.records() {
-		if entryIdx == quantumfs.MaxDirectoryRecords {
-=======
-	for _, child := range dir.childrenRecords {
 		if entryIdx == quantumfs.MaxDirectoryRecords() {
->>>>>>> 93251f6b
 			// This block is full, upload and create a new one
 			baseLayer.SetNumEntries(entryIdx)
 			newBaseLayerId = publishDirectoryEntry(c, baseLayer,
