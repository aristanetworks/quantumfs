// Copyright (c) 2016 Arista Networks, Inc.  All rights reserved.
// Arista Networks, Inc. Confidential and Proprietary.

package daemon

import "bytes"
import "encoding/base64"
import "encoding/binary"
import "errors"
import "fmt"
import "syscall"
import "sync"
import "time"

import "github.com/aristanetworks/quantumfs"
import "github.com/hanwen/go-fuse/fuse"

type DirectoryRecordIf interface {
	Filename() string
	SetFilename(v string)

	ID() quantumfs.ObjectKey
	SetID(v quantumfs.ObjectKey)

	Type() quantumfs.ObjectType
	SetType(v quantumfs.ObjectType)

	Permissions() uint32
	SetPermissions(v uint32)

	Owner() quantumfs.UID
	SetOwner(v quantumfs.UID)

	Group() quantumfs.GID
	SetGroup(v quantumfs.GID)

	Size() uint64
	SetSize(v uint64)

	ExtendedAttributes() quantumfs.ObjectKey
	SetExtendedAttributes(v quantumfs.ObjectKey)

	ContentTime() quantumfs.Time
	SetContentTime(v quantumfs.Time)

	ModificationTime() quantumfs.Time
	SetModificationTime(v quantumfs.Time)

	Record() quantumfs.DirectoryRecord
	Nlinks() uint32
}

// If dirRecord is nil, then mode, rdev and dirRecord are invalid, but the key is
// coming from a DirRecord and not passed in from create_.
//
// The return value is the newly instantiated Inode, and a list of InodeIds which
// should be added to the mux's uninstantiatedInodes collection with this new inode
// as their parent.
type InodeConstructor func(c *ctx, name string, key quantumfs.ObjectKey,
	size uint64, inodeNum InodeId, parent Inode, mode uint32, rdev uint32,
	dirRecord DirectoryRecordIf) (Inode, []InodeId)

// This file contains the normal directory Inode type for a workspace
type Directory struct {
	InodeCommon

	wsr *WorkspaceRoot

	// These fields are protected by the InodeCommon.lock
	baseLayerId quantumfs.ObjectKey

	// childRecordLock protects the maps inside childMap as well as the
	// records contained within those maps themselves. This lock is not
	// the same as the Directory Inode lock because these records must be
	// accessible in instantiateChild(), which may be called indirectly
	// via qfs.inode() from a context where the Inode lock is already
	// held.
	childRecordLock DeferableMutex
	children        *ChildMap
}

// The size of the ObjectKey: 21 + 1 + 8
// The length decides the length in datastore.go: quantumfs.ExtendedKeyLength
const sourceDataLength = 30

func initDirectory(c *ctx, name string, dir *Directory, wsr *WorkspaceRoot,
	baseLayerId quantumfs.ObjectKey, inodeNum InodeId,
	parent InodeId, treeLock *sync.RWMutex) []InodeId {

	defer c.FuncIn("initDirectory",
		"baselayer from %s", baseLayerId.String()).out()

	// Set directory data before processing the children in case the children
	// access the parent.
	dir.InodeCommon.id = inodeNum
	dir.InodeCommon.name_ = name
	dir.InodeCommon.accessed_ = 0
	dir.setParent(parent)
	dir.treeLock_ = treeLock
	dir.wsr = wsr
	dir.baseLayerId = baseLayerId

	uninstantiated := make([]InodeId, 0)

	key := baseLayerId
	for {
		c.vlog("Fetching baselayer %s", key.String())
		buffer := c.dataStore.Get(&c.Ctx, key)
		if buffer == nil {
			panic("No baseLayer object")
		}

		baseLayer := buffer.AsDirectoryEntry()

		if dir.children == nil {
			dir.children = newChildMap(baseLayer.NumEntries(), wsr, dir)
		}

		for i := 0; i < baseLayer.NumEntries(); i++ {
			childInodeNum := func() InodeId {
				defer dir.childRecordLock.Lock().Unlock()
				return dir.children.loadChild(c, baseLayer.Entry(i))
			}()
			c.vlog("initDirectory %d getting child %d", inodeNum,
				childInodeNum)
			uninstantiated = append(uninstantiated, childInodeNum)
		}

		if baseLayer.Next() == quantumfs.EmptyDirKey ||
			baseLayer.NumEntries() == 0 {

			break
		} else {
			key = baseLayer.Next()
		}
	}

	assert(dir.treeLock() != nil, "Directory treeLock nil at init")

	return uninstantiated
}

func newDirectory(c *ctx, name string, baseLayerId quantumfs.ObjectKey, size uint64,
	inodeNum InodeId, parent Inode, mode uint32, rdev uint32,
	dirRecord DirectoryRecordIf) (Inode, []InodeId) {

	defer c.funcIn("Directory::newDirectory").out()

	var dir Directory
	dir.self = &dir

	var wsr *WorkspaceRoot
	switch v := parent.(type) {
	case *Directory:
		wsr = v.wsr
	case *WorkspaceRoot:
		wsr = v
	default:
		panic(fmt.Sprintf("Parent of inode %d is neither "+
			"Directory nor WorkspaceRoot", inodeNum))
	}

	uninstantiated := initDirectory(c, name, &dir, wsr, baseLayerId,
		inodeNum, parent.inodeNum(), parent.treeLock())
	return &dir, uninstantiated
}

// Needs inode lock for read
func (dir *Directory) updateSize_(c *ctx) {
	defer c.funcIn("Directory::updateSize_").out()

	// We think we've made a change to this directory, so we should mark it dirty
	dir.self.dirty(c)

	// The parent of a WorkspaceRoot is a workspacelist and we have nothing to
	// update.
	if !dir.self.isWorkspaceRoot() {
		var attr fuse.SetAttrIn
		attr.Valid = fuse.FATTR_SIZE
		attr.Size = func() uint64 {
			defer dir.childRecordLock.Lock().Unlock()
			return dir.children.count()
		}()

		dir.parent(c).setChildAttr(c, dir.id, nil, &attr, nil, true)
	}
}

// Needs inode lock for write
func (dir *Directory) addChild_(c *ctx, inode InodeId, child DirectoryRecordIf) {

	defer c.funcIn("Directory::addChild_").out()

	func() {
		defer dir.childRecordLock.Lock().Unlock()
		dir.children.setChild(c, child, inode)
	}()
	dir.updateSize_(c)
}

// Needs inode lock for write
func (dir *Directory) delChild_(c *ctx, name string) {
	defer c.funcIn("Directory::delChild_").out()

	c.dlog("Unlinking inode %s", name)

	// If this is a file we need to reparent it to itself
	record, inodeNum := func() (DirectoryRecordIf, InodeId) {
		defer dir.childRecordLock.Lock().Unlock()
		inodeNum := dir.children.inodeNum(name)
		return dir.children.deleteChild(c, name), inodeNum
	}()
	if record == nil {
		// This can happen if the child is already deleted or it's a hardlink
		c.dlog("Child delete doesn't need reparent: %d", inodeNum)
		return
	}

	if inodeNum == quantumfs.InodeIdInvalid {
		panic("InodeId and record mismatch in childmap")
	}

	dir.self.markAccessed(c, record.Filename(), false)

	if inode := c.qfs.inodeNoInstantiate(c, inodeNum); inode != nil {
		if file, isFile := inode.(*File); isFile {
			file.setChildRecord(c, record)
		}
		inode.orphan(c)
	}

	c.qfs.removeUninstantiated(c, []InodeId{inodeNum})
	dir.updateSize_(c)
}

// Record that a specific child is dirty and when syncing heirarchically, sync them
// as well.
func (dir *Directory) dirtyChild(c *ctx, childId InodeId) {
	defer c.funcIn("Directory::dirtyChild").out()

	func() {
		defer dir.Lock().Unlock()
		defer dir.childRecordLock.Lock().Unlock()
		dir.children.setDirty(c, childId)
	}()
	dir.self.dirty(c)
}

func fillAttrWithDirectoryRecord(c *ctx, attr *fuse.Attr, inodeNum InodeId,
	owner fuse.Owner, entry DirectoryRecordIf) {

	attr.Ino = uint64(inodeNum)

	fileType := objectTypeToFileType(c, entry.Type())
	switch fileType {
	case fuse.S_IFDIR:
		// Approximate the read size of the Directory objects in the
		// datastore. Accurately summing the size might require looking at
		// the size of several blocks for not much gain over this simple
		// linear approximately based upon the design document fixed field
		// sizes, even though the real encoding is variable length.
		attr.Size = 25 + 331*entry.Size()
		attr.Blocks = BlocksRoundUp(attr.Size, statBlockSize)
		attr.Nlink = uint32(entry.Size()) + 2
	case fuse.S_IFIFO:
		fileType = specialOverrideAttr(entry, attr)
	default:
		c.elog("Unhandled filetype in fillAttrWithDirectoryRecord",
			fileType)
		fallthrough
	case fuse.S_IFREG,
		fuse.S_IFLNK:

		// This ignore the datablocks containing the file metadata, which is
		// relevant for medium, large and very large files.
		attr.Size = entry.Size()
		attr.Blocks = BlocksRoundUp(entry.Size(), statBlockSize)
		attr.Nlink = entry.Nlinks()
	}

	attr.Atime = entry.ModificationTime().Seconds()
	attr.Mtime = entry.ModificationTime().Seconds()
	attr.Ctime = entry.ContentTime().Seconds()
	attr.Atimensec = entry.ModificationTime().Nanoseconds()
	attr.Mtimensec = entry.ModificationTime().Nanoseconds()
	attr.Ctimensec = entry.ContentTime().Nanoseconds()

	c.dlog("fillAttrWithDirectoryRecord fileType %x permissions %o", fileType,
		entry.Permissions())

	attr.Mode = fileType | permissionsToMode(entry.Permissions())
	attr.Owner.Uid = quantumfs.SystemUid(entry.Owner(), owner.Uid)
	attr.Owner.Gid = quantumfs.SystemGid(entry.Group(), owner.Gid)
	attr.Blksize = uint32(qfsBlockSize)
}

func permissionsToMode(permissions uint32) uint32 {
	var mode uint32

	if BitFlagsSet(uint(permissions), quantumfs.PermExecOther) {
		mode |= syscall.S_IXOTH
	}
	if BitFlagsSet(uint(permissions), quantumfs.PermWriteOther) {
		mode |= syscall.S_IWOTH
	}
	if BitFlagsSet(uint(permissions), quantumfs.PermReadOther) {
		mode |= syscall.S_IROTH
	}
	if BitFlagsSet(uint(permissions), quantumfs.PermExecGroup) {
		mode |= syscall.S_IXGRP
	}
	if BitFlagsSet(uint(permissions), quantumfs.PermWriteGroup) {
		mode |= syscall.S_IWGRP
	}
	if BitFlagsSet(uint(permissions), quantumfs.PermReadGroup) {
		mode |= syscall.S_IRGRP
	}
	if BitFlagsSet(uint(permissions), quantumfs.PermExecOwner) {
		mode |= syscall.S_IXUSR
	}
	if BitFlagsSet(uint(permissions), quantumfs.PermWriteOwner) {
		mode |= syscall.S_IWUSR
	}
	if BitFlagsSet(uint(permissions), quantumfs.PermReadOwner) {
		mode |= syscall.S_IRUSR
	}
	if BitFlagsSet(uint(permissions), quantumfs.PermSticky) {
		mode |= syscall.S_ISVTX
	}
	if BitFlagsSet(uint(permissions), quantumfs.PermSGID) {
		mode |= syscall.S_ISGID
	}
	if BitFlagsSet(uint(permissions), quantumfs.PermSUID) {
		mode |= syscall.S_ISUID
	}

	return mode
}

func modeToPermissions(mode uint32, umask uint32) uint32 {
	var permissions uint32
	mode = mode & ^umask

	if BitFlagsSet(uint(mode), syscall.S_IXOTH) {
		permissions |= quantumfs.PermExecOther
	}
	if BitFlagsSet(uint(mode), syscall.S_IWOTH) {
		permissions |= quantumfs.PermWriteOther
	}
	if BitFlagsSet(uint(mode), syscall.S_IROTH) {
		permissions |= quantumfs.PermReadOther
	}
	if BitFlagsSet(uint(mode), syscall.S_IXGRP) {
		permissions |= quantumfs.PermExecGroup
	}
	if BitFlagsSet(uint(mode), syscall.S_IWGRP) {
		permissions |= quantumfs.PermWriteGroup
	}
	if BitFlagsSet(uint(mode), syscall.S_IRGRP) {
		permissions |= quantumfs.PermReadGroup
	}
	if BitFlagsSet(uint(mode), syscall.S_IXUSR) {
		permissions |= quantumfs.PermExecOwner
	}
	if BitFlagsSet(uint(mode), syscall.S_IWUSR) {
		permissions |= quantumfs.PermWriteOwner
	}
	if BitFlagsSet(uint(mode), syscall.S_IRUSR) {
		permissions |= quantumfs.PermReadOwner
	}
	if BitFlagsSet(uint(mode), syscall.S_ISVTX) {
		permissions |= quantumfs.PermSticky
	}
	if BitFlagsSet(uint(mode), syscall.S_ISGID) {
		permissions |= quantumfs.PermSGID
	}
	if BitFlagsSet(uint(mode), syscall.S_ISUID) {
		permissions |= quantumfs.PermSUID
	}

	return permissions
}

func publishDirectoryEntry(c *ctx, layer *quantumfs.DirectoryEntry,
	nextKey quantumfs.ObjectKey) quantumfs.ObjectKey {

	layer.SetNext(nextKey)
	bytes := layer.Bytes()

	buf := newBuffer(c, bytes, quantumfs.KeyTypeMetadata)
	newKey, err := buf.Key(&c.Ctx)
	if err != nil {
		panic("Failed to upload new baseLayer object")
	}

	return newKey
}

func publishDirectoryRecordIfs(c *ctx,
	records []DirectoryRecordIf) quantumfs.ObjectKey {

	defer c.funcIn("publishDirectoryRecordIfs").out()

	// Compile the internal records into a series of blocks which can be placed
	// in the datastore.
	newBaseLayerId := quantumfs.EmptyDirKey

	// childIdx indexes into dir.childrenRecords, entryIdx indexes into the
	// metadata block
	baseLayer := quantumfs.NewDirectoryEntry()
	entryIdx := 0
	for _, child := range records {
		if entryIdx == quantumfs.MaxDirectoryRecords() {
			// This block is full, upload and create a new one
			baseLayer.SetNumEntries(entryIdx)
			newBaseLayerId = publishDirectoryEntry(c, baseLayer,
				newBaseLayerId)
			baseLayer = quantumfs.NewDirectoryEntry()
			entryIdx = 0
		}

		recordCopy := child.Record()
		baseLayer.SetEntry(entryIdx, &recordCopy)

		entryIdx++
	}

	baseLayer.SetNumEntries(entryIdx)
	newBaseLayerId = publishDirectoryEntry(c, baseLayer, newBaseLayerId)
	return newBaseLayerId
}

// Must hold the dir.childRecordsLock
func (dir *Directory) publish_(c *ctx) {
	defer c.FuncIn("Directory::publish_", "%s", dir.name_).out()

	oldBaseLayer := dir.baseLayerId
	dir.baseLayerId = publishDirectoryRecordIfs(c, dir.children.records())

	c.vlog("Directory key %s -> %s", oldBaseLayer.String(),
		dir.baseLayerId.String())
}

func (dir *Directory) setChildAttr(c *ctx, inodeNum InodeId,
	newType *quantumfs.ObjectType, attr *fuse.SetAttrIn,
	out *fuse.AttrOut, updateMtime bool) fuse.Status {

	defer c.funcIn("Directory::setChildAttr").out()

	result := func() fuse.Status {
		defer dir.Lock().Unlock()
		defer dir.childRecordLock.Lock().Unlock()

		entry := dir.children.record(inodeNum)
		if entry == nil {
			return fuse.ENOENT
		}

		modifyEntryWithAttr(c, newType, attr, entry, updateMtime)

		if out != nil {
			fillAttrOutCacheData(c, out)
			fillAttrWithDirectoryRecord(c, &out.Attr, inodeNum,
				c.fuseCtx.Owner, entry)
		}

		return fuse.OK
	}()

	if result == fuse.OK {
		dir.self.dirty(c)
	}

	return result
}

func (dir *Directory) Access(c *ctx, mask uint32, uid uint32,
	gid uint32) fuse.Status {

	c.elog("Unsupported Access on Directory")
	return fuse.ENOSYS
}

func (dir *Directory) GetAttr(c *ctx, out *fuse.AttrOut) fuse.Status {
	defer c.funcIn("Directory::GetAttr").out()

	record, err := dir.parent(c).getChildRecord(c, dir.InodeCommon.id)
	if err != nil {
		c.elog("Unable to get record from parent for inode %d", dir.id)
		return fuse.EIO
	}

	fillAttrOutCacheData(c, out)
	fillAttrWithDirectoryRecord(c, &out.Attr, dir.InodeCommon.id,
		c.fuseCtx.Owner, record)

	return fuse.OK
}

func (dir *Directory) Lookup(c *ctx, name string, out *fuse.EntryOut) fuse.Status {
	defer c.funcIn("Directory::Lookup").out()

	defer dir.RLock().RUnlock()

	inodeNum := func() InodeId {
		defer dir.childRecordLock.Lock().Unlock()
		return dir.children.inodeNum(name)
	}()
	if inodeNum == quantumfs.InodeIdInvalid {
		return fuse.ENOENT
	}

	c.vlog("Directory::Lookup found inode %d", inodeNum)
	dir.self.markAccessed(c, name, false)
	c.qfs.increaseLookupCount(inodeNum)

	out.NodeId = uint64(inodeNum)
	fillEntryOutCacheData(c, out)
	defer dir.childRecordLock.Lock().Unlock()
	fillAttrWithDirectoryRecord(c, &out.Attr, inodeNum, c.fuseCtx.Owner,
		dir.children.recordByName(c, name))

	return fuse.OK
}

func (dir *Directory) Open(c *ctx, flags uint32, mode uint32,
	out *fuse.OpenOut) fuse.Status {

	return fuse.ENOSYS
}

func (dir *Directory) OpenDir(c *ctx, flags uint32, mode uint32,
	out *fuse.OpenOut) fuse.Status {

	defer c.funcIn("Directory::OpenDir").out()

	ds := newDirectorySnapshot(c, dir.self.(directorySnapshotSource))
	c.qfs.setFileHandle(c, ds.FileHandleCommon.id, ds)
	out.Fh = uint64(ds.FileHandleCommon.id)
	out.OpenFlags = 0

	return fuse.OK
}

func (dir *Directory) getChildSnapshot(c *ctx) []directoryContents {
	dir.self.markSelfAccessed(c, false)

	defer dir.RLock().RUnlock()
	defer dir.childRecordLock.Lock().Unlock()

	records := dir.children.records()
	children := make([]directoryContents, 0, len(records))
	for _, entry := range records {
		filename := entry.Filename()

		entryInfo := directoryContents{
			filename: filename,
		}
		fillAttrWithDirectoryRecord(c, &entryInfo.attr,
			dir.children.inodeNum(filename), c.fuseCtx.Owner, entry)
		entryInfo.fuseType = entryInfo.attr.Mode

		children = append(children, entryInfo)
	}

	return children
}

func (dir *Directory) create_(c *ctx, name string, mode uint32, umask uint32,
	rdev uint32, constructor InodeConstructor, type_ quantumfs.ObjectType,
	key quantumfs.ObjectKey, out *fuse.EntryOut) Inode {

	defer c.funcIn("Directory::create_").out()

	uid := c.fuseCtx.Owner.Uid
	gid := c.fuseCtx.Owner.Gid
	UID := quantumfs.ObjectUid(c.Ctx, uid, uid)
	GID := quantumfs.ObjectGid(c.Ctx, gid, gid)
	entry := dir.createNewEntry(c, name, mode, umask, rdev,
		0, UID, GID, type_, key)
	inodeNum := c.qfs.newInodeId()
	newEntity, uninstantiated := constructor(c, name, key, 0, inodeNum, dir.self,
		mode, rdev, entry)
	dir.addChild_(c, inodeNum, entry)
	c.qfs.setInode(c, inodeNum, newEntity)
	c.qfs.addUninstantiated(c, uninstantiated, inodeNum)
	c.qfs.increaseLookupCount(inodeNum)

	fillEntryOutCacheData(c, out)
	out.NodeId = uint64(inodeNum)
	fillAttrWithDirectoryRecord(c, &out.Attr, inodeNum, c.fuseCtx.Owner, entry)

	newEntity.dirty(c)
	newEntity.markSelfAccessed(c, true)

	return newEntity
}

func (dir *Directory) childExists(c *ctx, name string) fuse.Status {
	defer dir.childRecordLock.Lock().Unlock()

	record := dir.children.recordByName(c, name)
	if record != nil {
		return fuse.Status(syscall.EEXIST)
	}
	return fuse.OK
}

func (dir *Directory) Create(c *ctx, input *fuse.CreateIn, name string,
	out *fuse.CreateOut) fuse.Status {

	defer c.funcIn("Directory::Create").out()

	var file Inode
	result := func() fuse.Status {
		defer dir.Lock().Unlock()

		recordErr := dir.childExists(c, name)
		if recordErr != fuse.OK {
			return recordErr
		}

		err := dir.hasWritePermission(c, c.fuseCtx.Owner.Uid, false)
		if err != fuse.OK {
			return err
		}

		c.vlog("Creating file: '%s'", name)

		file = dir.create_(c, name, input.Mode, input.Umask, 0, newSmallFile,
			quantumfs.ObjectTypeSmallFile, quantumfs.EmptyBlockKey,
			&out.EntryOut)
		return fuse.OK
	}()

	if result != fuse.OK {
		return result
	}

	dir.self.dirty(c)

	fileHandleNum := c.qfs.newFileHandleId()
	fileDescriptor := newFileDescriptor(file.(*File), file.inodeNum(),
		fileHandleNum, file.treeLock())
	c.qfs.setFileHandle(c, fileHandleNum, fileDescriptor)

	c.vlog("New file inode %d, fileHandle %d", file.inodeNum(), fileHandleNum)

	out.OpenOut.OpenFlags = 0
	out.OpenOut.Fh = uint64(fileHandleNum)

	return fuse.OK
}

func (dir *Directory) SetAttr(c *ctx, attr *fuse.SetAttrIn,
	out *fuse.AttrOut) fuse.Status {

	defer c.FuncIn("Directory::SetAttr", "valid %x size %d", attr.Valid,
		attr.Size).out()

	return dir.parent(c).setChildAttr(c, dir.InodeCommon.id, nil, attr, out,
		false)
}

func (dir *Directory) Mkdir(c *ctx, name string, input *fuse.MkdirIn,
	out *fuse.EntryOut) fuse.Status {

	defer c.funcIn("Directory::Mkdir").out()

	result := func() fuse.Status {
		defer dir.Lock().Unlock()

		recordErr := dir.childExists(c, name)
		if recordErr != fuse.OK {
			return recordErr
		}

		err := dir.hasWritePermission(c, c.fuseCtx.Owner.Uid, false)
		if err != fuse.OK {
			return err
		}

		dir.create_(c, name, input.Mode, input.Umask, 0, newDirectory,
			quantumfs.ObjectTypeDirectoryEntry, quantumfs.EmptyDirKey,
			out)
		return fuse.OK
	}()

	if result == fuse.OK {
		dir.self.dirty(c)
	}

	c.dlog("Directory::Mkdir created inode %d", out.NodeId)

	return result
}

func (dir *Directory) getChildRecord(c *ctx,
	inodeNum InodeId) (DirectoryRecordIf, error) {

	defer c.funcIn("Directory::getChildRecord").out()
	defer dir.RLock().RUnlock()
	defer dir.childRecordLock.Lock().Unlock()

	if record := dir.children.record(inodeNum); record != nil {
		return record, nil
	}

	return &quantumfs.DirectoryRecord{},
		errors.New("Inode given is not a child of this directory")
}

func (dir *Directory) hasWritePermission(c *ctx, fileOwner uint32,
	checkStickyBit bool) fuse.Status {

	var arg string
	if checkStickyBit {
		arg = "checkStickyBit"
	} else {
		arg = "no checkStickyBit"
	}
	defer c.FuncIn("Directory::hasWritePermission", arg).out()

	// If the directory is a workspace root, it is always permitted to modify the
	// children inodes because its permission is 777 (Hardcoded in
	// daemon/workspaceroot.go).
	if dir.self.isWorkspaceRoot() {
		c.vlog("Is WorkspaceRoot: OK")
		return fuse.OK
	}

	owner := c.fuseCtx.Owner
	dirRecord, err := dir.parent(c).getChildRecord(c, dir.InodeCommon.id)
	if err != nil {
		c.wlog("Failed to find directory record in parent")
		return fuse.ENOENT
	}
	dirOwner := quantumfs.SystemUid(dirRecord.Owner(), owner.Uid)
	dirGroup := quantumfs.SystemGid(dirRecord.Group(), owner.Gid)
	permission := dirRecord.Permissions()

	// Root permission can bypass the permission, and the root is only verified
	// by uid
	if owner.Uid == 0 {
		c.vlog("User is root: OK")
		return fuse.OK
	}

	// Verify the permission of the directory in order to delete a child
	// If the sticky bit of the directory is set, the action can only be
	// performed by file's owner, directory's owner, or root user
	if checkStickyBit && BitFlagsSet(uint(permission), uint(syscall.S_ISVTX)) &&
		owner.Uid != fileOwner && owner.Uid != dirOwner {

		c.vlog("Sticky owners don't match: FAIL")
		return fuse.EACCES
	}

	// Get whether current user is OWNER/GRP/OTHER
	var permWX uint32
	if owner.Uid == dirOwner {
		permWX = syscall.S_IWUSR | syscall.S_IXUSR
		// Check the current directory having x and w permissions
		if BitFlagsSet(uint(permission), uint(permWX)) {
			c.vlog("Has owner write: OK")
			return fuse.OK
		}
	} else if owner.Gid == dirGroup {
		permWX = syscall.S_IWGRP | syscall.S_IXGRP
		if BitFlagsSet(uint(permission), uint(permWX)) {
			c.vlog("Has group write: OK")
			return fuse.OK
		}
	} else { // all the other
		permWX = syscall.S_IWOTH | syscall.S_IXOTH
		if BitFlagsSet(uint(permission), uint(permWX)) {
			c.vlog("Has other write: OK")
			return fuse.OK
		}
	}

	c.vlog("Directory::hasWritePermission %o vs %o", permWX, permission)
	return fuse.EACCES
}

func (dir *Directory) childInodes() []InodeId {
	defer dir.childRecordLock.Lock().Unlock()

	return dir.children.inodes()
}

func (dir *Directory) Unlink(c *ctx, name string) fuse.Status {
	defer c.FuncIn("Directory::Unlink", "%s", name).out()

	result := func() fuse.Status {
		defer dir.Lock().Unlock()

		var recordType quantumfs.ObjectType
		var owner quantumfs.UID
		var inode InodeId
		err := func() fuse.Status {
			defer dir.childRecordLock.Lock().Unlock()

			record := dir.children.recordByName(c, name)
			if record == nil {
				return fuse.ENOENT
			}

			recordType = record.Type()
			owner = record.Owner()
			inode = dir.children.inodeNum(record.Filename())
			return fuse.OK
		}()
		if err != fuse.OK {
			return err
		}

		type_ := objectTypeToFileType(c, recordType)
		fileOwner := quantumfs.SystemUid(owner, c.fuseCtx.Owner.Uid)

		if type_ == fuse.S_IFDIR {
			c.vlog("Directory::Unlink directory")
			return fuse.Status(syscall.EISDIR)
		}

		err = dir.hasWritePermission(c, fileOwner, true)
		if err != fuse.OK {
			return err
		}

		dir.delChild_(c, name)
		return fuse.OK
	}()

	if result == fuse.OK {
		dir.self.dirty(c)
	}

	return result
}

func (dir *Directory) Rmdir(c *ctx, name string) fuse.Status {
	defer c.FuncIn("Directory::Rmdir", "%s", name).out()

	result := func() fuse.Status {
		defer dir.Lock().Unlock()

		var inode InodeId
		result := func() fuse.Status {
			defer dir.childRecordLock.Lock().Unlock()
			record := dir.children.recordByName(c, name)
			type_ := objectTypeToFileType(c, record.Type())
			if type_ != fuse.S_IFDIR {
				return fuse.ENOTDIR
			}

			if record.Size() != 0 {
				return fuse.Status(syscall.ENOTEMPTY)
			}

			inode = dir.children.inodeNum(name)
			return fuse.OK
		}()
		if result != fuse.OK {
			return result
		}

		dir.delChild_(c, name)
		return fuse.OK
	}()

	if result == fuse.OK {
		dir.self.dirty(c)
	}

	return result
}

func (dir *Directory) Symlink(c *ctx, pointedTo string, name string,
	out *fuse.EntryOut) fuse.Status {

	defer c.funcIn("Directory::Symlink").out()

	var key quantumfs.ObjectKey
	result := func() fuse.Status {
		defer dir.Lock().Unlock()

		recordErr := dir.childExists(c, name)
		if recordErr != fuse.OK {
			return recordErr
		}

		result := dir.hasWritePermission(c, c.fuseCtx.Owner.Uid, false)
		if result != fuse.OK {
			return result
		}

		buf := newBuffer(c, []byte(pointedTo), quantumfs.KeyTypeMetadata)
		key, err := buf.Key(&c.Ctx)
		if err != nil {
			c.elog("Failed to upload block: %v", err)
			return fuse.EIO
		}

		dir.create_(c, name, 0777, 0777, 0, newSymlink,
			quantumfs.ObjectTypeSymlink, key, out)
		return fuse.OK
	}()

	if result == fuse.OK {
		dir.self.dirty(c)
		c.vlog("Created new symlink with key: %s", key.String())
	}

	return result
}

func (dir *Directory) Readlink(c *ctx) ([]byte, fuse.Status) {
	c.elog("Invalid Readlink on Directory")
	return nil, fuse.EINVAL
}

func (dir *Directory) Mknod(c *ctx, name string, input *fuse.MknodIn,
	out *fuse.EntryOut) fuse.Status {

	defer c.funcIn("Directory::Mknod").out()

	result := func() fuse.Status {
		defer dir.Lock().Unlock()

		recordErr := dir.childExists(c, name)
		if recordErr != fuse.OK {
			return recordErr
		}

		err := dir.hasWritePermission(c, c.fuseCtx.Owner.Uid, false)
		if err != fuse.OK {
			return err
		}

		c.dlog("Directory::Mknod Mode %x", input.Mode)
		if BitFlagsSet(uint(input.Mode), syscall.S_IFIFO) ||
			BitFlagsSet(uint(input.Mode), syscall.S_IFSOCK) ||
			BitFlagsSet(uint(input.Mode), syscall.S_IFBLK) ||
			BitFlagsSet(uint(input.Mode), syscall.S_IFCHR) {

			dir.create_(c, name, input.Mode, input.Umask, input.Rdev,
				newSpecial, quantumfs.ObjectTypeSpecial,
				quantumfs.ZeroKey, out)
		} else if BitFlagsSet(uint(input.Mode), syscall.S_IFREG) {
			dir.create_(c, name, input.Mode, input.Umask, 0,
				newSmallFile, quantumfs.ObjectTypeSmallFile,
				quantumfs.EmptyBlockKey, out)
		} else {
			c.dlog("Directory::Mknod invalid type %x", input.Mode)
			return fuse.EINVAL
		}
		return fuse.OK
	}()

	if result == fuse.OK {
		dir.self.dirty(c)
	}

	return result
}

func (dir *Directory) RenameChild(c *ctx, oldName string,
	newName string) fuse.Status {

	defer c.FuncIn("Directory::RenameChild", "%s -> %s", oldName, newName).out()

	result := func() fuse.Status {
		defer dir.Lock().Unlock()

		oldInodeId, oldRemoved, err := func() (InodeId, InodeId,
			fuse.Status) {

			defer dir.childRecordLock.Lock().Unlock()

			record := dir.children.recordByName(c, oldName)
			if record == nil {
				return quantumfs.InodeIdInvalid,
					quantumfs.InodeIdInvalid, fuse.ENOENT
			}

			dir.self.markAccessed(c, oldName, false)

			if oldName == newName {
				// Nothing more to be done other than marking the
				// file accessed above.
				return quantumfs.InodeIdInvalid,
					quantumfs.InodeIdInvalid, fuse.OK
			}

			oldInodeId_ := dir.children.inodeNum(oldName)
			oldRemoved_ := dir.children.renameChild(c, oldName, newName)
			return oldInodeId_, oldRemoved_, fuse.OK
		}()
		if oldName == newName || err != fuse.OK {
			return err
		}

		// update the inode name
		dir.self.markAccessed(c, newName, true)
		if child := c.qfs.inodeNoInstantiate(c, oldInodeId); child != nil {
			child.setName(newName)
		}

		if oldRemoved != quantumfs.InodeIdInvalid {
			c.qfs.removeUninstantiated(c, []InodeId{oldRemoved})
		}

		dir.updateSize_(c)

		return fuse.OK
	}()

	return result
}

func sortParentChild(c *ctx, a *Directory, b *Directory) (parentDir *Directory,
	childDir *Directory) {

	// Determine if a parent-child relationship between the
	// directories exist
	var parent *Directory
	var child *Directory

	upwardsParent := a.parent(c)
	for ; upwardsParent != nil; upwardsParent = upwardsParent.parent(c) {
		if upwardsParent.inodeNum() == b.inodeNum() {

			// a is a (grand-)child of b
			parent = b
			child = a
			break
		}
	}

	if upwardsParent == nil {
		upwardsParent = b.parent(c)
		for ; upwardsParent != nil; upwardsParent = upwardsParent.parent(c) {

			if upwardsParent.inodeNum() == a.inodeNum() {

				// b is a (grand-)child of a
				parent = a
				child = b
				break
			}
		}
	}

	if upwardsParent == nil {
		// No relationship, choose arbitrarily
		parent = a
		child = b
	}

	return parent, child
}

func (dir *Directory) MvChild(c *ctx, dstInode Inode, oldName string,
	newName string) fuse.Status {

	// moving any file into _null/null is not permitted
	if _, ok := dstInode.(*NullWorkspaceRoot); ok {
		return fuse.EPERM
	}

	defer c.FuncIn("Directory::MvChild", "Enter %s -> %s", oldName,
		newName).out()

	result := func() fuse.Status {
		dst := dstInode.(*Directory)

		// The locking here is subtle.
		//
		// Firstly we must protect against the case where a concurrent rename
		// in the opposite direction (from dst into dir) is occurring as we
		// are renaming a file from dir into dst. If we lock naively we'll
		// end up with a lock ordering inversion and deadlock in this case.
		//
		// We prevent this by locking dir and dst in a consistent ordering
		// based upon their inode number. All multi-inode locking must call
		// getLockOrder() to facilitate this.
		//
		// However, there is another wrinkle. It is possible to rename a file
		// from a directory into its parent. If we keep the parent locked
		// while we run dir.updateSize_(), then we'll deadlock as we try to
		// lock the parent again down the call stack.
		//
		// So we have two phases of locking. In the first phase we lock dir
		// and dst according to their inode number. Then, with both those
		// locks held we perform the bulk of the logic. Just before we start
		// releasing locks we update the parent metadata. Then we drop the
		// locks of the parent, which is fine since it is up to date. Finally
		// we update the metadata of the child before dropping its lock.
		//
		// We need to update and release the parent first so we can
		// successfully update the child. If the two directories are not
		// related in that way then we choose arbitrarily because it doesn't
		// matter.
		parent, child := sortParentChild(c, dst, dir)
		firstLock, lastLock := getLockOrder(dst, dir)
		firstLock.(*Directory).Lock()
		lastLock.(*Directory).Lock()

		defer child.lock.Unlock()

		result := func() fuse.Status {
			// we need to unlock the parent early
			defer parent.lock.Unlock()

			newEntry, oldInodeId, err := func() (DirectoryRecordIf,
				InodeId, fuse.Status) {

				defer dir.childRecordLock.Lock().Unlock()

				record := dir.children.recordByName(c, oldName)
				oldInodeId_ := dir.children.inodeNum(oldName)
				if record == nil {
					return nil, 0, fuse.ENOENT
				}

				// copy the record
				newEntry_ := cloneDirectoryRecord(record)
				return newEntry_, oldInodeId_, fuse.OK
			}()
			if err != fuse.OK {
				return err
			}

			// fix the name on the copy
			newEntry.SetFilename(newName)

			// Update the inode to point to the new name and mark as
			// accessed in both parents.
			child := c.qfs.inodeNoInstantiate(c, oldInodeId)
			if child != nil {
				child.setParent(dst.inodeNum())
				child.setName(newName)
			}
			dir.self.markAccessed(c, oldName, false)
			dst.self.markAccessed(c, newName, true)

			// Delete the target InodeId, before (possibly) overwriting
			// it.
			dst.deleteEntry_(c, newName)

			func() {
				defer dir.childRecordLock.Lock().Unlock()

				overwrittenRecord := dst.children.recordByName(c,
					newName)
				overwrittenId := dst.children.inodeNum(newName)
				if overwrittenRecord != nil {
					c.qfs.removeUninstantiated(c,
						[]InodeId{overwrittenId})
				}

				dst.insertEntry_(c, newEntry, oldInodeId,
					child != nil)
			}()

			// Set entry in new directory. If the renamed inode is
			// uninstantiated, we swizzle the parent here.
			if child == nil {
				c.qfs.addUninstantiated(c, []InodeId{oldInodeId},
					dst.inodeNum())
			}

			// Remove entry in old directory
			dir.deleteEntry_(c, oldName)

			parent.updateSize_(c)

			return fuse.OK
		}()

		if result == fuse.OK {
			child.updateSize_(c)
		}
		return result
	}()

	return result
}

// Must hold childmap lock for writing
func (dir *Directory) deleteEntry_(c *ctx, name string) {
	if record := dir.children.recordByName(c, name); record == nil {
		// Nothing to do
		return
	}

	dir.children.deleteChild(c, name)
}

// Needs to hold childRecordLock
func (dir *Directory) insertEntry_(c *ctx, entry DirectoryRecordIf, inodeNum InodeId,
	inodeLoaded bool) {

	dir.children.setChild(c, entry, inodeNum)

	// being inserted means you're dirty and need to be synced
	if inodeLoaded {
		dir.children.setDirty(c, inodeNum)
	} else {
		dir.self.dirty(c)
	}
}

func (dir *Directory) GetXAttrSize(c *ctx,
	attr string) (size int, result fuse.Status) {

	return dir.parent(c).getChildXAttrSize(c, dir.inodeNum(), attr)
}

func (dir *Directory) GetXAttrData(c *ctx,
	attr string) (data []byte, result fuse.Status) {

	return dir.parent(c).getChildXAttrData(c, dir.inodeNum(), attr)
}

func (dir *Directory) ListXAttr(c *ctx) (attributes []byte, result fuse.Status) {
	return dir.parent(c).listChildXAttr(c, dir.inodeNum())
}

func (dir *Directory) SetXAttr(c *ctx, attr string, data []byte) fuse.Status {
	return dir.parent(c).setChildXAttr(c, dir.inodeNum(), attr, data)
}

func (dir *Directory) RemoveXAttr(c *ctx, attr string) fuse.Status {
	return dir.parent(c).removeChildXAttr(c, dir.inodeNum(), attr)
}

func (dir *Directory) syncChild(c *ctx, inodeNum InodeId,
	newKey quantumfs.ObjectKey) {

	defer c.FuncIn("Directory::syncChild", "(%d %d) %s", dir.inodeNum(),
		inodeNum, newKey.String()).out()

	defer dir.Lock().Unlock()
	dir.self.dirty(c)
	defer dir.childRecordLock.Lock().Unlock()

	entry := dir.children.record(inodeNum)
	if entry == nil {
		c.elog("Directory::syncChild inode %d not a valid child",
			inodeNum)
		return
	}

	entry.SetID(newKey)
}

// Get the extended attributes object. The status is EIO on error or ENOENT if there
// are no extended attributes for that child.
func (dir *Directory) getExtendedAttributes_(c *ctx,
	inodeNum InodeId) (*quantumfs.ExtendedAttributes, fuse.Status) {

	defer c.funcIn("Directory::getExtendedAttributes_").out()
	defer dir.childRecordLock.Lock().Unlock()

	record := dir.children.record(inodeNum)
	if record == nil {
		c.vlog("Child not found")
		return nil, fuse.EIO
	}

	if record.ExtendedAttributes().IsEqualTo(quantumfs.EmptyBlockKey) {
		c.vlog("Directory::getExtendedAttributes_ returning new object")
		return nil, fuse.ENOENT
	}

	buffer := c.dataStore.Get(&c.Ctx, record.ExtendedAttributes())
	if buffer == nil {
		c.dlog("Failed to retrieve attribute list")
		return nil, fuse.EIO
	}

	attributeList := buffer.AsExtendedAttributes()
	return &attributeList, fuse.OK
}

func (dir *Directory) getChildXAttrBuffer(c *ctx, inodeNum InodeId,
	attr string) (quantumfs.Buffer, fuse.Status) {

	defer c.FuncIn("Directory::getChildXAttrBuffer", "%d %s", inodeNum,
		attr).out()

	defer dir.RLock().RUnlock()

	attributeList, ok := dir.getExtendedAttributes_(c, inodeNum)
	if ok == fuse.ENOENT {
		return nil, fuse.ENODATA
	}

	if ok == fuse.EIO {
		return nil, fuse.EIO
	}

	for i := 0; i < attributeList.NumAttributes(); i++ {
		name, key := attributeList.Attribute(i)
		if name != attr {
			continue
		}

		c.vlog("Found attribute key: %s", key.String())
		buffer := c.dataStore.Get(&c.Ctx, key)
		if buffer == nil {
			c.elog("Failed to retrieve attribute datablock")
			return nil, fuse.EIO
		}

		return buffer, fuse.OK
	}

	c.vlog("XAttr name not found")
	return nil, fuse.ENODATA
}

func (dir *Directory) getChildXAttrSize(c *ctx, inodeNum InodeId,
	attr string) (size int, result fuse.Status) {

	defer c.funcIn("Directory::getChildXAttrSize").out()

	buffer, status := dir.getChildXAttrBuffer(c, inodeNum, attr)
	if status != fuse.OK {
		return 0, status
	}

	return buffer.Size(), fuse.OK
}

func (dir *Directory) getChildXAttrData(c *ctx, inodeNum InodeId,
	attr string) (data []byte, result fuse.Status) {

	defer c.funcIn("Directory::getChildXAttrData").out()

	buffer, status := dir.getChildXAttrBuffer(c, inodeNum, attr)
	if status != fuse.OK {
		return []byte{}, status
	}
	return buffer.Get(), fuse.OK
}

func (dir *Directory) listChildXAttr(c *ctx,
	inodeNum InodeId) (attributes []byte, result fuse.Status) {

	defer c.FuncIn("Directory::listChildXAttr", "%d", inodeNum).out()

	defer dir.RLock().RUnlock()

	attributeList, ok := dir.getExtendedAttributes_(c, inodeNum)
	// even when the attributeList is empty here, we must include
	// XAttrTypeKey in the attributeList

	if ok == fuse.EIO {
		return nil, fuse.EIO
	}

	var nameBuffer bytes.Buffer
	if ok != fuse.ENOENT {
		for i := 0; i < attributeList.NumAttributes(); i++ {
			name, _ := attributeList.Attribute(i)
			c.vlog("Appending %s", name)
			nameBuffer.WriteString(name)
			nameBuffer.WriteByte(0)
		}
	}

	// append our self-defined extended attribute XAttrTypeKey
	c.vlog("Appending %s", quantumfs.XAttrTypeKey)
	nameBuffer.WriteString(quantumfs.XAttrTypeKey)
	nameBuffer.WriteByte(0)

	c.vlog("Returning %d bytes", nameBuffer.Len())

	return nameBuffer.Bytes(), fuse.OK
}

func (dir *Directory) setChildXAttr(c *ctx, inodeNum InodeId, attr string,
	data []byte) fuse.Status {

	defer c.FuncIn("Directory::setChildXAttr", "%d, %s len %d", inodeNum, attr,
		len(data)).out()
<<<<<<< HEAD
	// The self-defined extended attribute is not able to be set
	// it is the combination of two attributes
	if attr == quantumfs.XAttrTypeKey {
		c.vlog("Attempted to set extended attribute: quantumfs.key")
		return fuse.EPERM
	}

	defer c.vlog("Directory::setChildXAttr Exit")
=======
>>>>>>> 026e4761

	defer dir.Lock().Unlock()

	attributeList, ok := dir.getExtendedAttributes_(c, inodeNum)
	if ok == fuse.EIO {
		return fuse.EIO
	}

	if ok == fuse.ENOENT {
		// getExtendedAttributes_() returns a shared
		// quantumfs.ExtendedAttributes instance when the file has no
		// extended attributes for performance reasons. Thus we need to
		// instantiate our own before we modify it.
		attributeList = quantumfs.NewExtendedAttributes()
	}

	var dataKey quantumfs.ObjectKey
	if len(data) == 0 {
		dataKey = quantumfs.EmptyBlockKey
	} else {
		var err error
		dataBuf := newBufferCopy(c, data, quantumfs.KeyTypeData)
		dataKey, err = dataBuf.Key(&c.Ctx)
		if err != nil {
			c.elog("Error uploading XAttr data: %v", err)
			return fuse.EIO
		}
	}

	set := false
	for i := 0; i < attributeList.NumAttributes(); i++ {
		name, _ := attributeList.Attribute(i)
		if name == attr {
			c.vlog("Overwriting existing attribute %d", i)
			attributeList.SetAttribute(i, name, dataKey)
			set = true
			break
		}
	}

	// Append attribute
	if !set {
		if attributeList.NumAttributes() >
			quantumfs.MaxNumExtendedAttributes() {

			c.vlog("XAttr list full %d", attributeList.NumAttributes())
			return fuse.Status(syscall.ENOSPC)
		}

		c.vlog("Appending new attribute")
		attributeList.SetAttribute(attributeList.NumAttributes(), attr,
			dataKey)
		attributeList.SetNumAttributes(attributeList.NumAttributes() + 1)
	}

	buffer := newBuffer(c, attributeList.Bytes(), quantumfs.KeyTypeMetadata)
	key, err := buffer.Key(&c.Ctx)
	if err != nil {
		c.elog("Error computing extended attribute key: %v", err)
		return fuse.EIO
	}

	func() {
		defer dir.childRecordLock.Lock().Unlock()
		dir.children.record(inodeNum).SetExtendedAttributes(key)
	}()
	dir.self.dirty(c)

	return fuse.OK
}

func (dir *Directory) removeChildXAttr(c *ctx, inodeNum InodeId,
	attr string) fuse.Status {

	defer c.FuncIn("Directory::removeChildXAttr", "%d, %s", inodeNum, attr).out()
<<<<<<< HEAD
	// The self-defined extended attribute is not able to be removed
	// it is the combination of two attributes
	if attr == quantumfs.XAttrTypeKey {
		c.vlog("Attempting to remove extended attribute: quantumfs.key")
		return fuse.EPERM
	}

	defer c.vlog("Directory::removeChildXAttr Exit")
=======
>>>>>>> 026e4761

	defer dir.Lock().Unlock()

	attributeList, ok := dir.getExtendedAttributes_(c, inodeNum)
	if ok == fuse.EIO {
		return fuse.EIO
	}

	if ok == fuse.ENOENT {
		return fuse.ENODATA
	}

	var i int
	for i = 0; i < attributeList.NumAttributes(); i++ {
		name, _ := attributeList.Attribute(i)
		if name == attr {
			c.vlog("Found attribute %d", i)
			break
		}
	}

	if i == attributeList.NumAttributes() {
		// We didn't find the attribute
		return fuse.ENODATA
	}

	var key quantumfs.ObjectKey
	if attributeList.NumAttributes() != 1 {
		// Move the last attribute over the one to be removed
		lastIndex := attributeList.NumAttributes() - 1
		lastName, lastId := attributeList.Attribute(lastIndex)
		attributeList.SetAttribute(i, lastName, lastId)
		attributeList.SetNumAttributes(lastIndex)

		buffer := newBuffer(c, attributeList.Bytes(),
			quantumfs.KeyTypeMetadata)
		var err error
		key, err = buffer.Key(&c.Ctx)
		if err != nil {
			c.elog("Error computing extended attribute key: %v", err)
			return fuse.EIO
		}
	} else {
		// We are deleting the only extended attribute. Change the
		// DirectoryRecord key only
		key = quantumfs.EmptyBlockKey
	}

	func() {
		defer dir.childRecordLock.Lock().Unlock()
		dir.children.record(inodeNum).SetExtendedAttributes(key)
	}()
	dir.self.dirty(c)

	return fuse.OK
}

func (dir *Directory) instantiateChild(c *ctx, inodeNum InodeId) (Inode, []InodeId) {
	c.vlog("Directory::instantiateChild Enter %d", inodeNum)
	defer c.vlog("Directory::instantiateChild Exit")

	defer dir.childRecordLock.Lock().Unlock()

	entry := dir.children.record(inodeNum)
	if entry == nil {
		panic(fmt.Sprintf("Cannot instantiate child with no record: %d",
			inodeNum))
	}

	return dir.recordToChild(c, inodeNum, entry)
}

func (dir *Directory) recordToChild(c *ctx, inodeNum InodeId,
	entry DirectoryRecordIf) (Inode, []InodeId) {

	c.vlog("Instantiate %s %d", entry.Filename(), inodeNum)

	var constructor InodeConstructor
	switch entry.Type() {
	default:
		c.elog("Unknown InodeConstructor type: %d", entry.Type())
		panic("Unknown InodeConstructor type")
	case quantumfs.ObjectTypeDirectoryEntry:
		constructor = newDirectory
	case quantumfs.ObjectTypeSmallFile:
		constructor = newSmallFile
	case quantumfs.ObjectTypeMediumFile:
		constructor = newMediumFile
	case quantumfs.ObjectTypeLargeFile:
		constructor = newLargeFile
	case quantumfs.ObjectTypeVeryLargeFile:
		constructor = newVeryLargeFile
	case quantumfs.ObjectTypeSymlink:
		constructor = newSymlink
	case quantumfs.ObjectTypeSpecial:
		constructor = newSpecial
	}

	c.dlog("Instantiating child %d with key %s", inodeNum, entry.ID().String())

	return constructor(c, entry.Filename(), entry.ID(), entry.Size(), inodeNum,
		dir.self, 0, 0, nil)
}

func encodeExtendedKey(key quantumfs.ObjectKey, type_ quantumfs.ObjectType,
	size uint64) []byte {

	append_ := make([]byte, 9)
	append_[0] = uint8(type_)
	binary.LittleEndian.PutUint64(append_[1:], size)

	data := append(key.Value(), append_...)
	return []byte(base64.StdEncoding.EncodeToString(data))
}

func decodeExtendedKey(packet string) (quantumfs.ObjectKey, quantumfs.ObjectType,
	uint64, error) {

	bDec, err := base64.StdEncoding.DecodeString(packet)
	if err != nil {
		return quantumfs.ZeroKey, 0, 0, err
	}

	key := quantumfs.NewObjectKeyFromBytes(bDec[:sourceDataLength-9])
	type_ := quantumfs.ObjectType(bDec[sourceDataLength-9])
	size := binary.LittleEndian.Uint64(bDec[sourceDataLength-8:])
	return key, type_, size, nil
}

// Do a similar work like  Lookup(), but it does not interact with fuse, and return
// the child node to the caller
func (dir *Directory) lookupInternal(c *ctx, name string,
	entryType quantumfs.ObjectType) (Inode, error) {

	c.vlog("Directory::LookupInternal Enter")
	defer c.vlog("Directory::LookupInternal Exit")

	defer dir.RLock().RUnlock()
	inodeNum, record, err := dir.lookupChildRecord_(c, name)
	if err != nil {
		return nil, err
	}

	c.vlog("Directory::LookupInternal found inode %d Name %s", inodeNum, name)
	child := c.qfs.inode(c, inodeNum)
	child.markSelfAccessed(c, false)

	if record.Type() != entryType {
		return nil, errors.New("Not Required Type")
	}
	return child, nil
}

// Require an Inode locked for read
func (dir *Directory) lookupChildRecord_(c *ctx, name string) (InodeId,
	DirectoryRecordIf, error) {

	c.vlog("Directory::LookupChildRecord_ Enter")
	defer c.vlog("Directory::LookupChildRecord_ Exit")

	defer dir.childRecordLock.Lock().Unlock()
	record := dir.children.recordByName(c, name)
	if record == nil {
		return quantumfs.InodeIdInvalid, nil,
			errors.New("Non-existing Inode")
	}

	inodeNum := dir.children.inodeNum(name)
	return inodeNum, record, nil
}

func (dir *Directory) createNewEntry(c *ctx, name string, mode uint32,
	umask uint32, rdev uint32, size uint64, uid quantumfs.UID,
	gid quantumfs.GID, type_ quantumfs.ObjectType,
	key quantumfs.ObjectKey) DirectoryRecordIf {

	// set up the Inode record
	now := time.Now()
	entry := quantumfs.NewDirectoryRecord()
	entry.SetFilename(name)
	entry.SetID(key)
	entry.SetType(type_)
	entry.SetPermissions(modeToPermissions(mode, umask))
	c.dlog("Directory::createNewEntry mode %o umask %o permissions %o",
		mode, umask, entry.Permissions())
	entry.SetOwner(uid)
	entry.SetGroup(gid)
	entry.SetSize(size)
	entry.SetExtendedAttributes(quantumfs.EmptyBlockKey)
	entry.SetContentTime(quantumfs.NewTime(now))
	entry.SetModificationTime(quantumfs.NewTime(now))

	return entry
}

// Needs exlusive Inode lock
func (dir *Directory) duplicateInode_(c *ctx, name string, mode uint32, umask uint32,
	rdev uint32, size uint64, uid quantumfs.UID, gid quantumfs.GID,
	type_ quantumfs.ObjectType, key quantumfs.ObjectKey) {

	entry := dir.createNewEntry(c, name, mode, umask, rdev, size,
		uid, gid, type_, key)

	defer dir.childRecordLock.Lock().Unlock()
	inodeNum := dir.children.loadChild(c, entry)

	c.qfs.addUninstantiated(c, []InodeId{inodeNum}, dir.inodeNum())
}

func (dir *Directory) flush(c *ctx) quantumfs.ObjectKey {
	defer c.FuncIn("Directory::flush", "%d %s", dir.inodeNum(),
		dir.name_).out()

	defer dir.Lock().Unlock()

	parent := dir.parent(c)

	if parent == dir {
		c.vlog("Not flushing orphaned directory")
		return dir.baseLayerId
	}

	defer dir.childRecordLock.Lock().Unlock()

	dir.publish_(c)

	parent.syncChild(c, dir.inodeNum(), dir.baseLayerId)

	return dir.baseLayerId
}

type directoryContents struct {
	// All immutable after creation
	filename string
	fuseType uint32 // One of fuse.S_IFDIR, S_IFREG, etc
	attr     fuse.Attr
}

type directorySnapshotSource interface {
	getChildSnapshot(c *ctx) []directoryContents
	inodeNum() InodeId
	treeLock() *sync.RWMutex
}

func newDirectorySnapshot(c *ctx, src directorySnapshotSource) *directorySnapshot {

	ds := directorySnapshot{
		FileHandleCommon: FileHandleCommon{
			id:        c.qfs.newFileHandleId(),
			inodeNum:  src.inodeNum(),
			treeLock_: src.treeLock(),
		},
		src: src,
	}

	assert(ds.treeLock() != nil, "directorySnapshot treeLock nil at init")

	return &ds
}

type directorySnapshot struct {
	FileHandleCommon
	children []directoryContents
	src      directorySnapshotSource
}

func (ds *directorySnapshot) ReadDirPlus(c *ctx, input *fuse.ReadIn,
	out *fuse.DirEntryList) fuse.Status {

	defer c.funcIn("Directory::ReadDirPlus").out()
	offset := input.Offset

	if offset == 0 {
		c.dlog("Refreshing child list")
		ds.children = ds.src.getChildSnapshot(c)
	}

	// Add .
	if offset == 0 {
		entry := fuse.DirEntry{Mode: fuse.S_IFDIR, Name: "."}
		details, _ := out.AddDirLookupEntry(entry)
		if details == nil {
			return fuse.OK
		}

		details.NodeId = uint64(ds.FileHandleCommon.inodeNum)
		fillEntryOutCacheData(c, details)
		fillRootAttr(c, &details.Attr, ds.FileHandleCommon.inodeNum)
	}
	offset++

	// Add ..
	if offset == 1 {
		entry := fuse.DirEntry{Mode: fuse.S_IFDIR, Name: ".."}
		details, _ := out.AddDirLookupEntry(entry)
		if details == nil {
			return fuse.OK
		}

		details.NodeId = uint64(ds.FileHandleCommon.inodeNum)
		fillEntryOutCacheData(c, details)
		fillRootAttr(c, &details.Attr, ds.FileHandleCommon.inodeNum)
	}
	offset++

	processed := 0
	for _, child := range ds.children {
		entry := fuse.DirEntry{
			Mode: child.fuseType,
			Name: child.filename,
		}
		details, _ := out.AddDirLookupEntry(entry)
		if details == nil {
			break
		}

		details.NodeId = child.attr.Ino
		fillEntryOutCacheData(c, details)
		details.Attr = child.attr

		processed++
	}

	ds.children = ds.children[processed:]

	return fuse.OK
}

func (ds *directorySnapshot) Read(c *ctx, offset uint64, size uint32, buf []byte,
	nonblocking bool) (fuse.ReadResult, fuse.Status) {

	c.elog("Invalid read on directorySnapshot")
	return nil, fuse.ENOSYS
}

func (ds *directorySnapshot) Write(c *ctx, offset uint64, size uint32, flags uint32,
	buf []byte) (uint32, fuse.Status) {

	c.elog("Invalid write on directorySnapshot")
	return 0, fuse.ENOSYS
}

func (ds *directorySnapshot) Sync(c *ctx) fuse.Status {
	return fuse.OK
}<|MERGE_RESOLUTION|>--- conflicted
+++ resolved
@@ -1387,17 +1387,6 @@
 
 	defer c.FuncIn("Directory::setChildXAttr", "%d, %s len %d", inodeNum, attr,
 		len(data)).out()
-<<<<<<< HEAD
-	// The self-defined extended attribute is not able to be set
-	// it is the combination of two attributes
-	if attr == quantumfs.XAttrTypeKey {
-		c.vlog("Attempted to set extended attribute: quantumfs.key")
-		return fuse.EPERM
-	}
-
-	defer c.vlog("Directory::setChildXAttr Exit")
-=======
->>>>>>> 026e4761
 
 	defer dir.Lock().Unlock()
 
@@ -1473,17 +1462,6 @@
 	attr string) fuse.Status {
 
 	defer c.FuncIn("Directory::removeChildXAttr", "%d, %s", inodeNum, attr).out()
-<<<<<<< HEAD
-	// The self-defined extended attribute is not able to be removed
-	// it is the combination of two attributes
-	if attr == quantumfs.XAttrTypeKey {
-		c.vlog("Attempting to remove extended attribute: quantumfs.key")
-		return fuse.EPERM
-	}
-
-	defer c.vlog("Directory::removeChildXAttr Exit")
-=======
->>>>>>> 026e4761
 
 	defer dir.Lock().Unlock()
 
