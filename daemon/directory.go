--- conflicted
+++ resolved
@@ -657,10 +657,6 @@
 
 	if !dir.self.isWorkspaceRoot() {
 		func() {
-<<<<<<< HEAD
-			defer dir.ParentRLock(c).RUnlock()
-=======
->>>>>>> 0fcd6287
 			parent, release := dir.parent_(c)
 			defer release()
 
