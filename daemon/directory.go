// Copyright (c) 2016 Arista Networks, Inc.  All rights reserved.
// Arista Networks, Inc. Confidential and Proprietary.

package daemon

import "bytes"
import "encoding/base64"
import "encoding/binary"
import "errors"
import "syscall"
import "sync"
import "time"

import "github.com/aristanetworks/quantumfs"
import "github.com/hanwen/go-fuse/fuse"

// If dirRecord is nil, then mode, rdev and dirRecord are invalid, but the key is
// coming from a DirRecord and not passed in from create_.
type InodeConstructor func(c *ctx, name string, key quantumfs.ObjectKey,
	size uint64, inodeNum InodeId, parent Inode, mode uint32, rdev uint32,
	dirRecord *quantumfs.DirectoryRecord) Inode

// This file contains the normal directory Inode type for a workspace
type Directory struct {
	InodeCommon

	// These fields are protected by the InodeCommon.lock
	baseLayerId quantumfs.ObjectKey
	children    map[string]InodeId

	// Indexed by inode number
	childrenRecords map[InodeId]*quantumfs.DirectoryRecord

	dirtyChildren_ map[InodeId]Inode // set of children which are currently dirty
}

// The size of the ObjectKey: 21 + 1 + 8
// The length decides the length in datastore.go: quantumfs.ExtendedKeyLength
const sourceDataLength = 30

func initDirectory(c *ctx, name string, dir *Directory,
	baseLayerId quantumfs.ObjectKey, inodeNum InodeId,
	parent Inode, treeLock *sync.RWMutex) {

	c.vlog("initDirectory Enter Fetching directory baselayer from %s",
		baseLayerId.String())
	defer c.vlog("initDirectory Exit")

	// Set directory data before processing the children in case the children
	// access the parent.
	dir.InodeCommon.id = inodeNum
	dir.InodeCommon.name_ = name
	dir.InodeCommon.accessed_ = 0
	dir.setParent(parent)
	dir.treeLock_ = treeLock
	dir.dirtyChildren_ = make(map[InodeId]Inode, 0)
	dir.baseLayerId = baseLayerId

	key := baseLayerId
	for {
		c.vlog("Fetching baselayer %s", key.String())
		buffer := c.dataStore.Get(&c.Ctx, key)
		if buffer == nil {
			panic("No baseLayer object")
		}

		baseLayer := buffer.AsDirectoryEntry()

		if dir.children == nil {
			dir.children = make(map[string]InodeId,
				baseLayer.NumEntries())
			dir.childrenRecords = make(
				map[InodeId]*quantumfs.DirectoryRecord,
				baseLayer.NumEntries())
		}

		for i := 0; i < baseLayer.NumEntries(); i++ {
			dir.loadChild_(c, baseLayer.Entry(i))
		}

		if baseLayer.Next() == quantumfs.EmptyDirKey ||
			baseLayer.NumEntries() == 0 {

			break
		} else {
			key = baseLayer.Next()
		}
	}

	assert(dir.treeLock() != nil, "Directory treeLock nil at init")
}

// The directory must be exclusively locked (or unlisted)
func (dir *Directory) loadChild_(c *ctx, entry quantumfs.DirectoryRecord) InodeId {
	inodeId := c.qfs.newInodeId()
	dir.children[entry.Filename()] = inodeId
	dir.childrenRecords[inodeId] = &entry
	var constructor InodeConstructor
	switch entry.Type() {
	default:
		c.elog("Unknown InodeConstructor type: %d", entry.Type())
		panic("Unknown InodeConstructor type")
	case quantumfs.ObjectTypeDirectoryEntry:
		constructor = newDirectory
	case quantumfs.ObjectTypeSmallFile:
		constructor = newSmallFile
	case quantumfs.ObjectTypeMediumFile:
		constructor = newMediumFile
	case quantumfs.ObjectTypeLargeFile:
		constructor = newLargeFile
	case quantumfs.ObjectTypeVeryLargeFile:
		constructor = newVeryLargeFile
	case quantumfs.ObjectTypeSymlink:
		constructor = newSymlink
	case quantumfs.ObjectTypeSpecial:
		constructor = newSpecial
	}

	c.qfs.setInode(c, inodeId, constructor(c, entry.Filename(), entry.ID(),
		entry.Size(), inodeId, dir.self, 0, 0, nil))

	return inodeId
}

func newDirectory(c *ctx, name string, baseLayerId quantumfs.ObjectKey, size uint64,
	inodeNum InodeId, parent Inode, mode uint32, rdev uint32,
	dirRecord *quantumfs.DirectoryRecord) Inode {

	c.vlog("Directory::newDirectory Enter")
	defer c.vlog("Directory::newDirectory Exit")

	var dir Directory
	dir.self = &dir

	initDirectory(c, name, &dir, baseLayerId, inodeNum,
		parent, parent.treeLock())
	return &dir
}

// Needs inode lock for read
func (dir *Directory) updateSize_(c *ctx) {
	// If we do not have a parent, then the parent is a workspacelist and we have
	// nothing to update.
	if dir.parent() != nil {
		var attr fuse.SetAttrIn
		attr.Valid = fuse.FATTR_SIZE
		attr.Size = uint64(len(dir.childrenRecords))
		dir.parent().setChildAttr(c, dir.id, nil, &attr, nil, true)
	}
}

// Needs inode lock for write
func (dir *Directory) addChild_(c *ctx, name string, inode InodeId,
	child *quantumfs.DirectoryRecord) {

	dir.children[name] = inode
	dir.childrenRecords[inode] = child
	dir.updateSize_(c)
}

// Needs inode lock for write
func (dir *Directory) delChild_(c *ctx, name string) {
	inodeNum := dir.children[name]
	c.dlog("Unlinking inode %d", inodeNum)

	dir.self.markAccessed(c, name, false)

	// If this is a file we need to reparent it to itself
	record := dir.childrenRecords[inodeNum]
	if record.Type() == quantumfs.ObjectTypeSmallFile ||
		record.Type() == quantumfs.ObjectTypeMediumFile ||
		record.Type() == quantumfs.ObjectTypeLargeFile ||
		record.Type() == quantumfs.ObjectTypeVeryLargeFile {

		if inode := c.qfs.inode(c, inodeNum); inode != nil {
			if file, isFile := inode.(*File); isFile {
				file.setChildRecord(c, record)
				file.setParent(file)
			}
		}
	}

	delete(dir.childrenRecords, inodeNum)
	delete(dir.dirtyChildren_, inodeNum)
	delete(dir.children, name)
	dir.updateSize_(c)
}

func (dir *Directory) dirty(c *ctx) {
	if !dir.setDirty(true) {
		// Only go recursive if we aren't already dirty
		dir.parent().dirtyChild(c, dir)
	}
}

// Record that a specific child is dirty and when syncing heirarchically, sync them
// as well.
func (dir *Directory) dirtyChild(c *ctx, child Inode) {
	func() {
		defer dir.Lock().Unlock()
		dir.dirtyChildren_[child.inodeNum()] = child
	}()
	dir.self.dirty(c)
}

func fillAttrWithDirectoryRecord(c *ctx, attr *fuse.Attr, inodeNum InodeId,
	owner fuse.Owner, entry *quantumfs.DirectoryRecord) {

	attr.Ino = uint64(inodeNum)

	fileType := objectTypeToFileType(c, entry.Type())
	switch fileType {
	case fuse.S_IFDIR:
		attr.Size = qfsBlockSize
		attr.Blocks = BlocksRoundUp(attr.Size, statBlockSize)
		attr.Nlink = uint32(entry.Size()) + 2
	case fuse.S_IFIFO:
		fileType = specialOverrideAttr(entry, attr)
	default:
		c.elog("Unhandled filetype in fillAttrWithDirectoryRecord",
			fileType)
		fallthrough
	case fuse.S_IFREG,
		fuse.S_IFLNK:

		attr.Size = entry.Size()
		attr.Blocks = BlocksRoundUp(entry.Size(), statBlockSize)
		attr.Nlink = 2 // Workaround for BUG166665
	}

	attr.Atime = entry.ModificationTime().Seconds()
	attr.Mtime = entry.ModificationTime().Seconds()
	attr.Ctime = entry.ContentTime().Seconds()
	attr.Atimensec = entry.ModificationTime().Nanoseconds()
	attr.Mtimensec = entry.ModificationTime().Nanoseconds()
	attr.Ctimensec = entry.ContentTime().Nanoseconds()

	c.dlog("fillAttrWithDirectoryRecord fileType %x permissions %o", fileType,
		entry.Permissions())

	attr.Mode = fileType | permissionsToMode(entry.Permissions())
	attr.Owner.Uid = quantumfs.SystemUid(entry.Owner(), owner.Uid)
	attr.Owner.Gid = quantumfs.SystemGid(entry.Group(), owner.Gid)
	attr.Blksize = qfsBlockSize
}

func permissionsToMode(permissions uint32) uint32 {
	var mode uint32

	if BitFlagsSet(uint(permissions), quantumfs.PermExecOther) {
		mode |= syscall.S_IXOTH
	}
	if BitFlagsSet(uint(permissions), quantumfs.PermWriteOther) {
		mode |= syscall.S_IWOTH
	}
	if BitFlagsSet(uint(permissions), quantumfs.PermReadOther) {
		mode |= syscall.S_IROTH
	}
	if BitFlagsSet(uint(permissions), quantumfs.PermExecGroup) {
		mode |= syscall.S_IXGRP
	}
	if BitFlagsSet(uint(permissions), quantumfs.PermWriteGroup) {
		mode |= syscall.S_IWGRP
	}
	if BitFlagsSet(uint(permissions), quantumfs.PermReadGroup) {
		mode |= syscall.S_IRGRP
	}
	if BitFlagsSet(uint(permissions), quantumfs.PermExecOwner) {
		mode |= syscall.S_IXUSR
	}
	if BitFlagsSet(uint(permissions), quantumfs.PermWriteOwner) {
		mode |= syscall.S_IWUSR
	}
	if BitFlagsSet(uint(permissions), quantumfs.PermReadOwner) {
		mode |= syscall.S_IRUSR
	}
	if BitFlagsSet(uint(permissions), quantumfs.PermSticky) {
		mode |= syscall.S_ISVTX
	}
	if BitFlagsSet(uint(permissions), quantumfs.PermSGID) {
		mode |= syscall.S_ISGID
	}
	if BitFlagsSet(uint(permissions), quantumfs.PermSUID) {
		mode |= syscall.S_ISUID
	}

	return mode
}

func modeToPermissions(mode uint32, umask uint32) uint32 {
	var permissions uint32
	mode = mode & ^umask

	if BitFlagsSet(uint(mode), syscall.S_IXOTH) {
		permissions |= quantumfs.PermExecOther
	}
	if BitFlagsSet(uint(mode), syscall.S_IWOTH) {
		permissions |= quantumfs.PermWriteOther
	}
	if BitFlagsSet(uint(mode), syscall.S_IROTH) {
		permissions |= quantumfs.PermReadOther
	}
	if BitFlagsSet(uint(mode), syscall.S_IXGRP) {
		permissions |= quantumfs.PermExecGroup
	}
	if BitFlagsSet(uint(mode), syscall.S_IWGRP) {
		permissions |= quantumfs.PermWriteGroup
	}
	if BitFlagsSet(uint(mode), syscall.S_IRGRP) {
		permissions |= quantumfs.PermReadGroup
	}
	if BitFlagsSet(uint(mode), syscall.S_IXUSR) {
		permissions |= quantumfs.PermExecOwner
	}
	if BitFlagsSet(uint(mode), syscall.S_IWUSR) {
		permissions |= quantumfs.PermWriteOwner
	}
	if BitFlagsSet(uint(mode), syscall.S_IRUSR) {
		permissions |= quantumfs.PermReadOwner
	}
	if BitFlagsSet(uint(mode), syscall.S_ISVTX) {
		permissions |= quantumfs.PermSticky
	}
	if BitFlagsSet(uint(mode), syscall.S_ISGID) {
		permissions |= quantumfs.PermSGID
	}
	if BitFlagsSet(uint(mode), syscall.S_ISUID) {
		permissions |= quantumfs.PermSUID
	}

	return permissions
}

func publishDirectoryEntry(c *ctx, layer *quantumfs.DirectoryEntry,
	nextKey quantumfs.ObjectKey) quantumfs.ObjectKey {

	layer.SetNext(nextKey)
	bytes := layer.Bytes()

	buf := newBuffer(c, bytes, quantumfs.KeyTypeMetadata)
	newKey, err := buf.Key(&c.Ctx)
	if err != nil {
		panic("Failed to upload new baseLayer object")
	}

	return newKey
}

func (dir *Directory) publish(c *ctx) quantumfs.ObjectKey {
	c.vlog("Directory::publish Enter")
	defer c.vlog("Directory::publish Exit")

	// Compile the internal records into a series of blocks which can be placed
	// in the datastore.

	newBaseLayerId := quantumfs.EmptyDirKey

	// childIdx indexes into dir.childrenRecords, entryIdx indexes into the
	// metadata block
	baseLayer := quantumfs.NewDirectoryEntry()
	entryIdx := 0
	for _, child := range dir.childrenRecords {
		if entryIdx == quantumfs.MaxDirectoryRecords {
			// This block is full, upload and create a new one
			baseLayer.SetNumEntries(entryIdx)
			newBaseLayerId = publishDirectoryEntry(c, baseLayer,
				newBaseLayerId)
			baseLayer = quantumfs.NewDirectoryEntry()
			entryIdx = 0
		}

		baseLayer.SetEntry(entryIdx, child)

		entryIdx++
	}

	baseLayer.SetNumEntries(entryIdx)
	newBaseLayerId = publishDirectoryEntry(c, baseLayer, newBaseLayerId)

	c.vlog("Directory key %s -> %s", dir.baseLayerId.String(),
		newBaseLayerId.String())
	dir.baseLayerId = newBaseLayerId

	dir.setDirty(false)

	return dir.baseLayerId
}

func (dir *Directory) setChildAttr(c *ctx, inodeNum InodeId,
	newType *quantumfs.ObjectType, attr *fuse.SetAttrIn,
	out *fuse.AttrOut, updateMtime bool) fuse.Status {

	result := func() fuse.Status {
		defer dir.Lock().Unlock()

		entry, exists := dir.childrenRecords[inodeNum]
		if !exists {
			return fuse.ENOENT
		}

		modifyEntryWithAttr(c, newType, attr, entry, updateMtime)

		if out != nil {
			fillAttrOutCacheData(c, out)
			fillAttrWithDirectoryRecord(c, &out.Attr, inodeNum,
				c.fuseCtx.Owner, entry)
		}

		return fuse.OK
	}()

	if result == fuse.OK {
		dir.self.dirty(c)
	}

	return result
}

func (dir *Directory) Access(c *ctx, mask uint32, uid uint32,
	gid uint32) fuse.Status {

	c.elog("Unsupported Access on Directory")
	return fuse.ENOSYS
}

func (dir *Directory) GetAttr(c *ctx, out *fuse.AttrOut) fuse.Status {
	c.vlog("Directory::GetAttr Enter")
	defer c.vlog("Directory::GetAttr Exit")

	record, err := dir.parent().getChildRecord(c, dir.InodeCommon.id)
	if err != nil {
		c.elog("Unable to get record from parent for inode %d", dir.id)
		return fuse.EIO
	}

	fillAttrOutCacheData(c, out)
	fillAttrWithDirectoryRecord(c, &out.Attr, dir.InodeCommon.id,
		c.fuseCtx.Owner, &record)

	return fuse.OK
}

func (dir *Directory) Lookup(c *ctx, name string, out *fuse.EntryOut) fuse.Status {
	c.vlog("Directory::Lookup Enter")
	defer c.vlog("Directory::Lookup Exit")

<<<<<<< HEAD
	inodeNum, exists := dir.children[name]
	if !exists {
=======
	defer dir.RLock().RUnlock()
	inodeNum, record, err := dir.lookupChildRecord_(c, name)
	if err != nil {
>>>>>>> 2bf3b4d7
		return fuse.ENOENT
	}

	c.vlog("Directory::Lookup found inode %d", inodeNum)
	dir.self.markAccessed(c, name, false)
	child := c.qfs.inode(c, inodeNum)
	child.markSelfAccessed(c, false)
	out.NodeId = uint64(inodeNum)
	fillEntryOutCacheData(c, out)
	fillAttrWithDirectoryRecord(c, &out.Attr, inodeNum, c.fuseCtx.Owner,
		dir.childrenRecords[inodeNum])

	return fuse.OK
}

func (dir *Directory) Open(c *ctx, flags uint32, mode uint32,
	out *fuse.OpenOut) fuse.Status {

	return fuse.ENOSYS
}

func (dir *Directory) OpenDir(c *ctx, flags uint32, mode uint32,
	out *fuse.OpenOut) fuse.Status {

	ds := newDirectorySnapshot(c, dir.self.(directorySnapshotSource))
	c.qfs.setFileHandle(c, ds.FileHandleCommon.id, ds)
	out.Fh = uint64(ds.FileHandleCommon.id)
	out.OpenFlags = 0

	return fuse.OK
}

func (dir *Directory) getChildSnapshot(c *ctx) []directoryContents {
	defer dir.RLock().RUnlock()

	dir.self.markSelfAccessed(c, false)

	children := make([]directoryContents, 0, len(dir.childrenRecords))
	for _, entry := range dir.childrenRecords {
		filename := entry.Filename()

		entryInfo := directoryContents{
			filename: filename,
		}
		fillAttrWithDirectoryRecord(c, &entryInfo.attr,
			dir.children[filename], c.fuseCtx.Owner, entry)
		entryInfo.fuseType = entryInfo.attr.Mode

		children = append(children, entryInfo)
	}

	return children
}

func (dir *Directory) create_(c *ctx, name string, mode uint32, umask uint32,
	rdev uint32, constructor InodeConstructor, type_ quantumfs.ObjectType,
	key quantumfs.ObjectKey, out *fuse.EntryOut) Inode {

	c.vlog("Directory::create_ Enter")
	defer c.vlog("Directory::create_ Exit")

	uid := c.fuseCtx.Owner.Uid
	gid := c.fuseCtx.Owner.Gid
	UID := quantumfs.ObjectUid(c.Ctx, uid, uid)
	GID := quantumfs.ObjectGid(c.Ctx, gid, gid)
	entry := dir.createNewEntry(c, name, mode, umask, rdev,
		0, UID, GID, type_, key)
	inodeNum := c.qfs.newInodeId()
	newEntity := constructor(c, name, key, 0, inodeNum, dir.self,
		mode, rdev, entry)
	dir.addChild_(c, name, inodeNum, entry)
	c.qfs.setInode(c, inodeNum, newEntity)
	fillEntryOutCacheData(c, out)
	out.NodeId = uint64(inodeNum)
	fillAttrWithDirectoryRecord(c, &out.Attr, inodeNum, c.fuseCtx.Owner, entry)

	newEntity.markSelfAccessed(c, true)

	return newEntity
}

func (dir *Directory) Create(c *ctx, input *fuse.CreateIn, name string,
	out *fuse.CreateOut) fuse.Status {

	var file Inode
	result := func() fuse.Status {
		defer dir.Lock().Unlock()

		if _, exists := dir.children[name]; exists {
			return fuse.Status(syscall.EEXIST)
		}

		c.vlog("Creating file: '%s'", name)

		file = dir.create_(c, name, input.Mode, input.Umask, 0, newSmallFile,
			quantumfs.ObjectTypeSmallFile, quantumfs.EmptyBlockKey,
			&out.EntryOut)
		return fuse.OK
	}()

	if result != fuse.OK {
		return result
	}

	dir.self.dirty(c)

	fileHandleNum := c.qfs.newFileHandleId()
	fileDescriptor := newFileDescriptor(file.(*File), file.inodeNum(),
		fileHandleNum, file.treeLock())
	c.qfs.setFileHandle(c, fileHandleNum, fileDescriptor)

	c.vlog("New file inode %d, fileHandle %d", file.inodeNum(), fileHandleNum)

	out.OpenOut.OpenFlags = 0
	out.OpenOut.Fh = uint64(fileHandleNum)

	return fuse.OK
}

func (dir *Directory) SetAttr(c *ctx, attr *fuse.SetAttrIn,
	out *fuse.AttrOut) fuse.Status {

	c.vlog("Directory::SetAttr Enter valid %x size %d", attr.Valid, attr.Size)
	defer c.vlog("Directory::SetAttr Exit")

	return dir.parent().setChildAttr(c, dir.InodeCommon.id, nil, attr, out,
		false)
}

func (dir *Directory) Mkdir(c *ctx, name string, input *fuse.MkdirIn,
	out *fuse.EntryOut) fuse.Status {

	result := func() fuse.Status {
		defer dir.Lock().Unlock()

		if _, exists := dir.children[name]; exists {
			return fuse.Status(syscall.EEXIST)
		}

		dir.create_(c, name, input.Mode, input.Umask, 0, newDirectory,
			quantumfs.ObjectTypeDirectoryEntry, quantumfs.EmptyDirKey,
			out)
		return fuse.OK
	}()

	if result == fuse.OK {
		dir.self.dirty(c)
	}

	return result
}

func (dir *Directory) getChildRecord(c *ctx,
	inodeNum InodeId) (quantumfs.DirectoryRecord, error) {

	defer dir.RLock().RUnlock()

	if val, ok := dir.childrenRecords[inodeNum]; ok {
		return *val, nil
	}

	return quantumfs.DirectoryRecord{},
		errors.New("Inode given is not a child of this directory")
}

func (dir *Directory) Unlink(c *ctx, name string) fuse.Status {
	c.vlog("Directory::Unlink Enter %s", name)
	defer c.vlog("Directory::Unlink Exit")
	result := func() fuse.Status {
		defer dir.Lock().Unlock()

		if _, exists := dir.children[name]; !exists {
			return fuse.ENOENT
		}

		inode := dir.children[name]
		type_ := objectTypeToFileType(c, dir.childrenRecords[inode].Type())
		if type_ == fuse.S_IFDIR {
			return fuse.Status(syscall.EISDIR)
		}

		dir.delChild_(c, name)
		return fuse.OK
	}()

	if result == fuse.OK {
		dir.self.dirty(c)
	}

	return result
}

func (dir *Directory) Rmdir(c *ctx, name string) fuse.Status {
	c.vlog("Directory::Rmdir Enter %s", name)
	defer c.vlog("Directory::Rmdir Exit")

	result := func() fuse.Status {
		defer dir.Lock().Unlock()
		if _, exists := dir.children[name]; !exists {
			return fuse.ENOENT
		}

		inode := dir.children[name]
		type_ := objectTypeToFileType(c, dir.childrenRecords[inode].Type())
		if type_ != fuse.S_IFDIR {
			return fuse.ENOTDIR
		}

		if dir.childrenRecords[inode].Size() != 0 {
			return fuse.Status(syscall.ENOTEMPTY)
		}

		dir.delChild_(c, name)
		return fuse.OK
	}()

	if result == fuse.OK {
		dir.self.dirty(c)
	}

	return result
}

func (dir *Directory) Symlink(c *ctx, pointedTo string, name string,
	out *fuse.EntryOut) fuse.Status {

	var key quantumfs.ObjectKey
	result := func() fuse.Status {
		defer dir.Lock().Unlock()

		if _, exists := dir.children[name]; exists {
			return fuse.Status(syscall.EEXIST)
		}

		buf := newBuffer(c, []byte(pointedTo), quantumfs.KeyTypeMetadata)
		key, err := buf.Key(&c.Ctx)
		if err != nil {
			c.elog("Failed to upload block: %v", err)
			return fuse.EIO
		}

		dir.create_(c, name, 0777, 0777, 0, newSymlink,
			quantumfs.ObjectTypeSymlink, key, out)
		return fuse.OK
	}()

	if result == fuse.OK {
		dir.self.dirty(c)
		c.vlog("Created new symlink with key: %s", key.String())
	}

	return result
}

func (dir *Directory) Readlink(c *ctx) ([]byte, fuse.Status) {
	c.elog("Invalid Readlink on Directory")
	return nil, fuse.EINVAL
}

func (dir *Directory) Mknod(c *ctx, name string, input *fuse.MknodIn,
	out *fuse.EntryOut) fuse.Status {

	c.vlog("Directory::Mknod Enter")
	defer c.vlog("Directory::Mknod Exit")

	result := func() fuse.Status {
		defer dir.Lock().Unlock()

		if _, exists := dir.children[name]; exists {
			return fuse.Status(syscall.EEXIST)
		}

		c.dlog("Directory::Mknod Mode %x", input.Mode)
		if BitFlagsSet(uint(input.Mode), syscall.S_IFIFO) ||
			BitFlagsSet(uint(input.Mode), syscall.S_IFSOCK) ||
			BitFlagsSet(uint(input.Mode), syscall.S_IFBLK) ||
			BitFlagsSet(uint(input.Mode), syscall.S_IFCHR) {

			dir.create_(c, name, input.Mode, input.Umask, input.Rdev,
				newSpecial, quantumfs.ObjectTypeSpecial,
				quantumfs.ZeroKey, out)
		} else if BitFlagsSet(uint(input.Mode), syscall.S_IFREG) {
			dir.create_(c, name, input.Mode, input.Umask, 0,
				newSmallFile, quantumfs.ObjectTypeSmallFile,
				quantumfs.EmptyBlockKey, out)
		} else {
			c.dlog("Directory::Mknod invalid type %x", input.Mode)
			return fuse.EINVAL
		}
		return fuse.OK
	}()

	if result == fuse.OK {
		dir.self.dirty(c)
	}

	return result
}

func (dir *Directory) RenameChild(c *ctx, oldName string,
	newName string) fuse.Status {

	c.vlog("Directory::RenameChild Enter %s -> %s", oldName, newName)
	defer c.vlog("Directory::RenameChild Exit")

	result := func() fuse.Status {
		defer dir.Lock().Unlock()

		if _, exists := dir.children[oldName]; !exists {
			return fuse.ENOENT
		}

		oldInodeId := dir.children[oldName]
		child := c.qfs.inode(c, oldInodeId)
		child.markSelfAccessed(c, false)

		if oldName == newName {
			// Nothing more to be done other than marking the file
			// accessed above.
			return fuse.OK
		}

		// If a file already exists with newName, we need to clean it up
		// later
		cleanupInodeId := dir.children[newName]

		// Set the name of the old entry to the newName
		dir.childrenRecords[oldInodeId].SetFilename(newName)
		child.setName(newName)
		child.markSelfAccessed(c, true)

		dir.children[newName] = oldInodeId
		delete(dir.children, oldName)

		// cleanup / remove any existing inode with that name
		delete(dir.childrenRecords, cleanupInodeId)
		delete(dir.dirtyChildren_, cleanupInodeId)

		dir.updateSize_(c)
		dir.self.dirty(c)

		return fuse.OK
	}()

	return result
}

func sortParentChild(a *Directory, b *Directory) (parentDir *Directory,
	childDir *Directory) {

	// Determine if a parent-child relationship between the
	// directories exist
	var parent *Directory
	var child *Directory

	upwardsParent := a.parent()
	for ; upwardsParent != nil; upwardsParent = upwardsParent.parent() {
		if upwardsParent.inodeNum() == b.inodeNum() {

			// a is a (grand-)child of b
			parent = b
			child = a
			break
		}
	}

	if upwardsParent == nil {
		upwardsParent = b.parent()
		for ; upwardsParent != nil; upwardsParent = upwardsParent.parent() {
			if upwardsParent.inodeNum() == a.inodeNum() {

				// b is a (grand-)child of a
				parent = a
				child = b
				break
			}
		}
	}

	if upwardsParent == nil {
		// No relationship, choose arbitrarily
		parent = a
		child = b
	}

	return parent, child
}

func (dir *Directory) MvChild(c *ctx, dstInode Inode, oldName string,
	newName string) fuse.Status {

	// moving any file into _null/null is not permitted
	if _, ok := dstInode.(*NullWorkspaceRoot); ok {
		return fuse.EPERM
	}

	c.vlog("Directory::MvChild Enter %s -> %s", oldName, newName)
	defer c.vlog("Directory::MvChild Exit")

	result := func() fuse.Status {
		dst := dstInode.(*Directory)

		// The locking here is subtle.
		//
		// Firstly we must protect against the case where a concurrent rename
		// in the opposite direction (from dst into dir) is occurring as we
		// are renaming a file from dir into dst. If we lock naively we'll
		// end up with a lock ordering inversion and deadlock in this case.
		//
		// We prevent this by locking dir and dst in a consistent ordering
		// based upon their inode number. All multi-inode locking must call
		// getLockOrder() to facilitate this.
		//
		// However, there is another wrinkle. It is possible to rename a file
		// from a directory into its parent. If we keep the parent locked
		// while we run dir.updateSize_(), then we'll deadlock as we try to
		// lock the parent again down the call stack.
		//
		// So we have two phases of locking. In the first phase we lock dir
		// and dst according to their inode number. Then, with both those
		// locks held we perform the bulk of the logic. Just before we start
		// releasing locks we update the parent metadata. Then we drop the
		// locks of the parent, which is fine since it is up to date. Finally
		// we update the metadata of the child before dropping its lock.
		//
		// We need to update and release the parent first so we can
		// successfully update the child. If the two directories are not
		// related in that way then we choose arbitrarily because it doesn't
		// matter.
		parent, child := sortParentChild(dst, dir)
		firstLock, lastLock := getLockOrder(dst, dir)
		firstLock.(*Directory).Lock()
		lastLock.(*Directory).Lock()

		defer child.lock.Unlock()

		result := func() fuse.Status {
			// we need to unlock the parent early
			defer parent.lock.Unlock()

			if _, exists := dir.children[oldName]; !exists {
				return fuse.ENOENT
			}

			// copy the record
			oldInodeId := dir.children[oldName]
			oldEntry := dir.childrenRecords[oldInodeId]
			newEntry := cloneDirectoryRecord(oldEntry)
			newEntry.SetFilename(newName)

			// update the inode
			child := c.qfs.inode(c, oldInodeId)
			child.markSelfAccessed(c, false)
			child.setParent(dst.self)

			// delete the target InodeId, before (possibly) overwrite it
			dst.deleteEntry_(newName)

			// set entry in new directory
			dst.insertEntry_(oldInodeId, newEntry, child)

			// Remove entry in old directory
			dir.deleteEntry_(oldName)

			child.setName(newName)
			child.markSelfAccessed(c, true)
			parent.updateSize_(c)
			parent.self.dirty(c)

			return fuse.OK
		}()

		if result == fuse.OK {
			child.updateSize_(c)
			child.self.dirty(c)
		}
		return result
	}()

	return result
}

func (dir *Directory) deleteEntry_(name string) {
	inodeNum := dir.children[name]
	delete(dir.children, name)
	delete(dir.childrenRecords, inodeNum)
	delete(dir.dirtyChildren_, inodeNum)
}

func (dir *Directory) insertEntry_(inodeNum InodeId,
	entry *quantumfs.DirectoryRecord, inode Inode) {

	dir.children[entry.Filename()] = inodeNum
	dir.childrenRecords[inodeNum] = entry
	// being inserted means you're dirty and need to be synced
	dir.dirtyChildren_[inodeNum] = inode
}

func (dir *Directory) GetXAttrSize(c *ctx,
	attr string) (size int, result fuse.Status) {

	return dir.parent().getChildXAttrSize(c, dir.inodeNum(), attr)
}

func (dir *Directory) GetXAttrData(c *ctx,
	attr string) (data []byte, result fuse.Status) {

	return dir.parent().getChildXAttrData(c, dir.inodeNum(), attr)
}

func (dir *Directory) ListXAttr(c *ctx) (attributes []byte, result fuse.Status) {
	return dir.parent().listChildXAttr(c, dir.inodeNum())
}

func (dir *Directory) SetXAttr(c *ctx, attr string, data []byte) fuse.Status {
	return dir.parent().setChildXAttr(c, dir.inodeNum(), attr, data)
}

func (dir *Directory) RemoveXAttr(c *ctx, attr string) fuse.Status {
	return dir.parent().removeChildXAttr(c, dir.inodeNum(), attr)
}

func (dir *Directory) syncChild(c *ctx, inodeNum InodeId,
	newKey quantumfs.ObjectKey) {

	c.vlog("Directory::syncChild Enter")
	defer c.vlog("Directory::syncChild Exit")

	ok, key := func() (bool, quantumfs.ObjectKey) {
		defer dir.Lock().Unlock()
		dir.self.dirty(c)

		entry, exists := dir.childrenRecords[inodeNum]
		if !exists {
			c.elog("Directory::syncChild inode %d not a valid child",
				inodeNum)
			return false, quantumfs.ObjectKey{}
		}

		entry.SetID(newKey)
		return true, dir.publish(c)
	}()

	if ok && dir.parent() != nil {
		dir.parent().syncChild(c, dir.InodeCommon.id, key)
	}
}

// Get the extended attributes object. The status is EIO on error or ENOENT if there
// are no extended attributes for that child.
func (dir *Directory) getExtendedAttributes_(c *ctx,
	inodeNum InodeId) (*quantumfs.ExtendedAttributes, fuse.Status) {

	c.vlog("Directory::getExtendedAttributes_ Enter")

	record, ok := dir.childrenRecords[inodeNum]
	if !ok {
		c.vlog("Child not found")
		return nil, fuse.EIO
	}

	if record.ExtendedAttributes().IsEqualTo(quantumfs.EmptyBlockKey) {
		c.vlog("Directory::getExtendedAttributes_ returning new object")
		return quantumfs.NewExtendedAttributes(), fuse.ENOENT
	}

	buffer := c.dataStore.Get(&c.Ctx, record.ExtendedAttributes())
	if buffer == nil {
		c.dlog("Failed to retrieve attribute list")
		return nil, fuse.EIO
	}

	attributeList := buffer.AsExtendedAttributes()
	return &attributeList, fuse.OK
}

func (dir *Directory) getChildXAttrBuffer(c *ctx, inodeNum InodeId,
	attr string) (quantumfs.Buffer, fuse.Status) {

	c.vlog("Directory::getChildXAttrBuffer Enter %d %s", inodeNum, attr)
	defer c.vlog("Directory::getChildXAttrBuffer Exit")

	defer dir.RLock().RUnlock()

	attributeList, ok := dir.getExtendedAttributes_(c, inodeNum)
	if ok == fuse.ENOENT {
		return nil, fuse.ENODATA
	}

	if ok == fuse.EIO {
		return nil, fuse.EIO
	}

	for i := 0; i < attributeList.NumAttributes(); i++ {
		name, key := attributeList.Attribute(i)
		if name != attr {
			continue
		}

		c.vlog("Found attribute key: %s", key.String())
		buffer := c.dataStore.Get(&c.Ctx, key)
		if buffer == nil {
			c.elog("Failed to retrieve attribute datablock")
			return nil, fuse.EIO
		}

		return buffer, fuse.OK
	}

	c.vlog("XAttr name not found")
	return nil, fuse.ENODATA
}

func (dir *Directory) getChildXAttrSize(c *ctx, inodeNum InodeId,
	attr string) (size int, result fuse.Status) {

	buffer, status := dir.getChildXAttrBuffer(c, inodeNum, attr)
	if status != fuse.OK {
		return 0, status
	}

	return buffer.Size(), fuse.OK
}

func (dir *Directory) getChildXAttrData(c *ctx, inodeNum InodeId,
	attr string) (data []byte, result fuse.Status) {

	buffer, status := dir.getChildXAttrBuffer(c, inodeNum, attr)
	if status != fuse.OK {
		return []byte{}, status
	}
	return buffer.Get(), fuse.OK
}

func (dir *Directory) listChildXAttr(c *ctx,
	inodeNum InodeId) (attributes []byte, result fuse.Status) {

	c.vlog("Directory::listChildXAttr Enter %d", inodeNum)
	defer c.vlog("Directory::listChildXAttr Exit")

	defer dir.RLock().RUnlock()

	attributeList, ok := dir.getExtendedAttributes_(c, inodeNum)
	if ok == fuse.ENOENT {
		return []byte{}, fuse.OK
	}

	if ok == fuse.EIO {
		return nil, fuse.EIO
	}

	var nameBuffer bytes.Buffer
	for i := 0; i < attributeList.NumAttributes(); i++ {
		name, _ := attributeList.Attribute(i)
		c.vlog("Appending %s", name)
		nameBuffer.WriteString(name)
		nameBuffer.WriteByte(0)
	}

	// append our self-defined extended attribute XAttrTypeKey
	c.vlog("Appending %s", quantumfs.XAttrTypeKey)
	nameBuffer.WriteString(quantumfs.XAttrTypeKey)
	nameBuffer.WriteByte(0)

	c.vlog("Returning %d bytes", nameBuffer.Len())

	return nameBuffer.Bytes(), fuse.OK
}

func (dir *Directory) setChildXAttr(c *ctx, inodeNum InodeId, attr string,
	data []byte) fuse.Status {

	c.vlog("Directory::setChildXAttr Enter %d, %s", inodeNum, attr)
	// The self-defined extended attribute is not able to be set
	// it is the combination of two attributes
	if attr == quantumfs.XAttrTypeKey {
		c.elog("Illegal action to set extended attribute: typeKey")
		return fuse.EPERM
	}

	defer c.vlog("Directory::setChildXAttr Exit")

	defer dir.Lock().Unlock()

	attributeList, ok := dir.getExtendedAttributes_(c, inodeNum)
	if ok == fuse.EIO {
		return fuse.EIO
	}

	var dataKey quantumfs.ObjectKey
	if len(data) == 0 {
		dataKey = quantumfs.EmptyBlockKey
	} else {
		var err error
		dataBuf := newBufferCopy(c, data, quantumfs.KeyTypeData)
		dataKey, err = dataBuf.Key(&c.Ctx)
		if err != nil {
			c.elog("Error uploading XAttr data: %v", err)
			return fuse.EIO
		}
	}

	set := false
	for i := 0; i < attributeList.NumAttributes(); i++ {
		name, _ := attributeList.Attribute(i)
		if name == attr {
			c.vlog("Overwriting existing attribute %d", i)
			attributeList.SetAttribute(i, name, dataKey)
			set = true
			break
		}
	}

	// Append attribute
	if !set {
		if attributeList.NumAttributes() >
			quantumfs.MaxNumExtendedAttributes {

			c.vlog("XAttr list full %d", attributeList.NumAttributes())
			return fuse.Status(syscall.ENOSPC)
		}

		c.vlog("Appending new attribute %v", attributeList.Bytes())
		attributeList.SetAttribute(attributeList.NumAttributes(), attr,
			dataKey)
		attributeList.SetNumAttributes(attributeList.NumAttributes() + 1)
	}

	buffer := newBuffer(c, attributeList.Bytes(), quantumfs.KeyTypeMetadata)
	key, err := buffer.Key(&c.Ctx)
	if err != nil {
		c.elog("Error computing extended attribute key: %v", err)
		return fuse.EIO
	}

	dir.childrenRecords[inodeNum].SetExtendedAttributes(key)
	dir.self.dirty(c)

	return fuse.OK
}

func (dir *Directory) removeChildXAttr(c *ctx, inodeNum InodeId,
	attr string) fuse.Status {

	c.vlog("Directory::removeChildXAttr Enter %d, %s", inodeNum, attr)
	// The self-defined extended attribute is not able to be removed
	// it is the combination of two attributes
	if attr == quantumfs.XAttrTypeKey {
		c.elog("Illegal action to remove extended attribute: typeKey")
		return fuse.EPERM
	}

	defer c.vlog("Directory::removeChildXAttr Exit")

	defer dir.Lock().Unlock()

	attributeList, ok := dir.getExtendedAttributes_(c, inodeNum)
	if ok == fuse.EIO {
		return fuse.EIO
	}

	if ok == fuse.ENOENT {
		return fuse.ENODATA
	}

	var i int
	for i = 0; i < attributeList.NumAttributes(); i++ {
		name, _ := attributeList.Attribute(i)
		if name == attr {
			c.vlog("Found attribute %d", i)
			break
		}
	}

	if i == attributeList.NumAttributes() {
		// We didn't find the attribute
		return fuse.ENODATA
	}

	var key quantumfs.ObjectKey
	if attributeList.NumAttributes() != 1 {
		// Move the last attribute over the one to be removed
		lastIndex := attributeList.NumAttributes() - 1
		lastName, lastId := attributeList.Attribute(lastIndex)
		attributeList.SetAttribute(i, lastName, lastId)
		attributeList.SetNumAttributes(lastIndex)

		buffer := newBuffer(c, attributeList.Bytes(),
			quantumfs.KeyTypeMetadata)
		var err error
		key, err = buffer.Key(&c.Ctx)
		if err != nil {
			c.elog("Error computing extended attribute key: %v", err)
			return fuse.EIO
		}
	} else {
		// We are deleting the only extended attribute. Change the
		// DirectoryRecord key only
		key = quantumfs.EmptyBlockKey
	}

	dir.childrenRecords[inodeNum].SetExtendedAttributes(key)
	dir.self.dirty(c)

	return fuse.OK
}

func encodeExtendedKey(key quantumfs.ObjectKey, type_ quantumfs.ObjectType,
	size uint64) []byte {

	append_ := make([]byte, 9)
	append_[0] = uint8(type_)
	binary.LittleEndian.PutUint64(append_[1:], size)

	data := append(key.Value(), append_...)
	return []byte(base64.StdEncoding.EncodeToString(data))
}

func decodeExtendedKey(packet string) (quantumfs.ObjectKey, quantumfs.ObjectType,
	uint64, error) {

	bDec, err := base64.StdEncoding.DecodeString(packet)
	if err != nil {
		return quantumfs.ZeroKey, 0, 0, err
	}

	key := quantumfs.NewObjectKeyFromBytes(bDec[:sourceDataLength-9])
	type_ := quantumfs.ObjectType(bDec[sourceDataLength-9])
	size := binary.LittleEndian.Uint64(bDec[sourceDataLength-8:])
	return key, type_, size, nil
}

// Do a similar work like  Lookup(), but it does not interact with fuse, and return
// the child node to the caller
func (dir *Directory) lookupInternal(c *ctx, name string,
	entryType quantumfs.ObjectType) (Inode, error) {

	c.vlog("Directory::LookupInternal Enter")
	defer c.vlog("Directory::LookupInternal Exit")

	defer dir.RLock().RUnlock()
	inodeNum, record, err := dir.lookupChildRecord_(c, name)
	if err != nil {
		return nil, err
	}

	c.vlog("Directory::LookupInternal found inode %d Name %s", inodeNum, name)
	child := c.qfs.inode(c, inodeNum)
	child.markSelfAccessed(c, false)

	if record.Type() != entryType {
		return nil, errors.New("Not Required Type")
	}
	return child, nil
}

// Require an Inode locked for read
func (dir *Directory) lookupChildRecord_(c *ctx, name string) (InodeId,
	*quantumfs.DirectoryRecord, error) {

	c.vlog("Directory::LookupChildRecord_ Enter")
	defer c.vlog("Directory::LookupChildRecord_ Exit")

	inodeNum, exists := dir.dirChildren.getInode(c, name)
	if !exists {
		return inodeNum, nil, errors.New("Non-existing Inode")
	}

	record, exists := dir.dirChildren.getRecord(c, inodeNum)
	if !exists {
		return inodeNum, nil, errors.New("Non-existing Inode Record")
	}

	return inodeNum, record, nil
}

func (dir *Directory) createNewEntry(c *ctx, name string, mode uint32,
	umask uint32, rdev uint32, size uint64, uid quantumfs.UID,
	gid quantumfs.GID, type_ quantumfs.ObjectType,
	key quantumfs.ObjectKey) *quantumfs.DirectoryRecord {

	// set up the Inode record
	now := time.Now()
	entry := quantumfs.NewDirectoryRecord()
	entry.SetFilename(name)
	entry.SetID(key)
	entry.SetType(type_)
	entry.SetPermissions(modeToPermissions(mode, umask))
	c.dlog("Directory::createNewEntry mode %o umask %o permissions %o",
		mode, umask, entry.Permissions())
	entry.SetOwner(uid)
	entry.SetGroup(gid)
	entry.SetSize(size)
	entry.SetExtendedAttributes(quantumfs.EmptyBlockKey)
	entry.SetContentTime(quantumfs.NewTime(now))
	entry.SetModificationTime(quantumfs.NewTime(now))

	return entry
}

func (dir *Directory) duplicateInode(c *ctx, name string, mode uint32, umask uint32,
	rdev uint32, size uint64, uid quantumfs.UID, gid quantumfs.GID,
	type_ quantumfs.ObjectType, key quantumfs.ObjectKey) {

	// Must hold an inode lock to protect the inode from access by any other
	// thread when it is creating a new child entry
	defer dir.Lock().Unlock()
	entry := dir.createNewEntry(c, name, mode, umask, rdev, size,
		uid, gid, type_, key)

	dir.dirChildren.instantiateChild_(c, entry)
}

type directoryContents struct {
	// All immutable after creation
	filename string
	fuseType uint32 // One of fuse.S_IFDIR, S_IFREG, etc
	attr     fuse.Attr
}

type directorySnapshotSource interface {
	getChildSnapshot(c *ctx) []directoryContents
	inodeNum() InodeId
	treeLock() *sync.RWMutex
}

func newDirectorySnapshot(c *ctx, src directorySnapshotSource) *directorySnapshot {

	ds := directorySnapshot{
		FileHandleCommon: FileHandleCommon{
			id:        c.qfs.newFileHandleId(),
			inodeNum:  src.inodeNum(),
			treeLock_: src.treeLock(),
		},
		src: src,
	}

	assert(ds.treeLock() != nil, "directorySnapshot treeLock nil at init")

	return &ds
}

type directorySnapshot struct {
	FileHandleCommon
	children []directoryContents
	src      directorySnapshotSource
}

func (ds *directorySnapshot) ReadDirPlus(c *ctx, input *fuse.ReadIn,
	out *fuse.DirEntryList) fuse.Status {

	c.vlog("ReadDirPlus directorySnapshot")
	offset := input.Offset

	if offset == 0 {
		c.dlog("Refreshing child list")
		ds.children = ds.src.getChildSnapshot(c)
	}

	// Add .
	if offset == 0 {
		entry := fuse.DirEntry{Mode: fuse.S_IFDIR, Name: "."}
		details, _ := out.AddDirLookupEntry(entry)
		if details == nil {
			return fuse.OK
		}

		details.NodeId = uint64(ds.FileHandleCommon.inodeNum)
		fillEntryOutCacheData(c, details)
		fillRootAttr(c, &details.Attr, ds.FileHandleCommon.inodeNum)
	}
	offset++

	// Add ..
	if offset == 1 {
		entry := fuse.DirEntry{Mode: fuse.S_IFDIR, Name: ".."}
		details, _ := out.AddDirLookupEntry(entry)
		if details == nil {
			return fuse.OK
		}

		details.NodeId = uint64(ds.FileHandleCommon.inodeNum)
		fillEntryOutCacheData(c, details)
		fillRootAttr(c, &details.Attr, ds.FileHandleCommon.inodeNum)
	}
	offset++

	processed := 0
	for _, child := range ds.children {
		entry := fuse.DirEntry{
			Mode: child.fuseType,
			Name: child.filename,
		}
		details, _ := out.AddDirLookupEntry(entry)
		if details == nil {
			break
		}

		details.NodeId = child.attr.Ino
		fillEntryOutCacheData(c, details)
		details.Attr = child.attr

		processed++
	}

	ds.children = ds.children[processed:]

	return fuse.OK
}

func (ds *directorySnapshot) Read(c *ctx, offset uint64, size uint32, buf []byte,
	nonblocking bool) (fuse.ReadResult, fuse.Status) {

	c.elog("Invalid read on directorySnapshot")
	return nil, fuse.ENOSYS
}

func (ds *directorySnapshot) Write(c *ctx, offset uint64, size uint32, flags uint32,
	buf []byte) (uint32, fuse.Status) {

	c.elog("Invalid write on directorySnapshot")
	return 0, fuse.ENOSYS
}

func (ds *directorySnapshot) Sync(c *ctx) fuse.Status {
	return fuse.OK
}<|MERGE_RESOLUTION|>--- conflicted
+++ resolved
@@ -444,14 +444,9 @@
 	c.vlog("Directory::Lookup Enter")
 	defer c.vlog("Directory::Lookup Exit")
 
-<<<<<<< HEAD
+	defer dir.RLock().RUnlock()
 	inodeNum, exists := dir.children[name]
 	if !exists {
-=======
-	defer dir.RLock().RUnlock()
-	inodeNum, record, err := dir.lookupChildRecord_(c, name)
-	if err != nil {
->>>>>>> 2bf3b4d7
 		return fuse.ENOENT
 	}
 
@@ -1315,12 +1310,12 @@
 	c.vlog("Directory::LookupChildRecord_ Enter")
 	defer c.vlog("Directory::LookupChildRecord_ Exit")
 
-	inodeNum, exists := dir.dirChildren.getInode(c, name)
+	inodeNum, exists := dir.children[name]
 	if !exists {
 		return inodeNum, nil, errors.New("Non-existing Inode")
 	}
 
-	record, exists := dir.dirChildren.getRecord(c, inodeNum)
+	record, exists := dir.childrenRecords[inodeNum]
 	if !exists {
 		return inodeNum, nil, errors.New("Non-existing Inode Record")
 	}
@@ -1352,17 +1347,15 @@
 	return entry
 }
 
-func (dir *Directory) duplicateInode(c *ctx, name string, mode uint32, umask uint32,
+// Needs exlusive Inode lock
+func (dir *Directory) duplicateInode_(c *ctx, name string, mode uint32, umask uint32,
 	rdev uint32, size uint64, uid quantumfs.UID, gid quantumfs.GID,
 	type_ quantumfs.ObjectType, key quantumfs.ObjectKey) {
 
-	// Must hold an inode lock to protect the inode from access by any other
-	// thread when it is creating a new child entry
-	defer dir.Lock().Unlock()
 	entry := dir.createNewEntry(c, name, mode, umask, rdev, size,
 		uid, gid, type_, key)
 
-	dir.dirChildren.instantiateChild_(c, entry)
+	dir.loadChild_(c, *entry)
 }
 
 type directoryContents struct {
