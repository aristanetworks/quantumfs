// Copyright (c) 2016 Arista Networks, Inc.  All rights reserved.
// Arista Networks, Inc. Confidential and Proprietary.

package daemon

import (
	"bytes"
	"errors"
	"fmt"
	"sort"
	"sync/atomic"
	"syscall"
	"time"

	"github.com/aristanetworks/quantumfs"
	"github.com/aristanetworks/quantumfs/utils"
	"github.com/hanwen/go-fuse/fuse"
)

// If dirRecord is nil, then mode, rdev and dirRecord are invalid, but the key is
// coming from a DirRecord and not passed in from create_.
//
// The return value is the newly instantiated Inode, and a list of InodeIds which
// should be added to the mux's uninstantiatedInodes collection with this new inode
// as their parent.
type InodeConstructor func(c *ctx, name string, key quantumfs.ObjectKey,
	size uint64, inodeNum InodeId, parent Inode, mode uint32, rdev uint32,
	dirRecord quantumfs.DirectoryRecord) Inode

// This file contains the normal directory Inode type for a workspace
type Directory struct {
	InodeCommon

	hardlinkTable HardlinkTable
	hardlinkDelta *HardlinkDelta

	// These fields are protected by the InodeCommon.lock
	baseLayerId quantumfs.ObjectKey

	// childRecordLock protects the maps inside childMap as well as the
	// records contained within those maps themselves. This lock is not
	// the same as the Directory Inode lock because these records must be
	// accessible in instantiateChild_(), which may be called indirectly
	// via qfs.inode() from a context where the Inode lock is already
	// held.
	childRecordLock utils.DeferableMutex
	children        *ChildContainer
	_generation     uint64

	childSnapshot      []directoryContents
	snapshotGeneration uint64
}

func foreachDentry(c *ctx, key quantumfs.ObjectKey,
	visitor func(quantumfs.ImmutableDirectoryRecord)) {

	for {
		buffer := c.dataStore.Get(&c.Ctx, key)
		if buffer == nil {
			panic("No baseLayer object")
		}
		baseLayer := MutableCopy(c, buffer).AsDirectoryEntry()

		for i := 0; i < baseLayer.NumEntries(); i++ {
			visitor(baseLayer.Entry(i))
		}

		if baseLayer.HasNext() {
			key = baseLayer.Next()
		} else {
			break
		}
	}
}

func initDirectory(c *ctx, name string, dir *Directory,
	hardlinkTable HardlinkTable,
	baseLayerId quantumfs.ObjectKey, inodeNum InodeId,
	parent Inode, treeState *TreeState) {

	defer c.FuncIn("initDirectory",
		"baselayer from %s", baseLayerId.String()).Out()

	// Set directory data before processing the children in case the children
	// access the parent.
	dir.InodeCommon.id = inodeNum
	dir.InodeCommon.name_ = name
	dir.InodeCommon.accessed_ = 0
	dir.setParent(c, parent)
	dir.treeState_ = treeState
	dir.hardlinkTable = hardlinkTable
	dir.baseLayerId = baseLayerId
	dir.hardlinkDelta = newHardlinkDelta()

	// childRecordLock is locked initially. It will be unlocked in
	// finishInit.
	// finishInit is the bottom half of the initialization which
	// is delayed to speed up initDirectory().
	dir.childRecordLock.Lock()

	utils.Assert(dir.treeState() != nil, "Directory treeState nil at init")
}

func (dir *Directory) finishInit(c *ctx) (uninstantiated []loadedInfo) {
	defer c.funcIn("Directory::finishInit").Out()
	defer dir.childRecordLock.Unlock()

	utils.Assert(dir.children == nil, "children already loaded")

	wsrInode := dir.hardlinkTable.getWorkspaceRoot().inodeNum()
	// pre-set child container to a safe instance to ensure we don't leave it nil
	dir.children, uninstantiated = newChildContainer(c, dir,
		quantumfs.EmptyDirKey, wsrInode)

	// now attempt to load the children, which may panic / fail
	dir.children, uninstantiated = newChildContainer(c, dir, dir.baseLayerId,
		wsrInode)
	return uninstantiated
}

func newDirectory(c *ctx, name string, baseLayerId quantumfs.ObjectKey, size uint64,
	inodeNum InodeId, parent Inode, mode uint32, rdev uint32,
	dirRecord quantumfs.DirectoryRecord) Inode {

	defer c.funcIn("Directory::newDirectory").Out()

	var dir Directory
	dir.self = &dir

	var hardlinkTable HardlinkTable
	switch v := parent.(type) {
	case *Directory:
		hardlinkTable = v.hardlinkTable
	case *WorkspaceRoot:
		hardlinkTable = v.hardlinkTable
	default:
		panic(fmt.Sprintf("Parent of inode %d is neither "+
			"Directory nor WorkspaceRoot", inodeNum))
	}

	initDirectory(c, name, &dir, hardlinkTable, baseLayerId, inodeNum, parent,
		parent.treeState())
	return &dir
}

func (dir *Directory) generation() uint64 {
	return atomic.LoadUint64(&dir._generation)
}

func (dir *Directory) dirty(c *ctx) {
	atomic.AddUint64(&dir._generation, 1)
	dir.InodeCommon.dirty(c)
}

func (dir *Directory) updateSize(c *ctx, result fuse.Status) {
	defer c.funcIn("Directory::updateSize").Out()

	if result != fuse.OK {
		// The last operation did not succeed, do not dirty the directory
		// nor update its size
		return
	}
	// We think we've made a change to this directory, so we should mark it dirty
	dir.self.dirty(c)

	// The parent of a WorkspaceRoot is a workspacelist and we have nothing to
	// update.
	if dir.self.isWorkspaceRoot() {
		return
	}

	dir.parentUpdateSize(c, func() uint64 {
		defer dir.childRecordLock.Lock().Unlock()
		return dir.children.count()
	})
}

// Directory inode lock must be held to protect the hardlink deltas
func (dir *Directory) prepareForOrphaning_(c *ctx, name string,
	record quantumfs.DirectoryRecord) quantumfs.DirectoryRecord {

	defer c.FuncIn("Directory::prepareForOrphaning_", "%s", name).Out()
	if record.Type() != quantumfs.ObjectTypeHardlink {
		return record
	}
	newRecord := dir.hardlinkDec_(record.FileId())
	if newRecord != nil {
		// This was the last leg of the hardlink
		newRecord.SetFilename(name)
	}
	return newRecord
}

// Needs inode lock for write
func (dir *Directory) delChild_(c *ctx,
	name string) (toOrphan quantumfs.DirectoryRecord) {

	defer c.funcIn("Directory::delChild_").Out()

	c.vlog("Unlinking inode %s", name)

	// If this is a file we need to reparent it to itself
	record := func() quantumfs.DirectoryRecord {
		defer dir.childRecordLock.Lock().Unlock()
		detachedChild := dir.children.deleteChild(c, name)
		return dir.prepareForOrphaning_(c, name, detachedChild)
	}()

	return record
}

func fillAttrWithDirectoryRecord(c *ctx, attr *fuse.Attr, inodeNum InodeId,
	owner fuse.Owner, entry quantumfs.ImmutableDirectoryRecord) {

	attr.Ino = uint64(inodeNum)

	entryType := underlyingType(entry)
	fileType := _objectTypeToFileType(c, entryType)

	switch fileType {
	case fuse.S_IFDIR:
		// Approximate the read size of the Directory objects in the
		// datastore. Accurately summing the size might require looking at
		// the size of several blocks for not much gain over this simple
		// linear approximately based upon the design document fixed field
		// sizes, even though the real encoding is variable length.
		attr.Size = 25 + 331*entry.Size()
		attr.Blocks = utils.BlocksRoundUp(attr.Size, statBlockSize)
		attr.Nlink = uint32(entry.Size()) + 2
	case fuse.S_IFIFO:
		fileType = specialOverrideAttr(entry, attr)
		if fileType&^syscall.S_IFMT != 0 {
			c.elog("fileType has permission bits set %x", fileType)
			fileType &= syscall.S_IFMT
		}

	default:
		c.elog("Unhandled filetype %x in fillAttrWithDirectoryRecord",
			fileType)
		fallthrough
	case fuse.S_IFREG,
		fuse.S_IFLNK:

		// This ignore the datablocks containing the file metadata, which is
		// relevant for medium, large and very large files.
		attr.Size = entry.Size()
		attr.Blocks = utils.BlocksRoundUp(entry.Size(), statBlockSize)
		attr.Nlink = entry.Nlinks()
	}

	attr.Atime = entry.ModificationTime().Seconds()
	attr.Mtime = entry.ModificationTime().Seconds()
	attr.Ctime = entry.ContentTime().Seconds()
	attr.Atimensec = entry.ModificationTime().Nanoseconds()
	attr.Mtimensec = entry.ModificationTime().Nanoseconds()
	attr.Ctimensec = entry.ContentTime().Nanoseconds()
	attr.Mode = fileType | permissionsToMode(entry.Permissions())
	if c.config.MagicOwnership {
		attr.Owner.Uid = quantumfs.SystemUid(entry.Owner(), owner.Uid)
		attr.Owner.Gid = quantumfs.SystemGid(entry.Group(), owner.Gid)
	} else {
		attr.Owner.Uid = quantumfs.SystemUid(entry.Owner(),
			quantumfs.UniversalUID)
		attr.Owner.Gid = quantumfs.SystemGid(entry.Group(),
			quantumfs.UniversalGID)
	}
	attr.Blksize = uint32(qfsBlockSize)
}

func permissionsToMode(permissions uint32) uint32 {
	var mode uint32

	if utils.BitFlagsSet(uint(permissions), quantumfs.PermExecOther) {
		mode |= syscall.S_IXOTH
	}
	if utils.BitFlagsSet(uint(permissions), quantumfs.PermWriteOther) {
		mode |= syscall.S_IWOTH
	}
	if utils.BitFlagsSet(uint(permissions), quantumfs.PermReadOther) {
		mode |= syscall.S_IROTH
	}
	if utils.BitFlagsSet(uint(permissions), quantumfs.PermExecGroup) {
		mode |= syscall.S_IXGRP
	}
	if utils.BitFlagsSet(uint(permissions), quantumfs.PermWriteGroup) {
		mode |= syscall.S_IWGRP
	}
	if utils.BitFlagsSet(uint(permissions), quantumfs.PermReadGroup) {
		mode |= syscall.S_IRGRP
	}
	if utils.BitFlagsSet(uint(permissions), quantumfs.PermExecOwner) {
		mode |= syscall.S_IXUSR
	}
	if utils.BitFlagsSet(uint(permissions), quantumfs.PermWriteOwner) {
		mode |= syscall.S_IWUSR
	}
	if utils.BitFlagsSet(uint(permissions), quantumfs.PermReadOwner) {
		mode |= syscall.S_IRUSR
	}
	if utils.BitFlagsSet(uint(permissions), quantumfs.PermSticky) {
		mode |= syscall.S_ISVTX
	}
	if utils.BitFlagsSet(uint(permissions), quantumfs.PermSGID) {
		mode |= syscall.S_ISGID
	}
	if utils.BitFlagsSet(uint(permissions), quantumfs.PermSUID) {
		mode |= syscall.S_ISUID
	}

	return mode
}

func modeToPermissions(mode uint32, umask uint32) uint32 {
	var permissions uint32
	mode = mode & ^umask

	if utils.BitFlagsSet(uint(mode), syscall.S_IXOTH) {
		permissions |= quantumfs.PermExecOther
	}
	if utils.BitFlagsSet(uint(mode), syscall.S_IWOTH) {
		permissions |= quantumfs.PermWriteOther
	}
	if utils.BitFlagsSet(uint(mode), syscall.S_IROTH) {
		permissions |= quantumfs.PermReadOther
	}
	if utils.BitFlagsSet(uint(mode), syscall.S_IXGRP) {
		permissions |= quantumfs.PermExecGroup
	}
	if utils.BitFlagsSet(uint(mode), syscall.S_IWGRP) {
		permissions |= quantumfs.PermWriteGroup
	}
	if utils.BitFlagsSet(uint(mode), syscall.S_IRGRP) {
		permissions |= quantumfs.PermReadGroup
	}
	if utils.BitFlagsSet(uint(mode), syscall.S_IXUSR) {
		permissions |= quantumfs.PermExecOwner
	}
	if utils.BitFlagsSet(uint(mode), syscall.S_IWUSR) {
		permissions |= quantumfs.PermWriteOwner
	}
	if utils.BitFlagsSet(uint(mode), syscall.S_IRUSR) {
		permissions |= quantumfs.PermReadOwner
	}
	if utils.BitFlagsSet(uint(mode), syscall.S_ISVTX) {
		permissions |= quantumfs.PermSticky
	}
	if utils.BitFlagsSet(uint(mode), syscall.S_ISGID) {
		permissions |= quantumfs.PermSGID
	}
	if utils.BitFlagsSet(uint(mode), syscall.S_ISUID) {
		permissions |= quantumfs.PermSUID
	}

	return permissions
}

func publishDirectoryEntry(c *ctx, layer *quantumfs.DirectoryEntry,
	nextKey quantumfs.ObjectKey, pub publishFn) quantumfs.ObjectKey {

	defer c.funcIn("publishDirectoryEntry").Out()

	layer.SetNext(nextKey)
	bytes := layer.Bytes()

	buf := newBuffer(c, bytes, quantumfs.KeyTypeMetadata)
	newKey, err := pub(c, buf)
	utils.Assert(err == nil, "Failed to upload new baseLayer object: %v", err)

	return newKey
}

func publishDirectoryRecords(c *ctx,
	records []quantumfs.DirectoryRecord, pub publishFn) quantumfs.ObjectKey {

	defer c.funcIn("publishDirectoryRecords").Out()

	numEntries := len(records)

	// Compile the internal records into a series of blocks which can be placed
	// in the datastore.
	newBaseLayerId := quantumfs.EmptyDirKey

	numEntries, baseLayer := quantumfs.NewDirectoryEntry(numEntries)
	entryIdx := 0
	quantumfs.SortDirectoryRecords(records)

	for _, child := range records {
		if entryIdx == quantumfs.MaxDirectoryRecords() {
			// This block is full, upload and create a new one
			c.vlog("Block full with %d entries", entryIdx)
			baseLayer.SetNumEntries(entryIdx)
			newBaseLayerId = publishDirectoryEntry(c, baseLayer,
				newBaseLayerId, pub)
			numEntries, baseLayer =
				quantumfs.NewDirectoryEntry(numEntries)
			entryIdx = 0
		}
		baseLayer.SetEntry(entryIdx, child.Publishable())

		entryIdx++
	}

	baseLayer.SetNumEntries(entryIdx)
	newBaseLayerId = publishDirectoryEntry(c, baseLayer, newBaseLayerId, pub)
	return newBaseLayerId
}

func (dir *Directory) normalizeChild(c *ctx, inodeId InodeId,
	records [2]quantumfs.DirectoryRecord) (maintenance func()) {

	defer c.FuncIn("Directory::normalizeChild", "%d", inodeId).Out()

	maintenance = func() {}
	inode, release := c.qfs.inode(c, inodeId)
	defer release()

	defer c.qfs.instantiationLock.Lock().Unlock()
	defer inode.getParentLock().Lock().Unlock()
	defer dir.Lock().Unlock()
	defer dir.childRecordLock.Lock().Unlock()
	defer c.qfs.flusher.lock.Lock().Unlock()

	leg := dir.children.recordByInodeId(c, inodeId)
	if leg == nil {
		c.vlog("inode %d is no longer with us", inodeId)
		return
	}
	name := leg.Filename()

	if inode.isDirty_(c) {
		c.vlog("Will not normalize dirty inode %d yet", inodeId)
		return
	}

	fileId := records[0].FileId()
	func() {
		defer dir.hardlinkTable.invalidateNormalizedRecordLock(
			fileId).Unlock()

		c.vlog("Setting parent of inode %d from %d to %d",
			inodeId, inode.parentId_(), dir.inodeNum())
		inode.setName(name)
		inode.setParent_(c, dir)
	}()

	c.vlog("Normalizing child %s inode %d", name, inodeId)

	inodeIdInfo := dir.children.inodeNum(name)

	// Bubble up the -1 as we are inheriting the hardlink
	// from the root now.
	dir.hardlinkDec_(fileId)
	dir.children.deleteChild(c, name)

	records[0].SetFilename(name)
	maintenance = dir.children.setRecord(c, inodeIdInfo, records[0])
	dir.children.makePublishable(c, name)

	// We don't normalize dirty children above, so there should be no unpublished
	// effective changes here.
	utils.Assert(records[1] == nil, "Child with unpublished changes")
	return maintenance
}

func (dir *Directory) getNormalizationCandidates(c *ctx) (
	result map[InodeId][2]quantumfs.DirectoryRecord) {

	defer c.funcIn("Directory::getNormalizationCandidates").Out()

	defer dir.Lock().Unlock()
	defer dir.childRecordLock.Lock().Unlock()

	result = make(map[InodeId][2]quantumfs.DirectoryRecord)
	records := dir.children.publishableRecords(c)
	for _, record := range records {
		if record.Type() != quantumfs.ObjectTypeHardlink {
			continue
		}
		publishable, effective := dir.hardlinkTable.getNormalized(
			record.FileId())
		if publishable != nil {
			inodeId := dir.children.inodeNum(record.Filename())
			result[inodeId.id] = [2]quantumfs.DirectoryRecord{
				publishable, effective}
		}
	}
	return
}

// Must hold the dir.childRecordsLock
func (dir *Directory) publish_(c *ctx) {
	defer c.FuncIn("Directory::publish_", "%s", dir.name_).Out()

	oldBaseLayer := dir.baseLayerId
	dir.baseLayerId = publishDirectoryRecords(c,
		dir.children.publishableRecords(c), publishNow)

	c.vlog("Directory key %s -> %s", oldBaseLayer.String(),
		dir.baseLayerId.String())
}

func (dir *Directory) setChildAttr(c *ctx, inodeNum InodeId,
	newType *quantumfs.ObjectType, attr *fuse.SetAttrIn,
	out *fuse.AttrOut, updateMtime bool) fuse.Status {

	defer c.funcIn("Directory::setChildAttr").Out()

	if c.fuseCtx != nil && utils.BitFlagsSet(uint(attr.Valid), fuse.FATTR_UID) {
		userUid := c.fuseCtx.Owner.Uid
		if userUid != 0 && userUid != attr.Owner.Uid {
			c.vlog("Non-root cannot change UID")
			return fuse.EPERM
		}
	}

	maintenance := func() {}
	result := func() fuse.Status {
		defer dir.Lock().Unlock()
		defer dir.childRecordLock.Lock().Unlock()

		modify := func(record quantumfs.DirectoryRecord) {
			modifyEntryWithAttr(c, newType, attr, record,
				updateMtime)
		}

		entry := dir.children.recordByInodeId(c, inodeNum)
		if entry != nil && entry.Type() != quantumfs.ObjectTypeHardlink {
			maintenance = dir.children.modifyChildWithFunc(c, inodeNum,
				modify)
			entry = dir.children.recordByInodeId(c, inodeNum)
		} else {
			// If we don't have the child, maybe we're the WSR and it's a
			// hardlink. If we aren't the WSR, then it must be a
			// hardlink.
			c.vlog("Checking hardlink table")
			dir.hardlinkTable.modifyChildWithFunc(c, inodeNum, modify)
			entry = dir.hardlinkTable.recordByInodeId(c, inodeNum)
		}

		if entry == nil {
			return fuse.ENOENT
		}

		if out != nil {
			fillAttrOutCacheData(c, out)
			fillAttrWithDirectoryRecord(c, &out.Attr, inodeNum,
				c.fuseCtx.Owner, entry)
		}

		return fuse.OK
	}()
	maintenance()

	if result == fuse.OK {
		dir.self.dirty(c)
	}

	return result
}

func (dir *Directory) Access(c *ctx, mask uint32, uid uint32,
	gid uint32) fuse.Status {

	defer c.funcIn("Directory::Access").Out()

	return hasAccessPermission(c, dir, mask, uid, gid)
}

func (dir *Directory) Lookup(c *ctx, name string, out *fuse.EntryOut) fuse.Status {
	defer c.funcIn("Directory::Lookup").Out()

	defer dir.RLock().RUnlock()

	inodeNum, inodeGen := func() (InodeId, uint64) {
		defer dir.childRecordLock.Lock().Unlock()
		rtn := dir.children.inodeNum(name)
		return rtn.id, rtn.generation
	}()
	if inodeNum == quantumfs.InodeIdInvalid {
		c.vlog("Inode not found")
		return kernelCacheNegativeEntry(c, out)
	}

	c.vlog("Directory::Lookup found inode %d", inodeNum)
	c.qfs.incrementLookupCount(c, inodeNum)

	out.NodeId = uint64(inodeNum)
	out.Generation = inodeGen
	fillEntryOutCacheData(c, out)
	defer dir.childRecordLock.Lock().Unlock()
	fillAttrWithDirectoryRecord(c, &out.Attr, inodeNum, c.fuseCtx.Owner,
		dir.children.recordByName(c, name))

	return fuse.OK
}

func (dir *Directory) Open(c *ctx, flags uint32, mode uint32,
	out *fuse.OpenOut) fuse.Status {

	c.vlog("Directory::Open doing nothing")
	return fuse.ENOSYS
}

const OpenedInodeDebug = "Opened inode %d as Fh %d"

func (dir *Directory) OpenDir(c *ctx, flags uint32, mode uint32,
	out *fuse.OpenOut) fuse.Status {

	defer c.funcIn("Directory::OpenDir").Out()

	err := hasPermissionOpenFlags(c, dir, flags)
	if err != fuse.OK {
		return err
	}

	ds := newDirectorySnapshot(c, dir.self.(directorySnapshotSource))
	c.qfs.setFileHandle(c, ds.FileHandleCommon.id, ds)
	out.Fh = uint64(ds.FileHandleCommon.id)
	c.vlog(OpenedInodeDebug, dir.inodeNum(), ds.FileHandleCommon.id)
	out.OpenFlags = fuse.FOPEN_KEEP_CACHE

	return fuse.OK
}

func cloneChildSnapshot(original []directoryContents) []directoryContents {
	clone := make([]directoryContents, len(original))
	copy(clone, original)
	return clone
}

func (dir *Directory) getChildSnapshot(c *ctx) []directoryContents {
	defer c.funcIn("Directory::getChildSnapshot").Out()

	dir.self.markSelfAccessed(c, quantumfs.PathRead|quantumfs.PathIsDir)

	defer dir.getParentLock().RLock().RUnlock()
	defer dir.RLock().RUnlock()

	if dir.childSnapshot != nil && dir.snapshotGeneration == dir.generation() {
		c.vlog("Returning cached child snapshot")
		return cloneChildSnapshot(dir.childSnapshot)
	}

	c.vlog("Adding .")
	selfInfo := directoryContents{
		filename: ".",
	}

	// If we are a WorkspaceRoot then we need only add some entries,
	// WorkspaceRoot.getChildSnapShot() will overwrite the first two entries with
	// the correct data.
	if !dir.self.isWorkspaceRoot() {
		dir.parentGetChildAttr_(c, dir.inodeNum(), &selfInfo.attr,
			c.fuseCtx.Owner)
		selfInfo.fuseType = selfInfo.attr.Mode
	}

	c.vlog("Adding ..")
	parentInfo := directoryContents{
		filename: "..",
	}

	if !dir.self.isWorkspaceRoot() {
		func() {
			parent, release := dir.parent_(c)
			defer release()

			if parent.isWorkspaceRoot() {
				wsr := parent.(*WorkspaceRoot)
				wsr.fillWorkspaceAttrReal(c, &parentInfo.attr)
			} else {
				c.vlog("Got record from grandparent")
				parent.parentGetChildAttr(c, parent.inodeNum(),
					&parentInfo.attr, c.fuseCtx.Owner)
			}
			parentInfo.fuseType = parentInfo.attr.Mode
		}()
	}

	c.vlog("Adding real children")

	defer dir.childRecordLock.Lock().Unlock()
	records := dir.children.records()

	children := make([]directoryContents, len(records)+2)
	children[0] = selfInfo
	children[1] = parentInfo

	i := 2
	for filename, entry := range records {
		children[i].filename = filename
		fillAttrWithDirectoryRecord(c, &children[i].attr,
			dir.children.inodeNum(filename).id, c.fuseCtx.Owner, entry)
		children[i].fuseType = children[i].attr.Mode
		children[i].generation = dir.children.inodeNum(filename).generation
		i++
	}

	// Sort the dentries so that their order is deterministic
	// on every invocation
	sort.Slice(children,
		func(i, j int) bool {
			if children[i].attr.Ino == children[j].attr.Ino {
				return children[i].filename < children[j].filename
			}
			return children[i].attr.Ino < children[j].attr.Ino
		})

	dir.childSnapshot = children
	dir.snapshotGeneration = dir.generation()

	return cloneChildSnapshot(children)
}

// Needs inode lock for write
func (dir *Directory) create_(c *ctx, name string, mode uint32, umask uint32,
	rdev uint32, constructor InodeConstructor, type_ quantumfs.ObjectType,
	key quantumfs.ObjectKey, out *fuse.EntryOut) (maintenance func(),
	newInode Inode) {

	defer c.funcIn("Directory::create_").Out()

	maintenance = func() {}
	uid := c.fuseCtx.Owner.Uid
	gid := c.fuseCtx.Owner.Gid
	UID := quantumfs.ObjectUid(uid, uid)
	GID := quantumfs.ObjectGid(gid, gid)
	entry := createNewEntry(c, name, mode, umask, rdev,
		0, UID, GID, type_, key)
	inodeNum := c.qfs.newInodeId(c)
	newEntity := constructor(c, name, key, 0, inodeNum.id, dir.self,
		mode, rdev, entry)

	func() {
		defer dir.childRecordLock.Lock().Unlock()
		maintenance = dir.children.setRecord(c, inodeNum, entry)
	}()

	c.qfs.setInode(c, inodeNum.id, newEntity)
	func() {
		defer c.qfs.mapMutex.Lock(c).Unlock()
		addInodeRef_(c, inodeNum.id)
	}()
	c.qfs.incrementLookupCount(c, inodeNum.id)

	// We want to ensure that we panic if we attempt to increment the refcount of
	// an Inode with a zero refcount as that indicates a counting issue. To do so
	// we must initialize with a non-zero refcount so incrementLookupCount()
	// above will succeed. Give back the temporary reference count here.
	newEntity.delRef(c)

	fillEntryOutCacheData(c, out)
	out.NodeId = uint64(inodeNum.id)
	out.Generation = inodeNum.generation
	fillAttrWithDirectoryRecord(c, &out.Attr, inodeNum.id, c.fuseCtx.Owner,
		entry)

	newEntity.dirty(c)

	return maintenance, newEntity
}

func (dir *Directory) childExists(c *ctx, name string) fuse.Status {
	defer c.FuncIn("Directory::childExists", "name %s", name).Out()

	defer dir.childRecordLock.Lock().Unlock()

	record := dir.children.recordByName(c, name)
	if record != nil {
		c.vlog("Child exists")
		return fuse.Status(syscall.EEXIST)
	}
	return fuse.OK
}

func (dir *Directory) Create(c *ctx, input *fuse.CreateIn, name string,
	out *fuse.CreateOut) fuse.Status {

	defer c.funcIn("Directory::Create").Out()

	maintenance := func() {}
	var file Inode
	result := func() fuse.Status {
		defer dir.parentLock.RLock().RUnlock()
		defer dir.Lock().Unlock()

		recordErr := dir.childExists(c, name)
		if recordErr != fuse.OK {
			return recordErr
		}

		err := hasDirectoryWritePerm_(c, dir)
		if err != fuse.OK {
			return err
		}

		c.vlog("Creating file: '%s'", name)

		maintenance, file = dir.create_(c, name, input.Mode, input.Umask,
			0, newSmallFile, quantumfs.ObjectTypeSmallFile,
			quantumfs.EmptyBlockKey, &out.EntryOut)
		return fuse.OK
	}()
	maintenance()

	if result != fuse.OK {
		return result
	}

	// mark the child as being accessed
	file.markSelfAccessed(c, quantumfs.PathCreated)

	dir.updateSize(c, result)

	fileHandleNum := c.qfs.newFileHandleId()
	fileDescriptor := newFileDescriptor(file.(*File), file.inodeNum(),
		fileHandleNum, file.treeState())
	c.qfs.setFileHandle(c, fileHandleNum, fileDescriptor)

	c.vlog("New file inode %d, Fh %d", file.inodeNum(), fileHandleNum)

	out.OpenOut.OpenFlags = fuse.FOPEN_KEEP_CACHE
	out.OpenOut.Fh = uint64(fileHandleNum)

	return fuse.OK
}

func (dir *Directory) SetAttr(c *ctx, attr *fuse.SetAttrIn,
	out *fuse.AttrOut) fuse.Status {

	defer c.funcIn("Directory::SetAttr").Out()

	return dir.parentSetChildAttr(c, dir.InodeCommon.id, nil, attr, out, false)
}

func (dir *Directory) Mkdir(c *ctx, name string, input *fuse.MkdirIn,
	out *fuse.EntryOut) fuse.Status {

	defer c.funcIn("Directory::Mkdir").Out()

	maintenance := func() {}
	var newDir Inode
	var uninstantiated []loadedInfo
	result := func() fuse.Status {
		defer dir.parentLock.RLock().RUnlock()
		defer dir.Lock().Unlock()

		recordErr := dir.childExists(c, name)
		if recordErr != fuse.OK {
			return recordErr
		}

		err := hasDirectoryWritePerm_(c, dir)
		if err != fuse.OK {
			return err
		}

		maintenance, newDir = dir.create_(c, name, input.Mode, input.Umask,
			0, newDirectory, quantumfs.ObjectTypeDirectory,
			quantumfs.EmptyDirKey, out)
		if newDir != nil {
			uninstantiated = newDir.finishInit(c)
		}
		return fuse.OK
	}()
	maintenance()

	if result == fuse.OK {
		dir.traceHardlinks(c, uninstantiated)
		newDir.markSelfAccessed(c, quantumfs.PathCreated|
			quantumfs.PathIsDir)
	}

	dir.updateSize(c, result)
	c.vlog("Directory::Mkdir created inode %d", out.NodeId)

	return result
}

func (dir *Directory) getChildAttr(c *ctx, inodeNum InodeId, out *fuse.Attr,
	owner fuse.Owner) {

	defer c.funcIn("Directory::getChildAttr").Out()

	defer dir.RLock().RUnlock()
	defer dir.childRecordLock.Lock().Unlock()

	record := dir.getRecordChildCall_(c, inodeNum)
	utils.Assert(record != nil, "Failed to get record for inode %d of %d",
		inodeNum, dir.inodeNum())

	fillAttrWithDirectoryRecord(c, out, inodeNum, owner, record)
}

// must have childRecordLock, fetches the child for calls that come UP from a child.
// Should not be used by functions which aren't routed from a child, as even if dir
// is wsr it should not accommodate getting hardlink records in those situations
func (dir *Directory) getRecordChildCall_(c *ctx,
	inodeNum InodeId) quantumfs.ImmutableDirectoryRecord {

	defer c.FuncIn("DirectoryRecord::getRecordChildCall_", "inode %d",
		inodeNum).Out()

	record := dir.children.recordByInodeId(c, inodeNum)
	if record != nil {
		c.vlog("Record found")
		return record
	}

	// if we don't have the child, maybe we're wsr and it's a hardlink
	if dir.self.isWorkspaceRoot() {
		c.vlog("Checking hardlink table")
		linkRecord := dir.hardlinkTable.recordByInodeId(c, inodeNum)
		if linkRecord != nil {
			c.vlog("Hardlink found")
			return linkRecord
		}
	}

	return nil
}

func (dir *Directory) foreachDirectInode(c *ctx, visitFn inodeVisitFn) {
	defer dir.childRecordLock.Lock().Unlock()

	dir.children.foreachDirectInode(c, visitFn)
}

func (dir *Directory) Unlink(c *ctx, name string) fuse.Status {
	defer c.FuncIn("Directory::Unlink", "%s", name).Out()

	childId := dir.childInodeNum(name).id
	child, release := c.qfs.inode(c, childId)
	defer release()

	if child == nil {
		return fuse.ENOENT
	}

	result := child.deleteSelf(c, func() (quantumfs.DirectoryRecord,
		fuse.Status) {

		defer dir.parentLock.RLock().RUnlock()
		defer dir.Lock().Unlock()

		record, err := func() (quantumfs.ImmutableDirectoryRecord,
			fuse.Status) {

			defer dir.childRecordLock.Lock().Unlock()

			record := dir.children.recordByName(c, name)
			if record == nil {
				return nil, fuse.ENOENT
			}

			return record, fuse.OK
		}()
		if err != fuse.OK {
			return nil, err
		}

		type_ := objectTypeToFileType(c, underlyingType(record))

		if type_ == fuse.S_IFDIR {
			c.vlog("Directory::Unlink directory")
			return nil, fuse.Status(syscall.EISDIR)
		}

		err = hasDirectoryWritePermSticky_(c, dir, record.Owner())
		if err != fuse.OK {
			return nil, err
		}

		return dir.delChild_(c, name), fuse.OK
	})
	if result == fuse.OK {
		dir.self.markAccessed(c, name, quantumfs.PathDeleted)
	}

	dir.updateSize(c, result)
	return result
}

func (dir *Directory) Rmdir(c *ctx, name string) fuse.Status {
	defer c.FuncIn("Directory::Rmdir", "%s", name).Out()

	childId := dir.childInodeNum(name).id
	child, release := c.qfs.inode(c, childId)
	defer release()

	if child == nil {
		return fuse.ENOENT
	}

	result := child.deleteSelf(c, func() (quantumfs.DirectoryRecord,
		fuse.Status) {

		defer dir.parentLock.RLock().RUnlock()
		defer dir.Lock().Unlock()

		result := func() fuse.Status {
			defer dir.childRecordLock.Lock().Unlock()
			record := dir.children.recordByName(c, name)
			if record == nil {
				return fuse.ENOENT
			}

			err := hasDirectoryWritePermSticky_(c, dir, record.Owner())
			if err != fuse.OK {
				return err
			}

			type_ := objectTypeToFileType(c, underlyingType(record))
			if type_ != fuse.S_IFDIR {
				return fuse.ENOTDIR
			}

			if record.Size() != 0 {
				c.vlog("directory has %d children", record.Size())
				return fuse.Status(syscall.ENOTEMPTY)
			}

			return fuse.OK
		}()
		if result != fuse.OK {
			return nil, result
		}

		return dir.delChild_(c, name), fuse.OK
	})
	if result == fuse.OK {
		dir.self.markAccessed(c, name, quantumfs.PathDeleted|
			quantumfs.PathIsDir)
	}

	dir.updateSize(c, result)
	return result
}

func (dir *Directory) Symlink(c *ctx, pointedTo string, name string,
	out *fuse.EntryOut) fuse.Status {

	defer c.funcIn("Directory::Symlink").Out()

	maintCreate := func() {}
	maintModify := func() {}
	var inode Inode
	result := func() fuse.Status {
		defer dir.parentLock.RLock().RUnlock()
		defer dir.Lock().Unlock()

		recordErr := dir.childExists(c, name)
		if recordErr != fuse.OK {
			return recordErr
		}

		result := hasDirectoryWritePerm_(c, dir)
		if result != fuse.OK {
			return result
		}

		maintCreate, inode = dir.create_(c, name, 0777, 0777, 0, newSymlink,
			quantumfs.ObjectTypeSymlink, quantumfs.EmptyBlockKey, out)

		link := inode.(*Symlink)

		// Set the symlink link data
		link.setLink(c, pointedTo)
		func() {
			defer dir.childRecordLock.Lock().Unlock()
			maintModify = dir.children.modifyChildWithFunc(c,
				inode.inodeNum(),
				func(record quantumfs.DirectoryRecord) {

					record.SetSize(uint64(len(pointedTo)))
				})
		}()

		// Update the outgoing entry size
		out.Attr.Size = uint64(len(pointedTo))
		out.Attr.Blocks = utils.BlocksRoundUp(out.Attr.Size, statBlockSize)

		return fuse.OK
	}()
	maintCreate()
	maintModify()

	if result == fuse.OK {
		inode.markSelfAccessed(c, quantumfs.PathCreated)
	}

	dir.updateSize(c, result)
	return result
}

func (dir *Directory) Readlink(c *ctx) ([]byte, fuse.Status) {
	c.wlog("Invalid Readlink on Directory")
	return nil, fuse.EINVAL
}

var zeroSpecial quantumfs.ObjectKey

func init() {
	zeroSpecial = quantumfs.NewObjectKey(quantumfs.KeyTypeEmbedded,
		[quantumfs.ObjectKeyLength - 1]byte{})
}

func (dir *Directory) Mknod(c *ctx, name string, input *fuse.MknodIn,
	out *fuse.EntryOut) fuse.Status {

	defer c.funcIn("Directory::Mknod").Out()

	maintenance := func() {}
	var inode Inode
	result := func() fuse.Status {
		defer dir.parentLock.RLock().RUnlock()
		defer dir.Lock().Unlock()

		recordErr := dir.childExists(c, name)
		if recordErr != fuse.OK {
			return recordErr
		}

		err := hasDirectoryWritePerm_(c, dir)
		if err != fuse.OK {
			return err
		}

		c.vlog("Directory::Mknod Mode %x", input.Mode)
		if utils.BitFlagsSet(uint(input.Mode), syscall.S_IFIFO) ||
			utils.BitFlagsSet(uint(input.Mode), syscall.S_IFSOCK) ||
			utils.BitFlagsSet(uint(input.Mode), syscall.S_IFBLK) ||
			utils.BitFlagsSet(uint(input.Mode), syscall.S_IFCHR) {

			maintenance, inode = dir.create_(c, name, input.Mode,
				input.Umask, input.Rdev, newSpecial,
				quantumfs.ObjectTypeSpecial, zeroSpecial, out)
		} else if utils.BitFlagsSet(uint(input.Mode), syscall.S_IFREG) {
			maintenance, inode = dir.create_(c, name, input.Mode,
				input.Umask, 0, newSmallFile,
				quantumfs.ObjectTypeSmallFile,
				quantumfs.EmptyBlockKey, out)
		} else {
			c.dlog("Directory::Mknod invalid type %x", input.Mode)
			return fuse.EINVAL
		}
		return fuse.OK
	}()
	maintenance()

	if result == fuse.OK {
		inode.markSelfAccessed(c, quantumfs.PathCreated)
	}

	dir.updateSize(c, result)
	return result
}

func (dir *Directory) RenameChild(c *ctx, oldName string,
	newName string) fuse.Status {

	defer c.FuncIn("Directory::RenameChild", "%s -> %s", oldName, newName).Out()

	fileType, maintenance, overwritten, result := dir.renameChild(c, oldName,
		newName)
	maintenance()

	if result == fuse.OK {

		if overwritten != nil {
			dir.self.markAccessed(c, overwritten.Filename(),
				markType(overwritten.Type(),
					quantumfs.PathDeleted))
		}

		// Conceptually we remove any entry in the way before we move
		// the source file in its place, so update the accessed list
		// mark in that order to ensure mark logic produces the
		// correct result.
		dir.self.markAccessed(c, oldName,
			markType(fileType, quantumfs.PathDeleted))
		dir.self.markAccessed(c, newName,
			markType(fileType, quantumfs.PathCreated))
	}

	return result
}

func (dir *Directory) renameChild(c *ctx, oldName string,
	newName string) (fileType quantumfs.ObjectType, maintenance func(),
	overwrittenRecord quantumfs.ImmutableDirectoryRecord, result fuse.Status) {

	maintenance = func() {}
	defer dir.updateSize(c, result)
	overwrittenInodeId := dir.childInodeNum(newName).id
	overwrittenInode, release := c.qfs.inode(c, overwrittenInodeId)
	defer release()

	if overwrittenInode != nil {
		defer overwrittenInode.getParentLock().Lock().Unlock()
	}
<<<<<<< HEAD
	unlockParent := dir.parentLock.RLock().RUnlock
	defer func() {
		if unlockParent != nil {
			unlockParent()
		}
	}()
=======
	unlockParent := callOnce(dir.parentLock.RLock().RUnlock)
	defer unlockParent.invoke()
>>>>>>> 590366d2
	defer dir.Lock().Unlock()

	oldInodeId, record, result := func() (InodeId,
		quantumfs.ImmutableDirectoryRecord, fuse.Status) {

		defer dir.childRecordLock.Lock().Unlock()

		dstRecord := dir.children.recordByName(c, newName)
		if dstRecord != nil &&
			dstRecord.Type() == quantumfs.ObjectTypeDirectory &&
			dstRecord.Size() != 0 {

			// We can not overwrite a non-empty directory
			return quantumfs.InodeIdInvalid, nil,
				fuse.Status(syscall.ENOTEMPTY)
		}

		record := dir.children.recordByName(c, oldName)
		if record == nil {
			return quantumfs.InodeIdInvalid, nil, fuse.ENOENT
		}

		err := hasDirectoryWritePermSticky_(c, dir, record.Owner())
		if err != fuse.OK {
			return quantumfs.InodeIdInvalid, nil, err
		}
		// Don't need the parent lock now - unlock early to reduce contention
		unlockParent.invoke()

		if oldName == newName {
			return quantumfs.InodeIdInvalid, nil, fuse.OK
		}
		oldInodeId_ := dir.children.inodeNum(oldName).id
		overwrittenRecord = dir.orphanChild_(c, newName, overwrittenInode)
		maintenance = dir.children.renameChild(c, oldName, newName)

		now := quantumfs.NewTime(time.Now())
		if hardlink, isHardlink := record.(*HardlinkLeg); !isHardlink {
			modMaint := dir.children.modifyChildWithFunc(c, oldInodeId_,
				func(record quantumfs.DirectoryRecord) {

					record.SetContentTime(now)
				})
			renameMaint := maintenance
			maintenance = func() {
				renameMaint()
				modMaint()
			}
		} else {
			hardlink.setCreationTime(now)
			dir.hardlinkTable.modifyChildWithFunc(c, oldInodeId_,
				func(record quantumfs.DirectoryRecord) {

					record.SetContentTime(now)
				})
		}

		fileType = record.Type()

		return oldInodeId_, record, fuse.OK
	}()
	if oldName == newName || result != fuse.OK {
		return
	}

	// update the inode name
	child, release := c.qfs.inodeNoInstantiate(c, oldInodeId)
	if child != nil {
		defer release()
		child.setName(newName)
		child.clearAccessedCache()

		// The child has an effective record. Make sure it is not lost.
		child.dirty(c)
	} else {
		release()
		if _, isHardlink := record.(*HardlinkLeg); isHardlink {
			dir.hardlinkTable.makePublishable(c, record.FileId())
		} else {
			func() {
				defer dir.childRecordLock.Lock().Unlock()
				dir.children.makePublishable(c, newName)
			}()
		}
	}

	result = fuse.OK
	return
}

// Must hold dir and dir.childRecordLock
// Must hold the child's parentLock if inode is not nil
func (dir *Directory) orphanChild_(c *ctx, name string,
	inode Inode) (rtn quantumfs.ImmutableDirectoryRecord) {

	defer c.FuncIn("Directory::orphanChild_", "%s", name).Out()

	removedId := dir.children.inodeNum(name).id
	removedRecord := dir.children.deleteChild(c, name)
	if removedRecord == nil {
		return
	}

	rtn = removedRecord.AsImmutable()

	removedRecord = dir.prepareForOrphaning_(c, name, removedRecord)
	if removedId == quantumfs.InodeIdInvalid || removedRecord == nil {
		return
	}
	if removedRecord.Type() == quantumfs.ObjectTypeHardlink {
		c.vlog("nothing to do for the detached leg of hardlink")
		return
	}
	if inode == nil {
		c.qfs.removeUninstantiated(c, []InodeId{removedId})
	} else {
		inode.orphan_(c, removedRecord)
	}

	return rtn
}

func (dir *Directory) childInodeNum(name string) InodeIdInfo {
	defer dir.RLock().RUnlock()
	defer dir.childRecordLock.Lock().Unlock()
	return dir.children.inodeNum(name)
}

func (dir *Directory) GetXAttrSize(c *ctx,
	attr string) (size int, result fuse.Status) {

	defer c.FuncIn("Directory::GetXAttrSize", "attr %s", attr).Out()

	return dir.parentGetChildXAttrSize(c, dir.inodeNum(), attr)
}

func (dir *Directory) GetXAttrData(c *ctx,
	attr string) (data []byte, result fuse.Status) {

	defer c.FuncIn("Directory::GetXAttrData", "attr %s", attr).Out()

	return dir.parentGetChildXAttrData(c, dir.inodeNum(), attr)
}

func (dir *Directory) ListXAttr(c *ctx) (attributes []byte, result fuse.Status) {
	defer c.funcIn("Directory::ListXAttr").Out()
	return dir.parentListChildXAttr(c, dir.inodeNum())
}

func (dir *Directory) SetXAttr(c *ctx, attr string, data []byte) fuse.Status {
	defer c.FuncIn("Directory::SetXAttr", "attr %s", attr).Out()
	return dir.parentSetChildXAttr(c, dir.inodeNum(), attr, data)
}

func (dir *Directory) RemoveXAttr(c *ctx, attr string) fuse.Status {
	defer c.FuncIn("Directory::RemoveXAttr", "attr %s", attr).Out()
	return dir.parentRemoveChildXAttr(c, dir.inodeNum(), attr)
}

func (dir *Directory) syncChild(c *ctx, inodeNum InodeId,
	newKey quantumfs.ObjectKey, hardlinkDelta *HardlinkDelta) {

	defer c.FuncIn("Directory::syncChild", "dir inode %d child inode %d %s",
		dir.inodeNum(), inodeNum, newKey.String()).Out()

	defer dir.Lock().Unlock()
	dir.self.dirty(c)
	defer dir.childRecordLock.Lock().Unlock()

	entry := dir.getRecordChildCall_(c, inodeNum)
	if entry == nil {
		c.elog("Directory::syncChild inode %d not a valid child",
			inodeNum)
		return
	}

	dir.children.setID(c, entry.Filename(), newKey)
	dir.hardlinkDelta.populateFrom(hardlinkDelta)
}

func getRecordExtendedAttributes(c *ctx,
	attrKey quantumfs.ObjectKey) (*quantumfs.ExtendedAttributes,
	fuse.Status) {

	if attrKey.IsEqualTo(quantumfs.EmptyBlockKey) {
		c.vlog("getRecordExtendedAttributes returning new object")
		return nil, fuse.ENOENT
	}

	buffer := c.dataStore.Get(&c.Ctx, attrKey)
	if buffer == nil {
		c.dlog("Failed to retrieve attribute list")
		return nil, fuse.EIO
	}

	attributeList := MutableCopy(c, buffer).AsExtendedAttributes()
	return &attributeList, fuse.OK
}

// Get the extended attributes object. The status is EIO on error or ENOENT if there
// are no extended attributes for that child.
func (dir *Directory) getExtendedAttributes_(c *ctx,
	inodeNum InodeId) (*quantumfs.ExtendedAttributes, fuse.Status) {

	defer c.funcIn("Directory::getExtendedAttributes_").Out()
	defer dir.childRecordLock.Lock().Unlock()

	record := dir.getRecordChildCall_(c, inodeNum)
	if record == nil {
		c.vlog("Child not found")
		return nil, fuse.EIO
	}

	return getRecordExtendedAttributes(c, record.ExtendedAttributes())
}

func (dir *Directory) getChildXAttrBuffer(c *ctx, inodeNum InodeId,
	attr string) (ImmutableBuffer, fuse.Status) {

	defer c.FuncIn("Directory::getChildXAttrBuffer", "%d %s", inodeNum,
		attr).Out()

	defer dir.RLock().RUnlock()

	attributeList, ok := dir.getExtendedAttributes_(c, inodeNum)
	if ok == fuse.ENOENT {
		return nil, fuse.ENODATA
	}

	if ok == fuse.EIO {
		return nil, fuse.EIO
	}

	key, found := attributeList.AttributeByKey(attr)
	if !found {
		c.vlog("XAttr name not found")
		return nil, fuse.ENODATA
	}

	c.vlog("Found attribute key: %s", key.String())
	buffer := c.dataStore.Get(&c.Ctx, key)

	if buffer == nil {
		c.elog("Failed to retrieve attribute datablock")
		return nil, fuse.EIO
	}

	return buffer, fuse.OK
}

func (dir *Directory) getChildXAttrSize(c *ctx, inodeNum InodeId,
	attr string) (size int, result fuse.Status) {

	defer c.funcIn("Directory::getChildXAttrSize").Out()

	buffer, status := dir.getChildXAttrBuffer(c, inodeNum, attr)
	if status != fuse.OK {
		return 0, status
	}

	return buffer.Size(), fuse.OK
}

func (dir *Directory) getChildXAttrData(c *ctx, inodeNum InodeId,
	attr string) (data []byte, result fuse.Status) {

	defer c.funcIn("Directory::getChildXAttrData").Out()

	buffer, status := dir.getChildXAttrBuffer(c, inodeNum, attr)
	if status != fuse.OK {
		return []byte{}, status
	}

	return slowCopy(buffer), fuse.OK
}

func (dir *Directory) listChildXAttr(c *ctx,
	inodeNum InodeId) (attributes []byte, result fuse.Status) {

	defer c.FuncIn("Directory::listChildXAttr", "%d", inodeNum).Out()

	defer dir.RLock().RUnlock()

	attributeList, ok := dir.getExtendedAttributes_(c, inodeNum)

	if ok == fuse.EIO {
		return nil, fuse.EIO
	}

	var nameBuffer bytes.Buffer
	if ok != fuse.ENOENT {
		for i := 0; i < attributeList.NumAttributes(); i++ {
			name, _ := attributeList.Attribute(i)
			c.vlog("Appending %s", name)
			nameBuffer.WriteString(name)
			nameBuffer.WriteByte(0)
		}
	}

	// don't append our self-defined extended attribute XAttrTypeKey to hide it

	c.vlog("Returning %d bytes", nameBuffer.Len())

	return nameBuffer.Bytes(), fuse.OK
}

func (dir *Directory) setChildXAttr(c *ctx, inodeNum InodeId, attr string,
	data []byte) fuse.Status {

	defer c.FuncIn("Directory::setChildXAttr", "%d, %s len %d", inodeNum, attr,
		len(data)).Out()

	maintenance := func() {}
	rtn := fuse.OK
	func() {
		defer dir.Lock().Unlock()
		maintenance, rtn = dir.setChildXAttr_(c, inodeNum, attr, data)
	}()
	maintenance()

	return rtn
}

// Should be called with dir lock
func (dir *Directory) setChildXAttr_(c *ctx, inodeNum InodeId, attr string,
	data []byte) (maintenance func(), rtn fuse.Status) {

	maintenance = func() {}
	attributeList, ok := dir.getExtendedAttributes_(c, inodeNum)
	if ok == fuse.EIO {
		return maintenance, fuse.EIO
	}

	if ok == fuse.ENOENT {
		// getExtendedAttributes_() returns a shared
		// quantumfs.ExtendedAttributes instance when the file has no
		// extended attributes for performance reasons. Thus we need to
		// instantiate our own before we modify it.
		attributeList = quantumfs.NewExtendedAttributes()
	}

	var dataKey quantumfs.ObjectKey
	if len(data) == 0 {
		dataKey = quantumfs.EmptyBlockKey
	} else {
		var err error
		dataBuf := newBufferCopy(c, data, quantumfs.KeyTypeData)
		dataKey, err = dataBuf.Key(&c.Ctx)
		if err != nil {
			c.elog("Error uploading XAttr data: %v", err)
			return maintenance, fuse.EIO
		}
	}

	set := false
	for i := 0; i < attributeList.NumAttributes(); i++ {
		name, _ := attributeList.Attribute(i)
		if name == attr {
			c.vlog("Overwriting existing attribute %d", i)
			attributeList.SetAttribute(i, name, dataKey)
			set = true
			break
		}
	}

	// Append attribute
	if !set {
		if attributeList.NumAttributes() >=
			quantumfs.MaxNumExtendedAttributes() {

			c.vlog("XAttr list full %d", attributeList.NumAttributes())
			return maintenance, fuse.Status(syscall.ENOSPC)
		}

		c.vlog("Appending new attribute")
		attributeList.SetAttribute(attributeList.NumAttributes(), attr,
			dataKey)
		attributeList.SetNumAttributes(attributeList.NumAttributes() + 1)
	}

	buffer := newBuffer(c, attributeList.Bytes(), quantumfs.KeyTypeMetadata)
	key, err := buffer.Key(&c.Ctx)
	if err != nil {
		c.elog("Error computing extended attribute key: %v", err)
		return maintenance, fuse.EIO
	}

	func() {
		defer dir.childRecordLock.Lock().Unlock()
		record := dir.children.recordByInodeId(c, inodeNum)

		now := quantumfs.NewTime(time.Now())
		modify := func(record quantumfs.DirectoryRecord) {
			record.SetExtendedAttributes(key)
			record.SetContentTime(now)
		}

		if record != nil && record.Type() != quantumfs.ObjectTypeHardlink {
			maintenance = dir.children.modifyChildWithFunc(c, inodeNum,
				modify)
		} else {
			// If we don't have the child, maybe we're the WSR and it's a
			// hardlink. If we aren't the WSR, then it must be a
			// hardlink.
			c.vlog("Checking hardlink table")
			dir.hardlinkTable.modifyChildWithFunc(c, inodeNum, modify)
		}
	}()
	dir.self.dirty(c)

	return maintenance, fuse.OK
}

func (dir *Directory) removeChildXAttr(c *ctx, inodeNum InodeId,
	attr string) fuse.Status {

	defer c.FuncIn("Directory::removeChildXAttr", "%d, %s", inodeNum, attr).Out()

	maintenance := func() {}
	rtn := fuse.OK
	func() {
		defer dir.Lock().Unlock()
		maintenance, rtn = dir.removeChildXAttr_(c, inodeNum, attr)
	}()
	maintenance()

	return rtn
}

// Must be called with the dir inode lock
func (dir *Directory) removeChildXAttr_(c *ctx, inodeNum InodeId,
	attr string) (maintenance func(), rtn fuse.Status) {

	maintenance = func() {}
	attributeList, ok := dir.getExtendedAttributes_(c, inodeNum)
	if ok == fuse.EIO {
		return maintenance, fuse.EIO
	}

	if ok == fuse.ENOENT {
		return maintenance, fuse.ENODATA
	}

	var i int
	for i = 0; i < attributeList.NumAttributes(); i++ {
		name, _ := attributeList.Attribute(i)
		if name == attr {
			c.vlog("Found attribute %d", i)
			break
		}
	}

	if i == attributeList.NumAttributes() {
		// We didn't find the attribute
		return maintenance, fuse.ENODATA
	}

	var key quantumfs.ObjectKey
	if attributeList.NumAttributes() != 1 {
		// Move the last attribute over the one to be removed
		lastIndex := attributeList.NumAttributes() - 1
		lastName, lastId := attributeList.Attribute(lastIndex)
		attributeList.SetAttribute(i, lastName, lastId)
		attributeList.SetNumAttributes(lastIndex)

		buffer := newBuffer(c, attributeList.Bytes(),
			quantumfs.KeyTypeMetadata)
		var err error
		key, err = buffer.Key(&c.Ctx)
		if err != nil {
			c.elog("Error computing extended attribute key: %v", err)
			return maintenance, fuse.EIO
		}
	} else {
		// We are deleting the only extended attribute. Change the
		// DirectoryRecord key only
		key = quantumfs.EmptyBlockKey
	}

	func() {
		defer dir.childRecordLock.Lock().Unlock()
		record := dir.children.recordByInodeId(c, inodeNum)

		now := quantumfs.NewTime(time.Now())
		modify := func(record quantumfs.DirectoryRecord) {
			record.SetExtendedAttributes(key)
			record.SetContentTime(now)
		}

		if record != nil {
			maintenance = dir.children.modifyChildWithFunc(c, inodeNum,
				modify)
		} else if dir.self.isWorkspaceRoot() {
			// if we don't have the child, maybe we're wsr and it's a
			// hardlink
			c.vlog("Checking hardlink table")
			dir.hardlinkTable.modifyChildWithFunc(c, inodeNum, modify)
		}
	}()
	dir.self.dirty(c)

	return maintenance, fuse.OK
}

// Must be called with the instantiation lock
func (dir *Directory) instantiateChild_(c *ctx, inodeNum InodeId) Inode {
	defer c.FuncIn("Directory::instantiateChild_", "Inode %d of %d", inodeNum,
		dir.inodeNum()).Out()
	defer dir.childRecordLock.Lock().Unlock()

	inode, release := c.qfs.inodeNoInstantiate(c, inodeNum)
	// release immediately. We can't hold the mapMutex while we instantiate,
	// but it's okay since the instantiationLock should be held already.
	release()
	if inode != nil {
		c.vlog("Someone has already instantiated inode %d", inodeNum)
		return inode
	}

	entry := dir.children.recordByInodeId(c, inodeNum)
	if entry == nil {
		c.vlog("Cannot instantiate child with no record: %d", inodeNum)
		return nil
	}

	// check if the child is a hardlink
	isHardlink, _ := dir.hardlinkTable.checkHardlink(inodeNum)
	if isHardlink {
		return dir.hardlinkTable.instantiateHardlink_(c, inodeNum)
	}

	// add a check incase there's an inconsistency
	if hardlink, isHardlink := entry.(*HardlinkLeg); isHardlink {
		panic(fmt.Sprintf("Hardlink not recognized by workspaceroot: %d, %d",
			inodeNum, hardlink.FileId()))
	}

	return dir.recordToChild(c, inodeNum, entry)
}

func (dir *Directory) recordToChild(c *ctx, inodeNum InodeId,
	entry quantumfs.ImmutableDirectoryRecord) Inode {

	defer c.FuncIn("DirectoryRecord::recordToChild", "name %s inode %d",
		entry.Filename(), inodeNum).Out()

	var constructor InodeConstructor
	switch entry.Type() {
	default:
		c.elog("Unknown InodeConstructor type: %d", entry.Type())
		panic("Unknown InodeConstructor type")
	case quantumfs.ObjectTypeDirectory:
		constructor = newDirectory
	case quantumfs.ObjectTypeSmallFile:
		constructor = newSmallFile
	case quantumfs.ObjectTypeMediumFile:
		constructor = newMediumFile
	case quantumfs.ObjectTypeLargeFile:
		constructor = newLargeFile
	case quantumfs.ObjectTypeVeryLargeFile:
		constructor = newVeryLargeFile
	case quantumfs.ObjectTypeSymlink:
		constructor = newSymlink
	case quantumfs.ObjectTypeSpecial:
		constructor = newSpecial
	}

	c.vlog("Instantiating child %d with key %s", inodeNum, entry.ID().String())

	return constructor(c, entry.Filename(), entry.ID(), entry.Size(), inodeNum,
		dir.self, 0, 0, nil)
}

// Do a similar work like Lookup(), but it does not interact with fuse, and returns
// the child node to the caller.
func (dir *Directory) lookupInternal(c *ctx, name string,
	entryType quantumfs.ObjectType) (child Inode, err error) {

	defer c.FuncIn("Directory::lookupInternal", "name %s", name).Out()

	defer dir.RLock().RUnlock()
	inodeNum, record, err := dir.lookupChildRecord_(c, name)
	if err != nil {
		return nil, err
	}
	if record.Type() != entryType {
		return nil, errors.New("Not Required Type")
	}
	c.vlog("Directory::lookupInternal found inode %d Name %s", inodeNum, name)
	c.qfs.incrementLookupCount(c, inodeNum)
	child, release := c.qfs.inode(c, inodeNum)
	defer release()

	if child == nil {
		c.qfs.shouldForget(c, inodeNum, 1)
	}
	return child, nil
}

// Require an Inode locked for read
func (dir *Directory) lookupChildRecord_(c *ctx, name string) (InodeId,
	quantumfs.ImmutableDirectoryRecord, error) {

	defer c.FuncIn("Directory::lookupChildRecord_", "name %s", name).Out()

	defer dir.childRecordLock.Lock().Unlock()
	record := dir.children.recordByName(c, name)
	if record == nil {
		return quantumfs.InodeIdInvalid, nil,
			errors.New("Non-existing Inode")
	}

	inodeNum := dir.children.inodeNum(name).id
	return inodeNum, record, nil
}

func createNewEntry(c *ctx, name string, mode uint32,
	umask uint32, rdev uint32, size uint64, uid quantumfs.UID,
	gid quantumfs.GID, type_ quantumfs.ObjectType,
	key quantumfs.ObjectKey) quantumfs.DirectoryRecord {

	defer c.FuncIn("createNewEntry", "name %s", name).Out()

	// set up the Inode record
	now := time.Now()
	var entry quantumfs.ThinRecord
	entry.SetFilename(name)
	entry.SetID(key)
	entry.SetType(type_)
	entry.SetPermissions(modeToPermissions(mode, umask))
	c.vlog("Directory::createNewEntry mode %o umask %o permissions %o",
		mode, umask, entry.Permissions())
	entry.SetOwner(uid)
	entry.SetGroup(gid)
	entry.SetSize(size)
	entry.SetExtendedAttributes(quantumfs.EmptyBlockKey)
	entry.SetContentTime(quantumfs.NewTime(now))
	entry.SetModificationTime(quantumfs.NewTime(now))
	entry.SetFileId(quantumfs.GenerateUniqueFileId())
	entry.SetNlinks(1)

	return &entry
}

// Needs exclusive Inode lock
func (dir *Directory) duplicateInode_(c *ctx, name string, mode uint32, umask uint32,
	rdev uint32, size uint64, uid quantumfs.UID, gid quantumfs.GID,
	type_ quantumfs.ObjectType, key quantumfs.ObjectKey) quantumfs.FileId {

	defer c.FuncIn("Directory::duplicateInode_", "name %s", name).Out()

	entry := createNewEntry(c, name, mode, umask, rdev, size,
		uid, gid, type_, key)

	inodeNum := func() InodeId {
		defer dir.childRecordLock.Lock().Unlock()
		return dir.children.loadChild(c, entry)
	}()

	parent := dir.inodeNum()
	if type_ == quantumfs.ObjectTypeHardlink {
		parent = dir.hardlinkTable.getWorkspaceRoot().inodeNum()
	}
	c.qfs.addUninstantiated(c, []inodePair{newInodePair(inodeNum, parent)})

	c.qfs.noteChildCreated(c, dir.inodeNum(), name)
	return entry.FileId()
}

func (dir *Directory) traceHardlinks(c *ctx, newChildren []loadedInfo) {
	defer c.funcIn("Directory::traceHardlinks").Out()

	defer dir.parentLock.RLock().RUnlock()

	for _, child := range newChildren {
		// discard file ids that aren't real or non-hardlinks
		if child.fileId == quantumfs.InvalidFileId ||
			child.filetype != quantumfs.ObjectTypeHardlink {

			continue
		}

		if dir.InodeCommon.isWorkspaceRoot() {
			dir.hardlinkTable.markHardlinkPath(c, child.name,
				child.fileId)
		} else {
			dir.markLink_(c, child.name, child.fileId)
		}
	}
}

func (dir *Directory) markHardlinkPath(c *ctx, path string,
	fileId quantumfs.FileId) {

	defer c.funcIn("Directory::markHardlinkPath").Out()

	if dir.InodeCommon.isWorkspaceRoot() {
		dir.hardlinkTable.markHardlinkPath(c, path, fileId)
		return
	}

	defer dir.InodeCommon.parentLock.RLock().RUnlock()
	dir.markLink_(c, path, fileId)
}

// Must be called with the parentLock held
func (dir *Directory) markLink_(c *ctx, path string, fileId quantumfs.FileId) {
	path = dir.name() + "/" + path
	parent, release := dir.InodeCommon.parent_(c)
	defer release()

	parentDir := asDirectory(parent)
	parentDir.markHardlinkPath(c, path, fileId)
}

func (dir *Directory) normalizeChildren(c *ctx) {
	defer c.funcIn("Directory::normalizeChildren").Out()

	// The normalization happens in three stages for a
	// hardlink entry which is ready:
	//
	// 1. HardlinkTable::invalidateNormalizedRecordLock()
	//    The inode is removed from the hardlink table and the
	//    table is locked to prevent the inode from getting instantiated.
	//
	// 2. Directory::normalizeChild()
	//    The record is copied from the hardlink table to the
	//    parent directory and the inode is adjusted to the new
	//    location.
	//
	// 3. HardlinkTable::apply()
	//    Once the parent directory's hardlinkdelta bubbles up
	//    to the root, the rest of the hardlink entry is removed
	//    from the hardlinktable.

	normalRecords := dir.getNormalizationCandidates(c)
	for inodeId, records := range normalRecords {
		maintenance := dir.normalizeChild(c, inodeId, records)
		maintenance()
	}
}

func (dir *Directory) flush(c *ctx) quantumfs.ObjectKey {
	defer c.FuncIn("Directory::flush", "%d %s", dir.inodeNum(),
		dir.name_).Out()

	dir.normalizeChildren(c)
	dir.parentSyncChild(c, func() (quantumfs.ObjectKey, *HardlinkDelta) {
		defer dir.childRecordLock.Lock().Unlock()
		dir.publish_(c)

		return dir.baseLayerId, dir.hardlinkDelta
	})

	return dir.baseLayerId
}

// Directory inode lock must be held
func (dir *Directory) hardlinkInc_(fileId quantumfs.FileId) {
	dir.hardlinkDelta.inc(fileId)
	dir.hardlinkTable.hardlinkInc(fileId)
}

// Directory inode lock must be held
func (dir *Directory) hardlinkDec_(
	fileId quantumfs.FileId) (effective quantumfs.DirectoryRecord) {

	dir.hardlinkDelta.dec(fileId)
	return dir.hardlinkTable.hardlinkDec(fileId)
}

type directoryContents struct {
	// All immutable after creation
	filename   string
	fuseType   uint32 // One of fuse.S_IFDIR, S_IFREG, etc
	attr       fuse.Attr
	generation uint64
}

type directorySnapshotSource interface {
	getChildSnapshot(c *ctx) []directoryContents
	inodeNum() InodeId
	treeState() *TreeState
	generation() uint64
}

func newDirectorySnapshot(c *ctx, src directorySnapshotSource) *directorySnapshot {

	defer c.funcIn("newDirectorySnapshot").Out()

	ds := directorySnapshot{
		FileHandleCommon: FileHandleCommon{
			id:         c.qfs.newFileHandleId(),
			inodeNum:   src.inodeNum(),
			treeState_: src.treeState(),
		},
		_generation: src.generation(),
		src:         src,
	}

	utils.Assert(ds.treeState() != nil,
		"directorySnapshot treeState nil at init")

	return &ds
}

type directorySnapshot struct {
	FileHandleCommon
	children    []directoryContents
	_generation uint64
	src         directorySnapshotSource
}

func (ds *directorySnapshot) ReadDirPlus(c *ctx, input *fuse.ReadIn,
	out *fuse.DirEntryList) fuse.Status {

	defer c.funcIn("directorySnapshot::ReadDirPlus").Out()
	offset := input.Offset

	if offset == 0 {
		c.vlog("Refreshing child list")
		ds.children = ds.src.getChildSnapshot(c)
	}

	if offset > uint64(len(ds.children)) {
		return fuse.EINVAL
	}

	processed := 0
	for _, child := range ds.children[offset:] {
		entry := fuse.DirEntry{
			Mode: child.fuseType,
			Name: child.filename,
		}
		details, _ := out.AddDirLookupEntry(entry)
		if details == nil {
			break
		}

		details.NodeId = child.attr.Ino
		details.Generation = child.generation
		if ds._generation == ds.src.generation() {
			fillEntryOutCacheData(c, details)
		} else {
			clearEntryOutCacheData(c, details)
		}
		details.Attr = child.attr

		processed++
	}
	c.qfs.incrementLookupCounts(c, ds.children[offset:int(offset)+processed])

	return fuse.OK
}

func (ds *directorySnapshot) Read(c *ctx, offset uint64, size uint32, buf []byte,
	nonblocking bool) (fuse.ReadResult, fuse.Status) {

	c.wlog("Invalid read on directorySnapshot")
	return nil, fuse.ENOSYS
}

func (ds *directorySnapshot) Write(c *ctx, offset uint64, size uint32, flags uint32,
	buf []byte) (uint32, fuse.Status) {

	c.wlog("Invalid write on directorySnapshot")
	return 0, fuse.ENOSYS
}<|MERGE_RESOLUTION|>--- conflicted
+++ resolved
@@ -1199,17 +1199,8 @@
 	if overwrittenInode != nil {
 		defer overwrittenInode.getParentLock().Lock().Unlock()
 	}
-<<<<<<< HEAD
-	unlockParent := dir.parentLock.RLock().RUnlock
-	defer func() {
-		if unlockParent != nil {
-			unlockParent()
-		}
-	}()
-=======
 	unlockParent := callOnce(dir.parentLock.RLock().RUnlock)
 	defer unlockParent.invoke()
->>>>>>> 590366d2
 	defer dir.Lock().Unlock()
 
 	oldInodeId, record, result := func() (InodeId,
