--- conflicted
+++ resolved
@@ -34,14 +34,9 @@
 func initDirectory(c *ctx, dir *Directory, baseLayerId quantumfs.ObjectKey,
 	inodeNum InodeId, parent Inode, treeLock *sync.RWMutex) {
 
-<<<<<<< HEAD
-	c.vlog("initDirectory Fetching directory baselayer from %x",
+	c.vlog("initDirectory Enter Fetching directory baselayer from %x",
 		baseLayerId.Key[:])
-=======
-	c.vlog("initDirectory Enter Fetching directory baselayer from %s",
-		baseLayerId)
 	defer c.vlog("initDirectory Exit")
->>>>>>> 6a61405c
 
 	// Set directory data before processing the children incase the children
 	// access the parent.
@@ -53,15 +48,9 @@
 
 	key := baseLayerId
 	for {
-<<<<<<< HEAD
 		c.vlog("Fetching baselayer %x", key.Key[:])
-		object := c.dataStore.Get(&c.Ctx, key)
-		if object == nil {
-=======
-		c.vlog("Fetching baselayer %v", key)
 		buffer := c.dataStore.Get(&c.Ctx, key)
 		if buffer == nil {
->>>>>>> 6a61405c
 			panic("No baseLayer object")
 		}
 
