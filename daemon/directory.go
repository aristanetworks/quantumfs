--- conflicted
+++ resolved
@@ -13,13 +13,8 @@
 	parent      Inode
 }
 
-<<<<<<< HEAD
-func newDirectory(baseLayerId quantumfs.ObjectKey, inodeNum InodeId) Inode {
-=======
-func newDirectory(baseLayerId quantumfs.ObjectKey, inodeNum uint64,
+func newDirectory(baseLayerId quantumfs.ObjectKey, inodeNum InodeId,
 	parent Inode) Inode {
-
->>>>>>> c8d9122d
 	return &Directory{
 		InodeCommon: InodeCommon{id: inodeNum},
 		baseLayerId: baseLayerId,
