--- conflicted
+++ resolved
@@ -369,13 +369,6 @@
 		return fuse.Status(syscall.EEXIST)
 	}
 
-<<<<<<< HEAD
-func (dir *Directory) getDirectoryRecord(c *ctx,
-	inodeNum InodeId) (quantumfs.DirectoryRecord, error) {
-
-	c.elog("Directory doesn't support record fetch yet")
-	return errors.New("Unsupported record fetch")
-=======
 	now := time.Now()
 	uid := c.fuseCtx.Owner.Uid
 	gid := c.fuseCtx.Owner.Gid
@@ -405,16 +398,11 @@
 	return fuse.OK
 }
 
-func (dir *Directory) getChildAttr(c *ctx, inodeNum InodeId,
-	out *fuse.AttrOut) fuse.Status {
-
-	out.AttrValid = c.config.CacheTimeSeconds
-	out.AttrValidNsec = c.config.CacheTimeNsecs
-	fillAttrWithDirectoryRecord(c, &out.Attr, inodeNum, c.fuseCtx.Owner,
-		dir.childrenRecords[inodeNum])
-
-	return fuse.OK
->>>>>>> 6934c3d2
+func (dir *Directory) getDirectoryRecord(c *ctx,
+	inodeNum InodeId) (quantumfs.DirectoryRecord, error) {
+
+	c.elog("Directory doesn't support record fetch yet")
+	return errors.New("Unsupported record fetch")
 }
 
 type directoryContents struct {
