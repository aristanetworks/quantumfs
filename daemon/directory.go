// Copyright (c) 2016 Arista Networks, Inc.  All rights reserved.
// Arista Networks, Inc. Confidential and Proprietary.

package daemon

import "encoding/json"
import "errors"
import "syscall"
import "sync"
import "time"

import "github.com/aristanetworks/quantumfs"
import "github.com/hanwen/go-fuse/fuse"

type InodeConstructor func(c *ctx, key quantumfs.ObjectKey, size uint64,
	inodeNum InodeId, parent Inode) Inode

// This file contains the normal directory Inode type for a workspace
type Directory struct {
	InodeCommon

	// These fields are constant after instantiation
	parent Inode

	// These fields are protected by the InodeCommon.lock
	baseLayerId quantumfs.ObjectKey
	children    map[string]InodeId

	// Indexed by inode number
	childrenRecords map[InodeId]*quantumfs.DirectoryRecord

	dirtyChildren_ []Inode // list of children which are currently dirty
}

func initDirectory(c *ctx, dir *Directory, baseLayerId quantumfs.ObjectKey,
	inodeNum InodeId, parent Inode, treeLock *sync.RWMutex) {

	c.vlog("initDirectory Fetching directory baselayer from %s", baseLayerId)

	object := DataStore.Get(c, baseLayerId)
	if object == nil {
		panic("No baseLayer object")
	}

	var baseLayer quantumfs.DirectoryEntry
	if err := json.Unmarshal(object.Get(), &baseLayer); err != nil {
		c.elog("Invalid base layer object: %v %v", err, string(object.Get()))
		panic("Couldn't decode base layer object")
	}

	children := make(map[string]InodeId, baseLayer.NumEntries)
	childrenRecords := make(map[InodeId]*quantumfs.DirectoryRecord,
		baseLayer.NumEntries)

	// Set directory data before processing the children incase the children
	// access the parent.
	dir.InodeCommon = InodeCommon{id: inodeNum, self: dir}
	dir.parent = parent
	dir.treeLock_ = treeLock
	dir.children = children
	dir.childrenRecords = childrenRecords
	dir.dirtyChildren_ = make([]Inode, 0)
	dir.baseLayerId = baseLayerId

	for i, entry := range baseLayer.Entries {
		inodeId := c.qfs.newInodeId()
		children[BytesToString(entry.Filename[:])] = inodeId
		childrenRecords[inodeId] = &baseLayer.Entries[i]
		var constructor InodeConstructor
		switch entry.Type {
		default:
			c.elog("Unknown InodeConstructor type: %d", entry.Type)
		case quantumfs.ObjectTypeDirectoryEntry:
			constructor = newDirectory
		case quantumfs.ObjectTypeSmallFile:
			constructor = newSmallFile
		case quantumfs.ObjectTypeMediumFile:
			constructor = newMediumFile
		case quantumfs.ObjectTypeLargeFile:
			constructor = newLargeFile
		case quantumfs.ObjectTypeSymlink:
			constructor = newSymlink
		}

		c.qfs.setInode(c, inodeId, constructor(c, entry.ID, entry.Size,
			inodeId, dir))
	}

	assert(dir.treeLock() != nil, "Directory treeLock nil at init")
}

func newDirectory(c *ctx, baseLayerId quantumfs.ObjectKey, size uint64,
	inodeNum InodeId, parent Inode) Inode {

	c.vlog("Directory::newDirectory Enter")
	defer c.vlog("Directory::newDirectory Exit")

	var dir Directory

	initDirectory(c, &dir, baseLayerId, inodeNum, parent, parent.treeLock())

	return &dir
}

// Needs inode lock for read
func (dir *Directory) updateSize_(c *ctx) {
	// If we do not have a parent, then the parent is a workspacelist and we have
	// nothing to update.
	if dir.parent != nil {
<<<<<<< HEAD
		dir.parent.setChildAttr(c, dir.id, nil, &attr, nil)
=======
		var attr fuse.SetAttrIn
		attr.Valid = fuse.FATTR_SIZE
		attr.Size = uint64(len(dir.childrenRecords))
		dir.parent.setChildAttr(c, dir.id, &attr, nil)
>>>>>>> 08110cd2
	}
}

// Needs inode lock for write
func (dir *Directory) addChild_(c *ctx, name string, inodeNum InodeId,
	child *quantumfs.DirectoryRecord) {

	dir.children[name] = inodeNum
	dir.childrenRecords[inodeNum] = child
	dir.updateSize_(c)
}

// Needs inode lock for write
func (dir *Directory) delChild_(c *ctx, name string) {
	delete(dir.childrenRecords, dir.children[name])
	delete(dir.children, name)
	dir.updateSize_(c)
}

func (dir *Directory) dirty(c *ctx) {
	dir.setDirty(true)
	dir.parent.dirtyChild(c, dir)
}

// Record that a specific child is dirty and when syncing heirarchically, sync them
// as well.
func (dir *Directory) dirtyChild(c *ctx, child Inode) {
	func() {
		defer dir.Lock().Unlock()
		dir.dirtyChildren_ = append(dir.dirtyChildren_, child)
	}()
	dir.self.dirty(c)
}

func fillAttrWithDirectoryRecord(c *ctx, attr *fuse.Attr, inodeNum InodeId,
	owner fuse.Owner, entry *quantumfs.DirectoryRecord) {

	attr.Ino = uint64(inodeNum)

	fileType := objectTypeToFileType(c, entry.Type)
	switch fileType {
	case fuse.S_IFDIR:
		attr.Size = qfsBlockSize
		attr.Blocks = BlocksRoundUp(attr.Size, statBlockSize)
		attr.Nlink = uint32(entry.Size) + 2
	default:
		c.elog("Unhandled filetype in fillAttrWithDirectoryRecord",
			fileType)
		fallthrough
	case fuse.S_IFREG,
		fuse.S_IFLNK:

		attr.Size = entry.Size
		attr.Blocks = BlocksRoundUp(entry.Size, statBlockSize)
		attr.Nlink = 1
	}

	attr.Atime = entry.ModificationTime.Seconds()
	attr.Mtime = entry.ModificationTime.Seconds()
	attr.Ctime = entry.CreationTime.Seconds()
	attr.Atimensec = entry.ModificationTime.Nanoseconds()
	attr.Mtimensec = entry.ModificationTime.Nanoseconds()
	attr.Ctimensec = entry.CreationTime.Nanoseconds()

	var permissions uint32
	permissions |= uint32(entry.Permissions)
	permissions |= uint32(entry.Permissions) << 3
	permissions |= uint32(entry.Permissions) << 6
	permissions |= fileType

	attr.Mode = permissions
	attr.Owner.Uid = quantumfs.SystemUid(entry.Owner, owner.Uid)
	attr.Owner.Gid = quantumfs.SystemGid(entry.Group, owner.Gid)
	attr.Blksize = qfsBlockSize
}

func modeToPermissions(mode uint32, umask uint32) uint8 {
	var permissions uint32
	mode = mode & ^umask
	permissions = mode & 0x7
	permissions |= (mode >> 3) & 0x7
	permissions |= (mode >> 6) & 0x7

	return uint8(permissions)
}

func (dir *Directory) setChildAttr(c *ctx, inodeNum InodeId,
	newType *quantumfs.ObjectType, attr *fuse.SetAttrIn,
	out *fuse.AttrOut) fuse.Status {

	result := func() fuse.Status {
		defer dir.Lock().Unlock()

<<<<<<< HEAD
	// Update the type if needed
	if newType != nil {
		entry.Type = *newType
	}

	valid := uint(attr.SetAttrInCommon.Valid)
	// We don't support file locks yet, but when we do we need FATTR_LOCKOWNER
=======
		entry, exists := dir.childrenRecords[inodeNum]
		if !exists {
			return fuse.ENOENT
		}
>>>>>>> 08110cd2

		valid := uint(attr.SetAttrInCommon.Valid)
		// We don't support file locks yet, but when we do we need
		// FATTR_LOCKOWNER

		if BitFlagsSet(valid, fuse.FATTR_MODE) {
			entry.Permissions = modeToPermissions(attr.Mode, 0)
		}

		if BitFlagsSet(valid, fuse.FATTR_UID) {
			entry.Owner = quantumfs.ObjectUid(c.Ctx, attr.Owner.Uid,
				c.fuseCtx.Owner.Uid)
		}

		if BitFlagsSet(valid, fuse.FATTR_GID) {
			entry.Group = quantumfs.ObjectGid(c.Ctx, attr.Owner.Gid,
				c.fuseCtx.Owner.Gid)
		}

		if BitFlagsSet(valid, fuse.FATTR_SIZE) {
			entry.Size = attr.Size
		}

		if BitFlagsSet(valid, fuse.FATTR_ATIME|fuse.FATTR_ATIME_NOW) {
			// atime is ignored and not stored
		}

		if BitFlagsSet(valid, fuse.FATTR_MTIME) {
			entry.ModificationTime = quantumfs.NewTimeSeconds(attr.Mtime,
				attr.Mtimensec)
		}

		if BitFlagsSet(valid, fuse.FATTR_MTIME_NOW) {
			entry.ModificationTime = quantumfs.NewTime(time.Now())
		}

		if BitFlagsSet(valid, fuse.FATTR_CTIME) {
			entry.CreationTime = quantumfs.NewTimeSeconds(attr.Ctime,
				attr.Ctimensec)
		}

		if out != nil {
			fillAttrOutCacheData(c, out)
			fillAttrWithDirectoryRecord(c, &out.Attr, inodeNum,
				c.fuseCtx.Owner, entry)
		}

		return fuse.OK
	}()

	if result == fuse.OK {
		dir.self.dirty(c)
	}

	return result
}

func (dir *Directory) Access(c *ctx, mask uint32, uid uint32,
	gid uint32) fuse.Status {

	c.elog("Unsupported Access on Directory")
	return fuse.ENOSYS
}

func (dir *Directory) GetAttr(c *ctx, out *fuse.AttrOut) fuse.Status {
	defer dir.RLock().RUnlock()

	var childDirectories uint32
	out.AttrValid = c.config.CacheTimeSeconds
	out.AttrValidNsec = c.config.CacheTimeNsecs
	for _, entry := range dir.childrenRecords {
		if entry.Type == quantumfs.ObjectTypeDirectoryEntry {
			childDirectories++
		}
	}
	fillAttr(&out.Attr, dir.InodeCommon.id, childDirectories)
	out.Attr.Mode = 0777 | fuse.S_IFDIR
	return fuse.OK
}

func (dir *Directory) Lookup(c *ctx, name string, out *fuse.EntryOut) fuse.Status {
	defer dir.RLock().RUnlock()

	inodeNum, exists := dir.children[name]
	if !exists {
		return fuse.ENOENT
	}

	out.NodeId = uint64(inodeNum)
	fillEntryOutCacheData(c, out)
	fillAttrWithDirectoryRecord(c, &out.Attr, inodeNum, c.fuseCtx.Owner,
		dir.childrenRecords[inodeNum])

	return fuse.OK
}

func (dir *Directory) Open(c *ctx, flags uint32, mode uint32,
	out *fuse.OpenOut) fuse.Status {

	return fuse.ENOSYS
}

func (dir *Directory) OpenDir(c *ctx, flags uint32, mode uint32,
	out *fuse.OpenOut) fuse.Status {

	defer dir.RLock().RUnlock()

	children := make([]directoryContents, 0, len(dir.childrenRecords))
	for _, entry := range dir.childrenRecords {
		filename := BytesToString(entry.Filename[:])

		entryInfo := directoryContents{
			filename: filename,
			fuseType: objectTypeToFileType(c, entry.Type),
		}
		fillAttrWithDirectoryRecord(c, &entryInfo.attr,
			dir.children[filename], c.fuseCtx.Owner, entry)

		children = append(children, entryInfo)
	}

	ds := newDirectorySnapshot(c, children, dir.InodeCommon.id, dir.treeLock())
	c.qfs.setFileHandle(c, ds.FileHandleCommon.id, ds)
	out.Fh = uint64(ds.FileHandleCommon.id)
	out.OpenFlags = 0

	return fuse.OK
}

func (dir *Directory) create_(c *ctx, name string, mode uint32, umask uint32,
	constructor InodeConstructor, type_ quantumfs.ObjectType,
	key quantumfs.ObjectKey, out *fuse.EntryOut) Inode {

	c.vlog("Directory::create_ Enter")
	defer c.vlog("Directory::create_ Exit")

	now := time.Now()
	uid := c.fuseCtx.Owner.Uid
	gid := c.fuseCtx.Owner.Gid

	entry := quantumfs.DirectoryRecord{
		Filename:           StringToBytes256(name),
		ID:                 key,
		Type:               type_,
		Permissions:        modeToPermissions(mode, umask),
		Owner:              quantumfs.ObjectUid(c.Ctx, uid, uid),
		Group:              quantumfs.ObjectGid(c.Ctx, gid, gid),
		Size:               0,
		ExtendedAttributes: quantumfs.EmptyBlockKey,
		CreationTime:       quantumfs.NewTime(now),
		ModificationTime:   quantumfs.NewTime(now),
	}

	inodeNum := c.qfs.newInodeId()
	dir.addChild_(c, name, inodeNum, &entry)
	newEntity := constructor(c, key, 0, inodeNum, dir.self)
	c.qfs.setInode(c, inodeNum, newEntity)

	fillEntryOutCacheData(c, out)
	out.NodeId = uint64(inodeNum)
	fillAttrWithDirectoryRecord(c, &out.Attr, inodeNum, c.fuseCtx.Owner, &entry)

	return newEntity
}

func (dir *Directory) Create(c *ctx, input *fuse.CreateIn, name string,
	out *fuse.CreateOut) fuse.Status {

	var file Inode
	result := func() fuse.Status {
		defer dir.Lock().Unlock()

		if _, exists := dir.children[name]; exists {
			return fuse.Status(syscall.EEXIST)
		}

		c.vlog("Creating file: '%s'", name)

		file = dir.create_(c, name, input.Mode, input.Umask, newSmallFile,
			quantumfs.ObjectTypeSmallFile, quantumfs.EmptyBlockKey,
			&out.EntryOut)
		return fuse.OK
	}()

	if result != fuse.OK {
		return result
	}

	dir.self.dirty(c)

	fileHandleNum := c.qfs.newFileHandleId()
	fileDescriptor := newFileDescriptor(file.(*File), file.inodeNum(),
		fileHandleNum, file.treeLock())
	c.qfs.setFileHandle(c, fileHandleNum, fileDescriptor)

	c.vlog("New file inode %d, fileHandle %d", file.inodeNum(), fileHandleNum)

	out.OpenOut.OpenFlags = 0
	out.OpenOut.Fh = uint64(fileHandleNum)

	return fuse.OK
}

func (dir *Directory) SetAttr(c *ctx, attr *fuse.SetAttrIn,
	out *fuse.AttrOut) fuse.Status {

	c.elog("Invalid SetAttr on Directory")
	return fuse.ENOSYS
}

func (dir *Directory) Mkdir(c *ctx, name string, input *fuse.MkdirIn,
	out *fuse.EntryOut) fuse.Status {

	result := func() fuse.Status {
		defer dir.Lock().Unlock()

		if _, exists := dir.children[name]; exists {
			return fuse.Status(syscall.EEXIST)
		}

		dir.create_(c, name, input.Mode, input.Umask, newDirectory,
			quantumfs.ObjectTypeDirectoryEntry, quantumfs.EmptyDirKey,
			out)
		return fuse.OK
	}()

	if result == fuse.OK {
		dir.self.dirty(c)
	}

	return result
}

func (dir *Directory) getChildRecord(c *ctx,
	inodeNum InodeId) (quantumfs.DirectoryRecord, error) {

	defer dir.RLock().RUnlock()

	if val, ok := dir.childrenRecords[inodeNum]; ok {
		return *val, nil
	}

	return quantumfs.DirectoryRecord{},
		errors.New("Inode given is not a child of this directory")
}

func (dir *Directory) Unlink(c *ctx, name string) fuse.Status {
	result := func() fuse.Status {
		defer dir.Lock().Unlock()

		if _, exists := dir.children[name]; !exists {
			return fuse.ENOENT
		}

		inode := dir.children[name]
		type_ := objectTypeToFileType(c, dir.childrenRecords[inode].Type)
		if type_ == fuse.S_IFDIR {
			return fuse.Status(syscall.EISDIR)
		}

		dir.delChild_(c, name)
		return fuse.OK
	}()

	if result == fuse.OK {
		dir.self.dirty(c)
	}

	return result
}

func (dir *Directory) Rmdir(c *ctx, name string) fuse.Status {
	result := func() fuse.Status {
		defer dir.Lock().Unlock()
		if _, exists := dir.children[name]; !exists {
			return fuse.ENOENT
		}

		inode := dir.children[name]
		type_ := objectTypeToFileType(c, dir.childrenRecords[inode].Type)
		if type_ != fuse.S_IFDIR {
			return fuse.ENOTDIR
		}

		if dir.childrenRecords[inode].Size != 0 {
			return fuse.Status(syscall.ENOTEMPTY)
		}

		dir.delChild_(c, name)
		return fuse.OK
	}()

	if result == fuse.OK {
		dir.self.dirty(c)
	}

	return result
}

func (dir *Directory) Symlink(c *ctx, pointedTo string, name string,
	out *fuse.EntryOut) fuse.Status {

	var key quantumfs.ObjectKey
	result := func() fuse.Status {
		defer dir.Lock().Unlock()

		if _, exists := dir.children[name]; exists {
			return fuse.Status(syscall.EEXIST)
		}

		buf := quantumfs.NewBuffer([]byte(pointedTo))
		key = buf.Key(quantumfs.KeyTypeData)

		if err := DataStore.Set(c, key, buf); err != nil {
			c.elog("Failed to upload block: %v", err)
			return fuse.EIO
		}

		dir.create_(c, name, 0777, 0777, newSymlink,
			quantumfs.ObjectTypeSymlink, key, out)
		return fuse.OK
	}()

	if result == fuse.OK {
		dir.self.dirty(c)
		c.vlog("Created new symlink with key: %s", key)
	}

	return result
}

func (dir *Directory) Readlink(c *ctx) ([]byte, fuse.Status) {
	c.elog("Invalid Readlink on Directory")
	return nil, fuse.EINVAL
}

type directoryContents struct {
	// All immutable after creation
	filename string
	fuseType uint32 // One of fuse.S_IFDIR, S_IFREG, etc
	attr     fuse.Attr
}

func newDirectorySnapshot(c *ctx, children []directoryContents,
	inodeNum InodeId, treeLock *sync.RWMutex) *directorySnapshot {

	ds := directorySnapshot{
		FileHandleCommon: FileHandleCommon{
			id:        c.qfs.newFileHandleId(),
			inodeNum:  inodeNum,
			treeLock_: treeLock,
		},
		children: children,
	}

	assert(ds.treeLock() != nil, "directorySnapshot treeLock nil at init")

	return &ds
}

type directorySnapshot struct {
	FileHandleCommon
	children []directoryContents
}

func (ds *directorySnapshot) ReadDirPlus(c *ctx, input *fuse.ReadIn,
	out *fuse.DirEntryList) fuse.Status {

	c.vlog("ReadDirPlus directorySnapshot", input, out)
	offset := input.Offset

	// Add .
	if offset == 0 {
		entry := fuse.DirEntry{Mode: fuse.S_IFDIR, Name: "."}
		details, _ := out.AddDirLookupEntry(entry)
		if details == nil {
			return fuse.OK
		}

		details.NodeId = uint64(ds.FileHandleCommon.inodeNum)
		fillEntryOutCacheData(c, details)
		fillRootAttr(c, &details.Attr, ds.FileHandleCommon.inodeNum)
	}
	offset++

	// Add ..
	if offset == 1 {
		entry := fuse.DirEntry{Mode: fuse.S_IFDIR, Name: ".."}
		details, _ := out.AddDirLookupEntry(entry)
		if details == nil {
			return fuse.OK
		}

		details.NodeId = uint64(ds.FileHandleCommon.inodeNum)
		fillEntryOutCacheData(c, details)
		fillRootAttr(c, &details.Attr, ds.FileHandleCommon.inodeNum)
	}
	offset++

	processed := 0
	for _, child := range ds.children {
		entry := fuse.DirEntry{
			Mode: child.fuseType,
			Name: child.filename,
		}
		details, _ := out.AddDirLookupEntry(entry)
		if details == nil {
			break
		}

		details.NodeId = child.attr.Ino
		fillEntryOutCacheData(c, details)
		details.Attr = child.attr

		processed++
	}

	ds.children = ds.children[processed:]

	return fuse.OK
}

func (ds *directorySnapshot) Read(c *ctx, offset uint64, size uint32, buf []byte,
	nonblocking bool) (fuse.ReadResult, fuse.Status) {

	c.elog("Invalid read on directorySnapshot")
	return nil, fuse.ENOSYS
}

func (ds *directorySnapshot) Write(c *ctx, offset uint64, size uint32, flags uint32,
	buf []byte) (uint32, fuse.Status) {

	c.elog("Invalid write on directorySnapshot")
	return 0, fuse.ENOSYS
}<|MERGE_RESOLUTION|>--- conflicted
+++ resolved
@@ -107,14 +107,10 @@
 	// If we do not have a parent, then the parent is a workspacelist and we have
 	// nothing to update.
 	if dir.parent != nil {
-<<<<<<< HEAD
-		dir.parent.setChildAttr(c, dir.id, nil, &attr, nil)
-=======
 		var attr fuse.SetAttrIn
 		attr.Valid = fuse.FATTR_SIZE
 		attr.Size = uint64(len(dir.childrenRecords))
-		dir.parent.setChildAttr(c, dir.id, &attr, nil)
->>>>>>> 08110cd2
+		dir.parent.setChildAttr(c, dir.id, nil, &attr, nil)
 	}
 }
 
@@ -208,20 +204,15 @@
 	result := func() fuse.Status {
 		defer dir.Lock().Unlock()
 
-<<<<<<< HEAD
-	// Update the type if needed
-	if newType != nil {
-		entry.Type = *newType
-	}
-
-	valid := uint(attr.SetAttrInCommon.Valid)
-	// We don't support file locks yet, but when we do we need FATTR_LOCKOWNER
-=======
 		entry, exists := dir.childrenRecords[inodeNum]
 		if !exists {
 			return fuse.ENOENT
 		}
->>>>>>> 08110cd2
+
+		// Update the type if needed
+		if newType != nil {
+			entry.Type = *newType
+		}
 
 		valid := uint(attr.SetAttrInCommon.Valid)
 		// We don't support file locks yet, but when we do we need
