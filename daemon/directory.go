--- conflicted
+++ resolved
@@ -664,23 +664,20 @@
 				permission&permWX, permWX)
 			return fuse.OK
 		}
-	}
-
-	if gid == dirGroup {
+	} else if gid == dirGroup {
 		permWX = syscall.S_IWGRP | syscall.S_IXGRP
 		if (permission & permWX) == permWX {
 			c.vlog("Directory::GetPermissions passes at group: %o - %o",
 				permission&permWX, permWX)
 			return fuse.OK
 		}
-	}
-
-	// all the other
-	permWX = syscall.S_IWOTH | syscall.S_IXOTH
-	if (permission & permWX) == permWX {
-		c.vlog("Directory::GetPermissions passes at other: %o - %o",
-			permission&permWX, permWX)
-		return fuse.OK
+	} else { // all the other
+		permWX = syscall.S_IWOTH | syscall.S_IXOTH
+		if (permission & permWX) == permWX {
+			c.vlog("Directory::GetPermissions passes at other: %o - %o",
+				permission&permWX, permWX)
+			return fuse.OK
+		}
 	}
 
 	c.vlog("Directory::GetPermissions fails permission: %o - %o",
@@ -689,15 +686,9 @@
 }
 
 func (dir *Directory) Unlink(c *ctx, name string) fuse.Status {
-<<<<<<< HEAD
-	c.vlog("Directory::Unlink Enter %s", name)
-	defer c.vlog("Directory::Unlink Exit")
+	defer c.FuncIn("Directory::Unlink", "%s", name).out()
+
 	result := func() (status fuse.Status) {
-=======
-	defer c.FuncIn("Directory::Unlink", "%s", name).out()
-
-	result := func() fuse.Status {
->>>>>>> 37bfb1fd
 		defer dir.Lock().Unlock()
 
 		if _, exists := dir.children[name]; !exists {
@@ -705,25 +696,24 @@
 		}
 
 		inode := dir.children[name]
-		type_ := func() uint32 {
-			defer dir.childRecordLock.Lock().Unlock()
-			return objectTypeToFileType(c,
-				dir.childrenRecords[inode].Type())
-		}()
+
+		// We already have an inode Mutex so we don't need Mutex for the
+		// map of its childrenRecords
+		record := dir.childrenRecords[inode]
+		type_ := objectTypeToFileType(c, record.Type())
+
 		if type_ == fuse.S_IFDIR {
 			c.vlog("Directory::Unlink directory")
 			return fuse.Status(syscall.EISDIR)
 		}
 
-		owner := c.fuseCtx.Owner
-		parent := dir.parent()
-
-		// When parent is a nil, the directory is a root. Therefore, it can
-		// always be albe to unlink any inodes because of its permission 777,
-		// which is hardcoded in the file daemon/workspaceroot.go. In this
-		// case, only no WorkspaceRoot needs a permission check.
-		if parent != nil {
-			dirRecord, exist := parent.getChildRecord(c,
+		// If the directory is a root, it can always be albe to unlink any
+		// inodes because of its permission 777, which is hardcoded in the
+		// file daemon/workspaceroot.go. In this case, only no WorkspaceRoot
+		// needs a permission check.
+		if !dir.self.isWorkspaceRoot() {
+			owner := c.fuseCtx.Owner
+			dirRecord, exist := dir.parent().getChildRecord(c,
 				dir.InodeCommon.id)
 			dirOwner := quantumfs.SystemUid(dirRecord.Owner(), owner.Uid)
 			dirGroup := quantumfs.SystemGid(dirRecord.Group(), owner.Gid)
