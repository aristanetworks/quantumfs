// Copyright (c) 2016 Arista Networks, Inc.  All rights reserved.
// Arista Networks, Inc. Confidential and Proprietary.

package daemon

import (
	"bytes"
	"errors"
	"fmt"
	"sort"
	"sync/atomic"
	"syscall"
	"time"

	"github.com/aristanetworks/quantumfs"
	"github.com/aristanetworks/quantumfs/utils"
	"github.com/hanwen/go-fuse/fuse"
)

// If dirRecord is nil, then mode, rdev and dirRecord are invalid, but the key is
// coming from a DirRecord and not passed in from create_.
//
// The return value is the newly instantiated Inode, and a list of InodeIds which
// should be added to the mux's uninstantiatedInodes collection with this new inode
// as their parent.
type InodeConstructor func(c *ctx, name string, key quantumfs.ObjectKey,
	size uint64, inodeNum InodeId, parent Inode, mode uint32, rdev uint32,
	dirRecord quantumfs.DirectoryRecord) (Inode, []InodeId)

// This file contains the normal directory Inode type for a workspace
type Directory struct {
	InodeCommon

	hardlinkTable HardlinkTable
	hardlinkDelta *HardlinkDelta

	// These fields are protected by the InodeCommon.lock
	baseLayerId quantumfs.ObjectKey

	// childRecordLock protects the maps inside childMap as well as the
	// records contained within those maps themselves. This lock is not
	// the same as the Directory Inode lock because these records must be
	// accessible in instantiateChild(), which may be called indirectly
	// via qfs.inode() from a context where the Inode lock is already
	// held.
	childRecordLock utils.DeferableMutex
	children        *ChildContainer
	_generation     uint64
	uninstantiating bool
}

func foreachDentry(c *ctx, key quantumfs.ObjectKey,
	visitor func(quantumfs.DirectoryRecord)) {

	for {
		c.vlog("Fetching baselayer %s", key.String())
		buffer := c.dataStore.Get(&c.Ctx, key)
		if buffer == nil {
			panic("No baseLayer object")
		}
		baseLayer := MutableCopy(c, buffer).AsDirectoryEntry()

		for i := 0; i < baseLayer.NumEntries(); i++ {
			visitor(baseLayer.Entry(i))
		}

		if baseLayer.HasNext() {
			key = baseLayer.Next()
		} else {
			break
		}
	}
}

func initDirectory(c *ctx, name string, dir *Directory,
	hardlinkTable HardlinkTable,
	baseLayerId quantumfs.ObjectKey, inodeNum InodeId,
	parent InodeId, treeLock *TreeLock) []InodeId {

	defer c.FuncIn("initDirectory",
		"baselayer from %s", baseLayerId.String()).Out()

	// Set directory data before processing the children in case the children
	// access the parent.
	dir.InodeCommon.id = inodeNum
	dir.InodeCommon.name_ = name
	dir.InodeCommon.accessed_ = 0
	dir.setParent(parent)
	dir.treeLock_ = treeLock
	dir.hardlinkTable = hardlinkTable
	dir.baseLayerId = baseLayerId
	dir.hardlinkDelta = newHardlinkDelta()

	container, uninstantiated := newChildContainer(c, dir, dir.baseLayerId)
	dir.children = container

	utils.Assert(dir.treeLock() != nil, "Directory treeLock nil at init")

	return uninstantiated
}

func newDirectory(c *ctx, name string, baseLayerId quantumfs.ObjectKey, size uint64,
	inodeNum InodeId, parent Inode, mode uint32, rdev uint32,
	dirRecord quantumfs.DirectoryRecord) (Inode, []InodeId) {

	defer c.funcIn("Directory::newDirectory").Out()

	var dir Directory
	dir.self = &dir

	var hardlinkTable HardlinkTable
	switch v := parent.(type) {
	case *Directory:
		hardlinkTable = v.hardlinkTable
	case *WorkspaceRoot:
		hardlinkTable = v.hardlinkTable
	default:
		panic(fmt.Sprintf("Parent of inode %d is neither "+
			"Directory nor WorkspaceRoot", inodeNum))
	}

	uninstantiated := initDirectory(c, name, &dir, hardlinkTable,
		baseLayerId, inodeNum, parent.inodeNum(), parent.treeLock())
	return &dir, uninstantiated
}

func (dir *Directory) generation() uint64 {
	return atomic.LoadUint64(&dir._generation)
}

func (dir *Directory) updateSize(c *ctx, result fuse.Status) {
	defer c.funcIn("Directory::updateSize").Out()

	if result != fuse.OK {
		// The last operation did not succeed, do not dirty the directory
		// nor update its size
		return
	}
	// We think we've made a change to this directory, so we should mark it dirty
	dir.self.dirty(c)
	atomic.AddUint64(&dir._generation, 1)

	// The parent of a WorkspaceRoot is a workspacelist and we have nothing to
	// update.
	if dir.self.isWorkspaceRoot() {
		return
	}

	dir.parentUpdateSize(c, func() uint64 {
		defer dir.childRecordLock.Lock().Unlock()
		return dir.children.count()
	})
}

func (dir *Directory) prepareForOrphaning(c *ctx, name string,
	record quantumfs.DirectoryRecord) quantumfs.DirectoryRecord {

	defer c.FuncIn("Directory::prepareForOrphaning", "%s", name).Out()
	if record.Type() != quantumfs.ObjectTypeHardlink {
		return record
	}
	newRecord := dir.hardlinkDec(record.FileId())
	if newRecord != nil {
		// This was the last leg of the hardlink
		newRecord.SetFilename(name)
	}
	return newRecord
}

// Needs inode lock for write
func (dir *Directory) delChild_(c *ctx,
	name string) (toOrphan quantumfs.DirectoryRecord) {

	defer c.funcIn("Directory::delChild_").Out()

	c.dlog("Unlinking inode %s", name)

	// If this is a file we need to reparent it to itself
	record := func() quantumfs.DirectoryRecord {
		defer dir.childRecordLock.Lock().Unlock()
		detachedChild := dir.children.deleteChild(c, name)
		return dir.prepareForOrphaning(c, name, detachedChild)
	}()

	pathFlags := quantumfs.PathFlags(quantumfs.PathDeleted)
	if record != nil {
		pathFlags = markType(record.Type(), pathFlags)
	}
	dir.self.markAccessed(c, name, pathFlags)

	return record
}

// Record that a specific child is dirty and when syncing heirarchically, sync them
// as well.
func (dir *Directory) dirtyChild(c *ctx, childId InodeId) {
	defer c.funcIn("Directory::dirtyChild").Out()

	dir.self.dirty(c)
}

func fillAttrWithDirectoryRecord(c *ctx, attr *fuse.Attr, inodeNum InodeId,
	owner fuse.Owner, entry quantumfs.ImmutableDirectoryRecord) {

	attr.Ino = uint64(inodeNum)

	entryType := underlyingType(entry)
	fileType := _objectTypeToFileType(c, entryType)

	c.vlog("filling attr inode %d type %d/%x perms %o links %d",
		inodeNum, entryType, fileType, entry.Permissions(), attr.Nlink)

	switch fileType {
	case fuse.S_IFDIR:
		// Approximate the read size of the Directory objects in the
		// datastore. Accurately summing the size might require looking at
		// the size of several blocks for not much gain over this simple
		// linear approximately based upon the design document fixed field
		// sizes, even though the real encoding is variable length.
		attr.Size = 25 + 331*entry.Size()
		attr.Blocks = utils.BlocksRoundUp(attr.Size, statBlockSize)
		attr.Nlink = uint32(entry.Size()) + 2
	case fuse.S_IFIFO:
		fileType = specialOverrideAttr(entry, attr)
	default:
		c.elog("Unhandled filetype %x in fillAttrWithDirectoryRecord",
			fileType)
		fallthrough
	case fuse.S_IFREG,
		fuse.S_IFLNK:

		// This ignore the datablocks containing the file metadata, which is
		// relevant for medium, large and very large files.
		attr.Size = entry.Size()
		attr.Blocks = utils.BlocksRoundUp(entry.Size(), statBlockSize)
		attr.Nlink = entry.Nlinks()
	}

	attr.Atime = entry.ModificationTime().Seconds()
	attr.Mtime = entry.ModificationTime().Seconds()
	attr.Ctime = entry.ContentTime().Seconds()
	attr.Atimensec = entry.ModificationTime().Nanoseconds()
	attr.Mtimensec = entry.ModificationTime().Nanoseconds()
	attr.Ctimensec = entry.ContentTime().Nanoseconds()
	attr.Mode = fileType | permissionsToMode(entry.Permissions())
	attr.Owner.Uid = quantumfs.SystemUid(entry.Owner(), owner.Uid)
	attr.Owner.Gid = quantumfs.SystemGid(entry.Group(), owner.Gid)
	attr.Blksize = uint32(qfsBlockSize)
}

func permissionsToMode(permissions uint32) uint32 {
	var mode uint32

	if utils.BitFlagsSet(uint(permissions), quantumfs.PermExecOther) {
		mode |= syscall.S_IXOTH
	}
	if utils.BitFlagsSet(uint(permissions), quantumfs.PermWriteOther) {
		mode |= syscall.S_IWOTH
	}
	if utils.BitFlagsSet(uint(permissions), quantumfs.PermReadOther) {
		mode |= syscall.S_IROTH
	}
	if utils.BitFlagsSet(uint(permissions), quantumfs.PermExecGroup) {
		mode |= syscall.S_IXGRP
	}
	if utils.BitFlagsSet(uint(permissions), quantumfs.PermWriteGroup) {
		mode |= syscall.S_IWGRP
	}
	if utils.BitFlagsSet(uint(permissions), quantumfs.PermReadGroup) {
		mode |= syscall.S_IRGRP
	}
	if utils.BitFlagsSet(uint(permissions), quantumfs.PermExecOwner) {
		mode |= syscall.S_IXUSR
	}
	if utils.BitFlagsSet(uint(permissions), quantumfs.PermWriteOwner) {
		mode |= syscall.S_IWUSR
	}
	if utils.BitFlagsSet(uint(permissions), quantumfs.PermReadOwner) {
		mode |= syscall.S_IRUSR
	}
	if utils.BitFlagsSet(uint(permissions), quantumfs.PermSticky) {
		mode |= syscall.S_ISVTX
	}
	if utils.BitFlagsSet(uint(permissions), quantumfs.PermSGID) {
		mode |= syscall.S_ISGID
	}
	if utils.BitFlagsSet(uint(permissions), quantumfs.PermSUID) {
		mode |= syscall.S_ISUID
	}

	return mode
}

func modeToPermissions(mode uint32, umask uint32) uint32 {
	var permissions uint32
	mode = mode & ^umask

	if utils.BitFlagsSet(uint(mode), syscall.S_IXOTH) {
		permissions |= quantumfs.PermExecOther
	}
	if utils.BitFlagsSet(uint(mode), syscall.S_IWOTH) {
		permissions |= quantumfs.PermWriteOther
	}
	if utils.BitFlagsSet(uint(mode), syscall.S_IROTH) {
		permissions |= quantumfs.PermReadOther
	}
	if utils.BitFlagsSet(uint(mode), syscall.S_IXGRP) {
		permissions |= quantumfs.PermExecGroup
	}
	if utils.BitFlagsSet(uint(mode), syscall.S_IWGRP) {
		permissions |= quantumfs.PermWriteGroup
	}
	if utils.BitFlagsSet(uint(mode), syscall.S_IRGRP) {
		permissions |= quantumfs.PermReadGroup
	}
	if utils.BitFlagsSet(uint(mode), syscall.S_IXUSR) {
		permissions |= quantumfs.PermExecOwner
	}
	if utils.BitFlagsSet(uint(mode), syscall.S_IWUSR) {
		permissions |= quantumfs.PermWriteOwner
	}
	if utils.BitFlagsSet(uint(mode), syscall.S_IRUSR) {
		permissions |= quantumfs.PermReadOwner
	}
	if utils.BitFlagsSet(uint(mode), syscall.S_ISVTX) {
		permissions |= quantumfs.PermSticky
	}
	if utils.BitFlagsSet(uint(mode), syscall.S_ISGID) {
		permissions |= quantumfs.PermSGID
	}
	if utils.BitFlagsSet(uint(mode), syscall.S_ISUID) {
		permissions |= quantumfs.PermSUID
	}

	return permissions
}

func publishDirectoryEntry(c *ctx, layer *quantumfs.DirectoryEntry,
	nextKey quantumfs.ObjectKey, pub publishFn) quantumfs.ObjectKey {

	defer c.funcIn("publishDirectoryEntry").Out()

	layer.SetNext(nextKey)
	bytes := layer.Bytes()

	buf := newBuffer(c, bytes, quantumfs.KeyTypeMetadata)
	newKey, err := pub(c, buf)
	utils.Assert(err == nil, "Failed to upload new baseLayer object: %v", err)

	return newKey
}

func publishDirectoryRecords(c *ctx,
	records []quantumfs.DirectoryRecord, pub publishFn) quantumfs.ObjectKey {

	defer c.funcIn("publishDirectoryRecords").Out()

	numEntries := len(records)

	// Compile the internal records into a series of blocks which can be placed
	// in the datastore.
	newBaseLayerId := quantumfs.EmptyDirKey

	numEntries, baseLayer := quantumfs.NewDirectoryEntry(numEntries)
	entryIdx := 0
	quantumfs.SortDirectoryRecordsByName(records)

	for _, child := range records {
		if entryIdx == quantumfs.MaxDirectoryRecords() {
			// This block is full, upload and create a new one
			c.vlog("Block full with %d entries", entryIdx)
			baseLayer.SetNumEntries(entryIdx)
			newBaseLayerId = publishDirectoryEntry(c, baseLayer,
				newBaseLayerId, pub)
			numEntries, baseLayer =
				quantumfs.NewDirectoryEntry(numEntries)
			entryIdx = 0
		}
		c.vlog("Setting child %s", child.Filename())
		baseLayer.SetEntry(entryIdx, child.Publishable())

		entryIdx++
	}

	baseLayer.SetNumEntries(entryIdx)
	newBaseLayerId = publishDirectoryEntry(c, baseLayer, newBaseLayerId, pub)
	return newBaseLayerId
}

func (dir *Directory) normalizeChild(c *ctx, inodeId InodeId,
	record quantumfs.DirectoryRecord) {

	defer c.FuncIn("Directory::normalizeChild", "%d", inodeId).Out()

	defer c.qfs.instantiationLock.Lock().Unlock()
	inode := c.qfs.inodeNoInstantiate(c, inodeId)
	if inode != nil {
		defer inode.getParentLock().Lock().Unlock()
	}
	defer dir.Lock().Unlock()
	defer dir.childRecordLock.Lock().Unlock()
	defer c.qfs.flusher.lock.Lock().Unlock()

	leg := dir.children.recordByInodeId(c, inodeId)
	name := leg.Filename()

	if inode != nil && inode.isDirty_(c) {
		c.vlog("Will not normalize dirty inode %d yet", inodeId)
		return
	}

	func() {
		defer dir.hardlinkTable.invalidateNormalizedRecordLock(
			record.FileId()).Unlock()

		if inode != nil {
			c.vlog("Setting parent of inode %d from %d to %d",
				inodeId, inode.parentId_(), dir.inodeNum())
			inode.setName(name)
			inode.setParent_(dir.inodeNum())
		} else {
			c.qfs.addUninstantiated(c, []InodeId{inodeId},
				dir.inodeNum())
		}
	}()

	c.vlog("Normalizing child %s inode %d", name, inodeId)

	// Bubble up the -1 as we are inheriting the hardlink
	// from the root now.
	dir.hardlinkDec(record.FileId())
	dir.children.deleteChild(c, name)

	record.SetFilename(name)
	dir.children.setRecord(c, inodeId, record)
	dir.children.makePublishable(c, name)
}

func (dir *Directory) getNormalizationCandidates(c *ctx) (
	result map[InodeId]quantumfs.DirectoryRecord) {

	defer c.funcIn("Directory::getNormalizationCandidates").Out()

	defer dir.Lock().Unlock()
	defer dir.childRecordLock.Lock().Unlock()

	result = make(map[InodeId]quantumfs.DirectoryRecord)
	records := dir.children.publishableRecords(c)
	for _, record := range records {
		if record.Type() != quantumfs.ObjectTypeHardlink {
			continue
		}
		newRecord := dir.hardlinkTable.getNormalized(record.FileId())
		if newRecord != nil {
			inodeId := dir.children.inodeNum(record.Filename())
			result[inodeId] = newRecord
		}
	}
	return
}

// Must hold the dir.childRecordsLock
func (dir *Directory) publish_(c *ctx) {
	defer c.FuncIn("Directory::publish_", "%s", dir.name_).Out()

	oldBaseLayer := dir.baseLayerId
	dir.baseLayerId = publishDirectoryRecords(c,
		dir.children.publishableRecords(c), publishNow)

	c.vlog("Directory key %s -> %s", oldBaseLayer.String(),
		dir.baseLayerId.String())
}

func (dir *Directory) setChildAttr(c *ctx, inodeNum InodeId,
	newType *quantumfs.ObjectType, attr *fuse.SetAttrIn,
	out *fuse.AttrOut, updateMtime bool) fuse.Status {

	defer c.funcIn("Directory::setChildAttr").Out()

	if c.fuseCtx != nil && utils.BitFlagsSet(uint(attr.Valid), fuse.FATTR_UID) {
		userUid := c.fuseCtx.Owner.Uid
		if userUid != 0 && userUid != attr.Owner.Uid {
			c.vlog("Non-root cannot change UID")
			return fuse.EPERM
		}
	}

	result := func() fuse.Status {
		defer dir.Lock().Unlock()
		defer dir.childRecordLock.Lock().Unlock()

		modify := func(record quantumfs.DirectoryRecord) {
			modifyEntryWithAttr(c, newType, attr, record,
				updateMtime)
		}

		dir.children.modifyChildWithFunc(c, inodeNum, modify)
		entry := dir.children.recordByInodeId(c, inodeNum)

		if entry == nil && dir.self.isWorkspaceRoot() {
			// if we don't have the child, maybe we're wsr and it's a
			// hardlink
			c.vlog("Checking hardlink table")
<<<<<<< HEAD
			dir.hardlinkTable.modifyChildWithFunc(c, inodeNum, modify)
			_, entry = dir.hardlinkTable.getHardlinkByInode(inodeNum)
=======
			linkRecord := dir.hardlinkTable.recordByInodeId(c, inodeNum)
			if linkRecord != nil {
				c.vlog("Hardlink found")
				modifyEntryWithAttr(c, newType, attr, linkRecord,
					updateMtime)
				entry = linkRecord
			}
>>>>>>> e8e1bb84
		}

		if entry == nil {
			return fuse.ENOENT
		}

		if out != nil {
			fillAttrOutCacheData(c, out)
			fillAttrWithDirectoryRecord(c, &out.Attr, inodeNum,
				c.fuseCtx.Owner, entry)
		}

		return fuse.OK
	}()

	if result == fuse.OK {
		dir.self.dirty(c)
	}

	return result
}

func (dir *Directory) Access(c *ctx, mask uint32, uid uint32,
	gid uint32) fuse.Status {

	defer c.funcIn("Directory::Access").Out()

	return hasAccessPermission(c, dir, mask, uid, gid)
}

func (dir *Directory) Lookup(c *ctx, name string, out *fuse.EntryOut) fuse.Status {
	defer c.funcIn("Directory::Lookup").Out()

	defer dir.RLock().RUnlock()

	inodeNum := func() InodeId {
		defer dir.childRecordLock.Lock().Unlock()
		return dir.children.inodeNum(name)
	}()
	if inodeNum == quantumfs.InodeIdInvalid {
		c.vlog("Inode not found")
		return kernelCacheNegativeEntry(c, out)
	}

	c.vlog("Directory::Lookup found inode %d", inodeNum)
	c.qfs.increaseLookupCount(c, inodeNum)

	out.NodeId = uint64(inodeNum)
	fillEntryOutCacheData(c, out)
	defer dir.childRecordLock.Lock().Unlock()
	fillAttrWithDirectoryRecord(c, &out.Attr, inodeNum, c.fuseCtx.Owner,
		dir.children.recordByName(c, name))

	return fuse.OK
}

func (dir *Directory) Open(c *ctx, flags uint32, mode uint32,
	out *fuse.OpenOut) fuse.Status {

	c.vlog("Directory::Open doing nothing")
	return fuse.ENOSYS
}

const OpenedInodeDebug = "Opened inode %d as Fh %d"

func (dir *Directory) OpenDir(c *ctx, flags uint32, mode uint32,
	out *fuse.OpenOut) fuse.Status {

	defer c.funcIn("Directory::OpenDir").Out()

	err := hasPermissionOpenFlags(c, dir, flags)
	if err != fuse.OK {
		return err
	}

	ds := newDirectorySnapshot(c, dir.self.(directorySnapshotSource))
	c.qfs.setFileHandle(c, ds.FileHandleCommon.id, ds)
	out.Fh = uint64(ds.FileHandleCommon.id)
	c.dlog(OpenedInodeDebug, dir.inodeNum(), ds.FileHandleCommon.id)
	out.OpenFlags = fuse.FOPEN_KEEP_CACHE

	return fuse.OK
}

func (dir *Directory) getChildSnapshot(c *ctx) []directoryContents {
	defer c.funcIn("Directory::getChildSnapshot").Out()

	dir.self.markSelfAccessed(c, quantumfs.PathRead|quantumfs.PathIsDir)

	defer dir.RLock().RUnlock()

	children := make([]directoryContents, 0, dir.children.count()+2)

	c.vlog("Adding .")
	entryInfo := directoryContents{
		filename: ".",
	}

	// If we are a WorkspaceRoot then we need only add some entries,
	// WorkspaceRoot.getChildSnapShot() will overwrite the first two entries with
	// the correct data.
	if !dir.self.isWorkspaceRoot() {
		dir.parentGetChildAttr(c, dir.inodeNum(), &entryInfo.attr,
			c.fuseCtx.Owner)
		entryInfo.fuseType = entryInfo.attr.Mode
	}
	children = append(children, entryInfo)

	c.vlog("Adding ..")
	entryInfo = directoryContents{
		filename: "..",
	}

	if !dir.self.isWorkspaceRoot() {
		func() {
			defer dir.parentLock.RLock().RUnlock()
			parent := dir.parent_(c)

			if parent.isWorkspaceRoot() {
				wsr := parent.(*WorkspaceRoot)
				wsr.fillWorkspaceAttrReal(c, &entryInfo.attr)
			} else {
				c.vlog("Got record from grandparent")
				parent.parentGetChildAttr(c, parent.inodeNum(),
					&entryInfo.attr, c.fuseCtx.Owner)
			}
			entryInfo.fuseType = entryInfo.attr.Mode
		}()
	}
	children = append(children, entryInfo)

	c.vlog("Adding real children")

	defer dir.childRecordLock.Lock().Unlock()
	records := dir.children.records()

	for filename, entry := range records {
		entryInfo := directoryContents{
			filename: filename,
		}
		fillAttrWithDirectoryRecord(c, &entryInfo.attr,
			dir.children.inodeNum(filename), c.fuseCtx.Owner, entry)
		entryInfo.fuseType = entryInfo.attr.Mode

		children = append(children, entryInfo)
	}

	// Sort the dentries so that their order is deterministic
	// on every invocation
	sort.Slice(children,
		func(i, j int) bool {
			return children[i].filename < children[j].filename
		})

	return children
}

// Needs inode lock for write
func (dir *Directory) create_(c *ctx, name string, mode uint32, umask uint32,
	rdev uint32, constructor InodeConstructor, type_ quantumfs.ObjectType,
	key quantumfs.ObjectKey, out *fuse.EntryOut) Inode {

	defer c.funcIn("Directory::create_").Out()

	uid := c.fuseCtx.Owner.Uid
	gid := c.fuseCtx.Owner.Gid
	UID := quantumfs.ObjectUid(uid, uid)
	GID := quantumfs.ObjectGid(gid, gid)
	entry := dir.createNewEntry(c, name, mode, umask, rdev,
		0, UID, GID, type_, key)
	inodeNum := c.qfs.newInodeId()
	newEntity, uninstantiated := constructor(c, name, key, 0, inodeNum, dir.self,
		mode, rdev, entry)

	func() {
		defer dir.childRecordLock.Lock().Unlock()
		dir.children.setRecord(c, inodeNum, entry)
	}()

	c.qfs.setInode(c, inodeNum, newEntity)
	c.qfs.addUninstantiated(c, uninstantiated, inodeNum)
	c.qfs.increaseLookupCount(c, inodeNum)

	fillEntryOutCacheData(c, out)
	out.NodeId = uint64(inodeNum)
	fillAttrWithDirectoryRecord(c, &out.Attr, inodeNum, c.fuseCtx.Owner, entry)

	newEntity.dirty(c)
	pathFlags := quantumfs.PathFlags(quantumfs.PathCreated)
	if type_ == quantumfs.ObjectTypeDirectory {
		pathFlags |= quantumfs.PathIsDir
	}
	newEntity.markSelfAccessed(c, pathFlags)

	return newEntity
}

func (dir *Directory) childExists(c *ctx, name string) fuse.Status {
	defer c.FuncIn("Directory::childExists", "name %s", name).Out()

	defer dir.childRecordLock.Lock().Unlock()

	record := dir.children.recordByName(c, name)
	if record != nil {
		c.vlog("Child exists")
		return fuse.Status(syscall.EEXIST)
	}
	return fuse.OK
}

func (dir *Directory) Create(c *ctx, input *fuse.CreateIn, name string,
	out *fuse.CreateOut) fuse.Status {

	defer c.funcIn("Directory::Create").Out()

	var file Inode
	result := func() fuse.Status {
		defer dir.Lock().Unlock()

		recordErr := dir.childExists(c, name)
		if recordErr != fuse.OK {
			return recordErr
		}

		err := hasDirectoryWritePerm(c, dir)
		if err != fuse.OK {
			return err
		}

		c.vlog("Creating file: '%s'", name)

		file = dir.create_(c, name, input.Mode, input.Umask, 0, newSmallFile,
			quantumfs.ObjectTypeSmallFile, quantumfs.EmptyBlockKey,
			&out.EntryOut)
		return fuse.OK
	}()

	if result != fuse.OK {
		return result
	}

	dir.updateSize(c, result)

	fileHandleNum := c.qfs.newFileHandleId()
	fileDescriptor := newFileDescriptor(file.(*File), file.inodeNum(),
		fileHandleNum, file.treeLock())
	c.qfs.setFileHandle(c, fileHandleNum, fileDescriptor)

	c.vlog("New file inode %d, Fh %d", file.inodeNum(), fileHandleNum)

	out.OpenOut.OpenFlags = fuse.FOPEN_KEEP_CACHE
	out.OpenOut.Fh = uint64(fileHandleNum)

	return fuse.OK
}

func (dir *Directory) SetAttr(c *ctx, attr *fuse.SetAttrIn,
	out *fuse.AttrOut) fuse.Status {

	defer c.funcIn("Directory::SetAttr").Out()

	return dir.parentSetChildAttr(c, dir.InodeCommon.id, nil, attr, out, false)
}

func (dir *Directory) Mkdir(c *ctx, name string, input *fuse.MkdirIn,
	out *fuse.EntryOut) fuse.Status {

	defer c.funcIn("Directory::Mkdir").Out()

	result := func() fuse.Status {
		defer dir.Lock().Unlock()

		recordErr := dir.childExists(c, name)
		if recordErr != fuse.OK {
			return recordErr
		}

		err := hasDirectoryWritePerm(c, dir)
		if err != fuse.OK {
			return err
		}

		dir.create_(c, name, input.Mode, input.Umask, 0, newDirectory,
			quantumfs.ObjectTypeDirectory, quantumfs.EmptyDirKey,
			out)
		return fuse.OK
	}()

	dir.updateSize(c, result)
	c.dlog("Directory::Mkdir created inode %d", out.NodeId)

	return result
}

func (dir *Directory) getChildAttr(c *ctx, inodeNum InodeId, out *fuse.Attr,
	owner fuse.Owner) {

	defer c.funcIn("Directory::getChildAttr").Out()

	defer dir.RLock().RUnlock()
	defer dir.childRecordLock.Lock().Unlock()

	record := dir.getRecordChildCall_(c, inodeNum)
	utils.Assert(record != nil, "Failed to get record for inode %d of %d",
		inodeNum, dir.inodeNum())

	fillAttrWithDirectoryRecord(c, out, inodeNum, owner, record)
}

// must have childRecordLock, fetches the child for calls that come UP from a child.
// Should not be used by functions which aren't routed from a child, as even if dir
// is wsr it should not accommodate getting hardlink records in those situations
func (dir *Directory) getRecordChildCall_(c *ctx,
	inodeNum InodeId) quantumfs.ImmutableDirectoryRecord {

	defer c.FuncIn("DirectoryRecord::getRecordChildCall_", "inode %d",
		inodeNum).Out()

	record := dir.children.recordByInodeId(c, inodeNum)
	if record != nil {
		c.vlog("Record found")
		return record
	}

	// if we don't have the child, maybe we're wsr and it's a hardlink
	if dir.self.isWorkspaceRoot() {
		c.vlog("Checking hardlink table")
		linkRecord := dir.hardlinkTable.recordByInodeId(c, inodeNum)
		if linkRecord != nil {
			c.vlog("Hardlink found")
			return linkRecord
		}
	}

	return nil
}

func (dir *Directory) directChildInodes() []InodeId {
	defer dir.childRecordLock.Lock().Unlock()

	return dir.children.directInodes()
}

func (dir *Directory) Unlink(c *ctx, name string) fuse.Status {
	defer c.FuncIn("Directory::Unlink", "%s", name).Out()

	childId := dir.childInodeNum(name)
	child := c.qfs.inode(c, childId)

	if child == nil {
		return fuse.ENOENT
	}

	result := child.deleteSelf(c, func() (quantumfs.DirectoryRecord,
		fuse.Status) {

		defer dir.Lock().Unlock()

		record, err := func() (quantumfs.ImmutableDirectoryRecord,
			fuse.Status) {

			defer dir.childRecordLock.Lock().Unlock()

			record := dir.children.recordByName(c, name)
			if record == nil {
				return nil, fuse.ENOENT
			}

			return record, fuse.OK
		}()
		if err != fuse.OK {
			return nil, err
		}

		type_ := objectTypeToFileType(c, underlyingType(record))

		if type_ == fuse.S_IFDIR {
			c.vlog("Directory::Unlink directory")
			return nil, fuse.Status(syscall.EISDIR)
		}

		err = hasDirectoryWritePermSticky(c, dir, record.Owner())
		if err != fuse.OK {
			return nil, err
		}

		return dir.delChild_(c, name), fuse.OK
	})

	dir.updateSize(c, result)
	return result
}

func (dir *Directory) Rmdir(c *ctx, name string) fuse.Status {
	defer c.FuncIn("Directory::Rmdir", "%s", name).Out()

	childId := dir.childInodeNum(name)
	child := c.qfs.inode(c, childId)

	if child == nil {
		return fuse.ENOENT
	}

	result := child.deleteSelf(c, func() (quantumfs.DirectoryRecord,
		fuse.Status) {

		defer dir.Lock().Unlock()

		var inode InodeId
		result := func() fuse.Status {
			defer dir.childRecordLock.Lock().Unlock()
			record := dir.children.recordByName(c, name)
			if record == nil {
				return fuse.ENOENT
			}

			err := hasDirectoryWritePermSticky(c, dir, record.Owner())
			if err != fuse.OK {
				return err
			}

			type_ := objectTypeToFileType(c, underlyingType(record))
			if type_ != fuse.S_IFDIR {
				return fuse.ENOTDIR
			}

			if record.Size() != 0 {
				c.vlog("directory has %d children", record.Size())
				return fuse.Status(syscall.ENOTEMPTY)
			}

			inode = dir.children.inodeNum(name)
			return fuse.OK
		}()
		if result != fuse.OK {
			return nil, result
		}

		return dir.delChild_(c, name), fuse.OK
	})

	dir.updateSize(c, result)
	return result
}

func (dir *Directory) Symlink(c *ctx, pointedTo string, name string,
	out *fuse.EntryOut) fuse.Status {

	defer c.funcIn("Directory::Symlink").Out()

	result := func() fuse.Status {
		defer dir.Lock().Unlock()

		recordErr := dir.childExists(c, name)
		if recordErr != fuse.OK {
			return recordErr
		}

		result := hasDirectoryWritePerm(c, dir)
		if result != fuse.OK {
			return result
		}

		inode := dir.create_(c, name, 0777, 0777, 0, newSymlink,
			quantumfs.ObjectTypeSymlink, quantumfs.EmptyBlockKey, out)

		link := inode.(*Symlink)

		// Set the symlink link data
		link.setLink(c, pointedTo)
		func() {
			defer dir.childRecordLock.Lock().Unlock()
			dir.children.modifyChildWithFunc(c, inode.inodeNum(),
				func(record quantumfs.DirectoryRecord) {

					record.SetSize(uint64(len(pointedTo)))
				})
		}()

		// Update the outgoing entry size
		out.Attr.Size = uint64(len(pointedTo))
		out.Attr.Blocks = utils.BlocksRoundUp(out.Attr.Size, statBlockSize)

		return fuse.OK
	}()

	dir.updateSize(c, result)
	return result
}

func (dir *Directory) Readlink(c *ctx) ([]byte, fuse.Status) {
	c.elog("Invalid Readlink on Directory")
	return nil, fuse.EINVAL
}

var zeroSpecial quantumfs.ObjectKey

func init() {
	zeroSpecial = quantumfs.NewObjectKey(quantumfs.KeyTypeEmbedded,
		[quantumfs.ObjectKeyLength - 1]byte{})
}

func (dir *Directory) Mknod(c *ctx, name string, input *fuse.MknodIn,
	out *fuse.EntryOut) fuse.Status {

	defer c.funcIn("Directory::Mknod").Out()

	result := func() fuse.Status {
		defer dir.Lock().Unlock()

		recordErr := dir.childExists(c, name)
		if recordErr != fuse.OK {
			return recordErr
		}

		err := hasDirectoryWritePerm(c, dir)
		if err != fuse.OK {
			return err
		}

		c.dlog("Directory::Mknod Mode %x", input.Mode)
		if utils.BitFlagsSet(uint(input.Mode), syscall.S_IFIFO) ||
			utils.BitFlagsSet(uint(input.Mode), syscall.S_IFSOCK) ||
			utils.BitFlagsSet(uint(input.Mode), syscall.S_IFBLK) ||
			utils.BitFlagsSet(uint(input.Mode), syscall.S_IFCHR) {

			dir.create_(c, name, input.Mode, input.Umask, input.Rdev,
				newSpecial, quantumfs.ObjectTypeSpecial,
				zeroSpecial, out)
		} else if utils.BitFlagsSet(uint(input.Mode), syscall.S_IFREG) {
			dir.create_(c, name, input.Mode, input.Umask, 0,
				newSmallFile, quantumfs.ObjectTypeSmallFile,
				quantumfs.EmptyBlockKey, out)
		} else {
			c.dlog("Directory::Mknod invalid type %x", input.Mode)
			return fuse.EINVAL
		}
		return fuse.OK
	}()

	dir.updateSize(c, result)
	return result
}

func (dir *Directory) RenameChild(c *ctx, oldName string,
	newName string) (result fuse.Status) {

	defer c.FuncIn("Directory::RenameChild", "%s -> %s", oldName, newName).Out()

	defer dir.updateSize(c, result)
	overwrittenInodeId := dir.childInodeNum(newName)
	overwrittenInode := c.qfs.inodeNoInstantiate(c, overwrittenInodeId)
	if overwrittenInode != nil {
		defer overwrittenInode.getParentLock().Lock().Unlock()
	}
	defer dir.Lock().Unlock()

	oldInodeId, result := func() (InodeId, fuse.Status) {
		defer dir.childRecordLock.Lock().Unlock()

		dstRecord := dir.children.recordByName(c, newName)
		if dstRecord != nil &&
			dstRecord.Type() == quantumfs.ObjectTypeDirectory &&
			dstRecord.Size() != 0 {

			// We can not overwrite a non-empty directory
			return quantumfs.InodeIdInvalid,
				fuse.Status(syscall.ENOTEMPTY)
		}

		record := dir.children.recordByName(c, oldName)
		if record == nil {
			return quantumfs.InodeIdInvalid, fuse.ENOENT
		}

		err := hasDirectoryWritePermSticky(c, dir, record.Owner())
		if err != fuse.OK {
			return quantumfs.InodeIdInvalid, err
		}

		if oldName == newName {
			return quantumfs.InodeIdInvalid, fuse.OK
		}
		oldInodeId_ := dir.children.inodeNum(oldName)
		dir.orphanChild_(c, newName, overwrittenInode)
		dir.children.renameChild(c, oldName, newName)

		// Conceptually we remove any entry in the way before we move
		// the source file in its place, so update the accessed list
		// mark in that order to ensure mark logic produces the
		// correct result.
		dir.self.markAccessed(c, oldName,
			markType(record.Type(), quantumfs.PathDeleted))
		dir.self.markAccessed(c, newName,
			markType(record.Type(), quantumfs.PathCreated))

		return oldInodeId_, fuse.OK
	}()
	if oldName == newName || result != fuse.OK {
		return
	}

	// update the inode name
	if child := c.qfs.inodeNoInstantiate(c, oldInodeId); child != nil {
		child.setName(newName)
		child.clearAccessedCache()
	}
	result = fuse.OK
	return
}

// Must hold dir and dir.childRecordLock
// Must hold the child's parentLock if inode is not nil
func (dir *Directory) orphanChild_(c *ctx, name string, inode Inode) {
	defer c.FuncIn("Directory::orphanChild_", "%s", name).Out()

	removedId := dir.children.inodeNum(name)
	removedRecord := dir.children.deleteChild(c, name)
	if removedRecord == nil {
		return
	}

	dir.self.markAccessed(c, name,
		markType(removedRecord.Type(),
			quantumfs.PathDeleted))

	removedRecord = dir.prepareForOrphaning(c, name, removedRecord)
	if removedId == quantumfs.InodeIdInvalid || removedRecord == nil {
		return
	}
	if removedRecord.Type() == quantumfs.ObjectTypeHardlink {
		c.vlog("nothing to do for the detached leg of hardlink")
		return
	}
	if inode == nil {
		c.qfs.removeUninstantiated(c, []InodeId{removedId})
	} else {
		inode.orphan_(c, removedRecord)
	}
}

func (dir *Directory) childInodeNum(name string) InodeId {
	defer dir.RLock().RUnlock()
	defer dir.childRecordLock.Lock().Unlock()
	return dir.children.inodeNum(name)
}

func (dir *Directory) MvChild(c *ctx, dstInode Inode, oldName string,
	newName string) (result fuse.Status) {

	defer c.FuncIn("Directory::MvChild", "%s -> %s", oldName, newName).Out()

	// check write permission for both directories
	err := hasDirectoryWritePerm(c, dstInode)
	if err != fuse.OK {
		return err
	}

	err = func() fuse.Status {
		defer dir.childRecordLock.Lock().Unlock()

		record := dir.children.recordByName(c, oldName)
		return hasDirectoryWritePermSticky(c, dir, record.Owner())
	}()
	if err != fuse.OK {
		return err
	}

	dst := asDirectory(dstInode)

	defer func() {
		dir.updateSize(c, result)
		dst.updateSize(c, result)
	}()
	childInodeId := dir.childInodeNum(oldName)
	childInode := c.qfs.inodeNoInstantiate(c, childInodeId)

	overwrittenInodeId := dst.childInodeNum(newName)
	overwrittenInode := c.qfs.inodeNoInstantiate(c, overwrittenInodeId)

	c.vlog("Aquiring locks")
	if childInode != nil && overwrittenInode != nil {
		firstChild, lastChild := getLockOrder(childInode, overwrittenInode)
		defer firstChild.getParentLock().Lock().Unlock()
		defer lastChild.getParentLock().Lock().Unlock()
	} else if childInode != nil {
		defer childInode.getParentLock().Lock().Unlock()
	} else if overwrittenInode != nil {
		defer overwrittenInode.getParentLock().Lock().Unlock()
	}

	// The locking here is subtle.
	//
	// Firstly we must protect against the case where a concurrent rename
	// in the opposite direction (from dst into dir) is occurring as we
	// are renaming a file from dir into dst. If we lock naively we'll
	// end up with a lock ordering inversion and deadlock in this case.
	//
	// We prevent this by locking dir and dst in a consistent ordering
	// based upon their inode number. All multi-inode locking must call
	// getLockOrder() to facilitate this.
	firstLock, lastLock := getLockOrder(dst, dir)
	defer firstLock.Lock().Unlock()
	defer lastLock.Lock().Unlock()

	result = func() fuse.Status {
		c.vlog("Checking if destination is an empty directory")
		defer dst.childRecordLock.Lock().Unlock()

		dstRecord := dst.children.recordByName(c, newName)
		if dstRecord != nil &&
			dstRecord.Type() == quantumfs.ObjectTypeDirectory &&
			dstRecord.Size() != 0 {

			// We can not overwrite a non-empty directory
			return fuse.Status(syscall.ENOTEMPTY)
		}
		return fuse.OK
	}()
	if result != fuse.OK {
		return
	}

	// Remove from source. This is atomic because both the source and destination
	// directories are locked.
	c.vlog("Removing source")
	newEntry := func() quantumfs.DirectoryRecord {
		defer dir.childRecordLock.Lock().Unlock()
		return dir.children.deleteChild(c, oldName)
	}()
	if newEntry == nil {
		c.vlog("No source!")
		return
	}

	// fix the name on the copy
	newEntry.SetFilename(newName)

	hardlink, isHardlink := newEntry.(*HardlinkLeg)
	if !isHardlink {
		// Update the inode to point to the new name and
		// mark as accessed in both parents.
		if childInode != nil {
			c.vlog("Updating name and parent")
			childInode.setParent_(dst.inodeNum())
			childInode.setName(newName)
			childInode.clearAccessedCache()
		}
	} else {
		c.vlog("Updating hardlink creation time")
		hardlink.setCreationTime(quantumfs.NewTime(time.Now()))
		newEntry.SetContentTime(hardlink.creationTime())
	}

	// Add to destination, possibly removing the overwritten inode
	c.vlog("Adding to destination directory")
	func() {
		defer dst.childRecordLock.Lock().Unlock()
		dst.orphanChild_(c, newName, overwrittenInode)
		dst.children.setRecord(c, childInodeId, newEntry)

		// Being inserted means you need to be synced to be publishable. If
		// the inode is instantiated mark it dirty, otherwise mark it
		// publishable immediately.
		if childInode != nil {
			childInode.dirty(c)
		} else {
			dst.children.makePublishable(c, newName)
		}
		dst.self.dirty(c)
	}()

	func() {
		defer dir.childRecordLock.Lock().Unlock()
		dir.children.deleteChild(c, oldName)
	}()

	// This is the same entry just moved, so we can use the same
	// record for both the old and new paths.
	dir.self.markAccessed(c, oldName,
		markType(newEntry.Type(), quantumfs.PathDeleted))
	dst.self.markAccessed(c, newName,
		markType(newEntry.Type(), quantumfs.PathCreated))

	// Set entry in new directory. If the renamed inode is
	// uninstantiated, we swizzle the parent here.
	if childInode == nil {
		c.qfs.addUninstantiated(c, []InodeId{childInodeId},
			dst.inodeNum())
	}

	result = fuse.OK
	return
}

func (dir *Directory) GetXAttrSize(c *ctx,
	attr string) (size int, result fuse.Status) {

	defer c.FuncIn("Directory::GetXAttrSize", "attr %s", attr).Out()

	return dir.parentGetChildXAttrSize(c, dir.inodeNum(), attr)
}

func (dir *Directory) GetXAttrData(c *ctx,
	attr string) (data []byte, result fuse.Status) {

	defer c.FuncIn("Directory::GetXAttrData", "attr %s", attr).Out()

	return dir.parentGetChildXAttrData(c, dir.inodeNum(), attr)
}

func (dir *Directory) ListXAttr(c *ctx) (attributes []byte, result fuse.Status) {
	defer c.funcIn("Directory::ListXAttr").Out()
	return dir.parentListChildXAttr(c, dir.inodeNum())
}

func (dir *Directory) SetXAttr(c *ctx, attr string, data []byte) fuse.Status {
	defer c.FuncIn("Directory::SetXAttr", "attr %s", attr).Out()
	return dir.parentSetChildXAttr(c, dir.inodeNum(), attr, data)
}

func (dir *Directory) RemoveXAttr(c *ctx, attr string) fuse.Status {
	defer c.FuncIn("Directory::RemoveXAttr", "attr %s", attr).Out()
	return dir.parentRemoveChildXAttr(c, dir.inodeNum(), attr)
}

func (dir *Directory) syncChild(c *ctx, inodeNum InodeId,
	newKey quantumfs.ObjectKey, hardlinkDelta *HardlinkDelta) {

	defer c.FuncIn("Directory::syncChild", "dir inode %d child inode %d %s",
		dir.inodeNum(), inodeNum, newKey.String()).Out()

	defer dir.Lock().Unlock()
	dir.self.dirty(c)
	defer dir.childRecordLock.Lock().Unlock()

	entry := dir.getRecordChildCall_(c, inodeNum)
	if entry == nil {
		c.elog("Directory::syncChild inode %d not a valid child",
			inodeNum)
		return
	}

	dir.children.setID(c, entry.Filename(), newKey)
	dir.hardlinkDelta.populateFrom(hardlinkDelta)
}

func getRecordExtendedAttributes(c *ctx,
	attrKey quantumfs.ObjectKey) (*quantumfs.ExtendedAttributes,
	fuse.Status) {

	if attrKey.IsEqualTo(quantumfs.EmptyBlockKey) {
		c.vlog("getRecordExtendedAttributes returning new object")
		return nil, fuse.ENOENT
	}

	buffer := c.dataStore.Get(&c.Ctx, attrKey)
	if buffer == nil {
		c.dlog("Failed to retrieve attribute list")
		return nil, fuse.EIO
	}

	attributeList := MutableCopy(c, buffer).AsExtendedAttributes()
	return &attributeList, fuse.OK
}

// Get the extended attributes object. The status is EIO on error or ENOENT if there
// are no extended attributes for that child.
func (dir *Directory) getExtendedAttributes_(c *ctx,
	inodeNum InodeId) (*quantumfs.ExtendedAttributes, fuse.Status) {

	defer c.funcIn("Directory::getExtendedAttributes_").Out()
	defer dir.childRecordLock.Lock().Unlock()

	record := dir.getRecordChildCall_(c, inodeNum)
	if record == nil {
		c.vlog("Child not found")
		return nil, fuse.EIO
	}

	return getRecordExtendedAttributes(c, record.ExtendedAttributes())
}

func (dir *Directory) getChildXAttrBuffer(c *ctx, inodeNum InodeId,
	attr string) (ImmutableBuffer, fuse.Status) {

	defer c.FuncIn("Directory::getChildXAttrBuffer", "%d %s", inodeNum,
		attr).Out()

	defer dir.RLock().RUnlock()

	attributeList, ok := dir.getExtendedAttributes_(c, inodeNum)
	if ok == fuse.ENOENT {
		return nil, fuse.ENODATA
	}

	if ok == fuse.EIO {
		return nil, fuse.EIO
	}

	key, found := attributeList.AttributeByKey(attr)
	if !found {
		c.vlog("XAttr name not found")
		return nil, fuse.ENODATA
	}

	c.vlog("Found attribute key: %s", key.String())
	buffer := c.dataStore.Get(&c.Ctx, key)

	if buffer == nil {
		c.elog("Failed to retrieve attribute datablock")
		return nil, fuse.EIO
	}

	return buffer, fuse.OK
}

func (dir *Directory) getChildXAttrSize(c *ctx, inodeNum InodeId,
	attr string) (size int, result fuse.Status) {

	defer c.funcIn("Directory::getChildXAttrSize").Out()

	buffer, status := dir.getChildXAttrBuffer(c, inodeNum, attr)
	if status != fuse.OK {
		return 0, status
	}

	return buffer.Size(), fuse.OK
}

func (dir *Directory) getChildXAttrData(c *ctx, inodeNum InodeId,
	attr string) (data []byte, result fuse.Status) {

	defer c.funcIn("Directory::getChildXAttrData").Out()

	buffer, status := dir.getChildXAttrBuffer(c, inodeNum, attr)
	if status != fuse.OK {
		return []byte{}, status
	}

	return slowCopy(buffer), fuse.OK
}

func (dir *Directory) listChildXAttr(c *ctx,
	inodeNum InodeId) (attributes []byte, result fuse.Status) {

	defer c.FuncIn("Directory::listChildXAttr", "%d", inodeNum).Out()

	defer dir.RLock().RUnlock()

	attributeList, ok := dir.getExtendedAttributes_(c, inodeNum)

	if ok == fuse.EIO {
		return nil, fuse.EIO
	}

	var nameBuffer bytes.Buffer
	if ok != fuse.ENOENT {
		for i := 0; i < attributeList.NumAttributes(); i++ {
			name, _ := attributeList.Attribute(i)
			c.vlog("Appending %s", name)
			nameBuffer.WriteString(name)
			nameBuffer.WriteByte(0)
		}
	}

	// don't append our self-defined extended attribute XAttrTypeKey to hide it

	c.vlog("Returning %d bytes", nameBuffer.Len())

	return nameBuffer.Bytes(), fuse.OK
}

func (dir *Directory) setChildXAttr(c *ctx, inodeNum InodeId, attr string,
	data []byte) fuse.Status {

	defer c.FuncIn("Directory::setChildXAttr", "%d, %s len %d", inodeNum, attr,
		len(data)).Out()

	defer dir.Lock().Unlock()

	attributeList, ok := dir.getExtendedAttributes_(c, inodeNum)
	if ok == fuse.EIO {
		return fuse.EIO
	}

	if ok == fuse.ENOENT {
		// getExtendedAttributes_() returns a shared
		// quantumfs.ExtendedAttributes instance when the file has no
		// extended attributes for performance reasons. Thus we need to
		// instantiate our own before we modify it.
		attributeList = quantumfs.NewExtendedAttributes()
	}

	var dataKey quantumfs.ObjectKey
	if len(data) == 0 {
		dataKey = quantumfs.EmptyBlockKey
	} else {
		var err error
		dataBuf := newBufferCopy(c, data, quantumfs.KeyTypeData)
		dataKey, err = dataBuf.Key(&c.Ctx)
		if err != nil {
			c.elog("Error uploading XAttr data: %v", err)
			return fuse.EIO
		}
	}

	set := false
	for i := 0; i < attributeList.NumAttributes(); i++ {
		name, _ := attributeList.Attribute(i)
		if name == attr {
			c.vlog("Overwriting existing attribute %d", i)
			attributeList.SetAttribute(i, name, dataKey)
			set = true
			break
		}
	}

	// Append attribute
	if !set {
		if attributeList.NumAttributes() >=
			quantumfs.MaxNumExtendedAttributes() {

			c.vlog("XAttr list full %d", attributeList.NumAttributes())
			return fuse.Status(syscall.ENOSPC)
		}

		c.vlog("Appending new attribute")
		attributeList.SetAttribute(attributeList.NumAttributes(), attr,
			dataKey)
		attributeList.SetNumAttributes(attributeList.NumAttributes() + 1)
	}

	buffer := newBuffer(c, attributeList.Bytes(), quantumfs.KeyTypeMetadata)
	key, err := buffer.Key(&c.Ctx)
	if err != nil {
		c.elog("Error computing extended attribute key: %v", err)
		return fuse.EIO
	}

	func() {
		defer dir.childRecordLock.Lock().Unlock()
		record := dir.children.recordByInodeId(c, inodeNum)

		now := quantumfs.NewTime(time.Now())
		modify := func(record quantumfs.DirectoryRecord) {
			record.SetExtendedAttributes(key)
			record.SetContentTime(now)
		}

		if record != nil {
			dir.children.modifyChildWithFunc(c, inodeNum, modify)
		} else if dir.self.isWorkspaceRoot() {
			// if we don't have the child, maybe we're wsr and it's a
			// hardlink
			c.vlog("Checking hardlink table")
<<<<<<< HEAD
			dir.hardlinkTable.modifyChildWithFunc(c, inodeNum, modify)
=======
			linkRecord := dir.hardlinkTable.recordByInodeId(c, inodeNum)
			if linkRecord != nil {
				c.vlog("Hardlink found")
				linkRecord.SetExtendedAttributes(key)
				linkRecord.SetContentTime(now)
			}
>>>>>>> e8e1bb84
		}
	}()
	dir.self.dirty(c)

	return fuse.OK
}

func (dir *Directory) removeChildXAttr(c *ctx, inodeNum InodeId,
	attr string) fuse.Status {

	defer c.FuncIn("Directory::removeChildXAttr", "%d, %s", inodeNum, attr).Out()

	defer dir.Lock().Unlock()

	attributeList, ok := dir.getExtendedAttributes_(c, inodeNum)
	if ok == fuse.EIO {
		return fuse.EIO
	}

	if ok == fuse.ENOENT {
		return fuse.ENODATA
	}

	var i int
	for i = 0; i < attributeList.NumAttributes(); i++ {
		name, _ := attributeList.Attribute(i)
		if name == attr {
			c.vlog("Found attribute %d", i)
			break
		}
	}

	if i == attributeList.NumAttributes() {
		// We didn't find the attribute
		return fuse.ENODATA
	}

	var key quantumfs.ObjectKey
	if attributeList.NumAttributes() != 1 {
		// Move the last attribute over the one to be removed
		lastIndex := attributeList.NumAttributes() - 1
		lastName, lastId := attributeList.Attribute(lastIndex)
		attributeList.SetAttribute(i, lastName, lastId)
		attributeList.SetNumAttributes(lastIndex)

		buffer := newBuffer(c, attributeList.Bytes(),
			quantumfs.KeyTypeMetadata)
		var err error
		key, err = buffer.Key(&c.Ctx)
		if err != nil {
			c.elog("Error computing extended attribute key: %v", err)
			return fuse.EIO
		}
	} else {
		// We are deleting the only extended attribute. Change the
		// DirectoryRecord key only
		key = quantumfs.EmptyBlockKey
	}

	func() {
		defer dir.childRecordLock.Lock().Unlock()
		record := dir.children.recordByInodeId(c, inodeNum)

		now := quantumfs.NewTime(time.Now())
		modify := func(record quantumfs.DirectoryRecord) {
			record.SetExtendedAttributes(key)
			record.SetContentTime(now)
		}

		if record != nil {
			dir.children.modifyChildWithFunc(c, inodeNum, modify)
		} else if dir.self.isWorkspaceRoot() {
			// if we don't have the child, maybe we're wsr and it's a
			// hardlink
			c.vlog("Checking hardlink table")
<<<<<<< HEAD
			dir.hardlinkTable.modifyChildWithFunc(c, inodeNum, modify)
=======
			linkRecord :=
				dir.hardlinkTable.recordByInodeId(c, inodeNum)
			if linkRecord != nil {
				c.vlog("Hardlink found")
				linkRecord.SetExtendedAttributes(key)
				linkRecord.SetContentTime(now)
			}
>>>>>>> e8e1bb84
		}
	}()
	dir.self.dirty(c)

	return fuse.OK
}

func (dir *Directory) instantiateChild(c *ctx, inodeNum InodeId) (Inode, []InodeId) {

	defer c.FuncIn("Directory::instantiateChild", "Inode %d of %d", inodeNum,
		dir.inodeNum()).Out()
	defer dir.childRecordLock.Lock().Unlock()

	if inode := c.qfs.inodeNoInstantiate(c, inodeNum); inode != nil {
		c.vlog("Someone has already instantiated inode %d", inodeNum)
		return inode, nil
	}

	entry := dir.children.recordByInodeId(c, inodeNum)
	if entry == nil {
		c.vlog("Cannot instantiate child with no record: %d", inodeNum)
		return nil, nil
	}

	// check if the child is a hardlink
	isHardlink, _ := dir.hardlinkTable.checkHardlink(inodeNum)
	if isHardlink {
		return dir.hardlinkTable.instantiateHardlink(c, inodeNum), nil
	}

	// add a check incase there's an inconsistency
	if hardlink, isHardlink := entry.(*HardlinkLeg); isHardlink {
		panic(fmt.Sprintf("Hardlink not recognized by workspaceroot: %d, %d",
			inodeNum, hardlink.FileId()))
	}

	return dir.recordToChild(c, inodeNum, entry)
}

func (dir *Directory) recordToChild(c *ctx, inodeNum InodeId,
	entry quantumfs.ImmutableDirectoryRecord) (Inode, []InodeId) {

	defer c.FuncIn("DirectoryRecord::recordToChild", "name %s inode %d",
		entry.Filename(), inodeNum).Out()

	var constructor InodeConstructor
	switch entry.Type() {
	default:
		c.elog("Unknown InodeConstructor type: %d", entry.Type())
		panic("Unknown InodeConstructor type")
	case quantumfs.ObjectTypeDirectory:
		constructor = newDirectory
	case quantumfs.ObjectTypeSmallFile:
		constructor = newSmallFile
	case quantumfs.ObjectTypeMediumFile:
		constructor = newMediumFile
	case quantumfs.ObjectTypeLargeFile:
		constructor = newLargeFile
	case quantumfs.ObjectTypeVeryLargeFile:
		constructor = newVeryLargeFile
	case quantumfs.ObjectTypeSymlink:
		constructor = newSymlink
	case quantumfs.ObjectTypeSpecial:
		constructor = newSpecial
	}

	c.dlog("Instantiating child %d with key %s", inodeNum, entry.ID().String())

	return constructor(c, entry.Filename(), entry.ID(), entry.Size(), inodeNum,
		dir.self, 0, 0, nil)
}

// Do a similar work like Lookup(), but it does not interact with fuse, and returns
// the child node to the caller. Also, because the function probably instantiates the
// inode, it should return the boolean indicating whether this inode is instantiated
func (dir *Directory) lookupInternal(c *ctx, name string,
	entryType quantumfs.ObjectType) (child Inode, instantiated bool, err error) {

	defer c.FuncIn("Directory::lookupInternal", "name %s", name).Out()

	defer dir.RLock().RUnlock()
	inodeNum, record, err := dir.lookupChildRecord_(c, name)
	if err != nil {
		return nil, false, err
	}

	c.vlog("Directory::lookupInternal found inode %d Name %s", inodeNum, name)
	_, instantiated = c.qfs.lookupCount(c, inodeNum)
	child = c.qfs.inode(c, inodeNum)
	// Activate the lookupCount entry of currently instantiated inodes
	if !instantiated {
		c.qfs.increaseLookupCountWithNum(c, inodeNum, 0)
	}

	if record.Type() != entryType {
		return nil, instantiated, errors.New("Not Required Type")
	}
	return child, instantiated, nil
}

// Require an Inode locked for read
func (dir *Directory) lookupChildRecord_(c *ctx, name string) (InodeId,
	quantumfs.ImmutableDirectoryRecord, error) {

	defer c.FuncIn("Directory::lookupChildRecord_", "name %s", name).Out()

	defer dir.childRecordLock.Lock().Unlock()
	record := dir.children.recordByName(c, name)
	if record == nil {
		return quantumfs.InodeIdInvalid, nil,
			errors.New("Non-existing Inode")
	}

	inodeNum := dir.children.inodeNum(name)
	return inodeNum, record, nil
}

func (dir *Directory) createNewEntry(c *ctx, name string, mode uint32,
	umask uint32, rdev uint32, size uint64, uid quantumfs.UID,
	gid quantumfs.GID, type_ quantumfs.ObjectType,
	key quantumfs.ObjectKey) quantumfs.DirectoryRecord {

	defer c.FuncIn("DirectoryRecord::createNewEntry", "name %s", name).Out()

	// set up the Inode record
	now := time.Now()
	entry := quantumfs.NewDirectoryRecord()
	entry.SetFilename(name)
	entry.SetID(key)
	entry.SetType(type_)
	entry.SetPermissions(modeToPermissions(mode, umask))
	c.dlog("Directory::createNewEntry mode %o umask %o permissions %o",
		mode, umask, entry.Permissions())
	entry.SetOwner(uid)
	entry.SetGroup(gid)
	entry.SetSize(size)
	entry.SetExtendedAttributes(quantumfs.EmptyBlockKey)
	entry.SetContentTime(quantumfs.NewTime(now))
	entry.SetModificationTime(quantumfs.NewTime(now))
	entry.SetFileId(quantumfs.GenerateUniqueFileId())

	return entry
}

// Needs exclusive Inode lock
func (dir *Directory) duplicateInode_(c *ctx, name string, mode uint32, umask uint32,
	rdev uint32, size uint64, uid quantumfs.UID, gid quantumfs.GID,
	type_ quantumfs.ObjectType, key quantumfs.ObjectKey) {

	defer c.FuncIn("Directory::duplicateInode_", "name %s", name).Out()

	entry := dir.createNewEntry(c, name, mode, umask, rdev, size,
		uid, gid, type_, key)

	inodeNum := func() InodeId {
		defer dir.childRecordLock.Lock().Unlock()
		return dir.children.loadChild(c, entry)
	}()

	c.qfs.addUninstantiated(c, []InodeId{inodeNum}, dir.inodeNum())

	c.qfs.noteChildCreated(c, dir.inodeNum(), name)

	dir.self.markAccessed(c, name, markType(type_, quantumfs.PathCreated))
}

func (dir *Directory) markHardlinkPath(c *ctx, path string,
	fileId quantumfs.FileId) {

	defer c.funcIn("Directory::markHardlinkPath").Out()

	if dir.InodeCommon.isWorkspaceRoot() {
		dir.hardlinkTable.markHardlinkPath(c, path, fileId)
		return
	}

	path = dir.name() + "/" + path

	defer dir.InodeCommon.parentLock.RLock().RUnlock()
	parent := dir.InodeCommon.parent_(c)
	parentDir := asDirectory(parent)
	parentDir.markHardlinkPath(c, path, fileId)
}

func (dir *Directory) normalizeChildren(c *ctx) {
	defer c.funcIn("Directory::normalizeChildren")

	// The normalization happens in three stages for a
	// hardlink entry which is ready:
	//
	// 1. HardlinkTable::invalidateNormalizedRecordLock()
	//    The inode is removed from the hardlink table and the
	//    table is locked to prevent the inode from getting instantiated.
	//
	// 2. Directory::normalizeChild()
	//    The record is copied from the hardlink table to the
	//    parent directory and the inode is adjusted to the new
	//    location.
	//
	// 3. HardlinkTable::apply()
	//    Once the parent directory's hardlinkdelta bubbles up
	//    to the root, the rest of the hardlink entry is removed
	//    from the hardlinktable.

	normalRecords := dir.getNormalizationCandidates(c)
	for inodeId, record := range normalRecords {
		dir.normalizeChild(c, inodeId, record)
	}
}

func (dir *Directory) flush(c *ctx) quantumfs.ObjectKey {
	defer c.FuncIn("Directory::flush", "%d %s", dir.inodeNum(),
		dir.name_).Out()

	if !dir.uninstantiating {
		dir.normalizeChildren(c)
	}
	dir.parentSyncChild(c, func() (quantumfs.ObjectKey, *HardlinkDelta) {
		defer dir.childRecordLock.Lock().Unlock()
		dir.publish_(c)
		return dir.baseLayerId, dir.hardlinkDelta
	})

	return dir.baseLayerId
}

func (dir *Directory) cleanup(c *ctx) {
	defer c.funcIn("Directory::cleanup").Out()
	dir.uninstantiating = true
}

func (dir *Directory) hardlinkInc(fileId quantumfs.FileId) {
	dir.hardlinkDelta.inc(fileId)
	dir.hardlinkTable.hardlinkInc(fileId)
}

func (dir *Directory) hardlinkDec(
	fileId quantumfs.FileId) quantumfs.DirectoryRecord {

	dir.hardlinkDelta.dec(fileId)
	return dir.hardlinkTable.hardlinkDec(fileId)
}

type directoryContents struct {
	// All immutable after creation
	filename string
	fuseType uint32 // One of fuse.S_IFDIR, S_IFREG, etc
	attr     fuse.Attr
}

type directorySnapshotSource interface {
	getChildSnapshot(c *ctx) []directoryContents
	inodeNum() InodeId
	treeLock() *TreeLock
	generation() uint64
}

func newDirectorySnapshot(c *ctx, src directorySnapshotSource) *directorySnapshot {

	defer c.funcIn("newDirectorySnapshot").Out()

	ds := directorySnapshot{
		FileHandleCommon: FileHandleCommon{
			id:        c.qfs.newFileHandleId(),
			inodeNum:  src.inodeNum(),
			treeLock_: src.treeLock(),
		},
		_generation: src.generation(),
		src:         src,
	}

	utils.Assert(ds.treeLock() != nil, "directorySnapshot treeLock nil at init")

	return &ds
}

type directorySnapshot struct {
	FileHandleCommon
	children    []directoryContents
	_generation uint64
	src         directorySnapshotSource
}

func (ds *directorySnapshot) ReadDirPlus(c *ctx, input *fuse.ReadIn,
	out *fuse.DirEntryList) fuse.Status {

	defer c.funcIn("directorySnapshot::ReadDirPlus").Out()
	offset := input.Offset

	if offset == 0 {
		c.dlog("Refreshing child list")
		ds.children = ds.src.getChildSnapshot(c)
	}

	if offset > uint64(len(ds.children)) {
		return fuse.EINVAL
	}

	processed := 0
	for _, child := range ds.children[offset:] {
		entry := fuse.DirEntry{
			Mode: child.fuseType,
			Name: child.filename,
		}
		details, _ := out.AddDirLookupEntry(entry)
		if details == nil {
			break
		}

		details.NodeId = child.attr.Ino
		c.qfs.increaseLookupCount(c, InodeId(child.attr.Ino))
		if ds._generation == ds.src.generation() {
			fillEntryOutCacheData(c, details)
		} else {
			clearEntryOutCacheData(c, details)
		}
		details.Attr = child.attr

		processed++
	}

	return fuse.OK
}

func (ds *directorySnapshot) Read(c *ctx, offset uint64, size uint32, buf []byte,
	nonblocking bool) (fuse.ReadResult, fuse.Status) {

	c.elog("Invalid read on directorySnapshot")
	return nil, fuse.ENOSYS
}

func (ds *directorySnapshot) Write(c *ctx, offset uint64, size uint32, flags uint32,
	buf []byte) (uint32, fuse.Status) {

	c.elog("Invalid write on directorySnapshot")
	return 0, fuse.ENOSYS
}

func (ds *directorySnapshot) Sync(c *ctx) fuse.Status {
	c.vlog("directorySnapshot::Sync doing nothing")
	return fuse.OK
}<|MERGE_RESOLUTION|>--- conflicted
+++ resolved
@@ -501,18 +501,8 @@
 			// if we don't have the child, maybe we're wsr and it's a
 			// hardlink
 			c.vlog("Checking hardlink table")
-<<<<<<< HEAD
 			dir.hardlinkTable.modifyChildWithFunc(c, inodeNum, modify)
-			_, entry = dir.hardlinkTable.getHardlinkByInode(inodeNum)
-=======
-			linkRecord := dir.hardlinkTable.recordByInodeId(c, inodeNum)
-			if linkRecord != nil {
-				c.vlog("Hardlink found")
-				modifyEntryWithAttr(c, newType, attr, linkRecord,
-					updateMtime)
-				entry = linkRecord
-			}
->>>>>>> e8e1bb84
+			entry = dir.hardlinkTable.recordByInodeId(c, inodeNum)
 		}
 
 		if entry == nil {
@@ -1569,16 +1559,7 @@
 			// if we don't have the child, maybe we're wsr and it's a
 			// hardlink
 			c.vlog("Checking hardlink table")
-<<<<<<< HEAD
 			dir.hardlinkTable.modifyChildWithFunc(c, inodeNum, modify)
-=======
-			linkRecord := dir.hardlinkTable.recordByInodeId(c, inodeNum)
-			if linkRecord != nil {
-				c.vlog("Hardlink found")
-				linkRecord.SetExtendedAttributes(key)
-				linkRecord.SetContentTime(now)
-			}
->>>>>>> e8e1bb84
 		}
 	}()
 	dir.self.dirty(c)
@@ -1654,17 +1635,7 @@
 			// if we don't have the child, maybe we're wsr and it's a
 			// hardlink
 			c.vlog("Checking hardlink table")
-<<<<<<< HEAD
 			dir.hardlinkTable.modifyChildWithFunc(c, inodeNum, modify)
-=======
-			linkRecord :=
-				dir.hardlinkTable.recordByInodeId(c, inodeNum)
-			if linkRecord != nil {
-				c.vlog("Hardlink found")
-				linkRecord.SetExtendedAttributes(key)
-				linkRecord.SetContentTime(now)
-			}
->>>>>>> e8e1bb84
 		}
 	}()
 	dir.self.dirty(c)
