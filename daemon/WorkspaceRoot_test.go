// Copyright (c) 2016 Arista Networks, Inc.  All rights reserved.
// Arista Networks, Inc. Confidential and Proprietary.

package daemon

// Test some special properties of workspaceroot type

import "bytes"
import "os"
import "syscall"
import "strings"
import "testing"
import "github.com/aristanetworks/quantumfs"

func TestWorkspaceRootApiAccess(t *testing.T) {
	runTest(t, func(test *testHelper) {
		// fix the api path as _null/_null/null/api so that we can verify
		// that api files in workspaceroot are really functional
		workspace := test.nullWorkspace()
		apiPath := workspace + "/" + quantumfs.ApiPath

		stat, err := os.Lstat(apiPath)
		test.Assert(err == nil,
			"List api file error%v,%v", err, stat)
		stat_t := stat.Sys().(*syscall.Stat_t)
		test.Assert(stat_t.Ino == quantumfs.InodeIdApi,
			"Wrong Inode number for api file")

		src := quantumfs.NullSpaceName + "/" + quantumfs.NullSpaceName +
			"/" + quantumfs.NullSpaceName
		dst := "wsrtest/wsrtest/wsrtest"
		api := quantumfs.NewApiWithPath(apiPath)
		test.Assert(api != nil, "Api nil")
		err = api.Branch(src, dst)
		test.Assert(err == nil,
			"Error branching with api in nullworkspace:%v", err)
		api.Close()
	})
}

func testPreparation(test *testHelper, subdirectory string) (string, string,
	[]byte, []byte) {

	baseWorkspace := test.newWorkspace()

	baseDirName := baseWorkspace + subdirectory + "/dir"
	err := os.MkdirAll(baseDirName, 0666)
	test.Assert(err == nil, "Error creating a directory: %v", err)

	content := []byte("This is a test")
	baseFileName := baseWorkspace + subdirectory + "/file"
	file, err := os.Create(baseFileName)
	test.Assert(err == nil, "Error creating a small file: %v", err)

	n, err := file.Write(content)
	defer file.Close()
	test.Assert(err == nil && n == len(content),
		"Error writing to the small file: %v", err)

	attrData := "user.data"
	attrDataData := []byte("sampleData")
	err = syscall.Setxattr(baseFileName, attrData, attrDataData, 0)
	test.Assert(err == nil, "Error setting data XAttr: %v", err)

	return baseWorkspace, attrData, attrDataData, content
}

func testWorkspaceWriteNoWritePermission(test *testHelper, subdirectory string) {
	baseWorkspace, attrData, attrDataData, _ :=
		testPreparation(test, subdirectory)

	wsr := test.branchWorkspaceWithoutWritePerm(baseWorkspace)
	workspace := test.absPath(wsr)

	dirName := workspace + subdirectory + "/dir1"
	err := os.Mkdir(dirName, 0666)
	test.Assert(strings.Contains(err.Error(), "operation not permitted"),
		"Error creating directories: %s", err.Error())

	fileName := workspace + subdirectory + "/file2"
	fd, err := syscall.Creat(fileName, 0777)
	syscall.Close(fd)
	test.Assert(err == syscall.EPERM,
		"Error creating a small file: %v", err)

	fileName = workspace + subdirectory + "/dir" + "/file"
	fd, err = syscall.Creat(fileName, 0777)
	syscall.Close(fd)
	test.Assert(err == syscall.EPERM,
		"Error creating a small file: %v", err)

	nodeName := workspace + subdirectory + "/node"
	err = syscall.Mknod(nodeName,
		syscall.S_IFBLK|syscall.S_IRWXU, 0x12345678)
	test.Assert(err == syscall.EPERM, "Error creating node: %v", err)

	targetFile := workspace + subdirectory + "/file"
	linkName := workspace + subdirectory + "/link"
	err = os.Symlink(targetFile, linkName)
	test.Assert(strings.Contains(err.Error(), "operation not permitted"),
		"Error creating symlink: %v", err)

	err = os.Link(targetFile, linkName)
	test.Assert(strings.Contains(err.Error(), "operation not permitted"),
		"Error creating hardlink: %v", err)

	err = os.RemoveAll(targetFile)
	test.Assert(strings.Contains(err.Error(), "operation not permitted"),
		"Error unlinking file: %v", err)

	targetDir := workspace + subdirectory + "/dir"
	err = os.RemoveAll(targetDir)
	test.Assert(strings.Contains(err.Error(), "operation not permitted"),
		"Error unlinking directory: %v", err)

	file, err := os.OpenFile(targetFile, os.O_RDWR, 0)
	file.Close()
	test.Assert(strings.Contains(err.Error(), "operation not permitted"),
		"Error opening the file: %v", err)

	err = os.Rename(targetFile, workspace+"/newFile")
	test.Assert(strings.Contains(err.Error(), "operation not permitted"),
		"Error renaming file: %v", err)

	attrDataData = []byte("extendedattributedata")
	err = syscall.Setxattr(targetFile, attrData, attrDataData, 0)
	test.Assert(strings.Contains(err.Error(), "operation not permitted"),
		"Error setting data XAttr: %v", err)

	err = syscall.Removexattr(targetFile, attrData)
	test.Assert(strings.Contains(err.Error(), "operation not permitted"),
		"Error deleting data XAttr: %v", err)

	err = syscall.Chmod(targetFile, 0123)
	test.Assert(strings.Contains(err.Error(), "operation not permitted"),
		"Error Set file permission attribute: %v", err)
}

func testWorkspaceReadNoWritePermission(test *testHelper, subdirectory string) {
	baseWorkspace, attrData, attrDataData, content :=
		testPreparation(test, subdirectory)

	baseLinkName := baseWorkspace + subdirectory + "/link"
	err := syscall.Link(baseWorkspace+subdirectory+"/file", baseLinkName)
	test.Assert(err == nil, "Error creating hardlink: %v", err)

	baseFileName := baseWorkspace + subdirectory + "/dir/file1"
	file, err := os.Create(baseFileName)
	file.Close()
	test.Assert(err == nil, "Error creating a small file: %v", err)

	wsr := test.branchWorkspaceWithoutWritePerm(baseWorkspace)
	workspace := test.absPath(wsr)

	targetFile := workspace + subdirectory + "/file"
	file, err = os.OpenFile(targetFile, os.O_RDONLY, 0)
	defer file.Close()
	test.Assert(err == nil, "Error opening the file: %v", err)

	buf := make([]byte, 256)
	n, err := file.Read(buf)
	test.Assert(err == nil && bytes.Equal(buf[:n], content),
		"Error reading the exact content: %s with error: %v",
		string(buf[:n]), err)

	targetDir := workspace + subdirectory + "/dir"
	dir, err := os.Open(targetDir)
	defer dir.Close()
	test.Assert(err == nil, "Error opening the directory: %v", err)

	names, err := dir.Readdirnames(0)
	test.Assert(err == nil && len(names) == 1 && names[0] == "file1",
		"Error reading directory: %v with error: %v", names, err)

	stat, err := os.Lstat(targetFile)
	test.Assert(err == nil && stat.Name() == "file" &&
		stat.Mode() == 0666, "List target file:%s, 0%o "+
		"with error: %v", stat.Name(), stat.Mode(), err)

	n, err = syscall.Getxattr(targetFile, attrData, buf)
	test.Assert(err == nil && bytes.Equal(buf[:n], attrDataData),
		"Error reading the exact extended attribute: %s "+
			"with error %v", string(buf[:n]), err)

	targetLink := workspace + subdirectory + "/link"
	link, err := os.Open(targetLink)
	defer link.Close()
	test.Assert(err == nil, "Error opening the link: %v", err)

	n, err = link.Read(buf)
	test.Assert(err == nil && bytes.Equal(buf[:n], content),
		"Error reading the exact content: %s with error: %v",
		string(buf[:n]), err)

}

func TestWorkspaceWriteNoWritePermissionAtRoot(t *testing.T) {
	runTest(t, func(test *testHelper) {
		testWorkspaceWriteNoWritePermission(test, "")
	})
}

func TestWorkspaceWriteNoWritePermissionAtSubdirectory(t *testing.T) {
	runTest(t, func(test *testHelper) {
		testWorkspaceWriteNoWritePermission(test, "/test")
	})
}

func TestWorkspaceReadNoWritePermissionAtRoot(t *testing.T) {
	runTest(t, func(test *testHelper) {
		testWorkspaceReadNoWritePermission(test, "")
	})
}

func TestWorkspaceReadNoWritePermissionAtSubdirectory(t *testing.T) {
	runTest(t, func(test *testHelper) {
		testWorkspaceReadNoWritePermission(test, "/test")
	})
}

func TestWorkspaceDeleteAndRecreate(t *testing.T) {
	runTest(t, func(test *testHelper) {
		workspace := test.newWorkspace()
		workspaceName := test.relPath(workspace)

		api := test.getApi()
		err := api.DeleteWorkspace(workspaceName)
		test.Assert(err == nil, "Failed deleting the workspace %s",
			workspaceName)

		// Create a new workspace with the same name
		api.Branch(test.nullWorkspaceRel(), workspaceName)

		fileName := workspace + "/file"
		fd, err := syscall.Creat(fileName, 0777)
		defer syscall.Close(fd)
		test.Assert(err == syscall.EPERM,
			"Error creating a small file: %v", err)
	})
}

<<<<<<< HEAD
func TestSetWorkspaceImmutable(t *testing.T) {
	runTest(t, func(test *testHelper) {
		workspace := test.newWorkspace()
		workspaceName := test.relPath(workspace)

		api := test.getApi()
		err := api.SetWorkspaceImmutable(workspaceName)
		test.Assert(err == nil, "Failed setting the workspace %s immutable",
			workspaceName)

		err = api.EnableRootWrite(workspaceName)
		test.Assert(err == nil, "Failed enabling workspace %s write"+
			" permission", workspaceName)

		fileName := workspace + "/file"
		fd, err := syscall.Creat(fileName, 0777)
		defer syscall.Close(fd)
		test.Assert(err == syscall.EPERM,
			"Error creating a small file: %v", err)

	})
}

func TestSetWorkspaceImmutableAfterDelete(t *testing.T) {
	runTest(t, func(test *testHelper) {
		workspace := test.newWorkspace()
		workspaceName := test.relPath(workspace)

		api := test.getApi()
		err := api.SetWorkspaceImmutable(workspaceName)
		test.Assert(err == nil, "Failed setting the workspace %s immutable",
			workspaceName)

		fileName := workspace + "/file"
		fd, err := syscall.Creat(fileName, 0777)
		defer syscall.Close(fd)
		test.Assert(err == syscall.EPERM,
			"Error creating a small file: %v", err)

		err = api.DeleteWorkspace(workspaceName)
		test.Assert(err == nil, "Failed deleting the workspace %s",
			workspaceName)

		err = api.Branch(test.nullWorkspaceRel(), workspaceName)
		test.Assert(err == nil, "Failed branching workspace: %v", err)

		err = api.EnableRootWrite(workspaceName)
		test.Assert(err == nil,
			"Failed to enable write permission in workspace: %v", err)

		fd1, err := syscall.Creat(fileName, 0777)
		defer syscall.Close(fd1)
		test.Assert(err == nil, "Error creating a small file: %v", err)
	})
}

func TestSetRemoteWorkspaceImmutable(t *testing.T) {
	runTest(t, func(test *testHelper) {
		workspace := test.newWorkspace()
		workspaceName := test.relPath(workspace)

		// Remotely set the workspace immutable
		dst := strings.Split(workspaceName, "/")
		c := test.testCtx()
		err := c.workspaceDB.SetWorkspaceImmutable(&c.Ctx,
			dst[0], dst[1], dst[2])
		test.Assert(err == nil, "Workspace %s can't be set immutable",
			workspaceName)

		fileName := workspace + "/file"
		fd, err := syscall.Creat(fileName, 0777)
		defer syscall.Close(fd)
		test.Assert(err == syscall.EPERM,
			"Error creating a small file: %v", err)
=======
// We need isWorkspaceRoot() to be more robust than it has been
func TestWorkspaceRootChecker(t *testing.T) {
	runTest(t, func(test *testHelper) {
		workspace := test.newWorkspace()
		wsr := test.getWorkspaceRoot(workspace)
		var inode Inode
		inode = wsr

		test.Assert(inode.isWorkspaceRoot() == true,
			"inode interface not routing")
		test.Assert(wsr.isWorkspaceRoot() == true, "wsr not recognized")
		test.Assert(wsr.Directory.isWorkspaceRoot() == true,
			"wsr dir not routing")
>>>>>>> 600cc2d6
	})
}<|MERGE_RESOLUTION|>--- conflicted
+++ resolved
@@ -239,7 +239,6 @@
 	})
 }
 
-<<<<<<< HEAD
 func TestSetWorkspaceImmutable(t *testing.T) {
 	runTest(t, func(test *testHelper) {
 		workspace := test.newWorkspace()
@@ -314,7 +313,9 @@
 		defer syscall.Close(fd)
 		test.Assert(err == syscall.EPERM,
 			"Error creating a small file: %v", err)
-=======
+	})
+}
+
 // We need isWorkspaceRoot() to be more robust than it has been
 func TestWorkspaceRootChecker(t *testing.T) {
 	runTest(t, func(test *testHelper) {
@@ -328,6 +329,5 @@
 		test.Assert(wsr.isWorkspaceRoot() == true, "wsr not recognized")
 		test.Assert(wsr.Directory.isWorkspaceRoot() == true,
 			"wsr dir not routing")
->>>>>>> 600cc2d6
 	})
 }