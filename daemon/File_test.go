// Copyright (c) 2016 Arista Networks, Inc.  All rights reserved.
// Arista Networks, Inc. Confidential and Proprietary.

package daemon

// Test the various operations on files such as creation, read and write

import (
	"bytes"
	"fmt"
	"io"
	"io/ioutil"
	"os"
	"syscall"
	"testing"

	"github.com/aristanetworks/quantumfs"
	"github.com/aristanetworks/quantumfs/testutils"
	"github.com/aristanetworks/quantumfs/utils"
)

func TestFileCreation(t *testing.T) {
	runTest(t, func(test *testHelper) {
		workspace := test.NewWorkspace()

		testFilename := workspace + "/" + "test"
		fd, err := syscall.Creat(testFilename, 0124)
		test.Assert(err == nil, "Error creating file: %v", err)

		err = syscall.Close(fd)
		test.Assert(err == nil, "Error closing fd: %v", err)

		var stat syscall.Stat_t
		err = syscall.Stat(testFilename, &stat)
		test.Assert(err == nil, "Error stat'ing test file: %v", err)
		test.Assert(stat.Size == 0, "Incorrect Size: %d", stat.Size)
		test.Assert(stat.Nlink == 1, "Incorrect Nlink: %d", stat.Nlink)

		var expectedPermissions uint32
		expectedPermissions |= syscall.S_IFREG
		expectedPermissions |= syscall.S_IXUSR | syscall.S_IWGRP |
			syscall.S_IROTH
		test.Assert(stat.Mode == expectedPermissions,
			"File permissions incorrect. Expected %x got %x",
			expectedPermissions, stat.Mode)
	})
}

func TestFileWriteBlockSize(t *testing.T) {
	runTest(t, func(test *testHelper) {
		workspace := test.NewWorkspace()

		testFilename := workspace + "/" + "testwsize"
		file, err := os.Create(testFilename)
		test.Assert(file != nil && err == nil,
			"Error creating file: %v", err)
		defer file.Close()

		data := GenData(131072)

		_, err = file.Write(data)
		test.Assert(err == nil, "Error writing to new fd: %v", err)
		test.WaitForLogString("operateOnBlocks offset 0 size 131072",
			"Write block size not expected")
	})
}

func TestFileReadWrite(t *testing.T) {
	runTest(t, func(test *testHelper) {
		//length of test Text should be 37, and not a multiple of readBuf len
		testText := []byte("This is test data 1234567890 !@#^&*()")
		//write the test data in two goes
		textSplit := len(testText) / 2

		workspace := test.NewWorkspace()

		testFilename := workspace + "/" + "testrw"
		file, err := os.Create(testFilename)
		test.Assert(file != nil && err == nil,
			"Error creating file: %v", err)

		//ensure the Create() handle works
		written := 0
		for written < textSplit {
			var writeIt int
			writeIt, err = file.Write(testText[written:textSplit])
			written += writeIt
			test.Assert(err == nil, "Error writing to new fd: %v", err)
		}

		readLen := 0
		//intentionally make the read buffer small so we do multiple reads
		fullReadBuf := make([]byte, 100)
		readBuf := make([]byte, 4)
		for readLen < written {
			var readIt int
			//note, this also tests read offsets
			readIt, err = file.ReadAt(readBuf, int64(readLen))
			copy(fullReadBuf[readLen:], readBuf[:readIt])
			readLen += readIt
			test.Assert(err == nil || err == io.EOF,
				"Error reading from fd: %v", err)
		}
		test.Assert(bytes.Equal(fullReadBuf[:readLen], testText[:written]),
			"Read and written bytes do not match, %s vs %s",
			fullReadBuf[:readLen], testText[:written])

		err = file.Close()
		test.Assert(err == nil, "Error closing fd: %v", err)

		//now open the file again to trigger Open()
		file, err = os.OpenFile(testFilename, os.O_RDWR, 0777)
		test.Assert(err == nil, "Error opening fd: %v", err)

		//test overwriting past the end of the file with an offset by
		//rewinding back the textSplit
		textSplit -= 2
		written -= 2

		//ensure the Open() handle works
		for written < len(testText) {
			var writeIt int
			//test the offset code path by writing a small bit at a time
			writeTo := len(testText)
			if writeTo > written+4 {
				writeTo = written + 4
			}

			writeIt, err = file.WriteAt(testText[written:writeTo],
				int64(written))
			written += writeIt
			test.Assert(err == nil, "Error writing existing fd: %v", err)
		}

		readLen = 0
		for readLen < written {
			var readIt int
			//note, this also tests read offsets
			readIt, err = file.ReadAt(readBuf, int64(readLen))
			copy(fullReadBuf[readLen:], readBuf[:readIt])
			readLen += readIt
			test.Assert(err == nil || err == io.EOF,
				"Error reading from fd: %v", err)
		}
		test.Assert(bytes.Equal(fullReadBuf[:readLen], testText[:written]),
			"Read and written bytes do not match, %s vs %s",
			fullReadBuf[:readLen], testText[:written])

		err = file.Close()
		test.Assert(err == nil, "Error closing fd: %v", err)

		file, err = os.OpenFile(testFilename, os.O_RDWR, 0777)
		test.Assert(err == nil, "Error opening fd: %v", err)

		readLen = 0
		for readLen < len(testText) {
			var readIt int
			readIt, err = file.Read(readBuf)
			copy(fullReadBuf[readLen:], readBuf[:readIt])
			readLen += readIt
			test.Assert(err != io.EOF || err == nil,
				"Error reading from fd: %v", err)
		}
		test.Assert(bytes.Equal(fullReadBuf[:readLen], testText[:written]),
			"Read and written bytes do not match, %s vs %s",
			fullReadBuf[:readLen], testText[:written])

		err = file.Close()
		test.Assert(err == nil, "Error closing fd: %v", err)
	})
}

func TestFileDescriptorPermissions(t *testing.T) {
	runTest(t, func(test *testHelper) {
		workspace := test.NewWorkspace()

		testDir := workspace + "/testDir"
		testFilename := testDir + "/test"

		err := syscall.Mkdir(testDir, 0777)
		test.Assert(err == nil, "Error creating directories: %v", err)

		defer test.SetUidGid(99, -1, nil).Revert()

		// Now create the test file
		fd, err := syscall.Creat(testFilename, 0000)
		test.Assert(err == nil, "Error creating file: %s %v", testFilename,
			err)
		syscall.Close(fd)
		var stat syscall.Stat_t
		err = syscall.Stat(testFilename, &stat)
		test.Assert(err == nil, "Error stat'ing test file: %v", err)
		permissions := modeToPermissions(stat.Mode, 0x777)
		test.Assert(permissions == 0x0,
			"Creating with mode not preserved, %d vs 0000", permissions)

		//test write only
		err = syscall.Chmod(testFilename, 0222)
		test.Assert(err == nil, "Error chmod-ing test file: %v", err)
		err = syscall.Stat(testFilename, &stat)
		test.Assert(err == nil, "Error stat'ing test file: %v", err)
		permissions = modeToPermissions(stat.Mode, 0)
		test.Assert(permissions == 0222,
			"Chmodding not working, %d vs 0222", permissions)

		var file *os.File
		//ensure we can't read the file, only write
		file, err = os.Open(testFilename)
		test.Assert(file == nil && err != nil,
			"Able to open write-only file for read")
		test.Assert(os.IsPermission(err),
			"Expected permission error not returned: %v", err)
		file.Close()

		file, err = os.OpenFile(testFilename, os.O_WRONLY, 0x2)
		test.Assert(file != nil && err == nil,
			"Unable to open file only for writing with permissions")
		file.Close()

		//test read only
		err = syscall.Chmod(testFilename, 0444)
		test.Assert(err == nil, "Error chmod-ing test file: %v", err)
		err = syscall.Stat(testFilename, &stat)
		test.Assert(err == nil, "Error stat'ing test file: %v", err)
		permissions = modeToPermissions(stat.Mode, 0)
		test.Assert(permissions == 0444,
			"Chmodding not working, %d vs 0444", permissions)

		file, err = os.OpenFile(testFilename, os.O_WRONLY, 0x2)
		test.Assert(file == nil && err != nil,
			"Able to open read-only file for write")
		test.Assert(os.IsPermission(err),
			"Expected permission error not returned: %v", err)
		file.Close()

		file, err = os.Open(testFilename)
		test.Assert(file != nil && err == nil,
			"Unable to open file only for reading with permissions")
		file.Close()
	})
}

func TestRootFileDescriptorPermissions(t *testing.T) {
	runTest(t, func(test *testHelper) {
		workspace := test.NewWorkspace()

		testFilename := workspace + "/test"

		fd, err := syscall.Creat(testFilename, 0000)
		test.Assert(err == nil, "Error creating file: %s %v", testFilename,
			err)
		syscall.Close(fd)
		var stat syscall.Stat_t
		err = syscall.Stat(testFilename, &stat)
		test.Assert(err == nil, "Error stat'ing test file: %v", err)
		permissions := modeToPermissions(stat.Mode, 0x777)
		test.Assert(permissions == 0x0,
			"Creating with mode not preserved, %d vs 0000", permissions)

		//test write only
		err = syscall.Chmod(testFilename, 0222)
		test.Assert(err == nil, "Error chmod-ing test file: %v", err)
		err = syscall.Stat(testFilename, &stat)
		test.Assert(err == nil, "Error stat'ing test file: %v", err)
		permissions = modeToPermissions(stat.Mode, 0)
		test.Assert(permissions == 0222,
			"Chmodding not working, %d vs 0222", permissions)

		var file *os.File
		//ensure we can't read the file, only write
		file, err = os.Open(testFilename)
		test.Assert(file != nil && err == nil,
			"root unable to open write-only file for read")
		file.Close()

		file, err = os.OpenFile(testFilename, os.O_WRONLY, 0x2)
		test.Assert(file != nil && err == nil,
			"Unable to open file only for writing with permissions")
		file.Close()

		//test read only
		err = syscall.Chmod(testFilename, 0444)
		test.Assert(err == nil, "Error chmod-ing test file: %v", err)
		err = syscall.Stat(testFilename, &stat)
		test.Assert(err == nil, "Error stat'ing test file: %v", err)
		permissions = modeToPermissions(stat.Mode, 0)
		test.Assert(permissions == 0444,
			"Chmodding not working, %d vs 0444", permissions)

		file, err = os.OpenFile(testFilename, os.O_WRONLY, 0x2)
		test.Assert(file != nil && err == nil,
			"root unable to open read-only file for write")
		file.Close()

		file, err = os.Open(testFilename)
		test.Assert(file != nil && err == nil,
			"Unable to open file only for reading with permissions")
		file.Close()
	})
}

func TestFileSizeChanges(t *testing.T) {
	runTest(t, func(test *testHelper) {
		workspace := test.NewWorkspace()

		testFilename := workspace + "/" + "test"

		testText := "TestString"
		err := testutils.PrintToFile(testFilename, testText)
		test.Assert(err == nil, "Error writing to new fd: %v", err)

		var output []byte
		output, err = ioutil.ReadFile(testFilename)
		test.Assert(err == nil, "Failed reading from file: %v", err)
		test.Assert(string(output) == testText,
			"File contents incorrect: '%s'", string(output))

		err = os.Truncate(testFilename, 4)
		test.Assert(err == nil, "Problem truncating file")

		output, err = ioutil.ReadFile(testFilename)
		test.Assert(err == nil && string(output) == testText[:4],
			"Truncated file contents not what's expected")

		err = os.Truncate(testFilename, 8)
		test.Assert(err == nil, "Unable to extend file size with SetAttr")

		output, err = ioutil.ReadFile(testFilename)
		test.Assert(err == nil &&
			string(output) == testText[:4]+"\x00\x00\x00\x00",
			"Extended file isn't filled with a hole: '%s'",
			string(output))

		// Shrink it again to ensure double truncates work
		err = os.Truncate(testFilename, 6)
		test.Assert(err == nil, "Problem truncating file")

		output, err = ioutil.ReadFile(testFilename)
		test.Assert(err == nil &&
			string(output) == testText[:4]+"\x00\x00",
			"Extended file isn't filled with a hole: '%s'",
			string(output))

		var stat syscall.Stat_t
		err = syscall.Stat(testFilename, &stat)
		test.Assert(err == nil, "Error stat'ing test file: %v", err)
		test.Assert(stat.Size == 6,
			"File size didn't match expected: %d", stat.Size)

		err = testutils.PrintToFile(testFilename, testText)
		test.Assert(err == nil, "Error writing to new fd: %v", err)

		output, err = ioutil.ReadFile(testFilename)
		test.Assert(err == nil &&
			string(output) == testText[:4]+"\x00\x00"+testText,
			"Append to file with a hole is incorrect: '%s'",
			string(output))

		err = syscall.Stat(testFilename, &stat)
		test.Assert(err == nil, "Error stat'ing test file: %v", err)
		test.Assert(stat.Size == int64(6+len(testText)),
			"File size change not preserve with file append: %d",
			stat.Size)
	})
}

func TestFileDescriptorDirtying(t *testing.T) {
	runTest(t, func(test *testHelper) {
		// Create a file and determine its inode numbers
		workspace := test.NewWorkspace()
		wsTypespaceName, wsNamespaceName, wsWorkspaceName :=
			test.getWorkspaceComponents(workspace)

		testFilename := workspace + "/" + "test"
		fd, err := syscall.Creat(testFilename, 0124)
		test.Assert(err == nil, "Error creating file: %v", err)
		var stat syscall.Stat_t
		err = syscall.Stat(testFilename, &stat)
		test.Assert(err == nil, "Error stat'ing test file: %v", err)
		test.Assert(stat.Ino >= quantumfs.InodeIdReservedEnd,
			"File had reserved inode number %d", stat.Ino)

		// Find the matching FileHandle
		descriptors := test.fileDescriptorFromInodeNum(stat.Ino)
		test.Assert(len(descriptors) == 1,
			"Incorrect number of fds found 1 != %d", len(descriptors))
		fileDescriptor := descriptors[0]
		file := fileDescriptor.file

		// Save the workspace rootId, change the File key, simulating
		// changing the data, then mark the matching FileDescriptor dirty.
		// This should trigger a refresh up the hierarchy and, because we
		// currently do not support delayed syncing, change the workspace
		// rootId and mark the fileDescriptor clean.
		oldRootId, _ := test.workspaceRootId(wsTypespaceName,
			wsNamespaceName, wsWorkspaceName)

		c := test.newCtx()
		_, err = file.accessor.writeBlock(c, 0, 0, []byte("update"))
		test.Assert(err == nil, "Failure modifying small file")
		fileDescriptor.dirty(c)

		test.SyncAllWorkspaces()
		newRootId, _ := test.workspaceRootId(wsTypespaceName,
			wsNamespaceName, wsWorkspaceName)

		test.Assert(!oldRootId.IsEqualTo(newRootId),
			"Workspace rootId didn't change")

		syscall.Close(fd)
	})
}

// Test file metadata updates
func TestFileAttrUpdate(t *testing.T) {
	runTest(t, func(test *testHelper) {
		api := test.getApi()

		src := test.NewWorkspace()
		src = test.RelPath(src)

		dst := "dst/attrupdate/test"

		// First create a file
		testFile := test.AbsPath(src + "/" + "test")
		fd, err := os.Create(testFile)
		fd.Close()
		test.Assert(err == nil, "Error creating test file: %v", err)

		// Then apply a SetAttr only change
		os.Truncate(testFile, 5)

		// Then branch the workspace
		err = api.Branch(src, dst)
		test.Assert(err == nil, "Failed to branch workspace: %v", err)

		testFile = test.AbsPath(dst + "/" + "test")
		// Ensure the new workspace has the correct file attributes
		var stat syscall.Stat_t
		err = syscall.Stat(testFile, &stat)
		test.Assert(err == nil, "Workspace copy doesn't have file")
		test.Assert(stat.Size == 5, "Workspace copy attr Size not updated")

		// Read the data and ensure it's what we expected
		var output []byte
		output, err = ioutil.ReadFile(testFile)
		test.Assert(string(output) == "\x00\x00\x00\x00\x00",
			"Workspace doesn't fully reflect attr Size change %v",
			output)
	})
}

func TestFileAttrWriteUpdate(t *testing.T) {
	runTest(t, func(test *testHelper) {
		api := test.getApi()

		src := test.NewWorkspace()
		src = test.RelPath(src)

		dst := "dst/attrwriteupdate/test"

		// First create a file
		testFile := test.AbsPath(src + "/" + "test")
		fd, err := os.Create(testFile)
		fd.Close()
		test.Assert(err == nil, "Error creating test file: %v", err)

		// Then apply a SetAttr only change
		os.Truncate(testFile, 5)

		// Add some extra data to it
		testText := "ExtraData"
		err = testutils.PrintToFile(testFile, testText)

		// Then branch the workspace
		err = api.Branch(src, dst)
		test.Assert(err == nil, "Failed to branch workspace: %v", err)

		testFile = test.AbsPath(dst + "/" + "test")
		// Ensure the new workspace has the correct file attributes
		var stat syscall.Stat_t
		err = syscall.Stat(testFile, &stat)
		test.Assert(err == nil, "Workspace copy doesn't have file")
		test.Assert(stat.Size == int64(5+len(testText)),
			"Workspace copy attr Size not updated")

		// Read the data and ensure it's what we expected
		var output []byte
		output, err = ioutil.ReadFile(testFile)
		test.Assert(string(output) == "\x00\x00\x00\x00\x00"+testText,
			"Workspace doesn't fully reflect file contents")
	})
}

func TestSmallFileZero(t *testing.T) {
	runTest(t, func(test *testHelper) {
		workspace := test.NewWorkspace()

		testFilename := workspace + "/test"

		data := GenData(10 * 1024)
		err := testutils.PrintToFile(testFilename, string(data))
		test.Assert(err == nil, "Error writing tiny data to new fd")

		os.Truncate(testFilename, 0)
		test.Assert(test.FileSize(testFilename) == 0, "Unable to zero file")

		output, err := ioutil.ReadFile(testFilename)
		test.Assert(len(output) == 0, "Empty file not really empty")
		test.Assert(err == nil, "Unable to read from empty file")
	})
}

func TestFileAccessAfterUnlink(t *testing.T) {
	runTest(t, func(test *testHelper) {
		workspace := test.NewWorkspace()
		testFilename := workspace + "/test"

		// First create a file with some data
		file, err := os.Create(testFilename)
		test.Assert(err == nil, "Error creating test file: %v", err)

		data := GenData(100 * 1024)
		_, err = file.Write(data)
		test.Assert(err == nil, "Error writing data to file: %v", err)

		// Then confirm we can read back from it fine while it is still
		// linked
		input := make([]byte, 100*1024)
		_, err = file.Seek(0, 0)
		test.Assert(err == nil, "Error rewinding file: %v", err)
		_, err = file.Read(input)
		test.Assert(err == nil, "Error reading from file: %v", err)
		test.Assert(bytes.Equal(data, input), "Didn't read same bytes back!")

		// Then Unlink the file and confirm we can still read and write to it
		err = os.Remove(testFilename)
		test.Assert(err == nil, "Error unlinking test file: %v", err)

		_, err = file.Seek(0, 0)
		test.Assert(err == nil, "Error rewinding file: %v", err)
		_, err = file.Read(input)
		test.Assert(err == nil, "Error reading from file: %v", err)
		test.Assert(bytes.Equal(data, input), "Didn't read same bytes back!")

		// Extend the file and read again
		data = GenData(100 * 1024)
		_, err = file.Seek(100*1024*1024, 0)
		test.Assert(err == nil, "Error rewinding file: %v", err)
		_, err = file.Write(data)
		test.Assert(err == nil, "Error writing data to file: %v", err)

		_, err = file.Seek(100*1024*1024, 0)
		test.Assert(err == nil, "Error rewinding file: %v", err)
		_, err = file.Read(input)
		test.Assert(err == nil, "Error reading from file: %v", err)
		test.Assert(bytes.Equal(data, input), "Didn't read same bytes back!")

		file.Close()
	})
}

func TestSmallFileReadPastEnd(t *testing.T) {
	runTest(t, func(test *testHelper) {
		workspace := test.NewWorkspace()
		testFilename := workspace + "/test"

		// First create a file with some data
		file, err := os.Create(testFilename)
		test.Assert(err == nil, "Error creating test file: %v", err)

		data := GenData(100 * 1024)
		_, err = file.Write(data)
		test.Assert(err == nil, "Error writing data to file: %v", err)

		// Then confirm we can read back past the data and get the correct
		// EOF return value.
		input := make([]byte, 100*1024)
		_, err = file.ReadAt(input, 100*1024)
		test.Assert(err == io.EOF, "Expected EOF got: %v", err)

		file.Close()
	})
}

func TestFileStatBlockCount(t *testing.T) {
	runTest(t, func(test *testHelper) {
		workspace := test.NewWorkspace()
		testFilename := workspace + "/test"

		// First create a file with some data
		file, err := os.Create(testFilename)
		test.Assert(err == nil, "Error creating test file: %v", err)

		data := GenData(1024)
		_, err = file.Write(data)
		test.Assert(err == nil, "Error writing data to file: %v", err)
		defer file.Close()

		var stat syscall.Stat_t
		err = syscall.Stat(testFilename, &stat)
		test.Assert(err == nil, "Error stat'ing test file: %v", err)
		// stat.Blocks must always be in terms of 512B blocks
		test.Assert(uint64(stat.Blocks) ==
			utils.BlocksRoundUp(uint64(stat.Size), uint64(512)),
			"Blocks is not in terms of 512B blocks. Blocks %v Size %v",
			stat.Blocks, stat.Size)
	})
}

func TestFileReparentRace(t *testing.T) {
	runTest(t, func(test *testHelper) {
		workspace := test.NewWorkspace()

		var stat syscall.Stat_t
		iterations := 100
		for i := 0; i < iterations; i++ {
			filename := fmt.Sprintf(workspace+"/file%d", i)
			file, err := os.Create(filename)
			test.AssertNoErr(err)

			file.WriteString("this is file data")

			// Leave the file handle open so it gets orphaned. We now
			// want to race the parent change with getting the parent
			go syscall.Stat(filename, &stat)
			go os.Remove(filename)

			file.Close()
		}
	})
}

func TestFileOwnership(t *testing.T) {
	runTest(t, func(test *testHelper) {
		workspace := test.NewWorkspace()

		dirName := workspace + "/testdir"
		err := utils.MkdirAll(dirName, 0777)
		test.AssertNoErr(err)

		data := string(GenData(2000))
		testFileA := dirName + "/test"
		err = testutils.PrintToFile(testFileA, data)
		test.AssertNoErr(err)

		testFileB := dirName + "/testB"
		err = testutils.PrintToFile(testFileB, data)
		test.AssertNoErr(err)

		err = syscall.Chmod(testFileB, 0644)
		test.AssertNoErr(err)
		err = syscall.Chown(testFileB, 99, 99)
		test.AssertNoErr(err)

		err = syscall.Chmod(testFileA, 0660)
		test.AssertNoErr(err)

		// remove write permission on the parent directory
		err = syscall.Chmod(dirName, 0555)
		test.AssertNoErr(err)

		defer test.SetUidGid(99, 99, nil).Revert()

		// try to remove the file
		err = os.Remove(testFileA)
		test.Assert(err != nil, "Removable file without parent permissions")

		// should not be able to write to the file we don't own
		err = testutils.PrintToFile(testFileA, data)
		test.Assert(err != nil, "Able to write to file we don't own")

		// should still be able to write to the file we own
		err = testutils.PrintToFile(testFileB, data)
		test.AssertNoErr(err)

		// but shouldn't be able to remove it
		err = os.Remove(testFileB)
		test.Assert(err != nil, "Removable file from dir without permission")
	})
}

func TestChangeFileTypeBeforeSync(t *testing.T) {
	runTest(t, func(test *testHelper) {
		workspace := test.NewWorkspace()

		dirName := workspace + "/dir"
		fileName := dirName + "/file"
		data := GenData(int(quantumfs.MaxSmallFileSize()) +
			quantumfs.MaxBlockSize)

		test.AssertNoErr(utils.MkdirAll(dirName, 0777))

		file, err := os.Create(fileName)
		test.AssertNoErr(err)
		file.Close()
		fileInode := test.getInodeNum(fileName)

		// Increase the file size to be a medium file. After this write we
		// should have the state where, according to the directory, the file
		// is still a small file with the EmptyBlockKey. Only after the file
		// has flushed should its parent directory see it as a medium file
		// with the appropiate ID.
		test.AssertNoErr(testutils.PrintToFile(fileName, string(data)))

<<<<<<< HEAD
		msg := fmt.Sprintf("Mux::flushInode_ inode %d", dirInode)
		test.WaitForLogString(msg, "Directory to flush")

=======
>>>>>>> 5771f2a4
		// Confirm the directory is consistent with a small file
		inode := test.getInode(dirName)
		dir := inode.(*Directory)
		record, err := dir.getChildRecordCopy(test.TestCtx(),
			fileInode)
		test.AssertNoErr(err)

		test.Assert(record.ID().IsEqualTo(quantumfs.EmptyBlockKey),
			"ID isn't empty block: %s", record.ID().String())
		test.Assert(record.Type() == quantumfs.ObjectTypeSmallFile,
			"File isn't small file: %s", record.Type())

<<<<<<< HEAD
		msg = fmt.Sprintf("Mux::flushInode_ inode %d", fileInode)
		test.WaitForLogString(msg, "File to flush")
=======
		// Cause the file to be flushed
		test.SyncAllWorkspaces()
>>>>>>> 5771f2a4

		// Confirm the directory is consistent with a medium file
		inode = test.getInode(dirName)
		dir = inode.(*Directory)
		record, err = dir.getChildRecordCopy(test.TestCtx(),
			fileInode)
		test.AssertNoErr(err)

		test.Assert(!record.ID().IsEqualTo(quantumfs.EmptyBlockKey),
			"ID is empty block: %s", record.ID().String())
		test.Assert(record.Type() == quantumfs.ObjectTypeMediumFile,
			"File isn't medium file: %s", record.Type())
	})
}<|MERGE_RESOLUTION|>--- conflicted
+++ resolved
@@ -703,12 +703,6 @@
 		// with the appropiate ID.
 		test.AssertNoErr(testutils.PrintToFile(fileName, string(data)))
 
-<<<<<<< HEAD
-		msg := fmt.Sprintf("Mux::flushInode_ inode %d", dirInode)
-		test.WaitForLogString(msg, "Directory to flush")
-
-=======
->>>>>>> 5771f2a4
 		// Confirm the directory is consistent with a small file
 		inode := test.getInode(dirName)
 		dir := inode.(*Directory)
@@ -721,13 +715,8 @@
 		test.Assert(record.Type() == quantumfs.ObjectTypeSmallFile,
 			"File isn't small file: %s", record.Type())
 
-<<<<<<< HEAD
-		msg = fmt.Sprintf("Mux::flushInode_ inode %d", fileInode)
-		test.WaitForLogString(msg, "File to flush")
-=======
 		// Cause the file to be flushed
 		test.SyncAllWorkspaces()
->>>>>>> 5771f2a4
 
 		// Confirm the directory is consistent with a medium file
 		inode = test.getInode(dirName)
