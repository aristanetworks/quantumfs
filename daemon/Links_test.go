--- conflicted
+++ resolved
@@ -56,22 +56,12 @@
 		parentDir := &parentInode.(*WorkspaceRoot).Directory
 
 		defer parentDir.childRecordLock.Lock().Unlock()
-<<<<<<< HEAD
-
-		ctx := test.TestCtx()
-		record := parentDir.children.recordById(ctx, file1InodeNum)
-		test.Assert(record.Type() == quantumfs.ObjectTypeHardlink,
-			"file1 not replaced with hardlink %d", file1InodeNum)
-		record = parentDir.children.recordById(ctx, file2InodeNum)
-		test.Assert(record.Type() == quantumfs.ObjectTypeHardlink,
-=======
 		c := test.TestCtx()
 		test.Assert(parentDir.children.recordById(c, file1InodeNum).Type() ==
 			quantumfs.ObjectTypeHardlink,
 			"file1 not replaced with hardlink %d", file1InodeNum)
 		test.Assert(parentDir.children.recordById(c, file2InodeNum).Type() ==
 			quantumfs.ObjectTypeHardlink,
->>>>>>> 6d9a0896
 			"file2 not created as hardlink")
 	})
 }
