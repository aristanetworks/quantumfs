--- conflicted
+++ resolved
@@ -432,10 +432,5 @@
 type publishFn func(*ctx, quantumfs.Buffer) (quantumfs.ObjectKey, error)
 
 func publishNow(c *ctx, buf quantumfs.Buffer) (quantumfs.ObjectKey, error) {
-<<<<<<< HEAD
-	return c.dataStore.Set(&c.Ctx, newImmutableBuffer(buf.Get(), buf.KeyType(),
-		c.dataStore))
-=======
 	return buf.Key(&c.Ctx)
->>>>>>> c0502b38
 }