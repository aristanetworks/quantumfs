// Copyright (c) 2016 Arista Networks, Inc.  All rights reserved.
// Arista Networks, Inc. Confidential and Proprietary.

package daemon

import "bufio"
import "os"
import "strconv"
import "strings"
<<<<<<< HEAD
import "syscall"
import "sync"
=======
>>>>>>> 8fc284c8
import "time"

import "github.com/aristanetworks/quantumfs"
import "github.com/aristanetworks/quantumfs/utils"
import "github.com/hanwen/go-fuse/fuse"

func modifyEntryWithAttr(c *ctx, newType *quantumfs.ObjectType, attr *fuse.SetAttrIn,
	entry quantumfs.DirectoryRecord, updateMtime bool) {

	// Update the type if needed
	if newType != nil {
		entry.SetType(*newType)
		c.vlog("Type now %d", *newType)
	}

	valid := uint(attr.SetAttrInCommon.Valid)
	// We don't support file locks yet, but when we do we need
	// FATTR_LOCKOWNER

	var now quantumfs.Time
	if utils.BitAnyFlagSet(valid, fuse.FATTR_MTIME_NOW) ||
		!utils.BitFlagsSet(valid, fuse.FATTR_CTIME) || updateMtime {

		now = quantumfs.NewTime(time.Now())
	}

	if utils.BitFlagsSet(valid, fuse.FATTR_MODE) {
		entry.SetPermissions(modeToPermissions(attr.Mode, 0))
		c.vlog("Permissions now %d Mode %d", entry.Permissions(), attr.Mode)
	}

	if utils.BitFlagsSet(valid, fuse.FATTR_UID) {
		entry.SetOwner(quantumfs.ObjectUid(attr.Owner.Uid,
			c.fuseCtx.Owner.Uid))
		c.vlog("Owner now %d UID %d context %d", entry.Owner(),
			attr.Owner.Uid, c.fuseCtx.Owner.Uid)
	}

	if utils.BitFlagsSet(valid, fuse.FATTR_GID) {
		entry.SetGroup(quantumfs.ObjectGid(attr.Owner.Gid,
			c.fuseCtx.Owner.Gid))
		c.vlog("Group now %d GID %d context %d", entry.Group(),
			attr.Owner.Gid, c.fuseCtx.Owner.Gid)
	}

	if utils.BitFlagsSet(valid, fuse.FATTR_SIZE) {
		entry.SetSize(attr.Size)
		c.vlog("Size now %d", entry.Size())
	}

	if utils.BitFlagsSet(valid, fuse.FATTR_ATIME|fuse.FATTR_ATIME_NOW) {
		// atime is ignored and not stored
	}

	if utils.BitFlagsSet(valid, fuse.FATTR_MTIME_NOW) {
		entry.SetModificationTime(now)
		c.vlog("ModificationTime now %d", entry.ModificationTime())
	} else if utils.BitFlagsSet(valid, fuse.FATTR_MTIME) {
		entry.SetModificationTime(
			quantumfs.NewTimeSeconds(attr.Mtime, attr.Mtimensec))
		c.vlog("ModificationTime now %d", entry.ModificationTime())
	} else if updateMtime {
		c.vlog("Updated mtime")
		entry.SetModificationTime(now)
	}

	if utils.BitFlagsSet(valid, fuse.FATTR_CTIME) {
		entry.SetContentTime(quantumfs.NewTimeSeconds(attr.Ctime,
			attr.Ctimensec))
		c.vlog("ContentTime now %d", entry.ContentTime())
	} else {
		// Since we've updated the file attributes we need to update at least
		// its ctime (unless we've explicitly set its ctime).
		c.vlog("Updated ctime")
		entry.SetContentTime(now)
	}
}

// Return the fuse connection id for the filesystem mounted at the given path
func findFuseConnection(c *ctx, mountPath string) int {
	c.dlog("Finding FUSE Connection ID...")
	for i := 0; i < 100; i++ {
		c.dlog("Waiting for mount try %d...", i)
		file, err := os.Open("/proc/self/mountinfo")
		if err != nil {
			c.dlog("Failed opening mountinfo: %s", err.Error())
			return -1
		}
		defer file.Close()

		mountinfo := bufio.NewReader(file)

		for {
			bline, _, err := mountinfo.ReadLine()
			if err != nil {
				break
			}

			line := string(bline)

			if strings.Contains(line, mountPath) {
				fields := strings.SplitN(line, " ", 5)
				dev := strings.Split(fields[2], ":")[1]
				devInt, err := strconv.Atoi(dev)
				if err != nil {
					c.elog("Failed to convert dev to integer")
					return -1
				}
				c.vlog("Found mountId %d", devInt)
				return devInt
			}
		}

		time.Sleep(50 * time.Millisecond)
	}
	c.elog("FUSE mount not found in time")
	return -1
}

func hasDirectoryWritePerm(c *ctx, inode Inode, checkStickyBit bool) fuse.Status {

	// Directories require execute permission in order to traverse them.
	// So, we must check both write and execute bits
	checkFlags := uint32(0 |
		quantumfs.PermWriteOther | quantumfs.PermExecOther |
		quantumfs.PermWriteOwner | quantumfs.PermExecOwner |
		quantumfs.PermWriteGroup | quantumfs.PermExecGroup)

	owner := c.fuseCtx.Owner
	return hasPermissionIds(c, inode, owner.Uid, owner.Gid, checkFlags,
		checkStickyBit)
}

func hasPermissionOpenFlags(c *ctx, inode Inode, openFlags uint32) fuse.Status {

	// convert open flags into permission ones
	checkFlags := uint32(0)
	switch openFlags & syscall.O_ACCMODE {
	case syscall.O_RDONLY:
		checkFlags = quantumfs.PermReadOther | quantumfs.PermReadGroup |
			quantumfs.PermReadOwner
	case syscall.O_WRONLY:
		checkFlags = quantumfs.PermWriteOther | quantumfs.PermWriteGroup |
			quantumfs.PermWriteOwner
	case syscall.O_RDWR:
		checkFlags = quantumfs.PermWriteOther | quantumfs.PermWriteGroup |
			quantumfs.PermWriteOwner | quantumfs.PermReadOther |
			quantumfs.PermReadGroup | quantumfs.PermReadOwner
	}

	if utils.BitFlagsSet(uint(openFlags), FMODE_EXEC) {
		checkFlags |= quantumfs.PermExecOther | quantumfs.PermExecGroup |
			quantumfs.PermExecOwner | quantumfs.PermSUID |
			quantumfs.PermSGID
	}

	owner := c.fuseCtx.Owner
	return hasPermissionIds(c, inode, owner.Uid, owner.Gid, checkFlags, false)
}

func hasPermissionIds(c *ctx, inode Inode, checkUid uint32,
	checkGid uint32, checkFlags uint32, checkStickyBit bool) fuse.Status {

	defer c.FuncIn("hasPermissionIds", "%t %o", checkStickyBit, checkFlags).out()

	// Root permission can bypass the permission, and the root is only verified
	// by uid
	if checkUid == 0 {
		c.vlog("User is root: OK")
		return fuse.OK
	}

	// If the inode is a workspace root, it is always permitted to modify the
	// children inodes because its permission is 777 (Hardcoded in
	// daemon/workspaceroot.go).
	if inode.isWorkspaceRoot() {
		c.vlog("Is WorkspaceRoot: OK")
		return fuse.OK
	}

	record, err := inode.parentGetChildRecordCopy(c, inode.inodeNum())
	if err != nil {
		c.wlog("Failed to find record in parent")
		return fuse.ENOENT
	}
	inodeOwner := quantumfs.SystemUid(record.Owner(), checkUid)
	inodeGroup := quantumfs.SystemGid(record.Group(), checkGid)
	permission := record.Permissions()

	// Verify the permission of the inode in order to delete a child
	// If the sticky bit of a directory is set, the action can only be
	// performed by file's owner, directory's owner, or root user
	if checkStickyBit && record.Type() == quantumfs.ObjectTypeDirectoryEntry &&
		utils.BitFlagsSet(uint(permission), quantumfs.PermSticky) &&
		checkUid != inodeOwner {

		c.vlog("Sticky owners don't match: FAIL")
		return fuse.EACCES
	}

	// Get whether current user is OWNER/GRP/OTHER
	var permMask uint32
	if checkUid == inodeOwner {
		permMask = quantumfs.PermReadOwner | quantumfs.PermWriteOwner |
			quantumfs.PermExecOwner
	} else if checkGid == inodeGroup {
		permMask = quantumfs.PermReadGroup | quantumfs.PermWriteGroup |
			quantumfs.PermExecGroup
	} else { // all the other
		permMask = quantumfs.PermReadOther | quantumfs.PermWriteOther |
			quantumfs.PermExecOther
	}

	if utils.BitFlagsSet(uint(permission), uint(checkFlags&permMask)) {
		c.vlog("Has permission: OK. %o %o %o", checkFlags, permMask,
			permission)
		return fuse.OK
	}

	// If execute permissions are lacking, but the file has SUID/SGID, then we
	// allow it. This may not be correct behavior, but it's what we've been doing
	if utils.BitAnyFlagSet(uint(permission), uint(quantumfs.PermSUID|
		quantumfs.PermSGID&checkFlags)) {

		c.vlog("SUID/SGID set, Permission OK")
		return fuse.OK
	}

	c.vlog("hasPermissionIds (%o & %o) vs %o", checkFlags, permMask, permission)
	return fuse.EACCES
}<|MERGE_RESOLUTION|>--- conflicted
+++ resolved
@@ -7,11 +7,7 @@
 import "os"
 import "strconv"
 import "strings"
-<<<<<<< HEAD
 import "syscall"
-import "sync"
-=======
->>>>>>> 8fc284c8
 import "time"
 
 import "github.com/aristanetworks/quantumfs"
