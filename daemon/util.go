--- conflicted
+++ resolved
@@ -177,11 +177,6 @@
 	return -1
 }
 
-<<<<<<< HEAD
-func openPermission(c *ctx, inode Inode, flags_ uint32) bool {
-	return openPermissionUid(c, inode, flags_, c.fuseCtx.Owner.Uid)
-}
-
 func accessPermission(c *ctx, inode Inode, mode uint32, uid uint32) bool {
 	// translate access flags into open flags and return the result
 	flags := uint32(syscall.O_ACCMODE)
@@ -200,55 +195,6 @@
 	return openPermissionUid(c, inode, flags, uid)
 }
 
-func openPermissionUid(c *ctx, inode Inode, flags_ uint32, uid uint32) bool {
-	defer c.FuncIn("File::openPermission", "inode %d, uid %d", inode.inodeNum(),
-		uid).out()
-
-	record, error := inode.parentGetChildRecordCopy(c, inode.inodeNum())
-	if error != nil {
-		c.elog("%s", error.Error())
-		return false
-	}
-
-	if uid == 0 {
-		c.vlog("Root permission check, allowing")
-		return true
-	}
-
-	flags := uint(flags_)
-
-	c.vlog("Open permission check. Have %x, flags %x", record.Permissions(),
-		flags)
-
-	var userAccess bool
-	switch flags & syscall.O_ACCMODE {
-	case syscall.O_RDONLY:
-		userAccess = utils.BitAnyFlagSet(uint(record.Permissions()),
-			quantumfs.PermReadOther|quantumfs.PermReadGroup|
-				quantumfs.PermReadOwner)
-	case syscall.O_WRONLY:
-		userAccess = utils.BitAnyFlagSet(uint(record.Permissions()),
-			quantumfs.PermWriteOwner|quantumfs.PermWriteGroup|
-				quantumfs.PermWriteOwner)
-	case syscall.O_RDWR:
-		userAccess = utils.BitAnyFlagSet(uint(record.Permissions()),
-			quantumfs.PermWriteOther|quantumfs.PermWriteGroup|
-				quantumfs.PermWriteOwner|quantumfs.PermReadOther|
-				quantumfs.PermReadGroup|quantumfs.PermReadOwner)
-	}
-
-	var execAccess bool
-	if utils.BitFlagsSet(flags, FMODE_EXEC) {
-		execAccess = utils.BitAnyFlagSet(uint(record.Permissions()),
-			quantumfs.PermExecOther|quantumfs.PermExecGroup|
-				quantumfs.PermExecOwner|quantumfs.PermSUID|
-				quantumfs.PermSGID)
-	}
-
-	success := userAccess || execAccess
-	c.vlog("Permission check result %v %v", userAccess, execAccess)
-	return success
-=======
 func hasDirectoryWritePerm(c *ctx, inode Inode, checkStickyBit bool) fuse.Status {
 
 	// Directories require execute permission in order to traverse them.
@@ -351,5 +297,4 @@
 
 	c.vlog("hasPermissionIds (%o & %o) vs %o", checkFlags, permMask, permission)
 	return fuse.EACCES
->>>>>>> eac2395f
 }