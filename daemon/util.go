// Copyright (c) 2016 Arista Networks, Inc.  All rights reserved.
// Arista Networks, Inc. Confidential and Proprietary.

package daemon

import (
	"bufio"
	"fmt"
	"os"
	"strconv"
	"strings"
	"syscall"
	"time"

	"github.com/aristanetworks/quantumfs"
	"github.com/aristanetworks/quantumfs/utils"
	"github.com/hanwen/go-fuse/fuse"
)

const R_OK = 4
const W_OK = 2
const X_OK = 1
const F_OK = 0

func modifyEntryWithAttr(c *ctx, newType *quantumfs.ObjectType, attr *fuse.SetAttrIn,
	entry quantumfs.DirectoryRecord, updateMtime bool) {

	defer c.funcIn("modifyEntryWithAttr").Out()

	// Update the type if needed
	if newType != nil {
		entry.SetType(*newType)
		c.vlog("Type now %d", *newType)
	}

	valid := uint(attr.SetAttrInCommon.Valid)
	// We don't support file locks yet, but when we do we need
	// FATTR_LOCKOWNER

	var now quantumfs.Time
	if utils.BitAnyFlagSet(valid, fuse.FATTR_MTIME_NOW) ||
		!utils.BitFlagsSet(valid, fuse.FATTR_CTIME) || updateMtime {

		now = quantumfs.NewTime(time.Now())
	}

	if utils.BitFlagsSet(valid, fuse.FATTR_MODE) {
		entry.SetPermissions(modeToPermissions(attr.Mode, 0))
		c.vlog("Permissions now %d Mode %d", entry.Permissions(), attr.Mode)
	}

	if utils.BitFlagsSet(valid, fuse.FATTR_UID) {
		entry.SetOwner(quantumfs.ObjectUid(attr.Owner.Uid,
			c.fuseCtx.Owner.Uid))
		c.vlog("Owner now %d UID %d context %d", entry.Owner(),
			attr.Owner.Uid, c.fuseCtx.Owner.Uid)
	}

	if utils.BitFlagsSet(valid, fuse.FATTR_GID) {
		entry.SetGroup(quantumfs.ObjectGid(attr.Owner.Gid,
			c.fuseCtx.Owner.Gid))
		c.vlog("Group now %d GID %d context %d", entry.Group(),
			attr.Owner.Gid, c.fuseCtx.Owner.Gid)
	}

	if utils.BitFlagsSet(valid, fuse.FATTR_SIZE) {
		entry.SetSize(attr.Size)
		c.vlog("Size now %d", entry.Size())
	}

	if utils.BitFlagsSet(valid, fuse.FATTR_ATIME|fuse.FATTR_ATIME_NOW) {
		// atime is ignored and not stored
	}

	if utils.BitFlagsSet(valid, fuse.FATTR_MTIME_NOW) {
		entry.SetModificationTime(now)
		c.vlog("ModificationTime now %d", entry.ModificationTime())
	} else if utils.BitFlagsSet(valid, fuse.FATTR_MTIME) {
		entry.SetModificationTime(
			quantumfs.NewTimeSeconds(attr.Mtime, attr.Mtimensec))
		c.vlog("ModificationTime now %d", entry.ModificationTime())
	} else if updateMtime {
		c.vlog("Updated mtime")
		entry.SetModificationTime(now)
	}

	if utils.BitFlagsSet(valid, fuse.FATTR_CTIME) {
		entry.SetContentTime(quantumfs.NewTimeSeconds(attr.Ctime,
			attr.Ctimensec))
		c.vlog("ContentTime now %d", entry.ContentTime())
	} else {
		// Since we've updated the file attributes we need to update at least
		// its ctime (unless we've explicitly set its ctime).
		c.vlog("Updated ctime")
		entry.SetContentTime(now)
	}
}

// Return the fuse connection id for the filesystem mounted at the given path
func findFuseConnection(c *ctx, mountPath string) int {
	defer c.FuncIn("findFuseConnection", "mountPath %s", mountPath).Out()
	c.dlog("Finding FUSE Connection ID...")
	for i := 0; i < 100; i++ {
		c.dlog("Waiting for mount try %d...", i)
		file, err := os.Open("/proc/self/mountinfo")
		if err != nil {
			c.dlog("Failed opening mountinfo: %s", err.Error())
			return -1
		}
		defer file.Close()

		mountinfo := bufio.NewReader(file)

		for {
			bline, _, err := mountinfo.ReadLine()
			if err != nil {
				break
			}

			line := string(bline)

			if strings.Contains(line, mountPath) {
				fields := strings.SplitN(line, " ", 5)
				dev := strings.Split(fields[2], ":")[1]
				devInt, err := strconv.Atoi(dev)
				if err != nil {
					c.elog("Failed to convert dev to integer")
					return -1
				}
				c.vlog("Found mountId %d", devInt)
				return devInt
			}
		}

		time.Sleep(50 * time.Millisecond)
	}
	c.elog("FUSE mount not found in time")
	return -1
}

func hasAccessPermission(c *ctx, inode Inode, mode uint32, uid uint32,
	gid uint32) fuse.Status {

	// translate access flags into permission flags and return the result
	var checkFlags uint32
	if mode&R_OK != 0 {
		checkFlags |= quantumfs.PermReadAll
	}

	if mode&W_OK != 0 {
		checkFlags |= quantumfs.PermWriteAll
	}

	if mode&X_OK != 0 {
		checkFlags |= quantumfs.PermExecAll
	}

	pid := c.fuseCtx.Pid
	return hasPermissionIds(c, inode, uid, gid, pid, checkFlags, -1)
}

func hasDirectoryWritePermSticky(c *ctx, inode Inode,
	childOwner quantumfs.UID) fuse.Status {

	checkFlags := uint32(quantumfs.PermWriteAll | quantumfs.PermExecAll)
	owner := c.fuseCtx.Owner
	pid := c.fuseCtx.Pid
	return hasPermissionIds(c, inode, owner.Uid, owner.Gid, pid, checkFlags,
		int32(childOwner))
}

func hasDirectoryWritePerm(c *ctx, inode Inode) fuse.Status {
	// Directories require execute permission in order to traverse them.
	// So, we must check both write and execute bits

	checkFlags := uint32(quantumfs.PermWriteAll | quantumfs.PermExecAll)
	owner := c.fuseCtx.Owner
	pid := c.fuseCtx.Pid
	return hasPermissionIds(c, inode, owner.Uid, owner.Gid, pid, checkFlags, -1)
}

func hasPermissionOpenFlags(c *ctx, inode Inode, openFlags uint32) fuse.Status {

	// convert open flags into permission ones
	checkFlags := uint32(0)
	switch openFlags & syscall.O_ACCMODE {
	case syscall.O_RDONLY:
		checkFlags = quantumfs.PermReadAll
	case syscall.O_WRONLY:
		checkFlags = quantumfs.PermWriteAll
	case syscall.O_RDWR:
		checkFlags = quantumfs.PermReadAll | quantumfs.PermWriteAll
	}

	if utils.BitFlagsSet(uint(openFlags), FMODE_EXEC) {
		checkFlags |= quantumfs.PermExecAll | quantumfs.PermSUID |
			quantumfs.PermSGID
	}

	owner := c.fuseCtx.Owner
	pid := c.fuseCtx.Pid
	return hasPermissionIds(c, inode, owner.Uid, owner.Gid, pid, checkFlags, -1)
}

// Determine if the process has a matching group. Normally the primary group is all
// we need to check, but sometimes we also much check the supplementary groups.
func hasMatchingGid(c *ctx, userGid uint32, pid uint32, inodeGid uint32) bool {
	defer c.FuncIn("hasMatchingGid",
		"user gid %d pid %d inode gid %d", userGid, pid, inodeGid).Out()

	// First check the common case where we do the least work
	if userGid == inodeGid {
		c.vlog("user GID matches inode")
		return true
	}

	// The primary group doesn't match. We now need to check the supplementary
	// groups. Unfortunately FUSE doesn't give us these so we need to parse them
	// ourselves out of /proc.
	file, err := os.Open(fmt.Sprintf("/proc/%d/task/%d/status", pid, pid))
	if err != nil {
		c.dlog("Unable to open /proc/status for %d: %s", pid, err.Error())
		return false
	}
	defer file.Close()
	procStatus := bufio.NewReader(file)

	// Find "Groups:" line
	for {
		bline, _, err := procStatus.ReadLine()
		if err != nil {
			c.dlog("Error reading proc status line: %s", err.Error())
			return false
		}

		line := string(bline)

		if !strings.HasPrefix(line, "Groups:") {
			continue
		}

		// We now have something like "Groups:\t10 10545 ", get all the GIDs
		// and skip the prefix
		groups := strings.Split(line, "\t")[1:]
		c.vlog("Groups: %s", groups[0])

		// Now we need to split the groups themselves up
		groups = strings.Split(groups[0], " ")

		for _, sgid := range groups {
			if sgid == "" {
				continue
			}

			gid, err := strconv.Atoi(sgid)
			if err != nil {
				c.elog("Failed to parse gid from '%s' out of '%s'",
					sgid, line)
				continue
			}
			if uint32(gid) == inodeGid {
				c.vlog("Supplementary group %d matches inode", gid)
				return true
			}
		}

		// We've processed the only line which matters. Since we didn't find
		// a matching group we are done. However, to protect against the
		// possibility that the Groups line is empty we do not return here.
		break
	}

	c.vlog("No matching user groups")
	return false
}

func hasPermissionIds(c *ctx, inode Inode, checkUid uint32,
	checkGid uint32, pid uint32, checkFlags uint32,
	stickyAltOwner int32) fuse.Status {

	defer c.FuncIn("hasPermissionIds", "%d %d %d %d %o", checkUid, checkGid,
		pid, stickyAltOwner, checkFlags).Out()

	// Root permission can bypass the permission, and the root is only verified
	// by uid
	if checkUid == 0 {
		c.vlog("User is root: OK")
		return fuse.OK
	}

	// If the inode is a workspace root, it is always permitted to modify the
	// children inodes because its permission is 777 (Hardcoded in
	// daemon/workspaceroot.go).
	if inode.isWorkspaceRoot() {
		c.vlog("Is WorkspaceRoot: OK")
		return fuse.OK
	}

	record, err := inode.parentGetChildRecordCopy(c, inode.inodeNum())
	if err != nil {
		c.wlog("Failed to find record in parent")
		return fuse.ENOENT
	}
	inodeOwner := quantumfs.SystemUid(record.Owner(), checkUid)
	inodeGroup := quantumfs.SystemGid(record.Group(), checkGid)
	permission := record.Permissions()

	// Verify the permission of the inode in order to delete a child
	// If the sticky bit of a directory is set, the action can only be
	// performed by file's owner, directory's owner, or root user
	if stickyAltOwner >= 0 {
		stickyUid := quantumfs.SystemUid(quantumfs.UID(stickyAltOwner),
			checkUid)

		if record.Type() == quantumfs.ObjectTypeDirectory &&
			utils.BitFlagsSet(uint(permission), quantumfs.PermSticky) &&
			checkUid != inodeOwner && checkUid != stickyUid {

			c.vlog("Sticky owners don't match: FAIL")
			return fuse.EACCES
		}
	}

	// Get whether current user is OWNER/GRP/OTHER
	var permMask uint32
	if checkUid == inodeOwner {
		permMask = quantumfs.PermReadOwner | quantumfs.PermWriteOwner |
			quantumfs.PermExecOwner
	} else if hasMatchingGid(c, checkGid, pid, inodeGroup) {
		permMask = quantumfs.PermReadGroup | quantumfs.PermWriteGroup |
			quantumfs.PermExecGroup
	} else { // all the other
		permMask = quantumfs.PermReadOther | quantumfs.PermWriteOther |
			quantumfs.PermExecOther
	}

	if utils.BitFlagsSet(uint(permission), uint(checkFlags&permMask)) {
		c.vlog("Has permission: OK. %o %o %o", checkFlags, permMask,
			permission)
		return fuse.OK
	}

	// If execute permissions are lacking, but the file has SUID/SGID, then we
	// allow it. This may not be correct behavior, but it's what we've been doing
	if utils.BitAnyFlagSet(uint(permission), uint(quantumfs.PermSUID|
		quantumfs.PermSGID&checkFlags)) {

		c.vlog("SUID/SGID set, Permission OK")
		return fuse.OK
	}

	c.vlog("hasPermissionIds (%o & %o) vs %o", checkFlags, permMask, permission)
	return fuse.EACCES
}

func asDirectory(inode Inode) *Directory {
	switch v := inode.(type) {
	case *WorkspaceRoot:
		return &v.Directory
	case *Directory:
		return v
	default:
		// panic like usual
		panic(fmt.Sprintf("Inode %d is not a Directory", inode.inodeNum()))
	}
}

// Notify the kernel that the requested entry isn't found and further that the kernel
// should cache that fact.
func kernelCacheNegativeEntry(c *ctx, out *fuse.EntryOut) fuse.Status {
	// The FUSE API for notifying the kernel of a negative lookup is by returning
	// success with a zero NodeId. See struct fuse_entry_param in libfuse.
	fillEntryOutCacheData(c, out)
	out.NodeId = 0
	return fuse.OK
}

<<<<<<< HEAD
// Amend the pathFlags with quantumfs.PathIsDir if the type is
// quantumfs.ObjectTypeDirectory, otherwise pass pathFlags through untouched.
func markType(type_ quantumfs.ObjectType,
	pathFlags quantumfs.PathFlags) quantumfs.PathFlags {

	if type_ == quantumfs.ObjectTypeDirectory {
		pathFlags |= quantumfs.PathIsDir
	}

	return pathFlags
=======
func underlyingTypeOf(wsr *WorkspaceRoot,
	record quantumfs.DirectoryRecord) quantumfs.ObjectType {

	if record.Type() != quantumfs.ObjectTypeHardlink {
		return record.Type()
	}
	linkId := decodeHardlinkKey(record.ID())
	valid, hardlinkRecord := wsr.getHardlink(linkId)
	utils.Assert(valid, "hardlink %d not found", linkId)
	utils.Assert(hardlinkRecord.Type() != quantumfs.ObjectTypeHardlink,
		"The underlying type cannot be hardlink")
	return hardlinkRecord.Type()
}

func underlyingTypesMatch(wsr *WorkspaceRoot, r1 quantumfs.DirectoryRecord,
	r2 quantumfs.DirectoryRecord) bool {

	return underlyingTypeOf(wsr, r1).Matches(underlyingTypeOf(wsr, r2))
>>>>>>> 654b9648
}<|MERGE_RESOLUTION|>--- conflicted
+++ resolved
@@ -375,7 +375,6 @@
 	return fuse.OK
 }
 
-<<<<<<< HEAD
 // Amend the pathFlags with quantumfs.PathIsDir if the type is
 // quantumfs.ObjectTypeDirectory, otherwise pass pathFlags through untouched.
 func markType(type_ quantumfs.ObjectType,
@@ -386,7 +385,8 @@
 	}
 
 	return pathFlags
-=======
+}
+
 func underlyingTypeOf(wsr *WorkspaceRoot,
 	record quantumfs.DirectoryRecord) quantumfs.ObjectType {
 
@@ -405,5 +405,4 @@
 	r2 quantumfs.DirectoryRecord) bool {
 
 	return underlyingTypeOf(wsr, r1).Matches(underlyingTypeOf(wsr, r2))
->>>>>>> 654b9648
 }