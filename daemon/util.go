--- conflicted
+++ resolved
@@ -412,13 +412,8 @@
 		return record.Type()
 	}
 	fileId := record.FileId()
-<<<<<<< HEAD
-	hardlinkRecord := hardlinkTable.getHardlinkByFileId(fileId)
+	hardlinkRecord := hardlinkTable.recordByFileId(fileId)
 	utils.Assert(hardlinkTable != nil, "hardlink %d not found", fileId)
-=======
-	valid, hardlinkRecord := hardlinkTable.recordByFileId(fileId)
-	utils.Assert(valid, "hardlink %d not found", fileId)
->>>>>>> 93340fae
 	utils.Assert(hardlinkRecord.Type() != quantumfs.ObjectTypeHardlink,
 		"The underlying type cannot be hardlink")
 	return hardlinkRecord.Type()
