--- conflicted
+++ resolved
@@ -68,20 +68,6 @@
 	}
 }
 
-<<<<<<< HEAD
-type SortByTime []string
-
-func (s SortByTime) Len() int {
-	return len(s)
-}
-
-func (s SortByTime) Swap(i, j int) {
-	s[i], s[j] = s[j], s[i]
-}
-
-func (s SortByTime) Less(i, j int) bool {
-	return s[i] < s[j]
-=======
 func modifyEntryWithAttr(c *ctx, newType *quantumfs.ObjectType, attr *fuse.SetAttrIn,
 	entry *quantumfs.DirectoryRecord) {
 
@@ -157,5 +143,4 @@
 	newEntry.SetModificationTime(orig.ModificationTime())
 
 	return newEntry
->>>>>>> cfd0a5fb
 }