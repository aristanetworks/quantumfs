--- conflicted
+++ resolved
@@ -15,72 +15,11 @@
 import "github.com/aristanetworks/quantumfs/utils"
 import "github.com/hanwen/go-fuse/fuse"
 
-<<<<<<< HEAD
-// A number of utility functions. It'd be nice to create packages for these
-// elsewhere. Maybe a 'bit' package.
-
 const R_OK = 4
 const W_OK = 2
 const X_OK = 1
 const F_OK = 0
-// Given a bitflag field and an integer of flags, return whether the flags are set or
-// not as a boolean.
-func BitFlagsSet(field uint, flags uint) bool {
-	if field&flags == flags {
-		return true
-	}
-	return false
-}
-
-// Given a bitflag field and an integer of flags, return whether any flag is set or
-// not as a boolean.
-func BitAnyFlagSet(field uint, flags uint) bool {
-	if field&flags != 0 {
-		return true
-	}
-	return false
-}
-
-// Convert the given null terminated byte array into a string
-func BytesToString(data []byte) string {
-	length := bytes.IndexByte(data, 0)
-	if length == -1 {
-		length = len(data)
-	}
-	return string(data[:length])
-}
-
-// Convert the given null terminated string into a [256]byte array
-func StringToBytes256(data string) [256]byte {
-	var out [256]byte
-	in := []byte(data)
-	for i := range in {
-		out[i] = in[i]
-	}
-
-	return out
-}
-
-// Given an integer, return the number of blocks of the given size necessary to
-// contain it.
-func BlocksRoundUp(len uint64, blockSize uint64) uint64 {
-	blocks := len / blockSize
-	if len%blockSize != 0 {
-		blocks++
-	}
-
-	return blocks
-}
-
-// Panic with the given message if the condition isn't true.
-func assert(condition bool, msg string) {
-	if !condition {
-		panic(msg)
-	}
-}
-
-=======
->>>>>>> ee323036
+
 func modifyEntryWithAttr(c *ctx, newType *quantumfs.ObjectType, attr *fuse.SetAttrIn,
 	entry quantumfs.DirectoryRecord, updateMtime bool) {
 
