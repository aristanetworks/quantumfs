// Copyright (c) 2016 Arista Networks, Inc.  All rights reserved.
// Arista Networks, Inc. Confidential and Proprietary.

package daemon

// This contains small file types and methods

import "github.com/aristanetworks/quantumfs"
import "errors"
import "math"

type SmallFile struct {
<<<<<<< HEAD
	file *File
	buf  quantumfs.Buffer
=======
	buf quantumfs.Buffer
>>>>>>> a1e7fb8b
}

func newSmallAccessor(c *ctx, size uint64, key quantumfs.ObjectKey) *SmallFile {
	var rtn SmallFile
	rtn.buf = c.dataStore.Get(&c.Ctx, key)
	if rtn.buf != nil {
		rtn.buf.SetSize(int(size))
	}

	return &rtn
}

func (fi *SmallFile) readBlock(c *ctx, blockIdx int, offset uint64, buf []byte) (int,
	error) {

	// Sanity checks
	if offset >= uint64(quantumfs.MaxBlockSize) {
		return 0, errors.New("Attempt to read past end of block")
	}

	// If we try to read too far, there's nothing to read here
	if blockIdx > 0 {
		return 0, nil
	}

	copied := fi.buf.Read(buf, uint32(offset))
	return copied, nil
}

func (fi *SmallFile) writeBlock(c *ctx, blockIdx int, offset uint64,
	buf []byte) (int, error) {

	// Sanity checks
	if blockIdx > 0 {
		return 0, errors.New("BlockIdx must be zero for small files")
	}

	if uint32(offset) >= quantumfs.MaxBlockSize {
		return 0, errors.New("Offset exceeds small file")
	}

	copied := fi.buf.Write(&c.Ctx, buf, uint32(offset))
	if copied > 0 {
<<<<<<< HEAD
		fi.file.setDirty(true)
=======
>>>>>>> a1e7fb8b
		return int(copied), nil
	}

	c.elog("writeBlock attempt with zero data")
	return 0, errors.New("writeBlock attempt with zero data")
}

func (fi *SmallFile) fileLength() uint64 {
	return uint64(fi.buf.Size())
}

func (fi *SmallFile) blockIdxInfo(absOffset uint64) (int, uint64) {
	blkIdx := absOffset / quantumfs.MaxBlockSize
	remainingOffset := absOffset % quantumfs.MaxBlockSize

	return int(blkIdx), remainingOffset
}

func (fi *SmallFile) sync(c *ctx) quantumfs.ObjectKey {
	// No metadata to marshal for small files
	key, err := fi.buf.Key(&c.Ctx)
	if err != nil {
		panic("TODO Unable to upload file data")
	}
	return key
}

func (fi *SmallFile) getType() quantumfs.ObjectType {
	return quantumfs.ObjectTypeSmallFile
}

func (fi *SmallFile) convertToMultiBlock(c *ctx,
	input MultiBlockFile) MultiBlockFile {

	c.vlog("SmallFile::convertToMultiBlock Enter")
	defer c.vlog("SmallFile::convertToMultiBlock Exit")
<<<<<<< HEAD

	input.metadata.BlockSize = quantumfs.MaxBlockSize
	input.setFile(fi.file)

=======

	input.metadata.BlockSize = quantumfs.MaxBlockSize

>>>>>>> a1e7fb8b
	numBlocks := int(math.Ceil(float64(fi.buf.Size()) /
		float64(input.metadata.BlockSize)))
	input.expandTo(numBlocks)
	if numBlocks > 0 {
		c.dlog("Syncing smallFile dataBlock")
<<<<<<< HEAD
		input.metadata.Blocks[0] = fi.sync(c)
=======
		input.dataBlocks[0] = fi.buf
>>>>>>> a1e7fb8b
	}
	input.metadata.LastBlockBytes =
		uint32(fi.buf.Size() % int(input.metadata.BlockSize))

	return input
}

func (fi *SmallFile) convertTo(c *ctx, newType quantumfs.ObjectType) blockAccessor {
	c.vlog("SmallFile::convertTo %v Enter", newType)
	defer c.vlog("SmallFile::convertTo Exit")

	if newType == quantumfs.ObjectTypeSmallFile {
		return fi
	}

	if newType == quantumfs.ObjectTypeMediumFile {
		rtn := newMediumShell()

		rtn.MultiBlockFile = fi.convertToMultiBlock(c, rtn.MultiBlockFile)
		return &rtn
	}

	if newType == quantumfs.ObjectTypeLargeFile {
		rtn := newLargeShell()

		rtn.MultiBlockFile = fi.convertToMultiBlock(c, rtn.MultiBlockFile)
		return &rtn
	}

	c.elog("Unable to convert file accessor to type %d", newType)
	return nil
}

func (fi *SmallFile) truncate(c *ctx, newLengthBytes uint64) error {
	fi.buf.SetSize(int(newLengthBytes))
	return nil
}

func (fi *SmallFile) setFile(file *File) {
	fi.file = file
}<|MERGE_RESOLUTION|>--- conflicted
+++ resolved
@@ -10,12 +10,7 @@
 import "math"
 
 type SmallFile struct {
-<<<<<<< HEAD
-	file *File
-	buf  quantumfs.Buffer
-=======
 	buf quantumfs.Buffer
->>>>>>> a1e7fb8b
 }
 
 func newSmallAccessor(c *ctx, size uint64, key quantumfs.ObjectKey) *SmallFile {
@@ -59,10 +54,6 @@
 
 	copied := fi.buf.Write(&c.Ctx, buf, uint32(offset))
 	if copied > 0 {
-<<<<<<< HEAD
-		fi.file.setDirty(true)
-=======
->>>>>>> a1e7fb8b
 		return int(copied), nil
 	}
 
@@ -99,26 +90,15 @@
 
 	c.vlog("SmallFile::convertToMultiBlock Enter")
 	defer c.vlog("SmallFile::convertToMultiBlock Exit")
-<<<<<<< HEAD
-
-	input.metadata.BlockSize = quantumfs.MaxBlockSize
-	input.setFile(fi.file)
-
-=======
 
 	input.metadata.BlockSize = quantumfs.MaxBlockSize
 
->>>>>>> a1e7fb8b
 	numBlocks := int(math.Ceil(float64(fi.buf.Size()) /
 		float64(input.metadata.BlockSize)))
 	input.expandTo(numBlocks)
 	if numBlocks > 0 {
 		c.dlog("Syncing smallFile dataBlock")
-<<<<<<< HEAD
-		input.metadata.Blocks[0] = fi.sync(c)
-=======
 		input.dataBlocks[0] = fi.buf
->>>>>>> a1e7fb8b
 	}
 	input.metadata.LastBlockBytes =
 		uint32(fi.buf.Size() % int(input.metadata.BlockSize))
@@ -155,8 +135,4 @@
 func (fi *SmallFile) truncate(c *ctx, newLengthBytes uint64) error {
 	fi.buf.SetSize(int(newLengthBytes))
 	return nil
-}
-
-func (fi *SmallFile) setFile(file *File) {
-	fi.file = file
 }