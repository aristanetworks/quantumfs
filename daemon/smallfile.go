// Copyright (c) 2016 Arista Networks, Inc.  All rights reserved.
// Arista Networks, Inc. Confidential and Proprietary.

package daemon

// This contains small file types and methods

import "github.com/aristanetworks/quantumfs"
import "errors"
import "math"

type SmallFile struct {
	buf quantumfs.Buffer
}

func newSmallAccessor(c *ctx, size uint64, key quantumfs.ObjectKey) *SmallFile {
	var rtn SmallFile
	rtn.buf = c.dataStore.Get(&c.Ctx, key)
	if rtn.buf != nil {
		rtn.buf.SetSize(int(size))
	}

	return &rtn
}

func (fi *SmallFile) readBlock(c *ctx, blockIdx int, offset uint64, buf []byte) (int,
	error) {

	// Sanity checks
	if offset >= uint64(quantumfs.MaxBlockSize) {
		return 0, errors.New("Attempt to read past end of block")
	}

	// If we try to read too far, there's nothing to read here
	if blockIdx > 0 {
		return 0, nil
	}

	copied := fi.buf.Read(buf, uint32(offset))
	return copied, nil
}

func (fi *SmallFile) writeBlock(c *ctx, blockIdx int, offset uint64,
	buf []byte) (int, error) {

	// Sanity checks
	if blockIdx > 0 {
		return 0, errors.New("BlockIdx must be zero for small files")
	}

	if uint32(offset) >= quantumfs.MaxBlockSize {
		return 0, errors.New("Offset exceeds small file")
	}

	copied := fi.buf.Write(&c.Ctx, buf, uint32(offset))
	if copied > 0 {
		return int(copied), nil
	}

	c.elog("writeBlock attempt with zero data")
	return 0, errors.New("writeBlock attempt with zero data")
}

func (fi *SmallFile) fileLength() uint64 {
	return uint64(fi.buf.Size())
}

func (fi *SmallFile) blockIdxInfo(absOffset uint64) (int, uint64) {
	blkIdx := absOffset / quantumfs.MaxBlockSize
	remainingOffset := absOffset % quantumfs.MaxBlockSize

	return int(blkIdx), remainingOffset
}

func (fi *SmallFile) sync(c *ctx) quantumfs.ObjectKey {
	// No metadata to marshal for small files
	key, err := fi.buf.Key(&c.Ctx)
	if err != nil {
		panic("TODO Unable to upload file data")
	}
	return key
}

func (fi *SmallFile) getType() quantumfs.ObjectType {
	return quantumfs.ObjectTypeSmallFile
}

func (fi *SmallFile) convertToMultiBlock(c *ctx,
	input MultiBlockFile) MultiBlockFile {

	c.vlog("SmallFile::convertToMultiBlock Enter")
	defer c.vlog("SmallFile::convertToMultiBlock Exit")

	input.metadata.BlockSize = quantumfs.MaxBlockSize

	numBlocks := int(math.Ceil(float64(fi.buf.Size()) /
		float64(input.metadata.BlockSize)))
	input.expandTo(numBlocks)
	if numBlocks > 0 {
		c.dlog("Syncing smallFile dataBlock")
		input.dataBlocks[0] = fi.buf
	}
	input.metadata.LastBlockBytes =
		uint32(fi.buf.Size() % int(input.metadata.BlockSize))

	return input
}

func (fi *SmallFile) convertTo(c *ctx, newType quantumfs.ObjectType) blockAccessor {
	c.vlog("SmallFile::convertTo %v Enter", newType)
	defer c.vlog("SmallFile::convertTo Exit")

	if newType == quantumfs.ObjectTypeSmallFile {
		return fi
	}

	if newType == quantumfs.ObjectTypeMediumFile {
		rtn := newMediumShell()

		rtn.MultiBlockFile = fi.convertToMultiBlock(c, rtn.MultiBlockFile)
		return &rtn
	}

	if newType == quantumfs.ObjectTypeLargeFile ||
		newType == quantumfs.ObjectTypeVeryLargeFile {

<<<<<<< HEAD
		lrg := newLargeShell()

		lrg.MultiBlockFile = fi.convertToMultiBlock(lrg.MultiBlockFile)
		if newType == quantumfs.ObjectTypeVeryLargeFile {
			return newVeryLargeShell(&lrg)
		}
		return &lrg
=======
		rtn.MultiBlockFile = fi.convertToMultiBlock(c, rtn.MultiBlockFile)
		return &rtn
>>>>>>> 7c23c2d3
	}

	c.elog("Unable to convert file accessor to type %d", newType)
	return nil
}

func (fi *SmallFile) truncate(c *ctx, newLengthBytes uint64) error {
	fi.buf.SetSize(int(newLengthBytes))
	return nil
}<|MERGE_RESOLUTION|>--- conflicted
+++ resolved
@@ -124,18 +124,24 @@
 	if newType == quantumfs.ObjectTypeLargeFile ||
 		newType == quantumfs.ObjectTypeVeryLargeFile {
 
-<<<<<<< HEAD
 		lrg := newLargeShell()
 
-		lrg.MultiBlockFile = fi.convertToMultiBlock(lrg.MultiBlockFile)
+		lrg.MultiBlockFile = fi.convertToMultiBlock(c, lrg.MultiBlockFile)
 		if newType == quantumfs.ObjectTypeVeryLargeFile {
 			return newVeryLargeShell(&lrg)
 		}
 		return &lrg
-=======
-		rtn.MultiBlockFile = fi.convertToMultiBlock(c, rtn.MultiBlockFile)
-		return &rtn
->>>>>>> 7c23c2d3
+	}
+
+	c.elog("Unable to convert file accessor to type %d", newType)
+	return nil
+}
+
+func (fi *SmallFile) truncate(c *ctx, newLengthBytes uint64) error {
+
+	// If we're increasing the length, then we can just update
+	if newLengthBytes > fi.bytes {
+		fi.bytes = newLengthBytes
 	}
 
 	c.elog("Unable to convert file accessor to type %d", newType)
