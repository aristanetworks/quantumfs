--- conflicted
+++ resolved
@@ -979,24 +979,15 @@
 	if !exists {
 		qfs.lookupCounts[inodeId] = 1
 
-<<<<<<< HEAD
-		defer qfs.mapMutex.Lock().Unlock()
-		inode, _ := qfs.getInode_(c, inodeId)
-		if inode != nil {
-			addInodeRef_(c, inodeId, refLookups)
-=======
 		if inodeId <= quantumfs.InodeIdReservedEnd {
 			// These Inodes always exist
 			c.vlog("Skipping refcount of permanent inode")
->>>>>>> c23085aa
 		} else {
 			defer qfs.mapMutex.Lock().Unlock()
 			inode, _ := qfs.getInode_(c, inodeId)
 			if inode != nil {
-				qfs.inodeRefcounts[inodeId] =
-					qfs.inodeRefcounts[inodeId] + 1
-				refs := c.qfs.inodeRefcounts[inodeId]
-				utils.Assert(refs > 1,
+				addInodeRef_(c, inodeId, refLookups)
+				utils.Assert(c.qfs.inodeRefcounts[inodeId] > 1,
 					"Increased from zero refcount for inode %d!",
 					inodeId)
 			} else {
