// Copyright (c) 2016 Arista Networks, Inc.  All rights reserved.
// Arista Networks, Inc. Confidential and Proprietary.

// The QuantumFS internals are implemented here. This is not the package you want,
// try quantumfs.
package daemon

// go-fuse creates a goroutine for every request. The code here simply takes these
// requests and forwards them to the correct Inode.

import (
	"container/list"
	"errors"
	"fmt"
	"io/ioutil"
	"math"
	"os"
	"os/signal"
	"reflect"
	"runtime/debug"
	"strings"
	"sync/atomic"
	"syscall"
	"time"

	"github.com/aristanetworks/quantumfs"
	"github.com/aristanetworks/quantumfs/qlog"
	"github.com/aristanetworks/quantumfs/utils"
	"github.com/hanwen/go-fuse/fuse"
)

const InodeNameLog = "Inode %d Name %s"
const InodeOnlyLog = "Inode %d"
const FileHandleLog = "Fh: %d"
const FileOffsetLog = "Fh: %d offset %d"
const SetAttrArgLog = "Inode %d valid 0x%x size %d"

func NewQuantumFs_(config QuantumFsConfig, qlogIn *qlog.Qlog) *QuantumFs {
	qfs := &QuantumFs{
		RawFileSystem:          fuse.NewDefaultRawFileSystem(),
		config:                 config,
		inodes:                 make(map[InodeId]Inode),
		fileHandles:            make(map[FileHandleId]FileHandle),
		inodeNum:               quantumfs.InodeIdReservedEnd,
		fileHandleNum:          0,
		flusher:                NewFlusher(),
		parentOfUninstantiated: make(map[InodeId]InodeId),
		lookupCounts:           make(map[InodeId]uint64),
		workspaceMutability:    make(map[string]workspaceState),
		toBeReleased:           make(chan FileHandleId, 1000000),
<<<<<<< HEAD
		toNotifyFuse:           make(chan FuseNotification, 10000),
=======
		stopWaitingForSignals:  make(chan struct{}),
>>>>>>> 0a7948fd
		syncAllRetries:         -1,
		c: ctx{
			Ctx: quantumfs.Ctx{
				Qlog:      qlogIn,
				RequestId: qlog.MuxReqId,
			},
			config:      &config,
			workspaceDB: config.WorkspaceDB,
			dataStore: newDataStore(config.DurableStore,
				int(config.CacheSize)),
		},
	}

	qfs.c.vlog("Random seed: %d", utils.RandomSeed)

	qfs.c.qfs = qfs

	typespaceList := NewTypespaceList()
	qfs.inodes[quantumfs.InodeIdRoot] = typespaceList
	qfs.inodes[quantumfs.InodeIdApi] = NewApiInode(typespaceList.treeLock(),
		typespaceList.inodeNum())
	qfs.inodes[quantumfs.InodeIdLowMemMarker] = NewLowMemFile(
		typespaceList.treeLock(), typespaceList.inodeNum())
	return qfs
}

func NewQuantumFsLogs(config QuantumFsConfig, qlogIn *qlog.Qlog) *QuantumFs {
	return NewQuantumFs_(config, qlogIn)
}

func NewQuantumFs(config QuantumFsConfig, version string) (*QuantumFs, error) {
	logger, err := qlog.NewQlogExt(config.CachePath,
		config.MemLogBytes, version, qlog.PrintToStdout)
	if err != nil {
		return nil, err
	}
	return NewQuantumFs_(config, logger), nil
}

type workspaceState int

const (
	workspaceImmutable workspaceState = iota
	workspaceMutable
	workspaceImmutableUntilRestart
)

type MetaInodeDeletionRecord struct {
	inodeId  InodeId
	parentId InodeId
	name     string
}

type QuantumFs struct {
	fuse.RawFileSystem
	server        *fuse.Server
	config        QuantumFsConfig
	inodeNum      uint64
	fileHandleNum uint64
	c             ctx

	syncAllRetries int

	// We present the sum of the size of all responses waiting on the api file as
	// the size of that file because the kernel will clear any reads beyond what
	// is believed to be the file length. Thus the file length needs to be at
	// least as long as the largest response and using the sum of all response
	// lengths is more efficient than computing the maximum response length over
	// a large number of ApiHandles.
	apiFileSize int64

	// This is a leaf lock for protecting the instantiation maps
	// Do not grab other locks while holding this
	mapMutex    utils.DeferableRwMutex
	inodes      map[InodeId]Inode
	fileHandles map[FileHandleId]FileHandle

	metaInodeMutex           utils.DeferableMutex
	metaInodeDeletionRecords []MetaInodeDeletionRecord

	flusher *Flusher

	// We must prevent instantiation of Inodes while we are uninstantiating an
	// Inode. This prevents a race between a Directory being uninstantiated as
	// one of its children is just being instantiated. Or the same inode getting
	// instantiated in multiple threads.
	//
	// This lock must always be grabbed before the mapMutex to ensure consistent
	// lock ordering.
	instantiationLock utils.DeferableMutex

	// Uninstantiated Inodes are inode numbers which have been reserved for a
	// particular inode, but the corresponding Inode has not yet been
	// instantiated. The Inode this map points to is the parent Inode which
	// should be called to instantiate the uninstantiated inode when necessary.
	parentOfUninstantiated map[InodeId]InodeId

	// lookupCounts are used as the other side of Forget. That is, Forget
	// specifies a certain number of lookup counts to forget, which may not be
	// all of them. We cannot truly forget and delete an Inode until the lookup
	// count is zero. Because our concept of uninstantiated Inode allows us to
	// not instantiate an Inode for certain operations which the kernel increases
	// its lookup count, we must keep an entirely separate table.
	//
	// Any inode number without an entry is assumed to have zero lookups and not
	// be instantiated. Some inode numbers will have an entry with a zero value.
	// These are instantiated inodes waiting to be uninstantiated. Inode numbers
	// with positive values are still referenced by the kernel.
	lookupCountLock utils.DeferableMutex
	lookupCounts    map[InodeId]uint64

	// The workspaceMutability defines whether all inodes in each of the local
	// workspace is mutable(write-permitted). Once if a workspace is not
	// immutable, can it be set mutable, so TRUE should be put into the map.
	// Empty entires are default as read-only.  When set the workspace immutable,
	// delete the entry from the map
	mutabilityLock      utils.DeferableRwMutex
	workspaceMutability map[string]workspaceState

	toBeReleased chan FileHandleId

<<<<<<< HEAD
	// FUSE notification requests cannot be made from the same goroutine handling
	// any FUSE request or a deadlock inside the kernel may result. Instead we
	// queue all such notifications to a separate goroutine.
	toNotifyFuse chan FuseNotification
=======
	stopWaitingForSignals chan struct{}

	inLowMemoryMode bool
>>>>>>> 0a7948fd
}

func (qfs *QuantumFs) Mount(mountOptions fuse.MountOptions) error {
	qfs.c.dlog("QuantumFs::Mount Initializing server")

	// Set the common set of required options
	mountOptions.AllowOther = true
	mountOptions.MaxBackground = 1024
	mountOptions.MaxWrite = quantumfs.MaxBlockSize
	mountOptions.FsName = "QuantumFS"
	mountOptions.Options = append(mountOptions.Options, "suid", "dev")

	server, err := fuse.NewServer(qfs, qfs.config.MountPath, &mountOptions)
	if err != nil {
		qfs.c.elog("Failed to create new server %s", err.Error())
		return err
	}

	go qfs.adjustKernelKnobs()
	go qfs.fileHandleReleaser()
<<<<<<< HEAD
	go qfs.fuseNotifier()
=======
	go qfs.waitForSignals()
>>>>>>> 0a7948fd

	qfs.config.WorkspaceDB.SetCallback(qfs.handleWorkspaceChanges)

	qfs.server = server
	return nil
}

const ReleaseFileHandleLog = "Mux::fileHandleReleaser"

func (qfs *QuantumFs) fileHandleReleaser() {
	const maxReleasesPerCycle = 1000
	i := 0
	ids := make([]FileHandleId, 0, maxReleasesPerCycle)
	for shutdown := false; !shutdown; {
		shutdown = func() bool {
			ids = ids[:0]
			fh, ok := <-qfs.toBeReleased
			if !ok {
				return true
			}
			ids = append(ids, fh)
			for i = 1; i < maxReleasesPerCycle; i++ {
				select {
				case fh, ok := <-qfs.toBeReleased:
					if !ok {
						return true
					}
					ids = append(ids, fh)
				default:
					return false
				}
			}
			return false
		}()
		func() {
			defer qfs.c.funcIn(ReleaseFileHandleLog).Out()
			defer qfs.mapMutex.Lock().Unlock()
			for _, fh := range ids {
				qfs.setFileHandle_(&qfs.c, fh, nil)
			}
		}()

		if !shutdown && i < maxReleasesPerCycle {
			// If we didn't need our full allocation, sleep to accumulate
			// more work with minimal mapMutex contention.
			time.Sleep(100 * time.Millisecond)
		}
	}
}

<<<<<<< HEAD
type FuseNotificationType int

const (
	NotifyFuseInvalid = FuseNotificationType(iota)
	NotifyFuseDeleted
	NotifyFuseCreated
)

type FuseNotification struct {
	c      *ctx
	op     FuseNotificationType
	parent InodeId
	child  InodeId
	inode  InodeId
	name   string
}

func (qfs *QuantumFs) fuseNotifier() {
	for notification := range qfs.toNotifyFuse {
		var err fuse.Status

		switch notification.op {
		case NotifyFuseInvalid:
			notification.c.vlog("Notifying FUSE of invalid %d",
				notification.inode)
			err = qfs.server.InodeNotify(uint64(notification.inode), 0,
				-1)

		case NotifyFuseDeleted:
			notification.c.vlog("Notifying FUSE of delete %d (%s) in %d",
				notification.child, notification.name,
				notification.parent)
			err = qfs.server.DeleteNotify(uint64(notification.parent),
				uint64(notification.child), notification.name)

		case NotifyFuseCreated:
			notification.c.vlog("Notifying FUSE of create (%s) in %d",
				notification.name, notification.parent)
			err = qfs.server.EntryNotify(uint64(notification.parent),
				notification.name)
		}

		if err != fuse.OK && err != fuse.ENOENT {
			notification.c.dlog("Kernel error when notifying: %d", err)
=======
func (qfs *QuantumFs) waitForSignals() {
	sigUsr1Chan := make(chan os.Signal, 1)
	signal.Notify(sigUsr1Chan, syscall.SIGUSR1)
	go qfs.signalHandler(sigUsr1Chan)
}

// If we receive the signal SIGUSR1, then we will enter a low memory mode where we,
// among other things, prevent further writes to the cache and drop the contents of
// the cache. The intended use is as a way to free the bulk of the memory used by
// quantumfsd when it is being gracefully shutdown by lazily unmounting it.
func (qfs *QuantumFs) signalHandler(sigUsr1Chan chan os.Signal) {
	for {
		select {
		case <-sigUsr1Chan:
			qfs.c.wlog("Entering low memory mode")
			qfs.inLowMemoryMode = true
			qfs.c.dataStore.shutdown()

			// Release the memory
			debug.FreeOSMemory()

		case <-qfs.stopWaitingForSignals:
			signal.Stop(sigUsr1Chan)
			close(sigUsr1Chan)
			return
>>>>>>> 0a7948fd
		}
	}
}

func (qfs *QuantumFs) Serve() {
	qfs.c.dlog("QuantumFs::Serve Serving")
	qfs.server.Serve()
	qfs.c.dlog("QuantumFs::Serve Finished serving")

	qfs.c.dlog("QuantumFs::Serve Waiting for flush thread to end")

	for qfs.flusher.syncAll(&qfs.c) != nil {
		qfs.c.dlog("Cannot give up on syncing, retrying shortly")
		time.Sleep(100 * time.Millisecond)

		if qfs.syncAllRetries < 0 {
			continue
		} else if qfs.syncAllRetries == 0 {
			qfs.c.elog("Unable to syncAll after Serve")
			break
		}

		qfs.syncAllRetries--
	}
	close(qfs.stopWaitingForSignals)
}

func (qfs *QuantumFs) Shutdown() error {
	if err := qfs.c.Qlog.Sync(); err != 0 {
		qfs.c.elog("Syncing log file failed with %d. Closing it.", err)
	}
	close(qfs.toBeReleased)
	close(qfs.toNotifyFuse)
	return qfs.c.Qlog.Close()
}

func (qfs *QuantumFs) handleWorkspaceChanges(
	updates map[string]quantumfs.WorkspaceState) {

	c := qfs.c.reqId(qlog.RefreshReqId, nil)

	defer c.FuncIn("Mux::handleWorkspaceChanges", "%d updates",
		len(updates)).Out()

	for name, state := range updates {
		if state.Deleted {
			go qfs.handleDeletedWorkspace(c, name)
		} else {
			go qfs.refreshWorkspace(c, name)
		}
	}
}

func (qfs *QuantumFs) handleMetaInodeRemoval(c *ctx, id InodeId, name string,
	parentId InodeId) {

	defer c.FuncIn("QuantumFs::handleMetaInodeRemoval", "%s inode %d",
		name, id).Out()

	// This function might have been called as a result of a lookup.
	// Therefore, it is not safe to call back into the kernel, telling it
	// about the deletion. Schedule this call for later.
	func() {
		defer qfs.metaInodeMutex.Lock().Unlock()
		qfs.metaInodeDeletionRecords = append(qfs.metaInodeDeletionRecords,
			MetaInodeDeletionRecord{
				inodeId:  id,
				name:     name,
				parentId: parentId})
	}()

	// This is a no-op if the inode is instantiated. This check should happen
	// before checking whether id is instantiated to avoid racing with someone
	// instantiating this inode
	c.qfs.removeUninstantiated(c, []InodeId{id})

	inode := qfs.inodeNoInstantiate(c, id)
	if inode == nil {
		return
	}
	defer inode.getParentLock().Lock().Unlock()
	if inode.isOrphaned_() {
		return
	}
	inode.orphan_(c, nil)
}

func (qfs *QuantumFs) handleDeletedWorkspace(c *ctx, name string) {
	defer c.FuncIn("Mux::handleDeletedWorkspace", "%s", name).Out()

	defer logRequestPanic(c)
	parts := strings.Split(name, "/")

	wsrLineage, err := qfs.getWsrLineageNoInstantiate(c,
		parts[0], parts[1], parts[2])
	if err != nil {
		c.elog("getting wsrLineage failed: %s", err.Error())
	} else {
		// In case the deletion has happened remotely, workspacelisting
		// does not have the capability of orphaning the workspace if the
		// namespace or typespace have been removed as well.
		if len(wsrLineage) == 4 {
			qfs.handleMetaInodeRemoval(c,
				wsrLineage[3], parts[2], wsrLineage[2])
		}
	}

	// Instantiating the workspace has the side effect of querying the
	// workspaceDB and updating the in-memory data structures.
	// We need the current in-memory state though to take
	// other required actions
	_, cleanup, _ := qfs.getWorkspaceRoot(c, parts[0], parts[1], parts[2])
	cleanup()

	defer qfs.metaInodeMutex.Lock().Unlock()
	for _, record := range c.qfs.metaInodeDeletionRecords {
		c.vlog("Noting deletion of %s inode %d (parent %d)",
			record.name, record.inodeId, record.parentId)
		c.qfs.noteDeletedInode(c, record.parentId, record.inodeId,
			record.name)
	}
	c.qfs.metaInodeDeletionRecords = nil
}

func (qfs *QuantumFs) refreshWorkspace(c *ctx, name string) {
	defer c.FuncIn("Mux::refreshWorkspace", "workspace %s", name).Out()

	c = c.refreshCtx()
	defer logRequestPanic(c)

	parts := strings.Split(name, "/")
	wsr, cleanup, ok := qfs.getWorkspaceRoot(c, parts[0], parts[1], parts[2])
	defer cleanup()

	if !ok {
		c.wlog("No workspace root for workspace %s", name)
		return
	}

	if qfs.workspaceIsMutable(c, wsr) {
		c.wlog("Refusing to refresh locally mutable workspace %s", name)
		return
	}

	rootId, nonce, err := c.workspaceDB.Workspace(&c.Ctx,
		parts[0], parts[1], parts[2])

	if err != nil {
		c.elog("Unable to get workspace rootId")
		return
	}
	if nonce != wsr.nonce {
		c.dlog("Not refreshing workspace %s due to mismatching "+
			"nonces %d vs %d", name, wsr.nonce, nonce)
		return
	}

	published := func() bool {
		defer wsr.RLockTree().RUnlock()
		return wsr.publishedRootId.IsEqualTo(rootId)
	}()

	if published {
		c.dlog("Not refreshing workspace %s as there has been no updates",
			name)
		return
	}

	rc := newRefreshContext(c, rootId)

	defer wsr.LockTree().Unlock()

	err = qfs.flusher.syncWorkspace_(c, name)
	if err != nil {
		c.elog("Unable to syncWorkspace: %s", err.Error())
		return
	}

	wsr.refresh_(c, rc)
}

func forceMerge(c *ctx, wsr *WorkspaceRoot) error {
	defer c.funcIn("Mux::forceMerge").Out()

	rootId, nonce, err := c.workspaceDB.Workspace(&c.Ctx,
		wsr.typespace, wsr.namespace, wsr.workspace)

	if err != nil {
		c.elog("Unable to get workspace rootId")
		return err
	}

	if nonce != wsr.nonce {
		c.wlog("Nothing to merge, new workspace")
		return nil
	}

	if wsr.publishedRootId.IsEqualTo(rootId) {
		c.dlog("Not merging as there are no updates upstream")
		return nil
	}

	newRootId := publishWorkspaceRoot(c,
		wsr.baseLayerId, wsr.hardlinks)

	// We should eventually be able to Advance after merging
	for {
		rootId, nonce, err := c.workspaceDB.Workspace(&c.Ctx,
			wsr.typespace, wsr.namespace, wsr.workspace)

		if err != nil {
			c.elog("Unable to get workspace rootId")
			return err
		}

		if nonce != wsr.nonce {
			c.wlog("Nothing to merge, new workspace")
			return nil
		}

		mergedId, err := mergeWorkspaceRoot(c, wsr.publishedRootId, rootId,
			newRootId, quantumfs.PreferNewer,
			&mergeSkipPaths{paths: make(map[string]struct{}, 0)})

		if err != nil {
			c.elog("Unable to merge: %s", err.Error())
			return err
		}

		// now try to advance the workspace from the fresh id
		_, err = c.workspaceDB.AdvanceWorkspace(&c.Ctx, wsr.typespace,
			wsr.namespace, wsr.workspace, wsr.nonce, rootId, mergedId)

		if wsdbErr, isWsdbErr := err.(quantumfs.WorkspaceDbErr); isWsdbErr &&
			wsdbErr.Code == quantumfs.WSDB_OUT_OF_DATE {

			c.wlog("Workspace advanced during merge of %s, retrying.",
				wsr.fullname())
			// Try again
			continue
		}

		return err
	}
}

// Should be called with the tree locked for read or write
func (qfs *QuantumFs) flushInode_(c *ctx, inode Inode) bool {
	defer c.funcIn("Mux::flushInode_").Out()

	if inode.isOrphaned() {
		return true
	}
	return inode.flush(c).IsValid()
}

const skipForgetLog = "inode %d doesn't need to be forgotten"

// Requires treeLock for read and the instantiationLock
func (qfs *QuantumFs) uninstantiateInode_(c *ctx, inodeNum InodeId) {
	defer c.FuncIn("Mux::uninstantiateInode_", "inode %d", inodeNum).Out()

	inode := qfs.inodeNoInstantiate(c, inodeNum)
	if inode == nil || inodeNum == quantumfs.InodeIdRoot ||
		inodeNum == quantumfs.InodeIdApi {

		c.dlog(skipForgetLog, inodeNum)
		// Nothing to do
		return
	}

	qfs.uninstantiateChain_(c, inode)
}

func (qfs *QuantumFs) uninstantiateInode(c *ctx, inodeNum InodeId) {
	defer c.FuncIn("Mux::uninstantiateInode", "inode %d", inodeNum).Out()
	defer qfs.instantiationLock.Lock().Unlock()
	qfs.uninstantiateInode_(c, inodeNum)
}

// Queue an Inode to be flushed because it is dirty, at the front of the queue
// flusher lock must be locked when calling this function
func (qfs *QuantumFs) queueDirtyInodeNow_(c *ctx, inode Inode) *list.Element {
	return qfs.flusher.queue_(c, inode, false, false)
}

// Queue an Inode to be flushed because it is dirty
// flusher lock must be locked when calling this function
func (qfs *QuantumFs) queueDirtyInode_(c *ctx, inode Inode) *list.Element {
	return qfs.flusher.queue_(c, inode, false, true)
}

// Queue an Inode because the kernel has forgotten about it
// flusher lock must be locked when calling this function
func (qfs *QuantumFs) queueInodeToForget_(c *ctx, inode Inode) *list.Element {
	return qfs.flusher.queue_(c, inode, true, false)
}

// There are several configuration knobs in the kernel which can affect FUSE
// performance. Don't depend on the system being configured correctly for QuantumFS,
// instead try to change the settings ourselves.
func (qfs *QuantumFs) adjustKernelKnobs() {
	qfs.c.funcIn("adjustKernelKnobs").Out()

	mountId := findFuseConnection(&qfs.c, qfs.config.MountPath)
	if mountId == -1 {
		// We don't know where we are mounted, give up
		return
	}

	adjustBdi(&qfs.c, mountId)
	adjustVmDirtyBackgroundBytes(&qfs.c)
}

func adjustBdi(c *ctx, mountId int) {
	defer c.funcIn("adjustBdi").Out()

	// /sys/class/bdi/<mount>/read_ahead_kb indicates how much data, up to the
	// end of the file, should be speculatively read by the kernel. Setting this
	// to the block size should improve the correlation between what the kernel
	// reads and what QuantumFS can provide most efficiently. Since this is the
	// amount in addition to the original read the kernel will read the entire
	// block containing the user's read and then some portion of the next block.
	// Thus QuantumFS will have time to fetch the next block in advance of it
	// being required.
	filename := fmt.Sprintf("/sys/class/bdi/0:%d/read_ahead_kb", mountId)
	value := fmt.Sprintf("%d", quantumfs.MaxBlockSize/1024)
	err := ioutil.WriteFile(filename, []byte(value), 000)
	if err != nil {
		c.wlog("Unable to set read_ahead_kb: %s", err.Error())
	}

	// /sys/class/bdi/<mount>/max_ratio indicates the percentage of the
	// write-back cache this filesystem is allowed to use. Thus it is a maximum
	// of <system memory size>*<vm.dirty_bytes_ratio>*<max_ratio>. On a 256G
	// system with defaults and no memory pressure that amounts to ~540MB. Since
	// QuantumFS is a trusted filesystem and on most systems nearly all the IO
	// will be through QuantumFS, treat QuantumFS like any other kernel file
	// system and allow it to use the full write-back cache if necessary.
	filename = fmt.Sprintf("/sys/class/bdi/0:%d/max_ratio", mountId)
	err = ioutil.WriteFile(filename, []byte("100"), 000)
	if err != nil {
		c.wlog("Unable to set bdi max_ratio: %s", err.Error())
	}
}

func adjustVmDirtyBackgroundBytes(c *ctx) {
	defer c.funcIn("adjustVmDirtyBackgroundBytes").Out()

	// Sometimes, for reasons which have not been root caused yet, the kernel
	// will start delaying FUSE requests for about 200ms. This appears related to
	// some IO throughput control mechanism erroneously trending to zero for
	// QuantumFS.
	//
	// Work around this for now by setting vm.dirty_background_bytes to a low
	// number, which prevents FUSE from getting stuck in this manner.
	err := ioutil.WriteFile("/proc/sys/vm/dirty_background_bytes",
		[]byte("100000"), 000)
	if err != nil {
		c.wlog("Unable to set vm.dirty_background_bytes: %s", err.Error())
	}
}

// Must hold the mapMutex
func (qfs *QuantumFs) getInode_(c *ctx, id InodeId) (Inode, bool) {
	inode, instantiated := qfs.inodes[id]
	if instantiated {
		return inode, false
	}

	_, uninstantiated := qfs.parentOfUninstantiated[id]
	return nil, uninstantiated
}

type emptyUnlocker struct {
	// placeholder interface implementor
}

func (eu *emptyUnlocker) Unlock() {
	// do nothing
}

func (er *emptyUnlocker) RUnlock() {
	// do nothing
}

// Often we need to grab an inode and lock the tree. We need the inode to lock its
// tree, however by the time we lock the tree the inode may be forgotten and the
// inode we grabbed invalid. This is a worker function to handle that case correctly.
func (qfs *QuantumFs) RLockTreeGetInode(c *ctx, inodeId InodeId) (Inode,
	utils.NeedReadUnlock) {

	inode := qfs.inode(c, inodeId)
	if inode == nil {
		return nil, &emptyUnlocker{}
	}

	inode.RLockTree()

	// once we have the lock, re-grab (and possibly reinstantiate) the inode
	// since it may have been just forgotten
	inode = qfs.inode(c, inodeId)
	return inode, inode.treeLock()
}

// Same as the RLockTreeGetInode, but for writes
func (qfs *QuantumFs) LockTreeGetInode(c *ctx, inodeId InodeId) (Inode,
	utils.NeedWriteUnlock) {
	inode := qfs.inode(c, inodeId)
	if inode == nil {
		return nil, &emptyUnlocker{}
	}

	inode.LockTree()

	inode = qfs.inode(c, inodeId)
	return inode, inode.treeLock()
}

func (qfs *QuantumFs) RLockTreeGetHandle(c *ctx, fh FileHandleId) (FileHandle,
	utils.NeedReadUnlock) {

	fileHandle := qfs.fileHandle(c, fh)
	if fileHandle == nil {
		return nil, &emptyUnlocker{}
	}

	fileHandle.RLockTree()

	// once we have the lock, re-grab
	fileHandle = qfs.fileHandle(c, fh)
	return fileHandle, fileHandle.treeLock()
}

func (qfs *QuantumFs) LockTreeGetHandle(c *ctx, fh FileHandleId) (FileHandle,
	utils.NeedWriteUnlock) {
	fileHandle := qfs.fileHandle(c, fh)
	if fileHandle == nil {
		return nil, &emptyUnlocker{}
	}

	fileHandle.LockTree()

	// once we have the lock, re-grab
	fileHandle = qfs.fileHandle(c, fh)
	return fileHandle, fileHandle.treeLock()
}

func (qfs *QuantumFs) inodeNoInstantiate(c *ctx, id InodeId) Inode {
	defer qfs.mapMutex.RLock().RUnlock()
	inode, _ := qfs.getInode_(c, id)
	return inode
}

// Get an inode in a thread safe way
func (qfs *QuantumFs) inode(c *ctx, id InodeId) Inode {
	// Handle the special case of invalid id
	if id == quantumfs.InodeIdInvalid {
		return nil
	}

	// First find the Inode under a cheaper lock
	inode, _ := func() (Inode, bool) {
		defer qfs.mapMutex.RLock().RUnlock()
		return qfs.getInode_(c, id)
	}()

	if inode != nil {
		return inode
	}
	// If we didn't find it, get the more expensive lock and check again. This
	// will instantiate the Inode if necessary and possible.
	defer qfs.instantiationLock.Lock().Unlock()
	defer qfs.mapMutex.Lock().Unlock()
	return qfs.inode_(c, id)
}

// Must hold the instantiationLock and mapMutex for write
func (qfs *QuantumFs) inode_(c *ctx, id InodeId) Inode {
	inode, needsInstantiation := qfs.getInode_(c, id)
	if !needsInstantiation && inode != nil {
		return inode
	}

	c.vlog("Inode %d needs to be instantiated", id)
	var newUninstantiated []InodeId

	parentId, uninstantiated := qfs.parentOfUninstantiated[id]
	if !uninstantiated {
		// We don't know anything about this Inode
		return nil
	}

	for {
		parent := qfs.inode_(c, parentId)
		if parent == nil {
			panic(fmt.Sprintf("Unable to instantiate parent %d",
				parentId))
		}

		func() {
			qfs.mapMutex.Unlock()
			defer qfs.mapMutex.Lock()
			// without mapMutex the child could move underneath this
			// parent, in such cases, find the new parent
			inode, newUninstantiated = parent.instantiateChild(c, id)
		}()
		if inode != nil {
			break
		}
		// a nil inode means the dentry has moved or has been removed
		newParentId, uninstantiated := qfs.parentOfUninstantiated[id]
		if !uninstantiated {
			// The dentry has been removed
			return nil
		}
		// The dentry is still there, verify the parent has changed
		utils.Assert(newParentId != parentId,
			"parent of inode %d is still %d", id, parentId)
		parentId = newParentId
	}

	delete(qfs.parentOfUninstantiated, id)
	qfs.inodes[id] = inode
	qfs.addUninstantiated_(c, newUninstantiated, inode.inodeNum())

	return inode
}

// Set an inode in a thread safe way, set to nil to delete
func (qfs *QuantumFs) setInode(c *ctx, id InodeId, inode Inode) {
	defer qfs.mapMutex.Lock().Unlock()

	if inode != nil {
		qfs.inodes[id] = inode
	} else {
		c.vlog("Clearing inode %d", id)
		delete(qfs.inodes, id)
	}
}

// Set a list of inode numbers to be uninstantiated with the given parent
func (qfs *QuantumFs) addUninstantiated(c *ctx, uninstantiated []InodeId,
	parent InodeId) {

	defer c.funcIn("Mux::addUninstantiated").Out()

	if parent == 0 {
		panic("Invalid parentId in addUninstantiated")
	}

	defer qfs.mapMutex.Lock().Unlock()

	qfs.addUninstantiated_(c, uninstantiated, parent)
}

// Requires the mapMutex for writing
func (qfs *QuantumFs) addUninstantiated_(c *ctx, uninstantiated []InodeId,
	parent InodeId) {

	defer c.funcIn("Mux::addUninstantiated_").Out()

	for _, inodeNum := range uninstantiated {
		qfs.parentOfUninstantiated[inodeNum] = parent
		c.vlog("Adding uninstantiated %d from %d (%d)", inodeNum, parent,
			len(qfs.parentOfUninstantiated))
	}
}

// Remove a list of inode numbers from the parentOfUninstantiated list
func (qfs *QuantumFs) removeUninstantiated(c *ctx, uninstantiated []InodeId) {
	defer c.funcIn("Mux::removeUninstantiated").Out()
	defer qfs.mapMutex.Lock().Unlock()

	for _, inodeNum := range uninstantiated {
		delete(qfs.parentOfUninstantiated, inodeNum)
		c.vlog("Removing uninstantiated %d (%d)", inodeNum,
			len(qfs.parentOfUninstantiated))
	}
}

// Increase an Inode's lookup count. This must be called whenever a fuse.EntryOut is
// returned.
func (qfs *QuantumFs) increaseLookupCount(c *ctx, inodeId InodeId) {
	qfs.increaseLookupCountWithNum(c, inodeId, 1)
}

func (qfs *QuantumFs) increaseLookupCountWithNum(c *ctx, inodeId InodeId,
	num uint64) {

	defer c.FuncIn("Mux::increaseLookupCountWithNum",
		"inode %d, val %d", inodeId, num).Out()
	defer qfs.lookupCountLock.Lock().Unlock()
	prev, exists := qfs.lookupCounts[inodeId]
	if !exists {
		qfs.lookupCounts[inodeId] = num
	} else {
		qfs.lookupCounts[inodeId] = prev + num
	}
}

func (qfs *QuantumFs) lookupCount(inodeId InodeId) (uint64, bool) {
	defer qfs.c.FuncIn("Mux::lookupCount", "inode %d", inodeId).Out()
	defer qfs.lookupCountLock.Lock().Unlock()
	lookupCount, exists := qfs.lookupCounts[inodeId]
	if !exists {
		return 0, false
	}

	return lookupCount, true
}

// Returns true if the count became zero or was previously zero
func (qfs *QuantumFs) shouldForget(c *ctx, inodeId InodeId, count uint64) bool {
	defer c.FuncIn("Mux::shouldForget", "inode %d count %d", inodeId,
		count).Out()

	if inodeId == quantumfs.InodeIdApi || inodeId == quantumfs.InodeIdRoot {
		return false
	}

	defer qfs.lookupCountLock.Lock().Unlock()
	lookupCount, exists := qfs.lookupCounts[inodeId]
	if !exists {
		c.dlog("inode %d has not been instantiated", inodeId)
		return true
	}

	if lookupCount < count {
		c.elog("lookupCount less than zero %d %d", lookupCount, count)
	}

	lookupCount -= count
	qfs.lookupCounts[inodeId] = lookupCount
	if lookupCount == 0 {
		if count > 1 {
			c.dlog("Forgetting inode with lookupCount of %d", count)
		}
		return true
	} else {
		return false
	}
}

// Get a file handle in a thread safe way
func (qfs *QuantumFs) fileHandle(c *ctx, id FileHandleId) FileHandle {
	defer qfs.mapMutex.RLock().RUnlock()
	fileHandle := qfs.fileHandles[id]
	return fileHandle
}

// Set a file handle in a thread safe way, set to nil to delete
func (qfs *QuantumFs) setFileHandle(c *ctx, id FileHandleId, fileHandle FileHandle) {
	defer c.funcIn("Mux::setFileHandle").Out()

	defer qfs.mapMutex.Lock().Unlock()
	qfs.setFileHandle_(c, id, fileHandle)
}

// Must hold mapMutex exclusively
func (qfs *QuantumFs) setFileHandle_(c *ctx, id FileHandleId,
	fileHandle FileHandle) {

	if fileHandle != nil {
		qfs.fileHandles[id] = fileHandle
	} else {
		// clean up any remaining response queue size from the apiFileSize
		fileHandle = qfs.fileHandles[id]
		if api, ok := fileHandle.(*ApiHandle); ok {
			api.drainResponseData(c)
		}

		delete(qfs.fileHandles, id)
	}
}

// Retrieve a unique inode number
func (qfs *QuantumFs) newInodeId() InodeId {
	return InodeId(atomic.AddUint64(&qfs.inodeNum, 1))
}

// Retrieve a unique filehandle number
func (qfs *QuantumFs) newFileHandleId() FileHandleId {
	return FileHandleId(atomic.AddUint64(&qfs.fileHandleNum, 1))
}

// Trigger all active workspaces to sync
const SyncAllLog = "Mux::syncAll"

func (qfs *QuantumFs) syncAll(c *ctx) error {
	defer c.funcIn(SyncAllLog).Out()
	return qfs.flusher.syncAll(c)
}

// Sync the workspace keyed with key
const SyncWorkspaceLog = "Mux::syncWorkspace"

func (qfs *QuantumFs) syncWorkspace(c *ctx, workspace string) error {
	defer c.funcIn(SyncWorkspaceLog).Out()

	parts := strings.Split(workspace, "/")
	ids, err := qfs.getWsrLineageNoInstantiate(c, parts[0], parts[1], parts[2])
	if err != nil {
		return errors.New("Unable to get WorkspaceRoot for Sync")
	}

	if len(ids) < 4 {
		// not instantiated yet, so nothing to sync
		return nil
	}

	inode := qfs.inodeNoInstantiate(c, ids[3])
	if inode == nil {
		return nil
	}

	wsr := inode.(*WorkspaceRoot)
	wsr.realTreeLock.Lock()
	defer wsr.realTreeLock.Unlock()

	err = qfs.flusher.syncWorkspace_(c, workspace)
	if err != nil {
		return err
	}

	wsr.refresh_(c, nil)
	return nil
}

func logRequestPanic(c *ctx) {
	exception := recover()
	if exception == nil {
		return
	}

	stackTrace := debug.Stack()

	c.elog("PANIC serving request %d: '%s' Stacktrace: %v", c.RequestId,
		fmt.Sprintf("%v", exception), utils.BytesToString(stackTrace))
}

const LookupLog = "Mux::Lookup"

func (qfs *QuantumFs) Lookup(header *fuse.InHeader, name string,
	out *fuse.EntryOut) (result fuse.Status) {

	result = fuse.EIO

	c := qfs.c.req(header)
	defer logRequestPanic(c)
	defer c.FuncIn(LookupLog, InodeNameLog, header.NodeId, name).Out()
	return qfs.lookupCommon(c, InodeId(header.NodeId), name, out)
}

func (qfs *QuantumFs) lookupCommon(c *ctx, inodeId InodeId, name string,
	out *fuse.EntryOut) fuse.Status {

	defer c.FuncIn("Mux::lookupCommon", "inode %d name %s", inodeId, name).Out()

	inode, unlock := qfs.RLockTreeGetInode(c, inodeId)
	defer unlock.RUnlock()
	if inode == nil {
		c.dlog("Obsolete inode")
		return fuse.ENOENT
	}

	return inode.Lookup(c, name, out)
}

// Needs treelock for read as well as the instantiationLock exclusively.
func (qfs *QuantumFs) uninstantiateChain_(c *ctx, inode Inode) {
	defer c.FuncIn("Mux::uninstantiateChain_", "inode %d",
		inode.inodeNum()).Out()

	inodeChildren := make([]InodeId, 0)
	initial := true
	for {
		inodeChildren = inodeChildren[:0]
		inodeNum := inode.inodeNum()
		c.vlog("Evaluating inode %d for uninstantiation", inodeNum)
		lookupCount, exists := qfs.lookupCount(inodeNum)
		if lookupCount != 0 {
			c.vlog("Inode %d still has %d pending lookups",
				inodeNum, lookupCount)
			break
		}

		shouldBreak := func() bool {
			defer qfs.flusher.lock.Lock().Unlock()
			if de := inode.dirtyElement_(); de != nil {
				c.vlog("Inode %d dirty, not uninstantiating yet",
					inodeNum)
				dirtyNode := de.Value.(*dirtyInode)
				dirtyNode.shouldUninstantiate = true
				return true
			}
			return false
		}()
		if shouldBreak {
			break
		}

		// If the loop is in the first iteration, we can treat the
		// non-existence of lookupCount as zero value and bypass the
		// if-statement
		if !exists && !initial {
			c.vlog("Inode %d with nil lookupCount "+
				"is uninstantiated by its child", inodeNum)
			break
		}
		initial = false

		if dir, isDir := inode.(inodeHolder); isDir {
			children := dir.directChildInodes()

			for _, i := range children {
				// To be fully unloaded, the child must have lookup
				// count of zero (no kernel refs) *and*
				// be uninstantiated
				lookupCount, _ = qfs.lookupCount(i)
				if lookupCount != 0 ||
					qfs.inodeNoInstantiate(c, i) != nil {

					// Not ready to forget, no more to do
					c.dlog("Not all children unloaded, %d in %d",
						i, inodeNum)
					return
				}
				c.dlog("Child %d of %d not loaded", i, inodeNum)
			}

			inodeChildren = append(inodeChildren, children...)
		}

		// Great, we want to forget this so proceed
		shouldClean := func() bool {
			defer qfs.lookupCountLock.Lock().Unlock()

			// With the lookupCountLock and instantiationLock both held
			// exclusively, no inodes may be instantiated and no lookups
			// finished. Thus we are safe to fully uninstantiate this
			// inode as long as there hasn't been a lookup between
			// starting to uninstantiate it and here.

			count, exists := qfs.lookupCounts[inodeNum]
			if exists && count == 0 {
				qfs.setInode(c, inodeNum, nil)
				delete(qfs.lookupCounts, inodeNum)
				qfs.removeUninstantiated(c, inodeChildren)
				return true
			} else {
				return false
			}
		}()
		if !shouldClean {
			c.vlog("Not cleaning up inode %d yet", inodeNum)
			return
		}
		inode.cleanup(c)
		c.vlog("Set inode %d to nil", inodeNum)

		if !inode.isOrphaned() && inodeNum != quantumfs.InodeIdRoot {
			key := inode.flush(c)

			// Then check our parent and iterate again
			inode = func() (parent Inode) {
				defer inode.getParentLock().RLock().RUnlock()

				// Do nothing if we're orphaned
				if inode.isOrphaned_() {
					return nil
				}

				parent = qfs.inodeNoInstantiate(c,
					inode.parentId_())
				if parent == nil {
					panic(fmt.Sprintf("Parent was unloaded "+
						"before child! %d %d",
						inode.parentId_(), inodeNum))
				}

				parent.syncChild(c, inodeNum, key,
					quantumfs.ObjectTypeInvalid)

				qfs.addUninstantiated(c, []InodeId{inodeNum},
					inode.parentId_())

				return parent
			}()
			continue
		}
		break
	}
}

// Returns the inode id of the root, the typespace, the namespace and the workspace
func (qfs *QuantumFs) getWsrLineageNoInstantiate(c *ctx,
	typespace, namespace, workspace string) (ids []InodeId, err error) {

	defer c.FuncIn("QuantumFs::getWsrLineageNoInstantiate", "%s/%s/%s",
		typespace, namespace, workspace).Out()
	ids = append(ids, quantumfs.InodeIdRoot)
	inode := qfs.inodeNoInstantiate(c, quantumfs.InodeIdRoot)
	if inode == nil {
		return nil, fmt.Errorf("root inode not instantiated")
	}
	typespacelist, ok := inode.(*TypespaceList)
	if !ok {
		return nil, fmt.Errorf("bad typespacelist")
	}
	id, exists := typespacelist.typespacesByName[typespace]
	if !exists {
		c.vlog("typespace %s does not exist", typespace)
		return
	}
	ids = append(ids, id)
	inode = qfs.inodeNoInstantiate(c, id)
	if inode == nil {
		c.vlog("typespacelist inode %d not instantiated", id)
		return
	}
	namespacelist, ok := inode.(*NamespaceList)
	if !ok {
		return nil, fmt.Errorf("bad namespacelist")
	}
	id, exists = namespacelist.namespacesByName[namespace]
	if !exists {
		return
	}
	ids = append(ids, id)
	inode = qfs.inodeNoInstantiate(c, id)
	if inode == nil {
		c.vlog("namespacelist inode %d not instantiated", id)
		return
	}
	workspacelist, ok := inode.(*WorkspaceList)
	if !ok {
		return nil, fmt.Errorf("bad workspacelist")
	}
	wsrInfo, exists := workspacelist.workspacesByName[workspace]
	if !exists {
		return
	}
	ids = append(ids, wsrInfo.id)
	return
}

func (qfs *QuantumFs) getWsrLineage(c *ctx,
	typespace, namespace, workspace string) (ids []InodeId, cleanup func()) {

	defer c.FuncIn("QuantumFs::getWsrLineage", "%s/%s/%s",
		typespace, namespace, workspace).Out()

	// In order to run getWsrLineage, we must set a proper value for
	// the variable nLookup. If the function is called internally, it needs to
	// reduce the increased lookupCount, so set nLookup to 1. Only if it is
	// triggered by kernel, should lookupCount be increased by one, and nLookup
	// should be 0. Therefore, lookupCount's in QuantumFS and kernel can match.
	//
	// For now, all getWorkspaceRoot() are called from internal functions, so
	// nLookup is always 1.
	var nLookup uint64 = 1
	// Before workspace root is successfully instantiated, there is no need to
	// uninstantiated it, so cleanup() should be a no-op
	// Get the WorkspaceList Inode number
	var typespaceAttr fuse.EntryOut
	ids = append(ids, quantumfs.InodeIdRoot)
	cleanup = func() {}

	result := qfs.lookupCommon(c, quantumfs.InodeIdRoot, typespace,
		&typespaceAttr)
	if result != fuse.OK {
		return
	}
	ids = append(ids, InodeId(typespaceAttr.NodeId))
	cleanup = func() {
		qfs.Forget(typespaceAttr.NodeId, nLookup)
	}

	var namespaceAttr fuse.EntryOut
	result = qfs.lookupCommon(c, InodeId(typespaceAttr.NodeId), namespace,
		&namespaceAttr)
	if result != fuse.OK {
		return
	}
	ids = append(ids, InodeId(namespaceAttr.NodeId))
	cleanup = func() {
		qfs.Forget(namespaceAttr.NodeId, nLookup)
		qfs.Forget(typespaceAttr.NodeId, nLookup)
	}

	// Get the WorkspaceRoot Inode number
	var workspaceRootAttr fuse.EntryOut
	result = qfs.lookupCommon(c, InodeId(namespaceAttr.NodeId), workspace,
		&workspaceRootAttr)
	if result != fuse.OK {
		return
	}
	ids = append(ids, InodeId(workspaceRootAttr.NodeId))
	return
}

// The returned cleanup function of workspaceroot should be called at the end of the
// caller
func (qfs *QuantumFs) getWorkspaceRoot(c *ctx, typespace, namespace,
	workspace string) (*WorkspaceRoot, func(), bool) {

	defer c.FuncIn("QuantumFs::getWorkspaceRoot", "Workspace %s/%s/%s",
		typespace, namespace, workspace).Out()
	ids, cleanup := qfs.getWsrLineage(c, typespace, namespace, workspace)
	defer cleanup()
	if len(ids) != 4 {
		c.vlog("Workspace inode not found")
		return nil, func() {}, false
	}
	wsrInode := ids[3]
	c.vlog("Instantiating workspace inode %d", wsrInode)
	inode := qfs.inode(c, wsrInode)
	if inode == nil {
		return nil, func() {}, false
	}
	wsrCleanup := func() {
		qfs.Forget(uint64(wsrInode), 1)
	}
	return inode.(*WorkspaceRoot), wsrCleanup, true
}

func (qfs *QuantumFs) workspaceIsMutable(c *ctx, inode Inode) bool {
	defer c.FuncIn("Mux::workspaceIsMutable", "inode %d", inode.inodeNum()).Out()

	var wsr *WorkspaceRoot
	switch inode.(type) {
	// The default cases will be inode such as file, symlink, hardlink etc, they
	// get workspaceroots from their parents.
	default:
		defer inode.getParentLock().RLock().RUnlock()
		// if inode is already forgotten, the workspace doesn't process it.
		if inode.isOrphaned_() {
			return true
		}
		parent := inode.parent_(c)
		switch parent.(type) {
		default:
			panic(fmt.Sprintf("The inode type is unexpected: %v",
				reflect.TypeOf(parent)))
		case *WorkspaceList:
			return true
		case *WorkspaceRoot:
			wsr = parent.(*WorkspaceRoot)
		case *Directory:
			wsr = parent.(*Directory).
				hardlinkTable.getWorkspaceRoot()
		}
	case *WorkspaceRoot:
		wsr = inode.(*WorkspaceRoot)
	case *Directory:
		wsr = inode.(*Directory).hardlinkTable.getWorkspaceRoot()
	case *TypespaceList:
		// If the inode is typespace/namespace/workspace/api, return true
		// immediately since workspaceroot shouldn't have authority over them
		return true
	case *NamespaceList:
		return true
	case *WorkspaceList:
		return true
	case *ApiInode:
		return true
	}

	defer qfs.mutabilityLock.RLock().RUnlock()

	key := wsr.typespace + "/" + wsr.namespace + "/" + wsr.workspace
	mutability, exists := qfs.workspaceMutability[key]
	if !exists || mutability != workspaceMutable {
		return false
	}

	return true

}

func (qfs *QuantumFs) invalidateInode(c *ctx, inodeId InodeId) {
	qfs.toNotifyFuse <- FuseNotification{
		c:     c,
		op:    NotifyFuseInvalid,
		inode: inodeId,
	}
}

func (qfs *QuantumFs) noteDeletedInode(c *ctx, parentId InodeId, childId InodeId,
	name string) {

	qfs.toNotifyFuse <- FuseNotification{
		c:      c,
		op:     NotifyFuseDeleted,
		parent: parentId,
		child:  childId,
		name:   name,
	}
}

func (qfs *QuantumFs) noteChildCreated(c *ctx, parentId InodeId, name string) {
	qfs.toNotifyFuse <- FuseNotification{
		c:      c,
		op:     NotifyFuseCreated,
		parent: parentId,
		name:   name,
	}
}

func (qfs *QuantumFs) workspaceIsMutableAtOpen(c *ctx, inode Inode,
	flags uint32) bool {

	defer c.FuncIn("Mux::workspaceIsMutableAtOpen", "flags %d", flags).Out()

	// Only if the Open() requires write permission, is it blocked by the
	// read-only workspace
	if flags&syscall.O_ACCMODE == syscall.O_RDONLY {
		return true
	}

	return qfs.workspaceIsMutable(c, inode)
}

const ForgetLog = "Mux::Forget"

func (qfs *QuantumFs) Forget(nodeID uint64, nlookup uint64) {
	c := qfs.c.forgetCtx()
	defer c.funcIn(ForgetLog).Out()
	defer logRequestPanic(c)

	c.dlog("Forget called on inode %d Looked up %d Times", nodeID, nlookup)

	if !qfs.shouldForget(c, InodeId(nodeID), nlookup) {
		// The kernel hasn't completely forgotten this Inode. Keep it around
		// a while longer.
		c.dlog("inode %d lookup not zero yet", nodeID)
		return
	}

	defer qfs.instantiationLock.Lock().Unlock()

	if inode := qfs.inodeNoInstantiate(c, InodeId(nodeID)); inode != nil {
		inode.queueToForget(c)
	} else {
		c.dlog("Forgetting uninstantiated Inode %d", nodeID)
		qfs.uninstantiateInode_(c, InodeId(nodeID))
	}
}

const GetAttrLog = "Mux::GetAttr"

func (qfs *QuantumFs) GetAttr(input *fuse.GetAttrIn,
	out *fuse.AttrOut) (result fuse.Status) {

	result = fuse.EIO

	c := qfs.c.req(&input.InHeader)
	defer logRequestPanic(c)
	defer c.FuncIn(GetAttrLog, InodeOnlyLog, input.NodeId).Out()

	inode, unlock := qfs.RLockTreeGetInode(c, InodeId(input.NodeId))
	defer unlock.RUnlock()
	if inode == nil {
		c.dlog("Obsolete inode")
		return fuse.ENOENT
	}

	return inode.GetAttr(c, out)
}

const SetAttrLog = "Mux::SetAttr"

func (qfs *QuantumFs) SetAttr(input *fuse.SetAttrIn,
	out *fuse.AttrOut) (result fuse.Status) {

	result = fuse.EIO

	c := qfs.c.req(&input.InHeader)
	defer logRequestPanic(c)
	defer c.FuncIn(SetAttrLog, SetAttrArgLog, input.NodeId,
		input.Valid, input.Size).Out()

	inode, unlock := qfs.RLockTreeGetInode(c, InodeId(input.NodeId))
	defer unlock.RUnlock()
	if inode == nil {
		c.dlog("Obsolete inode")
		return fuse.ENOENT
	}

	if !qfs.workspaceIsMutable(c, inode) {
		return fuse.EROFS
	}

	return inode.SetAttr(c, input, out)
}

const MknodLog = "Mux::Mknod"

func (qfs *QuantumFs) Mknod(input *fuse.MknodIn, name string,
	out *fuse.EntryOut) (result fuse.Status) {

	result = fuse.EIO

	c := qfs.c.req(&input.InHeader)
	defer logRequestPanic(c)
	defer c.FuncIn(MknodLog, InodeNameLog, input.NodeId, name).Out()

	inode, unlock := qfs.RLockTreeGetInode(c, InodeId(input.NodeId))
	defer unlock.RUnlock()
	if inode == nil {
		c.dlog("Obsolete inode")
		return fuse.ENOENT
	}

	if !qfs.workspaceIsMutable(c, inode) {
		return fuse.EROFS
	}

	return inode.Mknod(c, name, input, out)
}

const MkdirLog = "Mux::Mkdir"

func (qfs *QuantumFs) Mkdir(input *fuse.MkdirIn, name string,
	out *fuse.EntryOut) (result fuse.Status) {

	result = fuse.EIO

	c := qfs.c.req(&input.InHeader)
	defer logRequestPanic(c)
	defer c.FuncIn(MkdirLog, InodeNameLog, input.NodeId, name).Out()

	inode, unlock := qfs.RLockTreeGetInode(c, InodeId(input.NodeId))
	defer unlock.RUnlock()
	if inode == nil {
		c.dlog("Obsolete inode")
		return fuse.ENOENT
	}

	if !qfs.workspaceIsMutable(c, inode) {
		return fuse.EROFS
	}

	return inode.Mkdir(c, name, input, out)
}

const UnlinkLog = "Mux::Unlink"

func (qfs *QuantumFs) Unlink(header *fuse.InHeader,
	name string) (result fuse.Status) {

	result = fuse.EIO

	c := qfs.c.req(header)
	defer logRequestPanic(c)
	defer c.FuncIn(UnlinkLog, InodeNameLog, header.NodeId, name).Out()

	inode, unlock := qfs.RLockTreeGetInode(c, InodeId(header.NodeId))
	defer unlock.RUnlock()
	if inode == nil {
		c.dlog("Obsolete inode")
		return fuse.ENOENT
	}

	if !qfs.workspaceIsMutable(c, inode) {
		return fuse.EROFS
	}

	return inode.Unlink(c, name)
}

const RmdirLog = "Mux::Rmdir"

func (qfs *QuantumFs) Rmdir(header *fuse.InHeader,
	name string) (result fuse.Status) {

	result = fuse.EIO

	c := qfs.c.req(header)
	defer logRequestPanic(c)
	defer c.FuncIn(RmdirLog, InodeNameLog, header.NodeId, name).Out()

	inode, unlock := qfs.RLockTreeGetInode(c, InodeId(header.NodeId))
	defer unlock.RUnlock()
	if inode == nil {
		c.dlog("Obsolete inode")
		return fuse.ENOENT
	}

	if !qfs.workspaceIsMutable(c, inode) {
		return fuse.EROFS
	}

	return inode.Rmdir(c, name)
}

const RenameLog = "Mux::Rename"
const RenameDebugLog = "Inode %d newdir %d %s -> %s"

func (qfs *QuantumFs) Rename(input *fuse.RenameIn, oldName string,
	newName string) (result fuse.Status) {

	result = fuse.EIO

	c := qfs.c.req(&input.InHeader)
	defer logRequestPanic(c)
	defer c.FuncIn(RenameLog, RenameDebugLog, input.NodeId, input.Newdir,
		oldName, newName).Out()

	srcInode, unlock := qfs.RLockTreeGetInode(c, InodeId(input.NodeId))
	defer unlock.RUnlock()
	if srcInode == nil {
		c.dlog("Obsolete src inode")
		return fuse.ENOENT
	}

	if !qfs.workspaceIsMutable(c, srcInode) {
		return fuse.EROFS
	}

	if input.NodeId == input.Newdir {
		return srcInode.RenameChild(c, oldName, newName)
	} else {
		dstInode, unlock := qfs.RLockTreeGetInode(c, InodeId(input.Newdir))
		defer unlock.RUnlock()

		if dstInode == nil {
			c.dlog("Obsolete dst inode")
			return fuse.ENOENT
		}

		if !qfs.workspaceIsMutable(c, dstInode) {
			return fuse.EROFS
		}

		return srcInode.MvChild(c, dstInode, oldName, newName)
	}
}

const LinkLog = "Mux::Link"
const LinkDebugLog = "inode %d to name %s in dstDir %d"

func (qfs *QuantumFs) Link(input *fuse.LinkIn, filename string,
	out *fuse.EntryOut) (result fuse.Status) {

	result = fuse.EIO

	c := qfs.c.req(&input.InHeader)
	defer logRequestPanic(c)
	defer c.FuncIn(LinkLog, LinkDebugLog, input.Oldnodeid, filename,
		input.NodeId).Out()

	srcInode := qfs.inode(c, InodeId(input.Oldnodeid))
	if srcInode == nil {
		c.dlog("Obsolete inode")
		return fuse.ENOENT
	}

	dstInode := qfs.inode(c, InodeId(input.NodeId))
	if dstInode == nil {
		return fuse.ENOENT
	}

	if !qfs.workspaceIsMutable(c, dstInode) {
		return fuse.EROFS
	}

	// Via races, srcInode and dstInode can be forgotten here

	if srcInode.treeLock() == dstInode.treeLock() {
		// If src and dst live in the same workspace, we only need one lock
		defer dstInode.LockTree().Unlock()
	} else {
		// When we have to lock multiple inodes, we must make sure that we
		// lock the inodes in correct sequence to prevent deadlock
		firstLock, lastLock := getLockOrder(dstInode, srcInode)
		defer firstLock.LockTree().Unlock()
		defer lastLock.LockTree().Unlock()
	}

	// We need to re-get these to ensure they're instantiated while we're locked
	srcInode = qfs.inode(c, InodeId(input.Oldnodeid))
	if srcInode == nil {
		c.dlog("Obsolete src inode")
		return fuse.ENOENT
	}

	dstInode = qfs.inode(c, InodeId(input.NodeId))
	if dstInode == nil {
		c.dlog("Obsolete dst inode")
		return fuse.ENOENT
	}

	return dstInode.link_DOWN(c, srcInode, filename, out)
}

const SymlinkLog = "Mux::Symlink"

func (qfs *QuantumFs) Symlink(header *fuse.InHeader, pointedTo string,
	linkName string, out *fuse.EntryOut) (result fuse.Status) {

	result = fuse.EIO

	c := qfs.c.req(header)
	defer logRequestPanic(c)
	defer c.FuncIn(SymlinkLog, InodeNameLog, header.NodeId, linkName).Out()

	inode, unlock := qfs.RLockTreeGetInode(c, InodeId(header.NodeId))
	defer unlock.RUnlock()
	if inode == nil {
		c.dlog("Obsolete inode")
		return fuse.ENOENT
	}

	if !qfs.workspaceIsMutable(c, inode) {
		return fuse.EROFS
	}

	return inode.Symlink(c, pointedTo, linkName, out)
}

const ReadlinkLog = "Mux::Readlink"

func (qfs *QuantumFs) Readlink(header *fuse.InHeader) (out []byte,
	result fuse.Status) {

	out = nil
	result = fuse.EIO

	c := qfs.c.req(header)
	defer logRequestPanic(c)
	defer c.FuncIn(ReadlinkLog, InodeOnlyLog, header.NodeId).Out()

	inode, unlock := qfs.RLockTreeGetInode(c, InodeId(header.NodeId))
	defer unlock.RUnlock()
	if inode == nil {
		c.dlog("Obsolete inode")
		return nil, fuse.ENOENT
	}

	return inode.Readlink(c)
}

const AccessLog = "Mux::Access"

func (qfs *QuantumFs) Access(input *fuse.AccessIn) (result fuse.Status) {
	result = fuse.EIO

	c := qfs.c.req(&input.InHeader)
	defer logRequestPanic(c)
	defer c.FuncIn(AccessLog, InodeOnlyLog, input.NodeId).Out()

	inode, unlock := qfs.RLockTreeGetInode(c, InodeId(input.NodeId))
	defer unlock.RUnlock()
	if inode == nil {
		c.dlog("Obsolete inode")
		return fuse.ENOENT
	}

	return inode.Access(c, input.Mask, input.Uid, input.Gid)
}

const GetXAttrSizeLog = "Mux::GetXAttrSize"

func (qfs *QuantumFs) GetXAttrSize(header *fuse.InHeader, attr string) (size int,
	result fuse.Status) {

	size = 0
	result = fuse.EIO

	c := qfs.c.req(header)
	defer logRequestPanic(c)
	defer c.FuncIn(GetXAttrSizeLog, InodeOnlyLog, header.NodeId).Out()

	if strings.HasPrefix(attr, quantumfs.XAttrTypePrefix) {
		if attr == quantumfs.XAttrTypeKey {
			_, status := getQuantumfsExtendedKey(c, qfs,
				InodeId(header.NodeId))
			if status != fuse.OK {
				return 0, status
			}
			return quantumfs.ExtendedKeyLength, status
		}
		return 0, fuse.ENODATA
	}

	inode, unlock := qfs.RLockTreeGetInode(c, InodeId(header.NodeId))
	defer unlock.RUnlock()
	if inode == nil {
		c.dlog("Obsolete inode")
		return 0, fuse.ENOENT
	}

	return inode.GetXAttrSize(c, attr)
}

func getQuantumfsExtendedKey(c *ctx, qfs *QuantumFs, inodeId InodeId) ([]byte,
	fuse.Status) {

	defer c.FuncIn("getQuantumfsExtendedKey", "inode %d", inodeId).Out()

	inode, unlock := qfs.LockTreeGetInode(c, inodeId)
	defer unlock.Unlock()
	if inode == nil {
		c.dlog("Obsolete inode")
		return nil, fuse.ENOENT
	}

	if inode.isWorkspaceRoot() {
		c.vlog("Parent is workspaceroot, returning")
		return nil, fuse.ENOATTR
	}

	// Update the Hash value before generating the key
	inode.Sync_DOWN(c)

	defer inode.getParentLock().RLock().RUnlock()

	var dir *Directory
	parent := inode.parent_(c)
	if parent.isWorkspaceRoot() {
		dir = &parent.(*WorkspaceRoot).Directory
	} else {
		dir = parent.(*Directory)
	}

	return dir.generateChildTypeKey_DOWN(c, inode.inodeNum())
}

const GetXAttrDataLog = "Mux::GetXAttrData"

func (qfs *QuantumFs) GetXAttrData(header *fuse.InHeader, attr string) (data []byte,
	result fuse.Status) {

	data = nil
	result = fuse.EIO

	c := qfs.c.req(header)
	defer logRequestPanic(c)
	defer c.FuncIn(GetXAttrDataLog, InodeOnlyLog, header.NodeId).Out()

	if strings.HasPrefix(attr, quantumfs.XAttrTypePrefix) {
		if attr == quantumfs.XAttrTypeKey {
			return getQuantumfsExtendedKey(c, qfs,
				InodeId(header.NodeId))
		}
		return nil, fuse.ENODATA
	}

	inode, unlock := qfs.RLockTreeGetInode(c, InodeId(header.NodeId))
	defer unlock.RUnlock()
	if inode == nil {
		c.dlog("Obsolete inode")
		return nil, fuse.ENOENT
	}

	return inode.GetXAttrData(c, attr)
}

const ListXAttrLog = "Mux::ListXAttr"

func (qfs *QuantumFs) ListXAttr(header *fuse.InHeader) (attributes []byte,
	result fuse.Status) {

	attributes = nil
	result = fuse.EIO

	c := qfs.c.req(header)
	defer logRequestPanic(c)
	defer c.FuncIn(ListXAttrLog, InodeOnlyLog, header.NodeId).Out()

	inode, unlock := qfs.RLockTreeGetInode(c, InodeId(header.NodeId))
	defer unlock.RUnlock()
	if inode == nil {
		c.dlog("Obsolete inode")
		return nil, fuse.ENOENT
	}

	return inode.ListXAttr(c)
}

const SetXAttrLog = "Mux:SetXAttr"

func (qfs *QuantumFs) SetXAttr(input *fuse.SetXAttrIn, attr string,
	data []byte) (result fuse.Status) {

	result = fuse.EIO

	c := qfs.c.req(&input.InHeader)
	defer logRequestPanic(c)
	defer c.FuncIn(SetXAttrLog, InodeOnlyLog, input.NodeId).Out()

	if strings.HasPrefix(attr, quantumfs.XAttrTypePrefix) {
		// quantumfs keys are immutable from userspace
		return fuse.EPERM
	}

	inode, unlock := qfs.RLockTreeGetInode(c, InodeId(input.NodeId))
	defer unlock.RUnlock()
	if inode == nil {
		c.dlog("Obsolete inode")
		return fuse.ENOENT
	}

	if !qfs.workspaceIsMutable(c, inode) {
		return fuse.EROFS
	}

	return inode.SetXAttr(c, attr, data)
}

const RemoveXAttrLog = "Mux::RemoveXAttr"

func (qfs *QuantumFs) RemoveXAttr(header *fuse.InHeader,
	attr string) (result fuse.Status) {

	result = fuse.EIO

	c := qfs.c.req(header)
	defer logRequestPanic(c)
	defer c.FuncIn(RemoveXAttrLog, InodeOnlyLog, header.NodeId).Out()

	if strings.HasPrefix(attr, quantumfs.XAttrTypePrefix) {
		// quantumfs keys are immutable from userspace
		return fuse.EPERM
	}

	inode, unlock := qfs.RLockTreeGetInode(c, InodeId(header.NodeId))
	defer unlock.RUnlock()
	if inode == nil {
		c.dlog("Obsolete inode")
		return fuse.ENOENT
	}

	if !qfs.workspaceIsMutable(c, inode) {
		return fuse.EROFS
	}

	return inode.RemoveXAttr(c, attr)
}

const CreateLog = "Mux::Create"

func (qfs *QuantumFs) Create(input *fuse.CreateIn, name string,
	out *fuse.CreateOut) (result fuse.Status) {

	result = fuse.EIO

	c := qfs.c.req(&input.InHeader)
	defer logRequestPanic(c)
	defer c.FuncIn(CreateLog, InodeNameLog, input.NodeId, name).Out()

	inode, unlock := qfs.RLockTreeGetInode(c, InodeId(input.NodeId))
	defer unlock.RUnlock()
	if inode == nil {
		c.elog("Create failed", input)
		return fuse.EACCES // TODO Confirm this is correct
	}

	if !qfs.workspaceIsMutable(c, inode) {
		return fuse.EROFS
	}

	return inode.Create(c, input, name, out)
}

const OpenLog = "Mux::Open"

func (qfs *QuantumFs) Open(input *fuse.OpenIn,
	out *fuse.OpenOut) (result fuse.Status) {

	result = fuse.EIO

	c := qfs.c.req(&input.InHeader)
	defer logRequestPanic(c)
	defer c.FuncIn(OpenLog, InodeOnlyLog, input.NodeId).Out()

	inode, unlock := qfs.RLockTreeGetInode(c, InodeId(input.NodeId))
	defer unlock.RUnlock()
	if inode == nil {
		c.dlog("Obsolete inode")
		return fuse.ENOENT
	}

	if !qfs.workspaceIsMutableAtOpen(c, inode, input.Flags) {
		return fuse.EROFS
	}

	return inode.Open(c, input.Flags, input.Mode, out)
}

const ReadLog = "Mux::Read"

func (qfs *QuantumFs) Read(input *fuse.ReadIn, buf []byte) (readRes fuse.ReadResult,
	result fuse.Status) {

	readRes = nil
	result = fuse.EIO

	c := qfs.c.req(&input.InHeader)
	defer logRequestPanic(c)
	defer c.FuncIn(ReadLog, FileHandleLog, input.Fh).Out()

	fileHandle, unlock := qfs.RLockTreeGetHandle(c, FileHandleId(input.Fh))
	defer unlock.RUnlock()
	if fileHandle == nil {
		c.elog("Read failed %d", fileHandle)
		return nil, fuse.ENOENT
	}

	return fileHandle.Read(c, input.Offset, input.Size,
		buf, utils.BitFlagsSet(uint(input.Flags), uint(syscall.O_NONBLOCK)))
}

const ReleaseLog = "Mux::Release"

func (qfs *QuantumFs) Release(input *fuse.ReleaseIn) {
	c := qfs.c.req(&input.InHeader)
	defer logRequestPanic(c)
	defer c.FuncIn(ReleaseLog, FileHandleLog, input.Fh).Out()

	qfs.toBeReleased <- FileHandleId(input.Fh)
}

const WriteLog = "Mux::Write"

func (qfs *QuantumFs) Write(input *fuse.WriteIn, data []byte) (written uint32,
	result fuse.Status) {

	written = 0
	result = fuse.EIO

	c := qfs.c.req(&input.InHeader)
	defer logRequestPanic(c)
	defer c.FuncIn(WriteLog, FileHandleLog, input.Fh).Out()

	fileHandle, unlock := qfs.RLockTreeGetHandle(c, FileHandleId(input.Fh))
	defer unlock.RUnlock()
	if fileHandle == nil {
		c.elog("Write failed")
		return 0, fuse.ENOENT
	}

	return fileHandle.Write(c, input.Offset, input.Size,
		input.Flags, data)
}

const FlushLog = "Mux::Flush"
const FlushDebugLog = "Fh: %v Context %d %d %d"

func (qfs *QuantumFs) Flush(input *fuse.FlushIn) (result fuse.Status) {
	result = fuse.EIO

	c := qfs.c.req(&input.InHeader)
	defer logRequestPanic(c)
	defer c.FuncIn(FlushLog, FlushDebugLog, input.Fh, input.Context.Uid,
		input.Context.Gid, input.Context.Pid).Out()

	return fuse.OK
}

const FsyncLog = "Mux::Fsync"

func (qfs *QuantumFs) Fsync(input *fuse.FsyncIn) (result fuse.Status) {
	result = fuse.EIO

	c := qfs.c.req(&input.InHeader)
	defer logRequestPanic(c)
	defer c.FuncIn(FsyncLog, FileHandleLog, input.Fh).Out()

	return fuse.ENOSYS
}

const FallocateLog = "Mux::Fallocate"

func (qfs *QuantumFs) Fallocate(input *fuse.FallocateIn) (result fuse.Status) {
	result = fuse.EIO

	c := qfs.c.req(&input.InHeader)
	defer logRequestPanic(c)
	defer c.funcIn(FallocateLog).Out()

	c.elog("Unhandled request Fallocate")
	return fuse.ENOSYS
}

const OpenDirLog = "Mux::OpenDir"

func (qfs *QuantumFs) OpenDir(input *fuse.OpenIn,
	out *fuse.OpenOut) (result fuse.Status) {

	result = fuse.EIO

	c := qfs.c.req(&input.InHeader)
	defer logRequestPanic(c)
	defer c.FuncIn(OpenDirLog, InodeOnlyLog, input.NodeId).Out()

	inode, unlock := qfs.RLockTreeGetInode(c, InodeId(input.NodeId))
	defer unlock.RUnlock()
	if inode == nil {
		c.dlog("Obsolete inode")
		return fuse.ENOENT
	}

	return inode.OpenDir(c, input.Flags, input.Mode, out)
}

const ReadDirLog = "Mux::ReadDir"

func (qfs *QuantumFs) ReadDir(input *fuse.ReadIn,
	out *fuse.DirEntryList) (result fuse.Status) {

	result = fuse.EIO

	c := qfs.c.req(&input.InHeader)
	defer logRequestPanic(c)
	defer c.FuncIn(ReadDirLog, FileOffsetLog, input.Fh, input.Offset).Out()

	c.elog("Unhandled request ReadDir")
	return fuse.ENOSYS
}

const ReadDirPlusLog = "Mux::ReadDirPlus"

func (qfs *QuantumFs) ReadDirPlus(input *fuse.ReadIn,
	out *fuse.DirEntryList) (result fuse.Status) {

	result = fuse.EIO

	c := qfs.c.req(&input.InHeader)
	defer logRequestPanic(c)
	defer c.FuncIn(ReadDirPlusLog, FileOffsetLog, input.Fh, input.Offset).Out()

	fileHandle, unlock := qfs.RLockTreeGetHandle(c, FileHandleId(input.Fh))
	defer unlock.RUnlock()
	if fileHandle == nil {
		c.elog("ReadDirPlus failed", fileHandle)
		return fuse.ENOENT
	}

	return fileHandle.ReadDirPlus(c, input, out)
}

const ReleaseDirLog = "Mux::ReleaseDir"

func (qfs *QuantumFs) ReleaseDir(input *fuse.ReleaseIn) {
	c := qfs.c.req(&input.InHeader)
	defer logRequestPanic(c)
	defer c.FuncIn(ReleaseDirLog, FileHandleLog, input.Fh).Out()

	qfs.toBeReleased <- FileHandleId(input.Fh)
}

const FsyncDirLog = "Mux::FsyncDir"

func (qfs *QuantumFs) FsyncDir(input *fuse.FsyncIn) (result fuse.Status) {
	result = fuse.EIO

	c := qfs.c.req(&input.InHeader)
	defer logRequestPanic(c)
	defer c.FuncIn(FsyncDirLog, FileHandleLog, input.Fh).Out()

	return fuse.ENOSYS
}

const StatFsLog = "Mux::StatFs"

func (qfs *QuantumFs) StatFs(input *fuse.InHeader,
	out *fuse.StatfsOut) (result fuse.Status) {

	result = fuse.EIO

	c := qfs.c.req(input)
	defer logRequestPanic(c)
	defer c.funcIn(StatFsLog).Out()

	out.Blocks = 2684354560 // 10TB
	out.Bfree = out.Blocks / 2
	out.Bavail = out.Bfree
	out.Files = 0
	out.Ffree = math.MaxUint64
	out.Bsize = uint32(qfsBlockSize)
	out.NameLen = uint32(quantumfs.MaxFilenameLength)
	out.Frsize = 0

	return fuse.OK
}

func (qfs *QuantumFs) Init(*fuse.Server) {
}

func (qfs *QuantumFs) increaseApiFileSize(c *ctx, offset int) {
	result := atomic.AddInt64(&qfs.apiFileSize, int64(offset))
	c.vlog("QuantumFs::APIFileSize adds %d upto %d", offset, result)
}

func (qfs *QuantumFs) decreaseApiFileSize(c *ctx, offset int) {
	result := atomic.AddInt64(&qfs.apiFileSize, -1*int64(offset))
	c.vlog("QuantumFs::APIFileSize subtract %d downto %d", offset, result)
	if result < 0 {
		c.elog("PANIC Global variable %d should"+
			" be greater than zero", result)
		atomic.StoreInt64(&qfs.apiFileSize, 0)
	}
}<|MERGE_RESOLUTION|>--- conflicted
+++ resolved
@@ -48,11 +48,8 @@
 		lookupCounts:           make(map[InodeId]uint64),
 		workspaceMutability:    make(map[string]workspaceState),
 		toBeReleased:           make(chan FileHandleId, 1000000),
-<<<<<<< HEAD
 		toNotifyFuse:           make(chan FuseNotification, 10000),
-=======
 		stopWaitingForSignals:  make(chan struct{}),
->>>>>>> 0a7948fd
 		syncAllRetries:         -1,
 		c: ctx{
 			Ctx: quantumfs.Ctx{
@@ -174,16 +171,14 @@
 
 	toBeReleased chan FileHandleId
 
-<<<<<<< HEAD
 	// FUSE notification requests cannot be made from the same goroutine handling
 	// any FUSE request or a deadlock inside the kernel may result. Instead we
 	// queue all such notifications to a separate goroutine.
 	toNotifyFuse chan FuseNotification
-=======
+
 	stopWaitingForSignals chan struct{}
 
 	inLowMemoryMode bool
->>>>>>> 0a7948fd
 }
 
 func (qfs *QuantumFs) Mount(mountOptions fuse.MountOptions) error {
@@ -204,11 +199,8 @@
 
 	go qfs.adjustKernelKnobs()
 	go qfs.fileHandleReleaser()
-<<<<<<< HEAD
 	go qfs.fuseNotifier()
-=======
 	go qfs.waitForSignals()
->>>>>>> 0a7948fd
 
 	qfs.config.WorkspaceDB.SetCallback(qfs.handleWorkspaceChanges)
 
@@ -259,7 +251,6 @@
 	}
 }
 
-<<<<<<< HEAD
 type FuseNotificationType int
 
 const (
@@ -304,7 +295,10 @@
 
 		if err != fuse.OK && err != fuse.ENOENT {
 			notification.c.dlog("Kernel error when notifying: %d", err)
-=======
+		}
+	}
+}
+
 func (qfs *QuantumFs) waitForSignals() {
 	sigUsr1Chan := make(chan os.Signal, 1)
 	signal.Notify(sigUsr1Chan, syscall.SIGUSR1)
@@ -330,7 +324,6 @@
 			signal.Stop(sigUsr1Chan)
 			close(sigUsr1Chan)
 			return
->>>>>>> 0a7948fd
 		}
 	}
 }
