// Copyright (c) 2016 Arista Networks, Inc.  All rights reserved.
// Arista Networks, Inc. Confidential and Proprietary.

// go-fuse creates a goroutine for every request. The code here simply takes these
// requests and forwards them to the correct Inode.
package daemon

import "fmt"
import "math"
import "syscall"
import "sync"
import "sync/atomic"

import "arista.com/quantumfs"
import "github.com/hanwen/go-fuse/fuse"

func NewQuantumFs(config QuantumFsConfig) fuse.RawFileSystem {
	qfs := &QuantumFs{
		RawFileSystem: fuse.NewDefaultRawFileSystem(),
		config:        config,
		inodes:        make(map[uint64]Inode),
		fileHandles:   make(map[uint64]FileHandle),
		inodeNum:      quantumfs.InodeIdReservedEnd,
		fileHandleNum: quantumfs.InodeIdReservedEnd,
		c: ctx{
			config:       &config,
			workspaceDB:  config.WorkspaceDB,
			durableStore: config.DurableStore,
		},
	}

	qfs.c.qfs = qfs

	qfs.inodes[quantumfs.InodeIdRoot] = NewNamespaceList()
	qfs.inodes[quantumfs.InodeIdApi] = NewApiInode()
	return qfs
}

type QuantumFs struct {
	fuse.RawFileSystem
	config        QuantumFsConfig
	inodeNum      uint64
	fileHandleNum uint64
	c             ctx

	mapMutex    sync.Mutex // TODO: Perhaps an RWMutex instead?
	inodes      map[uint64]Inode
	fileHandles map[uint64]FileHandle
}

// Get an inode in a thread safe way
func (qfs *QuantumFs) inode(c *ctx, id uint64) Inode {
	qfs.mapMutex.Lock()
	inode := qfs.inodes[id]
	qfs.mapMutex.Unlock()
	return inode
}

// Set an inode in a thread safe way, set to nil to delete
func (qfs *QuantumFs) setInode(c *ctx, id uint64, inode Inode) {
	qfs.mapMutex.Lock()
	if inode != nil {
		qfs.inodes[id] = inode
	} else {
		delete(qfs.inodes, id)
	}
	qfs.mapMutex.Unlock()
}

// Get a file handle in a thread safe way
func (qfs *QuantumFs) fileHandle(c *ctx, id uint64) FileHandle {
	qfs.mapMutex.Lock()
	fileHandle := qfs.fileHandles[id]
	qfs.mapMutex.Unlock()
	return fileHandle
}

// Set a file handle in a thread safe way, set to nil to delete
func (qfs *QuantumFs) setFileHandle(c *ctx, id uint64, fileHandle FileHandle) {
	qfs.mapMutex.Lock()
	if fileHandle != nil {
		qfs.fileHandles[id] = fileHandle
	} else {
		delete(qfs.fileHandles, id)
	}
	qfs.mapMutex.Unlock()
}

// Retrieve a unique inode number
func (qfs *QuantumFs) newInodeId() uint64 {
	return atomic.AddUint64(&qfs.inodeNum, 1)
}

// Retrieve a unique filehandle number
func (qfs *QuantumFs) newFileHandleId() uint64 {
	return atomic.AddUint64(&qfs.fileHandleNum, 1)
}

func (qfs *QuantumFs) Lookup(header *fuse.InHeader, name string,
	out *fuse.EntryOut) fuse.Status {

	inode := qfs.inode(&qfs.c, header.NodeId)
	if inode == nil {
		fmt.Println("Lookup failed", name)
		return fuse.ENOENT
	}

	return inode.Lookup(qfs.c.req(header.Unique), header.Context, name, out)
}

func (qfs *QuantumFs) Forget(nodeID uint64, nlookup uint64) {
	fmt.Println("Forgetting inode", nodeID, "Looked up ", nlookup, "Times")
	qfs.setInode(&qfs.c, nodeID, nil)
}

func (qfs *QuantumFs) GetAttr(input *fuse.GetAttrIn, out *fuse.AttrOut) fuse.Status {

	inode := qfs.inode(&qfs.c, input.NodeId)
	if inode == nil {
		return fuse.ENOENT
	}

	return inode.GetAttr(qfs.c.req(input.Unique), out)
}

<<<<<<< HEAD
func (qfs *QuantumFs) SetAttr(input *fuse.SetAttrIn,
	out *fuse.AttrOut) fuse.Status {

	fmt.Println("Unhandled request SetAttr", input)
	return fuse.ENOSYS
=======
func (qfs *QuantumFs) SetAttr(input *fuse.SetAttrIn, out *fuse.AttrOut) (code fuse.Status) {
	inode := qfs.inode(&qfs.c, input.NodeId)
	if inode == nil {
		return fuse.ENOENT
	}

	return inode.SetAttr(qfs.c.req(input.Unique), input, out)
>>>>>>> d813736f
}

func (qfs *QuantumFs) Mknod(input *fuse.MknodIn, name string,
	out *fuse.EntryOut) fuse.Status {

	fmt.Println("Unhandled request Mknod")
	return fuse.ENOSYS
}

func (qfs *QuantumFs) Mkdir(input *fuse.MkdirIn, name string,
	out *fuse.EntryOut) fuse.Status {

	fmt.Println("Unhandled request Mkdir")
	return fuse.ENOSYS
}

func (qfs *QuantumFs) Unlink(header *fuse.InHeader, name string) fuse.Status {
	fmt.Println("Unhandled request Unlink")
	return fuse.ENOSYS
}

func (qfs *QuantumFs) Rmdir(header *fuse.InHeader, name string) fuse.Status {
	fmt.Println("Unhandled request Rmdir")
	return fuse.ENOSYS
}

func (qfs *QuantumFs) Rename(input *fuse.RenameIn, oldName string,
	newName string) fuse.Status {

	fmt.Println("Unhandled request Rename")
	return fuse.ENOSYS
}

func (qfs *QuantumFs) Link(input *fuse.LinkIn, filename string,
	out *fuse.EntryOut) fuse.Status {

	fmt.Println("Unhandled request Link")
	return fuse.ENOSYS
}

func (qfs *QuantumFs) Symlink(header *fuse.InHeader, pointedTo string,
	linkName string, out *fuse.EntryOut) fuse.Status {

	fmt.Println("Unhandled request Symlink")
	return fuse.ENOSYS
}

func (qfs *QuantumFs) Readlink(header *fuse.InHeader) (out []byte,
	code fuse.Status) {

	fmt.Println("Unhandled request Readlink")
	return nil, fuse.ENOSYS
}

func (qfs *QuantumFs) Access(input *fuse.AccessIn) fuse.Status {
	fmt.Println("Unhandled request Access")
	return fuse.OK
}

func (qfs *QuantumFs) GetXAttrSize(header *fuse.InHeader, attr string) (sz int,
	code fuse.Status) {

	fmt.Println("Unhandled request GetXAttrSize")
	return 0, fuse.ENOSYS
}

func (qfs *QuantumFs) GetXAttrData(header *fuse.InHeader, attr string) (data []byte,
	code fuse.Status) {

	fmt.Println("Unhandled request GetXAttrData")
	return nil, fuse.ENOSYS
}

func (qfs *QuantumFs) ListXAttr(header *fuse.InHeader) (attributes []byte,
	code fuse.Status) {

	fmt.Println("Unhandled request ListXAttr")
	return nil, fuse.ENOSYS
}

func (qfs *QuantumFs) SetXAttr(input *fuse.SetXAttrIn, attr string,
	data []byte) fuse.Status {

	fmt.Println("Unhandled request SetXAttr")
	return fuse.ENOSYS
}

func (qfs *QuantumFs) RemoveXAttr(header *fuse.InHeader, attr string) fuse.Status {
	fmt.Println("Unhandled request RemoveXAttr")
	return fuse.ENOSYS
}

func (qfs *QuantumFs) Create(input *fuse.CreateIn, name string,
	out *fuse.CreateOut) fuse.Status {

	inode := qfs.inode(&qfs.c, input.NodeId)
	if inode == nil {
		fmt.Println("Create failed", input)
		return fuse.EACCES // TODO Confirm this is correct
	}

	return inode.Create(qfs.c.req(input.Unique), input, name, out)
}

func (qfs *QuantumFs) Open(input *fuse.OpenIn, out *fuse.OpenOut) fuse.Status {
	inode := qfs.inode(&qfs.c, input.NodeId)
	if inode == nil {
		fmt.Println("Open failed", input)
		return fuse.ENOENT
	}

	return inode.Open(qfs.c.req(input.Unique), input.Flags, input.Mode, out)
}

func (qfs *QuantumFs) Read(input *fuse.ReadIn, buf []byte) (fuse.ReadResult,
	fuse.Status) {

	fmt.Println("Read:", input)
	fileHandle := qfs.fileHandle(&qfs.c, input.Fh)
	if fileHandle == nil {
		fmt.Println("Read failed", fileHandle)
		return nil, fuse.ENOENT
	}
	return fileHandle.Read(qfs.c.req(input.Unique), input.Offset, input.Size,
		buf, BitFlagsSet(uint(input.Flags), uint(syscall.O_NONBLOCK)))
}

func (qfs *QuantumFs) Release(input *fuse.ReleaseIn) {
	qfs.setFileHandle(&qfs.c, input.Fh, nil)
}

func (qfs *QuantumFs) Write(input *fuse.WriteIn, data []byte) (uint32, fuse.Status) {
	fileHandle := qfs.fileHandle(&qfs.c, input.Fh)
	if fileHandle == nil {
		fmt.Println("Write failed", fileHandle)
		return 0, fuse.ENOENT
	}
	return fileHandle.Write(qfs.c.req(input.Unique), input.Offset, input.Size,
		input.Flags, data)
}

func (qfs *QuantumFs) Flush(input *fuse.FlushIn) fuse.Status {
	fmt.Println("Unhandled request Flush")
	return fuse.ENOSYS
}

func (qfs *QuantumFs) Fsync(input *fuse.FsyncIn) fuse.Status {
	fmt.Println("Unhandled request Fsync")
	return fuse.ENOSYS
}

func (qfs *QuantumFs) Fallocate(input *fuse.FallocateIn) fuse.Status {
	fmt.Println("Unhandled request Fallocate")
	return fuse.ENOSYS
}

func (qfs *QuantumFs) OpenDir(input *fuse.OpenIn, out *fuse.OpenOut) fuse.Status {
	inode := qfs.inode(&qfs.c, input.NodeId)
	if inode == nil {
		fmt.Println("OpenDir failed", input)
		return fuse.ENOENT
	}

	return inode.OpenDir(qfs.c.req(input.Unique), input.InHeader.Context,
		input.Flags, input.Mode, out)
}

func (qfs *QuantumFs) ReadDir(input *fuse.ReadIn,
	out *fuse.DirEntryList) fuse.Status {

	fmt.Println("Unhandled request ReadDir")
	return fuse.ENOSYS
}

func (qfs *QuantumFs) ReadDirPlus(input *fuse.ReadIn,
	out *fuse.DirEntryList) fuse.Status {

	fileHandle := qfs.fileHandle(&qfs.c, input.Fh)
	if fileHandle == nil {
		fmt.Println("ReadDirPlus failed", fileHandle)
		return fuse.ENOENT
	}
	return fileHandle.ReadDirPlus(qfs.c.req(input.Unique), input, out)
}

func (qfs *QuantumFs) ReleaseDir(input *fuse.ReleaseIn) {
	qfs.setFileHandle(&qfs.c, input.Fh, nil)
}

func (qfs *QuantumFs) FsyncDir(input *fuse.FsyncIn) fuse.Status {
	fmt.Println("Unhandled request FsyncDir")
	return fuse.ENOSYS
}

func (qfs *QuantumFs) StatFs(input *fuse.InHeader, out *fuse.StatfsOut) fuse.Status {
	out.Blocks = 2684354560 // 10TB
	out.Bfree = out.Blocks / 2
	out.Bavail = out.Bfree
	out.Files = 0
	out.Ffree = math.MaxUint64
	out.Bsize = qfsBlockSize
	out.NameLen = quantumfs.MaxFilenameLength
	out.Frsize = 0

	return fuse.OK
}

func (qfs *QuantumFs) Init(*fuse.Server) {
	fmt.Println("Unhandled request Init")
}<|MERGE_RESOLUTION|>--- conflicted
+++ resolved
@@ -123,21 +123,13 @@
 	return inode.GetAttr(qfs.c.req(input.Unique), out)
 }
 
-<<<<<<< HEAD
-func (qfs *QuantumFs) SetAttr(input *fuse.SetAttrIn,
-	out *fuse.AttrOut) fuse.Status {
-
-	fmt.Println("Unhandled request SetAttr", input)
-	return fuse.ENOSYS
-=======
-func (qfs *QuantumFs) SetAttr(input *fuse.SetAttrIn, out *fuse.AttrOut) (code fuse.Status) {
+func (qfs *QuantumFs) SetAttr(input *fuse.SetAttrIn, out *fuse.AttrOut) fuse.Status {
 	inode := qfs.inode(&qfs.c, input.NodeId)
 	if inode == nil {
 		return fuse.ENOENT
 	}
 
 	return inode.SetAttr(qfs.c.req(input.Unique), input, out)
->>>>>>> d813736f
 }
 
 func (qfs *QuantumFs) Mknod(input *fuse.MknodIn, name string,
