// Copyright (c) 2016 Arista Networks, Inc.  All rights reserved.
// Arista Networks, Inc. Confidential and Proprietary.

// The QuantumFS internals are implemented here. This is not the package you want,
// try quantumfs.
package daemon

// go-fuse creates a goroutine for every request. The code here simply takes these
// requests and forwards them to the correct Inode.

import "reflect"
import "container/list"
import "fmt"
import "io/ioutil"
import "math"
import "runtime/debug"
import "syscall"
import "sync"
import "sync/atomic"
import "time"

import "github.com/aristanetworks/quantumfs"
import "github.com/aristanetworks/quantumfs/qlog"
import "github.com/aristanetworks/quantumfs/utils"
import "github.com/hanwen/go-fuse/fuse"

const defaultCacheSize = 8 * 1024 * 1024 * 1024
const flushSanityTimeout = time.Minute

type dirtyInode struct {
	inode               Inode
	shouldUninstantiate bool
	expiryTime          time.Time
}

func NewQuantumFs_(config QuantumFsConfig, qlogIn *qlog.Qlog) *QuantumFs {
	qfs := &QuantumFs{
		RawFileSystem:          fuse.NewDefaultRawFileSystem(),
		config:                 config,
		inodes:                 make(map[InodeId]Inode),
		fileHandles:            make(map[FileHandleId]FileHandle),
		inodeNum:               quantumfs.InodeIdReservedEnd,
		fileHandleNum:          quantumfs.InodeIdReservedEnd,
		skipFlush:              false,
		dirtyQueue:             make(map[*sync.RWMutex]*list.List),
		kickFlush:              make(chan struct{}, 1),
		flushAll:               make(chan *ctx),
		flushComplete:          make(chan struct{}),
		parentOfUninstantiated: make(map[InodeId]InodeId),
		lookupCounts:           make(map[InodeId]uint64),
		workspaceMutability:    make(map[string]workspaceState),
		c: ctx{
			Ctx: quantumfs.Ctx{
				Qlog:      qlogIn,
				RequestId: qlog.MuxReqId,
			},
			config:      &config,
			workspaceDB: config.WorkspaceDB,
			dataStore: newDataStore(config.DurableStore,
				defaultCacheSize),
		},
	}

	qfs.c.qfs = qfs

	typespaceList := NewTypespaceList()
	qfs.inodes[quantumfs.InodeIdRoot] = typespaceList
	qfs.inodes[quantumfs.InodeIdApi] = NewApiInode(typespaceList.treeLock(),
		typespaceList.inodeNum())
	return qfs
}

func NewQuantumFsLogs(config QuantumFsConfig, qlogIn *qlog.Qlog) *QuantumFs {
	return NewQuantumFs_(config, qlogIn)
}

func NewQuantumFs(config QuantumFsConfig) *QuantumFs {
	return NewQuantumFs_(config, qlog.NewQlogExt(config.CachePath,
		config.MemLogBytes, qlog.PrintToStdout))
}

type workspaceState int

const (
	workspaceImmutable workspaceState = iota
	workspaceMutable
	workspaceImmutableUntilRestart
)

type QuantumFs struct {
	fuse.RawFileSystem
	server        *fuse.Server
	config        QuantumFsConfig
	inodeNum      uint64
	fileHandleNum uint64
	c             ctx

	// We present the sum of the size of all responses waiting on the api file as
	// the size of that file because the kernel will clear any reads beyond what
	// is believed to be the file length. Thus the file length needs to be at
	// least as long as the largest response and using the sum of all response
	// lengths is more efficient than computing the maximum response length over
	// a large number of ApiHandles.
	apiFileSize int64

	mapMutex    utils.DeferableRwMutex
	inodes      map[InodeId]Inode
	fileHandles map[FileHandleId]FileHandle

	// Set to true to disable timer based flushing. Use for tests only
	skipFlush bool

	// This is a map from the treeLock to a list of dirty inodes. We use the
	// treelock because every Inode already has the treelock of its workspace so
	// this is an easy way to sort Inodes by workspace.
	//
	// The Front of the list are the Inodes next in line to flush.
	dirtyQueueLock utils.DeferableMutex
	dirtyQueue     map[*sync.RWMutex]*list.List

	// Notify the flusher that there is a new entry in the dirty queue
	kickFlush chan struct{}

	// Notify the flusher that all dirty inodes should be flushed
	flushAll chan *ctx

	// Notify whoever used flushAll that flushing is complete
	flushComplete chan struct{}

	// We must prevent instantiation of Inodes while we are uninstantiating an
	// Inode. This prevents a race between a Directory being uninstantiated as
	// one of its children is just being instantiated.
	//
	// If you are instantiating an Inode you only need to grab this lock for
	// reading. If you are uninstantiating you must grab it exclusively.
	//
	// This lock must always be grabbed before the mapMutex to ensure consistent
	// lock ordering.
	instantiationLock utils.DeferableRwMutex

	// Uninstantiated Inodes are inode numbers which have been reserved for a
	// particular inode, but the corresponding Inode has not yet been
	// instantiated. The Inode this map points to is the parent Inode which
	// should be called to instantiate the uninstantiated inode when necessary.
	parentOfUninstantiated map[InodeId]InodeId

	// lookupCounts are used as the other side of Forget. That is, Forget
	// specifies a certain number of lookup counts to forget, which may not be
	// all of them. We cannot truly forget and delete an Inode until the lookup
	// count is zero. Because our concept of uninstantiated Inode allows us to
	// not instantiate an Inode for certain operations which the kernel increases
	// its lookup count, we must keep an entirely separate table.
	//
	// Any inode number without an entry is assumed to have zero lookups and not
	// be instantiated. Some inode numbers will have an entry with a zero value.
	// These are instantiated inodes waiting to be uninstantiated. Inode numbers
	// with positive values are still referenced by the kernel.
	lookupCountLock utils.DeferableMutex
	lookupCounts    map[InodeId]uint64

	// The workspaceMutability defines whether all inodes in each of the local
	// workspace is mutable(write-permitted). Once if a workspace is not
	// immutable, can it be set mutable, so TRUE should be put into the map.
	// Empty entires are default as read-only.  When set the workspace immutable,
	// delete the entry from the map
	mutabilityLock      utils.DeferableRwMutex
	workspaceMutability map[string]workspaceState
}

func (qfs *QuantumFs) Serve(mountOptions fuse.MountOptions) error {
	qfs.c.dlog("QuantumFs::Serve Initializing server")
	server, err := fuse.NewServer(qfs, qfs.config.MountPath, &mountOptions)
	if err != nil {
		return err
	}

	stopFlushTimer := make(chan bool)
	flushTimerStopped := make(chan bool)

	go qfs.flusher(stopFlushTimer, flushTimerStopped)
	go qfs.adjustKernelKnobs()

	qfs.server = server
	qfs.c.dlog("QuantumFs::Serve Serving")
	qfs.server.Serve()
	qfs.c.dlog("QuantumFs::Serve Finished serving")

	qfs.c.dlog("QuantumFs::Serve Waiting for flush thread to end")
	stopFlushTimer <- true
	<-flushTimerStopped

	return nil
}

func (qfs *QuantumFs) flusher(quit chan bool, finished chan bool) {
	flusherContext := qfs.c.reqId(qlog.FlushReqId, nil)

	c := flusherContext

	// When we think we have no inodes try periodically anyways to ensure sanity
	nextExpiringInode := time.Now().Add(flushSanityTimeout)
	stop := false

	for {
		flushAll := false
		sleepTime := nextExpiringInode.Sub(time.Now())

		if sleepTime > flushSanityTimeout {
			c.elog("Overlong flusher sleepTime %s!", sleepTime)
			sleepTime = flushSanityTimeout
		}
		if sleepTime > 0 {
			c.vlog("Waiting until %s (%s)...",
				nextExpiringInode.String(), sleepTime.String())

			// If we've been directed to flushAll, use that caller's
			// context
			c = flusherContext

			stop = false
			flushAll = false

			select {
			case stop = <-quit:
				c.vlog("flusher woken up due to stop")
			case <-qfs.kickFlush:
				c.vlog("flusher woken up due to kick")
			case c = <-qfs.flushAll:
				flushAll = true
				c.vlog("flusher woken up due to syncAll")
			case <-time.After(sleepTime):
				c.vlog("flusher woken up due to timer")
			}
		}

		if !flushAll && qfs.skipFlush {
			// We still want to allow someone to manually flush,
			// but we want to skip timer based flushes
			nextExpiringInode = time.Now().Add(flushSanityTimeout)

			// If we're skipping flushes and someone tries to stop the
			// flusher, we can stop without ever flushing to save time
			if stop {
				finished <- true
				return
			}

			continue
		}

		nextExpiringInode = func() time.Time {
			defer logRequestPanic(c)
			return qfs.flushDirtyLists(c, flushAll || stop)
		}()

		if flushAll {
			qfs.flushComplete <- struct{}{}
		}

		if stop {
			finished <- true
			return
		}
	}
}

func (qfs *QuantumFs) flushDirtyLists(c *ctx, flushAll bool) time.Time {
	defer c.FuncIn("Mux::flushDirtyLists", "flushAll %t", flushAll).Out()

	defer qfs.dirtyQueueLock.Lock().Unlock()
	nextExpiringInode := time.Now().Add(flushSanityTimeout)

	for key, dirtyList := range qfs.dirtyQueue {
		func() {
			earliestNext := qfs.flushDirtyList_(c, dirtyList, flushAll)
			if earliestNext.Before(nextExpiringInode) {
				c.vlog("changing next time from %s to %s",
					nextExpiringInode.String(),
					earliestNext.String())
				nextExpiringInode = earliestNext
			}
		}()

		if dirtyList.Len() == 0 {
			delete(qfs.dirtyQueue, key)
		}
	}

	return nextExpiringInode
}

// Requires dirtyQueueLock
func (qfs *QuantumFs) flushDirtyList_(c *ctx, dirtyList *list.List,
	flushAll bool) time.Time {

	defer c.funcIn("Mux::flushDirtyList").Out()

	for dirtyList.Len() > 0 {
		// Should we clean this inode?
		candidate := dirtyList.Front().Value.(*dirtyInode)

		now := time.Now()
		if !flushAll && candidate.expiryTime.After(now) {
			// We are up to date with this list
			return candidate.expiryTime
		}

		dirtyList.Remove(dirtyList.Front())

		func() {
			// We must release the dirtyQueueLock because when we flush
			// an Inode it will modify its parent and likely place that
			// parent onto the dirty queue. If we still hold that lock
			// we'll deadlock. We defer relocking in order to balance
			// against the deferred unlocking from our caller, even in
			// the case of a panic.
			qfs.dirtyQueueLock.Unlock()
			defer qfs.dirtyQueueLock.Lock()
			qfs.flushInode(c, *candidate)
		}()
	}

	// If we get here then we've emptied the dirtyList out entirely.
	return time.Now().Add(flushSanityTimeout)
}

func (qfs *QuantumFs) flushInode(c *ctx, dirtyInode dirtyInode) {
	inodeNum := dirtyInode.inode.inodeNum()
	defer c.FuncIn("Mux::flushInode", "inode %d, uninstantiate %t",
		inodeNum, dirtyInode.shouldUninstantiate).Out()

	defer dirtyInode.inode.RLockTree().RUnlock()

	if !dirtyInode.inode.isOrphaned() {
		dirtyInode.inode.flush(c)
	}
	func() {
		defer qfs.dirtyQueueLock.Lock().Unlock()
		dirtyInode.inode.markClean_()
	}()

	if dirtyInode.shouldUninstantiate {
		defer qfs.instantiationLock.Lock().Unlock()
		qfs.uninstantiateInode_(c, inodeNum)
	}
}

// Requires treeLock for read and the instantiationLock
func (qfs *QuantumFs) uninstantiateInode_(c *ctx, inodeNum InodeId) {
	defer c.FuncIn("Mux::uninstantiateInode_", "inode %d", inodeNum).Out()

	inode := qfs.inodeNoInstantiate(c, inodeNum)
	if inode == nil || inodeNum == quantumfs.InodeIdRoot ||
		inodeNum == quantumfs.InodeIdApi {

		c.dlog("inode %d doesn't need to be forgotten", inodeNum)
		// Nothing to do
		return
	}

	qfs.uninstantiateChain_(c, inode)
}

// Don't use this method directly, use one of the semantically specific variants
// instead.
// dirtyQueueLock must be locked when calling this function
func (qfs *QuantumFs) _queueDirtyInode_(c *ctx, inode Inode,
	shouldUninstantiate bool, shouldWait bool) *list.Element {

	defer c.FuncIn("Mux::_queueDirtyInode_", "inode %d uninstantiate %t wait %t",
		inode.inodeNum(), shouldUninstantiate, shouldWait).Out()

	var dirtyNode *dirtyInode
	dirtyElement := inode.dirtyElement_()
	if dirtyElement == nil {
		// This inode wasn't in the dirtyQueue so add it now
		dirtyNode = &dirtyInode{
			inode:               inode,
			shouldUninstantiate: shouldUninstantiate,
		}

		treelock := inode.treeLock()
		dirtyList, ok := qfs.dirtyQueue[treelock]
		if !ok {
			dirtyList = list.New()
			qfs.dirtyQueue[treelock] = dirtyList
		}

		if shouldWait {
			dirtyNode.expiryTime =
				time.Now().Add(qfs.config.DirtyFlushDelay)

			dirtyElement = dirtyList.PushBack(dirtyNode)
		} else {
			// dirtyInode.expiryTime will be the epoch
			dirtyElement = dirtyList.PushFront(dirtyNode)
		}
	} else {
		dirtyNode = dirtyElement.Value.(*dirtyInode)
		c.vlog("Inode was already in the dirty queue %s",
			dirtyNode.expiryTime.String())
		dirtyNode.expiryTime = time.Now()
	}

	if shouldUninstantiate {
		dirtyNode.shouldUninstantiate = true
	}

	select {
	case qfs.kickFlush <- struct{}{}:
		// We have successfully kicked the flusher
	default:
		// Somebody else had kicked the flusher already
	}

	return dirtyElement
}

// Queue an Inode to be flushed because it is dirty
// dirtyQueueLock must be locked when calling this function
func (qfs *QuantumFs) queueDirtyInode_(c *ctx, inode Inode) *list.Element {
	return qfs._queueDirtyInode_(c, inode, false, true)
}

// Queue an Inode because the kernel has forgotten about it
// dirtyQueueLock must be locked when calling this function
func (qfs *QuantumFs) queueInodeToForget_(c *ctx, inode Inode) *list.Element {
	return qfs._queueDirtyInode_(c, inode, true, false)
}

// There are several configuration knobs in the kernel which can affect FUSE
// performance. Don't depend on the system being configured correctly for QuantumFS,
// instead try to change the settings ourselves.
func (qfs *QuantumFs) adjustKernelKnobs() {
	qfs.c.funcIn("adjustKernelKnobs").Out()

	mountId := findFuseConnection(&qfs.c, qfs.config.MountPath)
	if mountId == -1 {
		// We don't know where we are mounted, give up
		return
	}

	adjustBdi(&qfs.c, mountId)
}

func adjustBdi(c *ctx, mountId int) {
	defer c.funcIn("adjustBdi").Out()

	// /sys/class/bdi/<mount>/read_ahead_kb indicates how much data, up to the
	// end of the file, should be speculatively read by the kernel. Setting this
	// to the block size should improve the correlation between the what the
	// kernel reads and what QuantumFS can provide most efficiently. Since this
	// is the amount in addition to the original read the kernel will read the
	// entire block containing the user's read and then some portion of the next
	// block. Thus QuantumFS will have time to fetch the next block in advance of
	// it being required.
	filename := fmt.Sprintf("/sys/class/bdi/0:%d/read_ahead_kb", mountId)
	value := fmt.Sprintf("%d", quantumfs.MaxBlockSize/1024)
	err := ioutil.WriteFile(filename, []byte(value), 000)
	if err != nil {
		c.wlog("Unable to set read_ahead_kb: %s", err.Error())
	}

	// /sys/class/bdi/<mount>/max_ratio indicates the percentage of the
	// write-back cache this filesystem is allowed to use. Thus it is a maximum
	// of <system memory size>*<vm.dirty_bytes_ratio>*<max_ratio>. On a 256G
	// system with defaults and no memory pressure that amounts to ~540MB. Since
	// QuantumFS is a trusted filesystem and on most systems nearly all the IO
	// will be through QuantumFS, treat QuantumFS like any other kernel file
	// system and allow it to use the full write-back cache if necessary.
	filename = fmt.Sprintf("/sys/class/bdi/0:%d/max_ratio", mountId)
	err = ioutil.WriteFile(filename, []byte("100"), 000)
	if err != nil {
		c.wlog("Unable to set bdi max_ratio: %s", err.Error())
	}
}

// Must hold the mapMutex
func (qfs *QuantumFs) getInode_(c *ctx, id InodeId) (Inode, bool) {
	inode, instantiated := qfs.inodes[id]
	if instantiated {
		return inode, false
	}

	_, uninstantiated := qfs.parentOfUninstantiated[id]
	return nil, uninstantiated
}

type emptyUnlocker struct {
	// placeholder interface implementor
}

func (eu *emptyUnlocker) Unlock() {
	// do nothing
}

func (er *emptyUnlocker) RUnlock() {
	// do nothing
}

// Often we need to grab an inode and lock the tree. We need the inode to lock its
// tree, however by the time we lock the tree the inode may be forgotten and the
// inode we grabbed invalid. This is a worker function to handle that case correctly.
func (qfs *QuantumFs) RLockTreeGetInode(c *ctx, inodeId InodeId) (Inode,
	utils.NeedReadUnlock) {

	inode := qfs.inode(c, inodeId)
	if inode == nil {
		return nil, &emptyUnlocker{}
	}

	inode.RLockTree()

	// once we have the lock, re-grab (and possibly reinstantiate) the inode
	// since it may have been just forgotten
	inode = qfs.inode(c, inodeId)
	return inode, inode.treeLock()
}

// Same as the RLockTreeGetInode, but for writes
func (qfs *QuantumFs) LockTreeGetInode(c *ctx, inodeId InodeId) (Inode,
	utils.NeedWriteUnlock) {
	inode := qfs.inode(c, inodeId)
	if inode == nil {
		return nil, &emptyUnlocker{}
	}

	inode.LockTree()

	inode = qfs.inode(c, inodeId)
	return inode, inode.treeLock()
}

func (qfs *QuantumFs) RLockTreeGetHandle(c *ctx, fh FileHandleId) (FileHandle,
	utils.NeedReadUnlock) {

	fileHandle := qfs.fileHandle(c, fh)
	if fileHandle == nil {
		return nil, &emptyUnlocker{}
	}

	fileHandle.RLockTree()

	// once we have the lock, re-grab
	fileHandle = qfs.fileHandle(c, fh)
	return fileHandle, fileHandle.treeLock()
}

func (qfs *QuantumFs) LockTreeGetHandle(c *ctx, fh FileHandleId) (FileHandle,
	utils.NeedWriteUnlock) {
	fileHandle := qfs.fileHandle(c, fh)
	if fileHandle == nil {
		return nil, &emptyUnlocker{}
	}

	fileHandle.LockTree()

	// once we have the lock, re-grab
	fileHandle = qfs.fileHandle(c, fh)
	return fileHandle, fileHandle.treeLock()
}

func (qfs *QuantumFs) inodeNoInstantiate(c *ctx, id InodeId) Inode {
	defer qfs.mapMutex.RLock().RUnlock()
	inode, _ := qfs.getInode_(c, id)
	return inode
}

// Get an inode in a thread safe way
func (qfs *QuantumFs) inode(c *ctx, id InodeId) Inode {
	// Handle the special case of invalid id
	if id == quantumfs.InodeIdInvalid {
		return nil
	}

	// First find the Inode under a cheaper lock
	inode := func() Inode {
		defer qfs.mapMutex.RLock().RUnlock()
		inode_, needsInstantiation := qfs.getInode_(c, id)
		if !needsInstantiation && inode_ != nil {
			return inode_
		} else {
			return nil
		}
	}()

	if inode != nil {
		return inode
	}

	// If we didn't find it, get the more expensive lock and check again. This
	// will instantiate the Inode if necessary and possible.
	defer qfs.instantiationLock.RLock().RUnlock()
	defer qfs.mapMutex.Lock().Unlock()

	inode = qfs.inode_(c, id)
	if inode == nil {
		msg := fmt.Sprintf("Unknown inodeId %d", id)
		panic(msg)
	}
	return inode
}

// Must hold the mapMutex for write
func (qfs *QuantumFs) inode_(c *ctx, id InodeId) Inode {
	inode, needsInstantiation := qfs.getInode_(c, id)
	if !needsInstantiation && inode != nil {
		return inode
	}

	c.vlog("Inode %d needs to be instantiated", id)

	parentId, uninstantiated := qfs.parentOfUninstantiated[id]
	if !uninstantiated {
		// We don't know anything about this Inode
		return nil
	}

	parent := qfs.inode_(c, parentId)
	if parent == nil {
		panic(fmt.Sprintf("Unable to instantiate parent required: %d",
			parentId))
	}

	inode, newUninstantiated := parent.instantiateChild(c, id)
	delete(qfs.parentOfUninstantiated, id)
	qfs.inodes[id] = inode
	qfs.addUninstantiated_(c, newUninstantiated, inode.inodeNum())

	return inode
}

// Set an inode in a thread safe way, set to nil to delete
func (qfs *QuantumFs) setInode(c *ctx, id InodeId, inode Inode) {
	defer qfs.mapMutex.Lock().Unlock()

	if inode != nil {
		qfs.inodes[id] = inode
	} else {
		c.vlog("Clearing inode %d", id)
		delete(qfs.inodes, id)
	}
}

// Set a list of inode numbers to be uninstantiated with the given parent
func (qfs *QuantumFs) addUninstantiated(c *ctx, uninstantiated []InodeId,
	parent InodeId) {

	defer c.funcIn("Mux::addUninstantiated").Out()

	if parent == 0 {
		panic("Invalid parentId in addUninstantiated")
	}

	defer qfs.mapMutex.Lock().Unlock()

	qfs.addUninstantiated_(c, uninstantiated, parent)
}

// Requires the mapMutex for writing
func (qfs *QuantumFs) addUninstantiated_(c *ctx, uninstantiated []InodeId,
	parent InodeId) {

	defer c.funcIn("Mux::addUninstantiated_").Out()

	for _, inodeNum := range uninstantiated {
		qfs.parentOfUninstantiated[inodeNum] = parent
		c.vlog("Adding uninstantiated %d from %d (%d)", inodeNum, parent,
			len(qfs.parentOfUninstantiated))
	}
}

// Remove a list of inode numbers from the parentOfUninstantiated list
func (qfs *QuantumFs) removeUninstantiated(c *ctx, uninstantiated []InodeId) {
	defer c.funcIn("Mux::removeUninstantiated").Out()
	defer qfs.mapMutex.Lock().Unlock()

	for _, inodeNum := range uninstantiated {
		delete(qfs.parentOfUninstantiated, inodeNum)
		c.vlog("Removing uninstantiated %d (%d)", inodeNum,
			len(qfs.parentOfUninstantiated))
	}
}

// Increase an Inode's lookup count. This must be called whenever a fuse.EntryOut is
// returned.
func (qfs *QuantumFs) increaseLookupCount(inodeId InodeId) {
<<<<<<< HEAD
	qfs.increaseLookupCountWithNum(inodeId, 1)
}

func (qfs *QuantumFs) increaseLookupCountWithNum(inodeId InodeId, num uint64) {
	defer qfs.c.FuncIn("Mux::increaseLookupCountWithNum",
		"inode %d with value %d", inodeId, num).out()
=======
	defer qfs.c.FuncIn("Mux::increaseLookupCount", "inode %d", inodeId).Out()
>>>>>>> e8b307c5
	defer qfs.lookupCountLock.Lock().Unlock()
	prev, exists := qfs.lookupCounts[inodeId]
	if !exists {
		qfs.lookupCounts[inodeId] = num
	} else {
		qfs.lookupCounts[inodeId] = prev + num
	}
}

func (qfs *QuantumFs) lookupCount(inodeId InodeId) (uint64, bool) {
	defer qfs.c.FuncIn("Mux::lookupCount", "inode %d", inodeId).Out()
	defer qfs.lookupCountLock.Lock().Unlock()
	lookupCount, exists := qfs.lookupCounts[inodeId]
	if !exists {
		return 0, false
	}

	return lookupCount, true
}

// Returns true if the count became zero or was previously zero
func (qfs *QuantumFs) shouldForget(inodeId InodeId, count uint64) bool {
	defer qfs.c.FuncIn("Mux::shouldForget", "inode %d count %d", inodeId,
		count).Out()

	if inodeId == quantumfs.InodeIdApi || inodeId == quantumfs.InodeIdRoot {
		return false
	}

	defer qfs.lookupCountLock.Lock().Unlock()
	lookupCount, exists := qfs.lookupCounts[inodeId]
	if !exists {
		qfs.c.dlog("inode %d has not been instantiated", inodeId)
		return true
	}

	if lookupCount < count {
		qfs.c.elog("lookupCount less than zero %d %d", lookupCount, count)
	}

	lookupCount -= count
	qfs.lookupCounts[inodeId] = lookupCount
	if lookupCount == 0 {
		if count > 1 {
			qfs.c.dlog("Forgetting inode with lookupCount of %d", count)
		}
		return true
	} else {
		return false
	}
}

// Get a file handle in a thread safe way
func (qfs *QuantumFs) fileHandle(c *ctx, id FileHandleId) FileHandle {
	defer qfs.mapMutex.RLock().RUnlock()
	fileHandle := qfs.fileHandles[id]
	return fileHandle
}

// Set a file handle in a thread safe way, set to nil to delete
func (qfs *QuantumFs) setFileHandle(c *ctx, id FileHandleId, fileHandle FileHandle) {
	defer c.funcIn("Mux::setFileHandle").Out()

	defer qfs.mapMutex.Lock().Unlock()
	if fileHandle != nil {
		qfs.fileHandles[id] = fileHandle
	} else {
		// clean up any remaining response queue size from the apiFileSize
		fileHandle = qfs.fileHandles[id]
		if api, ok := fileHandle.(*ApiHandle); ok {
			api.drainResponseData(c)
		}

		delete(qfs.fileHandles, id)
	}
}

// Retrieve a unique inode number
func (qfs *QuantumFs) newInodeId() InodeId {
	return InodeId(atomic.AddUint64(&qfs.inodeNum, 1))
}

// Retrieve a unique filehandle number
func (qfs *QuantumFs) newFileHandleId() FileHandleId {
	return FileHandleId(atomic.AddUint64(&qfs.fileHandleNum, 1))
}

// Trigger all active workspaces to sync
func (qfs *QuantumFs) syncAll(c *ctx) {
	defer c.funcIn("Mux::syncAll").Out()

	// Trigger the flusher goroutine to flush everything
	qfs.flushAll <- c

	<-qfs.flushComplete
}

func logRequestPanic(c *ctx) {
	exception := recover()
	if exception == nil {
		return
	}

	stackTrace := debug.Stack()

	c.elog("ERROR: PANIC serving request %d: '%s' Stacktrace: %v", c.RequestId,
		fmt.Sprintf("%v", exception), utils.BytesToString(stackTrace))
}

func (qfs *QuantumFs) Lookup(header *fuse.InHeader, name string,
	out *fuse.EntryOut) (result fuse.Status) {

	result = fuse.EIO

	c := qfs.c.req(header)
	defer logRequestPanic(c)
	defer c.FuncIn("Mux::Lookup", "Inode %d Name %s", header.NodeId, name).Out()
	return qfs.lookupCommon(c, InodeId(header.NodeId), name, out)
}

func (qfs *QuantumFs) lookupCommon(c *ctx, inodeId InodeId, name string,
	out *fuse.EntryOut) fuse.Status {

	defer c.FuncIn("Mux::lookupCommon", "inode %d name %s", inodeId, name).Out()

	inode, unlock := qfs.RLockTreeGetInode(c, inodeId)
	defer unlock.RUnlock()
	if inode == nil {
		c.elog("Lookup failed", name)
		return fuse.ENOENT
	}

	return inode.Lookup(c, name, out)
}

// Needs treelock for read as well as the instantiationLock exclusively.
func (qfs *QuantumFs) uninstantiateChain_(c *ctx, inode Inode) {
	inodeNum := inode.inodeNum()
	defer c.FuncIn("Mux::uninstantiateChain_", "inode %d", inodeNum).Out()

	inodeChildren := make([]InodeId, 0)
	initial := true
	for {
		inodeChildren = inodeChildren[:0]
		lookupCount, exists := qfs.lookupCount(inodeNum)
		if lookupCount != 0 {
			c.vlog("No forget called on inode %d yet", inodeNum)
			break
		}

		if dirtyElement := inode.dirtyElement_(); dirtyElement != nil {
			c.vlog("Inode %d dirty, not uninstantiating yet",
				inodeNum)
			func() {
				defer qfs.dirtyQueueLock.Lock().Unlock()
				dirtyNode := dirtyElement.Value.(*dirtyInode)
				dirtyNode.shouldUninstantiate = true
			}()
			break
		}

		// If the loop is in the first iteration, we can treat the
		// non-existence of lookupCount as zero value and bypass the
		// if-statement
		if !exists && !initial {
			c.vlog("Inode %d with nil lookupCount "+
				"is uninstantiated by its child", inodeNum)
			break
		}
		initial = false

		if dir, isDir := inode.(inodeHolder); isDir {
			children := dir.directChildInodes(c)

			for _, i := range children {
				// To be fully unloaded, the child must have lookup
				// count of zero (no kernel refs) *and*
				// be uninstantiated
				lookupCount, _ = qfs.lookupCount(i)
				if lookupCount != 0 ||
					qfs.inodeNoInstantiate(c, i) != nil {

					// Not ready to forget, no more to do
					c.dlog("Not all children unloaded, %d in %d",
						i, inodeNum)
					return
				}
				c.dlog("Child %d of %d not loaded", i, inodeNum)
			}

			inodeChildren = append(inodeChildren, children...)
		}

		// Great, we want to forget this so proceed
		func() {
			defer qfs.lookupCountLock.Lock().Unlock()

			// With the lookupCountLock and instantiationLock both held
			// exclusively, no inodes may be instantiated and no lookups
			// finished. Thus we are safe to fully uninstantiate this
			// inode as long as there hasn't been a lookup between
			// starting to uninstantiate it and here.

			count, exists := qfs.lookupCounts[inodeNum]
			if exists && count == 0 {
				qfs.setInode(c, inodeNum, nil)
				delete(qfs.lookupCounts, inodeNum)
				qfs.removeUninstantiated(c, inodeChildren)
			}
		}()

		c.vlog("Set inode %d to nil", inodeNum)

		if !inode.isOrphaned() && inodeNum != quantumfs.InodeIdRoot {
			key := inode.flush(c)

			// Then check our parent and iterate again
			inode = func() (parent Inode) {
				defer inode.getParentLock().RLock().RUnlock()

				// Do nothing if we're orphaned
				if inode.isOrphaned_() {
					return nil
				}

				parent = qfs.inodeNoInstantiate(c,
					inode.parentId_())
				if parent == nil {
					panic(fmt.Sprintf("Parent was unloaded "+
						"before child! %d %d",
						inode.parentId_(), inodeNum))
				}

				parent.syncChild(c, inodeNum, key)

				qfs.addUninstantiated(c, []InodeId{inodeNum},
					inode.parentId_())

				return parent
			}()
			continue
		}
		break
	}
}

// The returned cleanup function of workspaceroot should be called in the end of the
// caller
func (qfs *QuantumFs) getWorkspaceRoot(c *ctx, typespace, namespace,
	workspace string) (wsr *WorkspaceRoot, cleanup func(), ok bool) {

	defer c.FuncIn("QuantumFs::getWorkspaceRoot", "Workspace %s/%s/%s",
		typespace, namespace, workspace).Out()

	// In order to run getWorkspaceRoot, we must set a proper value for the
	// variable nLookup. If the function is called internally, it needs to reduce
	// the increased lookupCount, so set nLookup to 1. Only if it is triggered by
	// kernel, should lookupCount be increased by one, and nLookup should be 0.
	// Therefore, lookupCount's in QuantumFS and kernel can match.
	//
	// For now, all getWorkspaceRoot() are called from internal functions, so
	// nLookup is always 1.
	var nLookup uint64 = 1
	// Get the WorkspaceList Inode number
	var typespaceAttr fuse.EntryOut
	result := qfs.lookupCommon(c, quantumfs.InodeIdRoot, typespace,
		&typespaceAttr)
	if result != fuse.OK {
		return nil, nil, false
	}
	defer qfs.Forget(typespaceAttr.NodeId, nLookup)

	var namespaceAttr fuse.EntryOut
	result = qfs.lookupCommon(c, InodeId(typespaceAttr.NodeId), namespace,
		&namespaceAttr)
	if result != fuse.OK {
		return nil, nil, false
	}
	defer qfs.Forget(namespaceAttr.NodeId, nLookup)

	// Get the WorkspaceRoot Inode number
	var workspaceRootAttr fuse.EntryOut
	result = qfs.lookupCommon(c, InodeId(namespaceAttr.NodeId), workspace,
		&workspaceRootAttr)
	if result != fuse.OK {
		return nil, nil, false
	}
	cleanup = func() {
		qfs.Forget(workspaceRootAttr.NodeId, nLookup)
	}

	// Fetch the WorkspaceRoot object itelf
	wsr = qfs.inode(c, InodeId(workspaceRootAttr.NodeId)).(*WorkspaceRoot)

	return wsr, cleanup, wsr != nil
}

func (qfs *QuantumFs) workspaceIsMutable(c *ctx, inode Inode) bool {
	defer c.FuncIn("Mux::workspaceIsMutable", "inode %d", inode.inodeNum()).Out()

	var wsr *WorkspaceRoot
	switch inode.(type) {
	// The default cases will be inode such as file, symlink, hardlink etc, they
	// get workspaceroots from their parents.
	default:
		// if inode is already forgotten, the workspace doesn't process it.
		if inode.isOrphaned() {
			return true
		}
		// Otherwise, go up to its parent which must be a directory/workspace
		defer inode.getParentLock().RLock().RUnlock()
		parent := inode.parent_(c)
		switch parent.(type) {
		default:
			panic(fmt.Sprintf("The inode type is unexpected: %v",
				reflect.TypeOf(parent)))
		case *WorkspaceList:
			return true
		case *WorkspaceRoot:
			wsr = parent.(*WorkspaceRoot)
		case *Directory:
			wsr = parent.(*Directory).wsr
		}
	case *WorkspaceRoot:
		wsr = inode.(*WorkspaceRoot)
	case *Directory:
		wsr = inode.(*Directory).wsr
	case *TypespaceList:
		// If the inode is typespace/namespace/workspace/api, return true
		// immediately since workspaceroot shouldn't have authority over them
		return true
	case *NamespaceList:
		return true
	case *WorkspaceList:
		return true
	case *ApiInode:
		return true
	}

	defer qfs.mutabilityLock.RLock().RUnlock()

	key := wsr.typespace + "/" + wsr.namespace + "/" + wsr.workspace
	mutability, exists := qfs.workspaceMutability[key]
	if !exists || mutability != workspaceMutable {
		return false
	}

	return true

}

func (qfs *QuantumFs) workspaceIsMutableAtOpen(c *ctx, inode Inode,
	flags uint32) bool {

	defer c.FuncIn("Mux::workspaceIsMutableAtOpen", "flags %d", flags).Out()

	// Only if the Open() requires write permission, is it blocked by the
	// read-only workspace
	if flags&syscall.O_ACCMODE == syscall.O_RDONLY {
		return true
	}

	return qfs.workspaceIsMutable(c, inode)
}

func (qfs *QuantumFs) Forget(nodeID uint64, nlookup uint64) {
	defer qfs.c.funcIn("Mux::Forget").Out()
	defer logRequestPanic(&qfs.c)

	qfs.c.dlog("Forget called on inode %d Looked up %d Times", nodeID, nlookup)

	if !qfs.shouldForget(InodeId(nodeID), nlookup) {
		// The kernel hasn't completely forgotten this Inode. Keep it around
		// a while longer.
		qfs.c.dlog("inode %d lookup not zero yet", nodeID)
		return
	}

	defer qfs.instantiationLock.Lock().Unlock()

	if inode := qfs.inodeNoInstantiate(&qfs.c, InodeId(nodeID)); inode != nil {
		inode.queueToForget(&qfs.c)
	} else {
		qfs.c.dlog("Forgetting uninstantiated Inode %d", nodeID)
		qfs.uninstantiateInode_(&qfs.c, InodeId(nodeID))
	}
}

func (qfs *QuantumFs) GetAttr(input *fuse.GetAttrIn,
	out *fuse.AttrOut) (result fuse.Status) {

	result = fuse.EIO

	c := qfs.c.req(&input.InHeader)
	defer logRequestPanic(c)
	defer c.FuncIn("Mux::GetAttr", "Inode %d", input.NodeId).Out()

	inode, unlock := qfs.RLockTreeGetInode(c, InodeId(input.NodeId))
	defer unlock.RUnlock()
	if inode == nil {
		return fuse.ENOENT
	}

	return inode.GetAttr(c, out)
}

func (qfs *QuantumFs) SetAttr(input *fuse.SetAttrIn,
	out *fuse.AttrOut) (result fuse.Status) {

	result = fuse.EIO

	c := qfs.c.req(&input.InHeader)
	defer logRequestPanic(c)
	defer c.FuncIn("Mux::SetAttr", "Inode %d", input.NodeId).Out()

	inode, unlock := qfs.RLockTreeGetInode(c, InodeId(input.NodeId))
	defer unlock.RUnlock()
	if inode == nil {
		return fuse.ENOENT
	}

	if !qfs.workspaceIsMutable(c, inode) {
		return fuse.EROFS
	}

	return inode.SetAttr(c, input, out)
}

func (qfs *QuantumFs) Mknod(input *fuse.MknodIn, name string,
	out *fuse.EntryOut) (result fuse.Status) {

	result = fuse.EIO

	c := qfs.c.req(&input.InHeader)
	defer logRequestPanic(c)
	defer c.FuncIn("Mux::Mknod", "Inode %d Name %s", input.NodeId,
		name).Out()

	inode, unlock := qfs.RLockTreeGetInode(c, InodeId(input.NodeId))
	defer unlock.RUnlock()
	if inode == nil {
		return fuse.ENOENT
	}

	if !qfs.workspaceIsMutable(c, inode) {
		return fuse.EROFS
	}

	return inode.Mknod(c, name, input, out)
}

func (qfs *QuantumFs) Mkdir(input *fuse.MkdirIn, name string,
	out *fuse.EntryOut) (result fuse.Status) {

	result = fuse.EIO

	c := qfs.c.req(&input.InHeader)
	defer logRequestPanic(c)
	defer c.FuncIn("Mux::Mkdir", "Inode %d Name %s", input.NodeId,
		name).Out()

	inode, unlock := qfs.RLockTreeGetInode(c, InodeId(input.NodeId))
	defer unlock.RUnlock()
	if inode == nil {
		return fuse.ENOENT
	}

	if !qfs.workspaceIsMutable(c, inode) {
		return fuse.EROFS
	}

	return inode.Mkdir(c, name, input, out)
}

func (qfs *QuantumFs) Unlink(header *fuse.InHeader,
	name string) (result fuse.Status) {

	result = fuse.EIO

	c := qfs.c.req(header)
	defer logRequestPanic(c)
	defer c.FuncIn("Mux::Unlink", "Inode %d Name %s", header.NodeId,
		name).Out()

	inode, unlock := qfs.RLockTreeGetInode(c, InodeId(header.NodeId))
	defer unlock.RUnlock()
	if inode == nil {
		return fuse.ENOENT
	}

	if !qfs.workspaceIsMutable(c, inode) {
		return fuse.EROFS
	}

	return inode.Unlink(c, name)
}

func (qfs *QuantumFs) Rmdir(header *fuse.InHeader,
	name string) (result fuse.Status) {

	result = fuse.EIO

	c := qfs.c.req(header)
	defer logRequestPanic(c)
	defer c.FuncIn("Mux::Rmdir", "Inode %d Name %s", header.NodeId,
		name).Out()

	inode, unlock := qfs.RLockTreeGetInode(c, InodeId(header.NodeId))
	defer unlock.RUnlock()
	if inode == nil {
		return fuse.ENOENT
	}

	if !qfs.workspaceIsMutable(c, inode) {
		return fuse.EROFS
	}

	return inode.Rmdir(c, name)
}

func (qfs *QuantumFs) Rename(input *fuse.RenameIn, oldName string,
	newName string) (result fuse.Status) {

	result = fuse.EIO

	c := qfs.c.req(&input.InHeader)
	defer logRequestPanic(c)
	defer c.FuncIn("Mux::Rename", "Inode %d newdir %d %s -> %s",
		input.NodeId, input.Newdir, oldName, newName).Out()

	srcInode, unlock := qfs.RLockTreeGetInode(c, InodeId(input.NodeId))
	defer unlock.RUnlock()
	if srcInode == nil {
		return fuse.ENOENT
	}

	if !qfs.workspaceIsMutable(c, srcInode) {
		return fuse.EROFS
	}

	if input.NodeId == input.Newdir {
		return srcInode.RenameChild(c, oldName, newName)
	} else {
		dstInode, unlock := qfs.RLockTreeGetInode(c, InodeId(input.Newdir))
		defer unlock.RUnlock()

		if dstInode == nil {
			return fuse.ENOENT
		}

		if !qfs.workspaceIsMutable(c, dstInode) {
			return fuse.EROFS
		}

		return srcInode.MvChild(c, dstInode, oldName, newName)
	}
}

func (qfs *QuantumFs) Link(input *fuse.LinkIn, filename string,
	out *fuse.EntryOut) (result fuse.Status) {

	result = fuse.EIO

	c := qfs.c.req(&input.InHeader)
	defer logRequestPanic(c)
	defer c.FuncIn("Mux::Link", "inode %d to name %s in dstDir %d",
		input.Oldnodeid, filename, input.NodeId).Out()

	srcInode := qfs.inode(c, InodeId(input.Oldnodeid))
	if srcInode == nil {
		return fuse.ENOENT
	}

	dstInode := qfs.inode(c, InodeId(input.NodeId))
	if dstInode == nil {
		return fuse.ENOENT
	}

	if !qfs.workspaceIsMutable(c, dstInode) {
		return fuse.EROFS
	}

	// Via races, srcInode and dstInode can be forgotten here

	if srcInode.treeLock() == dstInode.treeLock() {
		// If src and dst live in the same workspace, we only need one lock
		defer dstInode.LockTree().Unlock()
	} else {
		// When we have to lock multiple inodes, we must make sure that we
		// lock the inodes in correct sequence to prevent deadlock
		firstLock, lastLock := getLockOrder(dstInode, srcInode)
		defer firstLock.LockTree().Unlock()
		defer lastLock.LockTree().Unlock()
	}

	// We need to re-get these to ensure they're instantiated while we're locked
	srcInode = qfs.inode(c, InodeId(input.Oldnodeid))
	if srcInode == nil {
		return fuse.ENOENT
	}

	dstInode = qfs.inode(c, InodeId(input.NodeId))
	if dstInode == nil {
		return fuse.ENOENT
	}

	return dstInode.link_DOWN(c, srcInode, filename, out)
}

func (qfs *QuantumFs) Symlink(header *fuse.InHeader, pointedTo string,
	linkName string, out *fuse.EntryOut) (result fuse.Status) {

	result = fuse.EIO

	c := qfs.c.req(header)
	defer logRequestPanic(c)
	defer c.FuncIn("Mux::Symlink", "Inode %d Name %s", header.NodeId,
		linkName).Out()

	inode, unlock := qfs.RLockTreeGetInode(c, InodeId(header.NodeId))
	defer unlock.RUnlock()
	if inode == nil {
		return fuse.ENOENT
	}

	if !qfs.workspaceIsMutable(c, inode) {
		return fuse.EROFS
	}

	return inode.Symlink(c, pointedTo, linkName, out)
}

func (qfs *QuantumFs) Readlink(header *fuse.InHeader) (out []byte,
	result fuse.Status) {

	out = nil
	result = fuse.EIO

	c := qfs.c.req(header)
	defer logRequestPanic(c)
	defer c.FuncIn("Mux::Readlink", "Inode %d", header.NodeId).Out()

	inode, unlock := qfs.RLockTreeGetInode(c, InodeId(header.NodeId))
	defer unlock.RUnlock()
	if inode == nil {
		return nil, fuse.ENOENT
	}

	return inode.Readlink(c)
}

func (qfs *QuantumFs) Access(input *fuse.AccessIn) (result fuse.Status) {
	result = fuse.EIO

	c := qfs.c.req(&input.InHeader)
	defer logRequestPanic(c)
	defer c.FuncIn("Mux::Access", "Inode %d", input.NodeId).Out()

	inode, unlock := qfs.RLockTreeGetInode(c, InodeId(input.NodeId))
	defer unlock.RUnlock()
	if inode == nil {
		return fuse.ENOENT
	}

	return inode.Access(c, input.Mask, input.Uid, input.Gid)
}

func (qfs *QuantumFs) GetXAttrSize(header *fuse.InHeader, attr string) (size int,
	result fuse.Status) {

	size = 0
	result = fuse.EIO

	c := qfs.c.req(header)
	defer logRequestPanic(c)
	defer c.FuncIn("Mux::GetXAttrSize", "Inode %d", header.NodeId).Out()

	if attr == quantumfs.XAttrTypeKey {
		_, status := getQuantumfsExtendedKey(c, qfs, InodeId(header.NodeId))
		if status != fuse.OK {
			return 0, status
		}
		return quantumfs.ExtendedKeyLength, status
	}

	inode, unlock := qfs.RLockTreeGetInode(c, InodeId(header.NodeId))
	defer unlock.RUnlock()
	if inode == nil {
		return 0, fuse.ENOENT
	}

	return inode.GetXAttrSize(c, attr)
}

func getQuantumfsExtendedKey(c *ctx, qfs *QuantumFs, inodeId InodeId) ([]byte,
	fuse.Status) {

	defer c.FuncIn("getQuantumfsExtendedKey", "inode %d", inodeId).Out()

	inode, unlock := qfs.LockTreeGetInode(c, inodeId)
	defer unlock.Unlock()
	if inode == nil {
		return nil, fuse.ENOENT
	}

	if inode.isWorkspaceRoot() {
		c.vlog("Parent is workspaceroot, returning")
		return nil, fuse.ENOATTR
	}

	// Update the Hash value before generating the key
	inode.Sync_DOWN(c)

	defer inode.getParentLock().RLock().RUnlock()

	var dir *Directory
	parent := inode.parent_(c)
	if parent.isWorkspaceRoot() {
		dir = &parent.(*WorkspaceRoot).Directory
	} else {
		dir = parent.(*Directory)
	}

	return dir.generateChildTypeKey_DOWN(c, inode.inodeNum())
}

func (qfs *QuantumFs) GetXAttrData(header *fuse.InHeader, attr string) (data []byte,
	result fuse.Status) {

	data = nil
	result = fuse.EIO

	c := qfs.c.req(header)
	defer logRequestPanic(c)
	defer c.FuncIn("Mux::GetXAttrData", "Inode %d", header.NodeId).Out()

	if attr == quantumfs.XAttrTypeKey {
		return getQuantumfsExtendedKey(c, qfs, InodeId(header.NodeId))
	}

	inode, unlock := qfs.RLockTreeGetInode(c, InodeId(header.NodeId))
	defer unlock.RUnlock()
	if inode == nil {
		return nil, fuse.ENOENT
	}

	return inode.GetXAttrData(c, attr)
}

func (qfs *QuantumFs) ListXAttr(header *fuse.InHeader) (attributes []byte,
	result fuse.Status) {

	attributes = nil
	result = fuse.EIO

	c := qfs.c.req(header)
	defer logRequestPanic(c)
	defer c.FuncIn("Mux::ListXAttr", "Inode %d", header.NodeId).Out()

	inode, unlock := qfs.RLockTreeGetInode(c, InodeId(header.NodeId))
	defer unlock.RUnlock()
	if inode == nil {
		return nil, fuse.ENOENT
	}

	return inode.ListXAttr(c)
}

func (qfs *QuantumFs) SetXAttr(input *fuse.SetXAttrIn, attr string,
	data []byte) (result fuse.Status) {

	result = fuse.EIO

	c := qfs.c.req(&input.InHeader)
	defer logRequestPanic(c)
	defer c.FuncIn("Mux::SetXAttr", "Inode %d", input.NodeId).Out()

	if attr == quantumfs.XAttrTypeKey {
		// quantumfs.key is immutable from userspace
		return fuse.EPERM
	}

	inode, unlock := qfs.RLockTreeGetInode(c, InodeId(input.NodeId))
	defer unlock.RUnlock()
	if inode == nil {
		return fuse.ENOENT
	}

	if !qfs.workspaceIsMutable(c, inode) {
		return fuse.EROFS
	}

	return inode.SetXAttr(c, attr, data)
}

func (qfs *QuantumFs) RemoveXAttr(header *fuse.InHeader,
	attr string) (result fuse.Status) {

	result = fuse.EIO

	c := qfs.c.req(header)
	defer logRequestPanic(c)
	defer c.FuncIn("Mux::RemoveXAttr", "Inode %d", header.NodeId).Out()

	if attr == quantumfs.XAttrTypeKey {
		// quantumfs.key is immutable from userspace
		return fuse.EPERM
	}

	inode, unlock := qfs.RLockTreeGetInode(c, InodeId(header.NodeId))
	defer unlock.RUnlock()
	if inode == nil {
		return fuse.ENOENT
	}

	if !qfs.workspaceIsMutable(c, inode) {
		return fuse.EROFS
	}

	return inode.RemoveXAttr(c, attr)
}

func (qfs *QuantumFs) Create(input *fuse.CreateIn, name string,
	out *fuse.CreateOut) (result fuse.Status) {

	result = fuse.EIO

	c := qfs.c.req(&input.InHeader)
	defer logRequestPanic(c)
	defer c.FuncIn("Mux::Create", "Inode %d Name %s", input.NodeId,
		name).Out()

	inode, unlock := qfs.RLockTreeGetInode(c, InodeId(input.NodeId))
	defer unlock.RUnlock()
	if inode == nil {
		c.elog("Create failed", input)
		return fuse.EACCES // TODO Confirm this is correct
	}

	if !qfs.workspaceIsMutable(c, inode) {
		return fuse.EROFS
	}

	return inode.Create(c, input, name, out)
}

func (qfs *QuantumFs) Open(input *fuse.OpenIn,
	out *fuse.OpenOut) (result fuse.Status) {

	result = fuse.EIO

	c := qfs.c.req(&input.InHeader)
	defer logRequestPanic(c)
	defer c.FuncIn("Mux::Open", "Inode %d", input.NodeId).Out()

	inode, unlock := qfs.RLockTreeGetInode(c, InodeId(input.NodeId))
	defer unlock.RUnlock()
	if inode == nil {
		c.elog("Open failed Inode %d", input.NodeId)
		return fuse.ENOENT
	}

	if !qfs.workspaceIsMutableAtOpen(c, inode, input.Flags) {
		return fuse.EROFS
	}

	return inode.Open(c, input.Flags, input.Mode, out)
}

func (qfs *QuantumFs) Read(input *fuse.ReadIn, buf []byte) (readRes fuse.ReadResult,
	result fuse.Status) {

	readRes = nil
	result = fuse.EIO

	c := qfs.c.req(&input.InHeader)
	defer logRequestPanic(c)
	defer c.FuncIn("Mux::Read", "Fh: %d", input.Fh).Out()

	fileHandle, unlock := qfs.RLockTreeGetHandle(c, FileHandleId(input.Fh))
	defer unlock.RUnlock()
	if fileHandle == nil {
		c.elog("Read failed %d", fileHandle)
		return nil, fuse.ENOENT
	}

	return fileHandle.Read(c, input.Offset, input.Size,
		buf, utils.BitFlagsSet(uint(input.Flags), uint(syscall.O_NONBLOCK)))
}

func (qfs *QuantumFs) Release(input *fuse.ReleaseIn) {
	c := qfs.c.req(&input.InHeader)
	defer logRequestPanic(c)
	defer c.FuncIn("Mux::Release", "Fh: %v", input.Fh).Out()

	qfs.setFileHandle(c, FileHandleId(input.Fh), nil)
}

func (qfs *QuantumFs) Write(input *fuse.WriteIn, data []byte) (written uint32,
	result fuse.Status) {

	written = 0
	result = fuse.EIO

	c := qfs.c.req(&input.InHeader)
	defer logRequestPanic(c)
	defer c.FuncIn("Mux::Write", "Fh: %d", input.Fh).Out()

	fileHandle, unlock := qfs.RLockTreeGetHandle(c, FileHandleId(input.Fh))
	defer unlock.RUnlock()
	if fileHandle == nil {
		c.elog("Write failed")
		return 0, fuse.ENOENT
	}

	return fileHandle.Write(c, input.Offset, input.Size,
		input.Flags, data)
}

func (qfs *QuantumFs) Flush(input *fuse.FlushIn) (result fuse.Status) {
	result = fuse.EIO

	c := qfs.c.req(&input.InHeader)
	defer logRequestPanic(c)
	defer c.FuncIn("Mux::Flush", "Fh: %v Context %d %d %d", input.Fh,
		input.Context.Uid, input.Context.Gid, input.Context.Pid).Out()

	return fuse.OK
}

func (qfs *QuantumFs) Fsync(input *fuse.FsyncIn) (result fuse.Status) {
	result = fuse.EIO

	c := qfs.c.req(&input.InHeader)
	defer logRequestPanic(c)
	defer c.FuncIn("Mux::Fsync", "Enter Fh %d", input.Fh).Out()

	fileHandle, unlock := qfs.LockTreeGetHandle(c, FileHandleId(input.Fh))
	defer unlock.Unlock()
	if fileHandle == nil {
		c.elog("Fsync failed")
		return fuse.EIO
	}

	return fileHandle.Sync_DOWN(c)
}

func (qfs *QuantumFs) Fallocate(input *fuse.FallocateIn) (result fuse.Status) {
	result = fuse.EIO

	c := qfs.c.req(&input.InHeader)
	defer logRequestPanic(c)
	defer c.funcIn("Mux::Fallocate").Out()

	c.elog("Unhandled request Fallocate")
	return fuse.ENOSYS
}

func (qfs *QuantumFs) OpenDir(input *fuse.OpenIn,
	out *fuse.OpenOut) (result fuse.Status) {

	result = fuse.EIO

	c := qfs.c.req(&input.InHeader)
	defer logRequestPanic(c)
	defer c.FuncIn("Mux::OpenDir", "Inode %d", input.NodeId).Out()

	inode, unlock := qfs.RLockTreeGetInode(c, InodeId(input.NodeId))
	defer unlock.RUnlock()
	if inode == nil {
		c.elog("OpenDir failed", input)
		return fuse.ENOENT
	}

	return inode.OpenDir(c, input.Flags, input.Mode, out)
}

func (qfs *QuantumFs) ReadDir(input *fuse.ReadIn,
	out *fuse.DirEntryList) (result fuse.Status) {

	result = fuse.EIO

	c := qfs.c.req(&input.InHeader)
	defer logRequestPanic(c)
	defer c.FuncIn("Mux::ReadDir", "Fh: %d offset %d", input.Fh,
		input.Offset).Out()

	c.elog("Unhandled request ReadDir")
	return fuse.ENOSYS
}

func (qfs *QuantumFs) ReadDirPlus(input *fuse.ReadIn,
	out *fuse.DirEntryList) (result fuse.Status) {

	result = fuse.EIO

	c := qfs.c.req(&input.InHeader)
	defer logRequestPanic(c)
	defer c.FuncIn("Mux::ReadDirPlus", "Fh: %d offset %d",
		input.Fh, input.Offset).Out()

	fileHandle, unlock := qfs.RLockTreeGetHandle(c, FileHandleId(input.Fh))
	defer unlock.RUnlock()
	if fileHandle == nil {
		c.elog("ReadDirPlus failed", fileHandle)
		return fuse.ENOENT
	}

	return fileHandle.ReadDirPlus(c, input, out)
}

func (qfs *QuantumFs) ReleaseDir(input *fuse.ReleaseIn) {
	c := qfs.c.req(&input.InHeader)
	defer logRequestPanic(c)
	defer c.FuncIn("Mux::ReleaseDir", "Fh: %d", input.Fh).Out()

	qfs.setFileHandle(&qfs.c, FileHandleId(input.Fh), nil)
}

func (qfs *QuantumFs) FsyncDir(input *fuse.FsyncIn) (result fuse.Status) {
	result = fuse.EIO

	c := qfs.c.req(&input.InHeader)
	defer logRequestPanic(c)
	defer c.FuncIn("Mux::FsyncDir", "Fh %d", input.Fh).Out()

	fileHandle, unlock := qfs.LockTreeGetHandle(c, FileHandleId(input.Fh))
	defer unlock.Unlock()
	if fileHandle == nil {
		c.elog("FsyncDir failed")
		return fuse.EIO
	}

	return fileHandle.Sync_DOWN(c)
}

func (qfs *QuantumFs) StatFs(input *fuse.InHeader,
	out *fuse.StatfsOut) (result fuse.Status) {

	result = fuse.EIO

	c := qfs.c.req(input)
	defer logRequestPanic(c)
	defer c.funcIn("Mux::StatFs").Out()

	out.Blocks = 2684354560 // 10TB
	out.Bfree = out.Blocks / 2
	out.Bavail = out.Bfree
	out.Files = 0
	out.Ffree = math.MaxUint64
	out.Bsize = uint32(qfsBlockSize)
	out.NameLen = uint32(quantumfs.MaxFilenameLength)
	out.Frsize = 0

	return fuse.OK
}

func (qfs *QuantumFs) Init(*fuse.Server) {
}

func (qfs *QuantumFs) increaseApiFileSize(c *ctx, offset int) {
	result := atomic.AddInt64(&qfs.apiFileSize, int64(offset))
	c.vlog("QuantumFs::APIFileSize adds %d upto %d", offset, result)
}

func (qfs *QuantumFs) decreaseApiFileSize(c *ctx, offset int) {
	result := atomic.AddInt64(&qfs.apiFileSize, -1*int64(offset))
	c.vlog("QuantumFs::APIFileSize subtract %d downto %d", offset, result)
	if result < 0 {
		c.elog("ERROR: PANIC Global variable %d should"+
			" be greater than zero", result)
		atomic.StoreInt64(&qfs.apiFileSize, 0)
	}
}<|MERGE_RESOLUTION|>--- conflicted
+++ resolved
@@ -685,16 +685,12 @@
 // Increase an Inode's lookup count. This must be called whenever a fuse.EntryOut is
 // returned.
 func (qfs *QuantumFs) increaseLookupCount(inodeId InodeId) {
-<<<<<<< HEAD
 	qfs.increaseLookupCountWithNum(inodeId, 1)
 }
 
 func (qfs *QuantumFs) increaseLookupCountWithNum(inodeId InodeId, num uint64) {
 	defer qfs.c.FuncIn("Mux::increaseLookupCountWithNum",
-		"inode %d with value %d", inodeId, num).out()
-=======
-	defer qfs.c.FuncIn("Mux::increaseLookupCount", "inode %d", inodeId).Out()
->>>>>>> e8b307c5
+		"inode %d with value %d", inodeId, num).Out()
 	defer qfs.lookupCountLock.Lock().Unlock()
 	prev, exists := qfs.lookupCounts[inodeId]
 	if !exists {
