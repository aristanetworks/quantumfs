// Copyright (c) 2016 Arista Networks, Inc.  All rights reserved.
// Arista Networks, Inc. Confidential and Proprietary.

// go-fuse creates a goroutine for every request. The code here simply takes these
// requests and forwards them to the correct Inode.
package daemon

import "reflect"
import "container/list"
import "fmt"
import "io/ioutil"
import "math"
import "runtime/debug"
import "syscall"
import "sync"
import "sync/atomic"
import "time"

import "github.com/aristanetworks/quantumfs"
import "github.com/aristanetworks/quantumfs/qlog"
import "github.com/aristanetworks/quantumfs/utils"
import "github.com/hanwen/go-fuse/fuse"

const defaultCacheSize = 4096
const flushSanityTimeout = time.Minute

type dirtyInode struct {
	inode               Inode
	shouldUninstantiate bool
	expiryTime          time.Time
}

func NewQuantumFs_(config QuantumFsConfig, qlogIn *qlog.Qlog) *QuantumFs {
	qfs := &QuantumFs{
		RawFileSystem:          fuse.NewDefaultRawFileSystem(),
		config:                 config,
		inodes:                 make(map[InodeId]Inode),
		fileHandles:            make(map[FileHandleId]FileHandle),
		inodeNum:               quantumfs.InodeIdReservedEnd,
		fileHandleNum:          quantumfs.InodeIdReservedEnd,
		dirtyQueue:             make(map[*sync.RWMutex]*list.List),
		kickFlush:              make(chan struct{}, 1),
		flushAll:               make(chan *ctx),
		flushComplete:          make(chan struct{}),
		parentOfUninstantiated: make(map[InodeId]InodeId),
		lookupCounts:           make(map[InodeId]uint64),
		workspaceMutability:    make(map[string]bool),
		c: ctx{
			Ctx: quantumfs.Ctx{
				Qlog:      qlogIn,
				RequestId: qlog.MuxReqId,
			},
			config:      &config,
			workspaceDB: config.WorkspaceDB,
			dataStore: newDataStore(config.DurableStore,
				defaultCacheSize),
		},
	}

	qfs.c.qfs = qfs

	typespaceList := NewTypespaceList()
	qfs.inodes[quantumfs.InodeIdRoot] = typespaceList
	qfs.inodes[quantumfs.InodeIdApi] = NewApiInode(typespaceList.treeLock(),
		typespaceList.inodeNum())
	return qfs
}

func NewQuantumFsLogs(config QuantumFsConfig, qlogIn *qlog.Qlog) *QuantumFs {
	return NewQuantumFs_(config, qlogIn)
}

func NewQuantumFs(config QuantumFsConfig) *QuantumFs {
	return NewQuantumFs_(config, qlog.NewQlogExt(config.CachePath,
		config.MemLogBytes, qlog.PrintToStdout))
}

type QuantumFs struct {
	fuse.RawFileSystem
	server        *fuse.Server
	config        QuantumFsConfig
	inodeNum      uint64
	fileHandleNum uint64
	c             ctx

<<<<<<< HEAD
	// We present the sum of the size of all responses waiting on the api file as
	// the size of that file because the kernel will clear any reads beyond what
	// is believed to be the file length. Thus the file length needs to be at
	// least as long as the largest response and using the sum of all response
	// lengths is more efficient than computing the maximum response length over
	// a large number of ApiHandles.
	apiFileSize int64

	mapMutex    DeferableRwMutex
=======
	mapMutex    utils.DeferableRwMutex
>>>>>>> ec4c69ac
	inodes      map[InodeId]Inode
	fileHandles map[FileHandleId]FileHandle

	// This is a map from the treeLock to a list of dirty inodes. We use the
	// treelock because every Inode already has the treelock of its workspace so
	// this is an easy way to sort Inodes by workspace.
	//
	// The Front of the list are the Inodes next in line to flush.
	dirtyQueueLock utils.DeferableMutex
	dirtyQueue     map[*sync.RWMutex]*list.List

	// Notify the flusher that there is a new entry in the dirty queue
	kickFlush chan struct{}

	// Notify the flusher that all dirty inodes should be flushed
	flushAll chan *ctx

	// Notify whoever used flushAll that flushing is complete
	flushComplete chan struct{}

	// We must prevent instantiation of Inodes while we are uninstantiating an
	// Inode. This prevents a race between a Directory being uninstantiated as
	// one of its children is just being instantiated.
	//
	// If you are instantiating an Inode you only need to grab this lock for
	// reading. If you are uninstantiating you must grab it exclusively.
	//
	// This lock must always be grabbed before the mapMutex to ensure consistent
	// lock ordering.
	instantiationLock utils.DeferableRwMutex

	// Uninstantiated Inodes are inode numbers which have been reserved for a
	// particular inode, but the corresponding Inode has not yet been
	// instantiated. The Inode this map points to is the parent Inode which
	// should be called to instantiate the uninstantiated inode when necessary.
	parentOfUninstantiated map[InodeId]InodeId

	// lookupCounts are used as the other side of Forget. That is, Forget
	// specifies a certain number of lookup counts to forget, which may not be
	// all of them. We cannot truly forget and delete an Inode until the lookup
	// count is zero. Because our concept of uninstantiated Inode allows us to
	// not instantiate an Inode for certain operations which the kernel increases
	// its lookup count, we must keep an entirely separate table.
	//
	// Any inode number without an entry is assumed to have zero lookups and not
	// be instantiated. Some inode numbers will have an entry with a zero value.
	// These are instantiated inodes waiting to be uninstantiated. Inode numbers
	// with positive values are still referenced by the kernel.
	lookupCountLock utils.DeferableMutex
	lookupCounts    map[InodeId]uint64

	// The workspaceMutability defines whether all inodes in each of the local
	// workspace is mutable(write-permitted). Once if a workspace is set to be
	// mutable, should it be put into the map, and all others are default to
	// false
	mutabilityLock      utils.DeferableRwMutex
	workspaceMutability map[string]bool
}

func (qfs *QuantumFs) Serve(mountOptions fuse.MountOptions) error {
	qfs.c.dlog("QuantumFs::Serve Initializing server")
	server, err := fuse.NewServer(qfs, qfs.config.MountPath, &mountOptions)
	if err != nil {
		return err
	}

	stopFlushTimer := make(chan bool)
	flushTimerStopped := make(chan bool)

	go qfs.flusher(stopFlushTimer, flushTimerStopped)
	go qfs.adjustKernelKnobs()

	qfs.server = server
	qfs.c.dlog("QuantumFs::Serve Serving")
	qfs.server.Serve()
	qfs.c.dlog("QuantumFs::Serve Finished serving")

	qfs.c.dlog("QuantumFs::Serve Waiting for flush thread to end")
	stopFlushTimer <- true
	<-flushTimerStopped

	return nil
}

func (qfs *QuantumFs) flusher(quit chan bool, finished chan bool) {
	flusherContext := qfs.c.reqId(qlog.FlushReqId, nil)

	c := flusherContext

	// When we think we have no inodes try periodically anyways to ensure sanity
	nextExpiringInode := time.Now().Add(flushSanityTimeout)
	stop := false
	flushAll := false

	for {
		sleepTime := nextExpiringInode.Sub(time.Now())

		if sleepTime > flushSanityTimeout {
			c.elog("Overlong flusher sleepTime %s!", sleepTime)
			sleepTime = flushSanityTimeout
		} else if sleepTime > 0 {
			c.vlog("Waiting until %s (%s)...",
				nextExpiringInode.String(), sleepTime.String())

			// If we've been directed to flushAll, use that caller's
			// context
			c = flusherContext

			stop = false
			flushAll = false

			select {
			case stop = <-quit:
				c.vlog("flusher woken up due to stop")
			case <-qfs.kickFlush:
				c.vlog("flusher woken up due to kick")
			case c = <-qfs.flushAll:
				flushAll = true
				c.vlog("flusher woken up due to syncAll")
			case <-time.After(sleepTime):
				c.vlog("flusher woken up due to timer")
			}
		}

		nextExpiringInode = func() time.Time {
			defer logRequestPanic(c)
			return qfs.flushDirtyLists(c, flushAll || stop)
		}()

		if flushAll {
			qfs.flushComplete <- struct{}{}
		}

		if stop {
			finished <- true
			return
		}
	}
}

func (qfs *QuantumFs) flushDirtyLists(c *ctx, flushAll bool) time.Time {
	defer c.FuncIn("Mux::flushDirtyLists", "flushAll %t", flushAll).out()

	defer qfs.dirtyQueueLock.Lock().Unlock()
	nextExpiringInode := time.Now().Add(flushSanityTimeout)

	for key, dirtyList := range qfs.dirtyQueue {
		func() {
			earliestNext := qfs.flushDirtyList_(c, dirtyList, flushAll)
			if earliestNext.Before(nextExpiringInode) {
				c.vlog("changing next time from %s to %s",
					nextExpiringInode.String(),
					earliestNext.String())
				nextExpiringInode = earliestNext
			}
		}()

		if dirtyList.Len() == 0 {
			delete(qfs.dirtyQueue, key)
		}
	}

	return nextExpiringInode
}

// Requires dirtyQueueLock
func (qfs *QuantumFs) flushDirtyList_(c *ctx, dirtyList *list.List,
	flushAll bool) time.Time {

	defer c.funcIn("Mux::flushDirtyList").out()

	for dirtyList.Len() > 0 {
		// Should we clean this inode?
		candidate := dirtyList.Front().Value.(*dirtyInode)

		now := time.Now()
		if !flushAll && candidate.expiryTime.After(now) {
			// We are up to date with this list
			return candidate.expiryTime
		}

		dirtyList.Remove(dirtyList.Front())

		func() {
			// We must release the dirtyQueueLock because when we flush
			// an Inode it will modify its parent and likely place that
			// parent onto the dirty queue. If we still hold that lock
			// we'll deadlock. We defer relocking in order to balance
			// against the deferred unlocking from our caller, even in
			// the case of a panic.
			qfs.dirtyQueueLock.Unlock()
			defer qfs.dirtyQueueLock.Lock()
			qfs.flushInode(c, *candidate)
		}()
	}

	// If we get here then we've emptied the dirtyList out entirely.
	return time.Now().Add(flushSanityTimeout)
}

func (qfs *QuantumFs) flushInode(c *ctx, dirtyInode dirtyInode) {
	inodeNum := dirtyInode.inode.inodeNum()
	defer c.FuncIn("Mux::flushInode", "inode %d, uninstantiate %t",
		inodeNum, dirtyInode.shouldUninstantiate).out()

	defer dirtyInode.inode.RLockTree().RUnlock()

	if !dirtyInode.inode.isOrphaned() {
		dirtyInode.inode.flush(c)
	}
	dirtyInode.inode.markClean()

	if dirtyInode.shouldUninstantiate {
		defer qfs.instantiationLock.Lock().Unlock()
		qfs.uninstantiateInode_(c, inodeNum)
	}
}

// Requires treeLock for read and the instantiationLock
func (qfs *QuantumFs) uninstantiateInode_(c *ctx, inodeNum InodeId) {
	defer c.FuncIn("Mux::uninstantiateInode_", "inode %d", inodeNum).out()

	inode := qfs.inodeNoInstantiate(c, inodeNum)
	if inode == nil || inodeNum == quantumfs.InodeIdRoot ||
		inodeNum == quantumfs.InodeIdApi {

		c.dlog("inode %d doesn't need to be forgotten", inodeNum)
		// Nothing to do
		return
	}

	qfs.uninstantiateChain_(c, inode)
}

// Don't use this method directly, use one of the semantically specific variants
// instead.
func (qfs *QuantumFs) _queueDirtyInode(c *ctx, inode Inode, shouldUninstantiate bool,
	shouldWait bool) *list.Element {

	defer c.FuncIn("Mux::_queueDirtyInode", "inode %d uninstantiate %t wait %t",
		inode.inodeNum(), shouldUninstantiate, shouldWait).out()

	defer qfs.dirtyQueueLock.Lock().Unlock()

	var dirtyNode *dirtyInode
	dirtyElement := inode.dirtyElement()
	if dirtyElement == nil {
		// This inode wasn't in the dirtyQueue so add it now
		dirtyNode = &dirtyInode{
			inode:               inode,
			shouldUninstantiate: shouldUninstantiate,
		}

		treelock := inode.treeLock()
		dirtyList, ok := qfs.dirtyQueue[treelock]
		if !ok {
			dirtyList = list.New()
			qfs.dirtyQueue[treelock] = dirtyList
		}

		if shouldWait {
			dirtyNode.expiryTime =
				time.Now().Add(qfs.config.DirtyFlushDelay)

			dirtyElement = dirtyList.PushBack(dirtyNode)
		} else {
			// dirtyInode.expiryTime will be the epoch
			dirtyElement = dirtyList.PushFront(dirtyNode)
		}
	} else {
		dirtyNode = dirtyElement.Value.(*dirtyInode)
		c.vlog("Inode was already in the dirty queue %s",
			dirtyNode.expiryTime.String())
		dirtyNode.expiryTime = time.Now()
	}

	if shouldUninstantiate {
		dirtyNode.shouldUninstantiate = true
	}

	select {
	case qfs.kickFlush <- struct{}{}:
		// We have successfully kicked the flusher
	default:
		// Somebody else had kicked the flusher already
	}

	return dirtyElement
}

// Queue an Inode to be flushed because it is dirty
func (qfs *QuantumFs) queueDirtyInode(c *ctx, inode Inode) *list.Element {
	return qfs._queueDirtyInode(c, inode, false, true)
}

// Queue an Inode because the kernel has forgotten about it
func (qfs *QuantumFs) queueInodeToForget(c *ctx, inode Inode) *list.Element {
	return qfs._queueDirtyInode(c, inode, true, false)
}

// There are several configuration knobs in the kernel which can affect FUSE
// performance. Don't depend on the system being configured correctly for QuantumFS,
// instead try to change the settings ourselves.
func (qfs *QuantumFs) adjustKernelKnobs() {
	qfs.c.funcIn("adjustKernelKnobs").out()

	mountId := findFuseConnection(&qfs.c, qfs.config.MountPath)
	if mountId == -1 {
		// We don't know where we are mounted, give up
		return
	}

	adjustBdi(&qfs.c, mountId)
}

func adjustBdi(c *ctx, mountId int) {
	defer c.funcIn("adjustBdi").out()

	// /sys/class/bdi/<mount>/read_ahead_kb indicates how much data, up to the
	// end of the file, should be speculatively read by the kernel. Setting this
	// to the block size should improve the correlation between the what the
	// kernel reads and what QuantumFS can provide most effeciently. Since this
	// is the amount in addition to the original read the kernel will read the
	// entire block containing the user's read and then some portion of the next
	// block. Thus QuantumFS will have time to fetch the next block in advance of
	// it being required.
	filename := fmt.Sprintf("/sys/class/bdi/0:%d/read_ahead_kb", mountId)
	value := fmt.Sprintf("%d", quantumfs.MaxBlockSize/1024)
	err := ioutil.WriteFile(filename, []byte(value), 000)
	if err != nil {
		c.wlog("Unable to set read_ahead_kb: %s", err.Error())
	}

	// /sys/class/bdi/<mount>/max_ratio indicates the percentage of the
	// write-back cache this filesystem is allowed to use. Thus it is a maximum
	// of <system memory size>*<vm.dirty_bytes_ratio>*<max_ratio>. On a 256G
	// system with defaults and no memory pressure that amounts to ~540MB. Since
	// QuantumFS is a trusted filesystem and on most systems nearly all the IO
	// will be through QuantumFS, treat QuantumFS like any other kernel file
	// system and allow it to use the full write-back cache if necessary.
	filename = fmt.Sprintf("/sys/class/bdi/0:%d/max_ratio", mountId)
	err = ioutil.WriteFile(filename, []byte("100"), 000)
	if err != nil {
		c.wlog("Unable to set bdi max_ratio: %s", err.Error())
	}
}

// Must hold the mapMutex
func (qfs *QuantumFs) getInode_(c *ctx, id InodeId) (Inode, bool) {
	inode, instantiated := qfs.inodes[id]
	if instantiated {
		return inode, false
	}

	_, uninstantiated := qfs.parentOfUninstantiated[id]
	return nil, uninstantiated
}

type emptyUnlocker struct {
	// placeholder interface implementor
}

func (eu *emptyUnlocker) Unlock() {
	// do nothing
}

func (er *emptyUnlocker) RUnlock() {
	// do nothing
}

// Often we need to grab an inode and lock the tree. We need the inode to lock its
// tree, however by the time we lock the tree the inode may be forgotten and the
// inode we grabbed invalid. This is a worker function to handle that case correctly.
func (qfs *QuantumFs) RLockTreeGetInode(c *ctx, inodeId InodeId) (Inode,
	utils.NeedReadUnlock) {

	inode := qfs.inode(c, inodeId)
	if inode == nil {
		return nil, &emptyUnlocker{}
	}

	inode.RLockTree()

	// once we have the lock, re-grab (and possibly reinstantiate) the inode
	// since it may have been just forgotten
	inode = qfs.inode(c, inodeId)
	return inode, inode.treeLock()
}

// Same as the RLockTreeGetInode, but for writes
func (qfs *QuantumFs) LockTreeGetInode(c *ctx, inodeId InodeId) (Inode,
	utils.NeedWriteUnlock) {
	inode := qfs.inode(c, inodeId)
	if inode == nil {
		return nil, &emptyUnlocker{}
	}

	inode.LockTree()

	inode = qfs.inode(c, inodeId)
	return inode, inode.treeLock()
}

func (qfs *QuantumFs) RLockTreeGetHandle(c *ctx, fh FileHandleId) (FileHandle,
	utils.NeedReadUnlock) {

	fileHandle := qfs.fileHandle(c, fh)
	if fileHandle == nil {
		return nil, &emptyUnlocker{}
	}

	fileHandle.RLockTree()

	// once we have the lock, re-grab
	fileHandle = qfs.fileHandle(c, fh)
	return fileHandle, fileHandle.treeLock()
}

func (qfs *QuantumFs) LockTreeGetHandle(c *ctx, fh FileHandleId) (FileHandle,
	utils.NeedWriteUnlock) {
	fileHandle := qfs.fileHandle(c, fh)
	if fileHandle == nil {
		return nil, &emptyUnlocker{}
	}

	fileHandle.LockTree()

	// once we have the lock, re-grab
	fileHandle = qfs.fileHandle(c, fh)
	return fileHandle, fileHandle.treeLock()
}

func (qfs *QuantumFs) inodeNoInstantiate(c *ctx, id InodeId) Inode {
	defer qfs.mapMutex.RLock().RUnlock()
	inode, _ := qfs.getInode_(c, id)
	return inode
}

// Get an inode in a thread safe way
func (qfs *QuantumFs) inode(c *ctx, id InodeId) Inode {
	// Handle the special case of invalid id
	if id == quantumfs.InodeIdInvalid {
		return nil
	}

	// First find the Inode under a cheaper lock
	inode := func() Inode {
		defer qfs.mapMutex.RLock().RUnlock()
		inode_, needsInstantiation := qfs.getInode_(c, id)
		if !needsInstantiation && inode_ != nil {
			return inode_
		} else {
			return nil
		}
	}()

	if inode != nil {
		return inode
	}

	// If we didn't find it, get the more expensive lock and check again. This
	// will instantiate the Inode if necessary and possible.
	defer qfs.instantiationLock.RLock().RUnlock()
	defer qfs.mapMutex.Lock().Unlock()

	inode = qfs.inode_(c, id)
	if inode == nil {
		msg := fmt.Sprintf("Unknown inodeId %d", id)
		panic(msg)
	}
	return inode
}

// Must hold the mapMutex for write
func (qfs *QuantumFs) inode_(c *ctx, id InodeId) Inode {
	inode, needsInstantiation := qfs.getInode_(c, id)
	if !needsInstantiation && inode != nil {
		return inode
	}

	c.vlog("Inode %d needs to be instantiated", id)

	parentId, uninstantiated := qfs.parentOfUninstantiated[id]
	if !uninstantiated {
		// We don't know anything about this Inode
		return nil
	}

	parent := qfs.inode_(c, parentId)
	if parent == nil {
		panic(fmt.Sprintf("Unable to instantiate parent required: %d",
			parentId))
	}

	inode, newUninstantiated := parent.instantiateChild(c, id)
	delete(qfs.parentOfUninstantiated, id)
	qfs.inodes[id] = inode
	qfs.addUninstantiated_(c, newUninstantiated, inode.inodeNum())

	return inode
}

// Set an inode in a thread safe way, set to nil to delete
func (qfs *QuantumFs) setInode(c *ctx, id InodeId, inode Inode) {
	defer qfs.mapMutex.Lock().Unlock()

	if inode != nil {
		qfs.inodes[id] = inode
	} else {
		c.vlog("Clearing inode %d", id)
		delete(qfs.inodes, id)
	}
}

// Set a list of inode numbers to be uninstantiated with the given parent
func (qfs *QuantumFs) addUninstantiated(c *ctx, uninstantiated []InodeId,
	parent InodeId) {

	if parent == 0 {
		panic("Invalid parentId in addUninstantiated")
	}

	defer qfs.mapMutex.Lock().Unlock()

	qfs.addUninstantiated_(c, uninstantiated, parent)
}

// Requires the mapMutex for writing
func (qfs *QuantumFs) addUninstantiated_(c *ctx, uninstantiated []InodeId,
	parent InodeId) {

	for _, inodeNum := range uninstantiated {
		qfs.parentOfUninstantiated[inodeNum] = parent
		c.vlog("Adding uninstantiated %d from %d (%d)", inodeNum, parent,
			len(qfs.parentOfUninstantiated))
	}
}

// Remove a list of inode numbers from the parentOfUninstantiated list
func (qfs *QuantumFs) removeUninstantiated(c *ctx, uninstantiated []InodeId) {
	defer qfs.mapMutex.Lock().Unlock()

	for _, inodeNum := range uninstantiated {
		delete(qfs.parentOfUninstantiated, inodeNum)
		c.vlog("Removing uninstantiated %d (%d)", inodeNum,
			len(qfs.parentOfUninstantiated))
	}
}

// Increase an Inode's lookup count. This must be called whenever a fuse.EntryOut is
// returned.
func (qfs *QuantumFs) increaseLookupCount(inodeId InodeId) {
	defer qfs.lookupCountLock.Lock().Unlock()
	prev, exists := qfs.lookupCounts[inodeId]
	if !exists {
		qfs.lookupCounts[inodeId] = 1
	} else {
		qfs.lookupCounts[inodeId] = prev + 1
	}
}

func (qfs *QuantumFs) lookupCount(inodeId InodeId) (uint64, bool) {
	defer qfs.lookupCountLock.Lock().Unlock()
	lookupCount, exists := qfs.lookupCounts[inodeId]
	if !exists {
		return 0, false
	}

	return lookupCount, true
}

// Returns true if the count became zero or was previously zero
func (qfs *QuantumFs) shouldForget(inodeId InodeId, count uint64) bool {
	if inodeId == quantumfs.InodeIdApi || inodeId == quantumfs.InodeIdRoot {
		return false
	}

	defer qfs.lookupCountLock.Lock().Unlock()
	lookupCount, exists := qfs.lookupCounts[inodeId]
	if !exists {
		qfs.c.dlog("inode %d has not been instantiated", inodeId)
		return true
	}

	if lookupCount < count {
		qfs.c.elog("lookupCount less than zero %d %d", lookupCount, count)
	}

	lookupCount -= count
	qfs.lookupCounts[inodeId] = lookupCount
	if lookupCount == 0 {
		if count > 1 {
			qfs.c.dlog("Forgetting inode with lookupCount of %d", count)
		}
		return true
	} else {
		return false
	}
}

// Get a file handle in a thread safe way
func (qfs *QuantumFs) fileHandle(c *ctx, id FileHandleId) FileHandle {
	defer qfs.mapMutex.RLock().RUnlock()
	fileHandle := qfs.fileHandles[id]
	return fileHandle
}

// Set a file handle in a thread safe way, set to nil to delete
func (qfs *QuantumFs) setFileHandle(c *ctx, id FileHandleId, fileHandle FileHandle) {
	defer c.funcIn("Mux::setFileHandle").out()

	defer qfs.mapMutex.Lock().Unlock()
	if fileHandle != nil {
		qfs.fileHandles[id] = fileHandle
	} else {
		// clean up any remaining response queue size from the apiFileSize
		fileHandle = qfs.fileHandles[id]
		if api, ok := fileHandle.(*ApiHandle); ok {
			api.drainResponseData(c)
		}

		delete(qfs.fileHandles, id)
	}
}

// Retrieve a unique inode number
func (qfs *QuantumFs) newInodeId() InodeId {
	return InodeId(atomic.AddUint64(&qfs.inodeNum, 1))
}

// Retrieve a unique filehandle number
func (qfs *QuantumFs) newFileHandleId() FileHandleId {
	return FileHandleId(atomic.AddUint64(&qfs.fileHandleNum, 1))
}

// Trigger all active workspaces to sync
func (qfs *QuantumFs) syncAll(c *ctx) {
	defer c.funcIn("Mux::syncAll").out()

	// Trigger the flusher goroutine to flush everything
	qfs.flushAll <- c

	<-qfs.flushComplete
}

func logRequestPanic(c *ctx) {
	exception := recover()
	if exception == nil {
		return
	}

	stackTrace := debug.Stack()

	c.elog("ERROR: PANIC serving request %d: '%s' Stacktrace: %v", c.RequestId,
		fmt.Sprintf("%v", exception), utils.BytesToString(stackTrace))
}

func (qfs *QuantumFs) Lookup(header *fuse.InHeader, name string,
	out *fuse.EntryOut) (result fuse.Status) {

	result = fuse.EIO

	c := qfs.c.req(header)
	defer logRequestPanic(c)
	defer c.FuncIn("Mux::Lookup", "Inode %d Name %s", header.NodeId, name).out()
	return qfs.lookupCommon(c, InodeId(header.NodeId), name, out)
}

func (qfs *QuantumFs) lookupCommon(c *ctx, inodeId InodeId, name string,
	out *fuse.EntryOut) fuse.Status {

	c.vlog("QuantumFs::lookupCommon Enter Inode %d Name %s", inodeId, name)
	defer c.vlog("QuantumFs::lookupCommon Exit")

	inode, unlock := qfs.RLockTreeGetInode(c, inodeId)
	defer unlock.RUnlock()
	if inode == nil {
		c.elog("Lookup failed", name)
		return fuse.ENOENT
	}

	return inode.Lookup(c, name, out)
}

// Needs treelock for read as well as the instantiationLock exclusively.
func (qfs *QuantumFs) uninstantiateChain_(c *ctx, inode Inode) {
	inodeNum := inode.inodeNum()
	defer c.FuncIn("Mux::uninstantiateChain_", "inode %d", inodeNum).out()

	inodeChildren := make([]InodeId, 0)
	initial := true
	for {
		inodeChildren = inodeChildren[:0]
		lookupCount, exists := qfs.lookupCount(inodeNum)
		if lookupCount != 0 {
			c.vlog("No forget called on inode %d yet", inodeNum)
			break
		}

		if dirtyElement := inode.dirtyElement(); dirtyElement != nil {
			c.vlog("Inode %d dirty, not uninstantiating yet",
				inodeNum)
			func() {
				defer qfs.dirtyQueueLock.Lock().Unlock()
				dirtyNode := dirtyElement.Value.(*dirtyInode)
				dirtyNode.shouldUninstantiate = true
			}()
			break
		}

		// If the loop is in the first iteration, we can treat the
		// non-existence of lookupCount as zero value and bypass the
		// if-statement
		if !exists && !initial {
			c.vlog("A inode %d with nil lookupCount "+
				"is uninstantiated by its child", inodeNum)
			break
		}
		initial = false

		if dir, isDir := inode.(inodeHolder); isDir {
			children := dir.directChildInodes()

			for _, i := range children {
				// To be fully unloaded, the child must have lookup
				// count of zero (no kernel refs) *and*
				// be uninstantiated
				lookupCount, _ = qfs.lookupCount(i)
				if lookupCount != 0 ||
					qfs.inodeNoInstantiate(c, i) != nil {

					// Not ready to forget, no more to do
					c.dlog("Not all children unloaded, %d in %d",
						i, inodeNum)
					return
				}
				c.dlog("Child %d of %d not loaded", i, inodeNum)
			}

			inodeChildren = append(inodeChildren, children...)
		}

		// Great, we want to forget this so proceed
		func() {
			defer qfs.lookupCountLock.Lock().Unlock()

			// With the lookupCountLock and instantiationLock both held
			// exclusively, no inodes may be instantiated and no lookups
			// finished. Thus we are safe to fully uninstantiate this
			// inode as long as there hasn't been a lookup between
			// starting to uninstantiate it and here.

			count, exists := qfs.lookupCounts[inodeNum]
			if exists && count == 0 {
				qfs.setInode(c, inodeNum, nil)
				delete(qfs.lookupCounts, inodeNum)
				qfs.removeUninstantiated(c, inodeChildren)
			}
		}()

		c.vlog("Set inode %d to nil", inodeNum)

		if !inode.isOrphaned() && inodeNum != quantumfs.InodeIdRoot {
			key := inode.flush(c)

			// Then check our parent and iterate again
			inode = func() (parent Inode) {
				defer inode.getParentLock().RLock().RUnlock()

				// Do nothing if we're orphaned
				if inode.isOrphaned_() {
					return nil
				}

				parent = qfs.inodeNoInstantiate(c,
					inode.parentId_())
				if parent == nil {
					panic(fmt.Sprintf("Parent was unloaded "+
						"before child! %d %d",
						inode.parentId_(), inodeNum))
				}

				parent.syncChild(c, inodeNum, key)

				qfs.addUninstantiated(c, []InodeId{inodeNum},
					inode.parentId_())

				return parent
			}()
			continue
		}
		break
	}
}

func (qfs *QuantumFs) getWorkspaceRoot(c *ctx, typespace string, namespace string,
	workspace string) (*WorkspaceRoot, bool) {

	defer c.FuncIn("QuantumFs::getWorkspaceRoot", "Enter Workspace %s/%s/%s",
		typespace, namespace, workspace).out()

	// Get the WorkspaceList Inode number
	var typespaceAttr fuse.EntryOut
	result := qfs.lookupCommon(c, quantumfs.InodeIdRoot, typespace,
		&typespaceAttr)
	if result != fuse.OK {
		return nil, false
	}

	var namespaceAttr fuse.EntryOut
	result = qfs.lookupCommon(c, InodeId(typespaceAttr.NodeId), namespace,
		&namespaceAttr)
	if result != fuse.OK {
		return nil, false
	}

	// Get the WorkspaceRoot Inode number
	var workspaceRootAttr fuse.EntryOut
	result = qfs.lookupCommon(c, InodeId(namespaceAttr.NodeId), workspace,
		&workspaceRootAttr)
	if result != fuse.OK {
		return nil, false
	}

	// Fetch the WorkspaceRoot object itelf
	wsr := qfs.inode(c, InodeId(workspaceRootAttr.NodeId))

	return wsr.(*WorkspaceRoot), wsr != nil
}

func (qfs *QuantumFs) workspaceIsMutable(c *ctx, inode Inode) bool {
	c.vlog("QuantumFs::workspaceIsMutable %d", inode.inodeNum())

	var wsr *WorkspaceRoot
	switch inode.(type) {
	// The default cases will be inode such as file, symlink, hardlink etc, they
	// get workspaceroots from their parents.
	default:
		// if inode is already forgotten, the workspace doesn't process it.
		if inode.isOrphaned() {
			return true
		}
		// Otherwise, go up to its parent which must be a directory/workspace
		defer inode.getParentLock().RLock().RUnlock()
		parent := inode.parent_(c)
		switch parent.(type) {
		default:
			panic(fmt.Sprintf("The inode type is unexpected: %v",
				reflect.TypeOf(parent)))
		case *WorkspaceList:
			return true
		case *WorkspaceRoot:
			wsr = parent.(*WorkspaceRoot)
		case *Directory:
			wsr = parent.(*Directory).wsr
		}
	case *WorkspaceRoot:
		wsr = inode.(*WorkspaceRoot)
	case *Directory:
		wsr = inode.(*Directory).wsr
	case *TypespaceList:
		// If the inode is typespace/namespace/workspace/api, return true
		// immediately since workspaceroot shouldn't have authority over them
		return true
	case *NamespaceList:
		return true
	case *WorkspaceList:
		return true
	case *ApiInode:
		return true
	}

	defer qfs.mutabilityLock.RLock().RUnlock()

	key := wsr.typespace + "/" + wsr.namespace + "/" + wsr.workspace
	rootMutability, exists := qfs.workspaceMutability[key]
	if !exists {
		return false
	}

	return rootMutability

}

func (qfs *QuantumFs) workspaceIsMutableAtOpen(c *ctx, inode Inode,
	flags uint32) bool {

	// Only if the Open() requires write permission, is it blocked by the
	// read-only workspace
	if flags&syscall.O_ACCMODE == syscall.O_RDONLY {
		return true
	}

	return qfs.workspaceIsMutable(c, inode)
}

func (qfs *QuantumFs) Forget(nodeID uint64, nlookup uint64) {
	defer qfs.c.funcIn("Mux::Forget").out()
	defer logRequestPanic(&qfs.c)

	qfs.c.dlog("Forget called on inode %d Looked up %d Times", nodeID, nlookup)

	if !qfs.shouldForget(InodeId(nodeID), nlookup) {
		// The kernel hasn't completely forgotten this Inode. Keep it around
		// a while longer.
		qfs.c.dlog("inode %d lookup not zero yet", nodeID)
		return
	}

	defer qfs.instantiationLock.Lock().Unlock()

	if inode := qfs.inodeNoInstantiate(&qfs.c, InodeId(nodeID)); inode != nil {
		inode.queueToForget(&qfs.c)
	} else {
		qfs.c.dlog("Forgetting uninstantiated Inode %d", nodeID)
		qfs.uninstantiateInode_(&qfs.c, InodeId(nodeID))
	}
}

func (qfs *QuantumFs) GetAttr(input *fuse.GetAttrIn,
	out *fuse.AttrOut) (result fuse.Status) {

	result = fuse.EIO

	c := qfs.c.req(&input.InHeader)
	defer logRequestPanic(c)
	defer c.FuncIn("Mux::GetAttr", "Enter Inode %d", input.NodeId).out()

	inode, unlock := qfs.RLockTreeGetInode(c, InodeId(input.NodeId))
	defer unlock.RUnlock()
	if inode == nil {
		return fuse.ENOENT
	}

	return inode.GetAttr(c, out)
}

func (qfs *QuantumFs) SetAttr(input *fuse.SetAttrIn,
	out *fuse.AttrOut) (result fuse.Status) {

	result = fuse.EIO

	c := qfs.c.req(&input.InHeader)
	defer logRequestPanic(c)
	defer c.FuncIn("Mux::SetAttr", "Enter Inode %d", input.NodeId).out()

	inode, unlock := qfs.RLockTreeGetInode(c, InodeId(input.NodeId))
	defer unlock.RUnlock()
	if inode == nil {
		return fuse.ENOENT
	}

	if !qfs.workspaceIsMutable(c, inode) {
		return fuse.EPERM
	}

	return inode.SetAttr(c, input, out)
}

func (qfs *QuantumFs) Mknod(input *fuse.MknodIn, name string,
	out *fuse.EntryOut) (result fuse.Status) {

	result = fuse.EIO

	c := qfs.c.req(&input.InHeader)
	defer logRequestPanic(c)
	defer c.FuncIn("Mux::Mknod", "Enter Inode %d Name %s", input.NodeId,
		name).out()

	inode, unlock := qfs.RLockTreeGetInode(c, InodeId(input.NodeId))
	defer unlock.RUnlock()
	if inode == nil {
		return fuse.ENOENT
	}

	if !qfs.workspaceIsMutable(c, inode) {
		return fuse.EPERM
	}

	return inode.Mknod(c, name, input, out)
}

func (qfs *QuantumFs) Mkdir(input *fuse.MkdirIn, name string,
	out *fuse.EntryOut) (result fuse.Status) {

	result = fuse.EIO

	c := qfs.c.req(&input.InHeader)
	defer logRequestPanic(c)
	defer c.FuncIn("Mux::Mkdir", "Enter Inode %d Name %s", input.NodeId,
		name).out()

	inode, unlock := qfs.RLockTreeGetInode(c, InodeId(input.NodeId))
	defer unlock.RUnlock()
	if inode == nil {
		return fuse.ENOENT
	}

	if !qfs.workspaceIsMutable(c, inode) {
		return fuse.EPERM
	}

	return inode.Mkdir(c, name, input, out)
}

func (qfs *QuantumFs) Unlink(header *fuse.InHeader,
	name string) (result fuse.Status) {

	result = fuse.EIO

	c := qfs.c.req(header)
	defer logRequestPanic(c)
	defer c.FuncIn("Mux::Unlink", "Enter Inode %d Name %s", header.NodeId,
		name).out()

	inode, unlock := qfs.RLockTreeGetInode(c, InodeId(header.NodeId))
	defer unlock.RUnlock()
	if inode == nil {
		return fuse.ENOENT
	}

	if !qfs.workspaceIsMutable(c, inode) {
		return fuse.EPERM
	}

	return inode.Unlink(c, name)
}

func (qfs *QuantumFs) Rmdir(header *fuse.InHeader,
	name string) (result fuse.Status) {

	result = fuse.EIO

	c := qfs.c.req(header)
	defer logRequestPanic(c)
	defer c.FuncIn("Mux::Rmdir", "Enter Inode %d Name %s", header.NodeId,
		name).out()

	inode, unlock := qfs.RLockTreeGetInode(c, InodeId(header.NodeId))
	defer unlock.RUnlock()
	if inode == nil {
		return fuse.ENOENT
	}

	if !qfs.workspaceIsMutable(c, inode) {
		return fuse.EPERM
	}

	return inode.Rmdir(c, name)
}

func (qfs *QuantumFs) Rename(input *fuse.RenameIn, oldName string,
	newName string) (result fuse.Status) {

	result = fuse.EIO

	c := qfs.c.req(&input.InHeader)
	defer logRequestPanic(c)
	defer c.FuncIn("Mux::Rename", "Enter Inode %d newdir %d %s -> %s",
		input.NodeId, input.Newdir, oldName, newName).out()

	srcInode, unlock := qfs.RLockTreeGetInode(c, InodeId(input.NodeId))
	defer unlock.RUnlock()
	if srcInode == nil {
		return fuse.ENOENT
	}

	if !qfs.workspaceIsMutable(c, srcInode) {
		return fuse.EPERM
	}

	if input.NodeId == input.Newdir {
		return srcInode.RenameChild(c, oldName, newName)
	} else {
		dstInode, unlock := qfs.RLockTreeGetInode(c, InodeId(input.Newdir))
		defer unlock.RUnlock()

		if dstInode == nil {
			return fuse.ENOENT
		}

		if !qfs.workspaceIsMutable(c, dstInode) {
			return fuse.EPERM
		}

		return srcInode.MvChild(c, dstInode, oldName, newName)
	}
}

func (qfs *QuantumFs) Link(input *fuse.LinkIn, filename string,
	out *fuse.EntryOut) (result fuse.Status) {

	result = fuse.EIO

	c := qfs.c.req(&input.InHeader)
	defer logRequestPanic(c)
	defer c.FuncIn("Mux::Link", "inode %d to name %s in dstDir %d",
		input.Oldnodeid, filename, input.NodeId).out()

	srcInode := qfs.inode(c, InodeId(input.Oldnodeid))
	if srcInode == nil {
		return fuse.ENOENT
	}

	dstInode := qfs.inode(c, InodeId(input.NodeId))
	if dstInode == nil {
		return fuse.ENOENT
	}

	if !qfs.workspaceIsMutable(c, dstInode) {
		return fuse.EPERM
	}

	// Via races, srcInode and dstInode can be forgotten here

	if srcInode.treeLock() == dstInode.treeLock() {
		// If src and dst live in the same workspace, we only need one lock
		defer dstInode.LockTree().Unlock()
	} else {
		// When we have to lock multiple inodes, we must make sure that we
		// lock the inodes in correct sequence to prevent deadlock
		firstLock, lastLock := getLockOrder(dstInode, srcInode)
		defer firstLock.LockTree().Unlock()
		defer lastLock.LockTree().Unlock()
	}

	// We need to re-get these to ensure they're instantiated while we're locked
	srcInode = qfs.inode(c, InodeId(input.Oldnodeid))
	if srcInode == nil {
		return fuse.ENOENT
	}

	dstInode = qfs.inode(c, InodeId(input.NodeId))
	if dstInode == nil {
		return fuse.ENOENT
	}

	return dstInode.link_DOWN(c, srcInode, filename, out)
}

func (qfs *QuantumFs) Symlink(header *fuse.InHeader, pointedTo string,
	linkName string, out *fuse.EntryOut) (result fuse.Status) {

	result = fuse.EIO

	c := qfs.c.req(header)
	defer logRequestPanic(c)
	defer c.FuncIn("Mux::Symlink", "Enter Inode %d Name %s", header.NodeId,
		linkName).out()

	inode, unlock := qfs.RLockTreeGetInode(c, InodeId(header.NodeId))
	defer unlock.RUnlock()
	if inode == nil {
		return fuse.ENOENT
	}

	if !qfs.workspaceIsMutable(c, inode) {
		return fuse.EPERM
	}

	return inode.Symlink(c, pointedTo, linkName, out)
}

func (qfs *QuantumFs) Readlink(header *fuse.InHeader) (out []byte,
	result fuse.Status) {

	out = nil
	result = fuse.EIO

	c := qfs.c.req(header)
	defer logRequestPanic(c)
	defer c.FuncIn("Mux::Readlink", "Enter Inode %d", header.NodeId).out()

	inode, unlock := qfs.RLockTreeGetInode(c, InodeId(header.NodeId))
	defer unlock.RUnlock()
	if inode == nil {
		return nil, fuse.ENOENT
	}

	return inode.Readlink(c)
}

func (qfs *QuantumFs) Access(input *fuse.AccessIn) (result fuse.Status) {
	result = fuse.EIO

	c := qfs.c.req(&input.InHeader)
	defer logRequestPanic(c)
	defer c.FuncIn("Mux::Access", "Enter Inode %d", input.NodeId).out()

	inode, unlock := qfs.RLockTreeGetInode(c, InodeId(input.NodeId))
	defer unlock.RUnlock()
	if inode == nil {
		return fuse.ENOENT
	}

	return inode.Access(c, input.Mask, input.Uid, input.Gid)
}

func (qfs *QuantumFs) GetXAttrSize(header *fuse.InHeader, attr string) (size int,
	result fuse.Status) {

	size = 0
	result = fuse.EIO

	c := qfs.c.req(header)
	defer logRequestPanic(c)
	defer c.FuncIn("Mux::GetXAttrSize", "Enter Inode %d", header.NodeId).out()

	if attr == quantumfs.XAttrTypeKey {
		_, status := getQuantumfsExtendedKey(c, qfs, InodeId(header.NodeId))
		if status != fuse.OK {
			return 0, status
		}
		return quantumfs.ExtendedKeyLength, status
	}

	inode, unlock := qfs.RLockTreeGetInode(c, InodeId(header.NodeId))
	defer unlock.RUnlock()
	if inode == nil {
		return 0, fuse.ENOENT
	}

	return inode.GetXAttrSize(c, attr)
}

func getQuantumfsExtendedKey(c *ctx, qfs *QuantumFs, inodeId InodeId) ([]byte,
	fuse.Status) {

	inode, unlock := qfs.LockTreeGetInode(c, inodeId)
	defer unlock.Unlock()
	if inode == nil {
		return nil, fuse.ENOENT
	}

	if inode.isWorkspaceRoot() {
		c.vlog("Parent is workspaceroot, returning")
		return nil, fuse.ENOATTR
	}

	// Update the Hash value before generating the key
	inode.Sync_DOWN(c)

	defer inode.getParentLock().RLock().RUnlock()

	var dir *Directory
	parent := inode.parent_(c)
	if parent.isWorkspaceRoot() {
		dir = &parent.(*WorkspaceRoot).Directory
	} else {
		dir = parent.(*Directory)
	}

	return dir.generateChildTypeKey_DOWN(c, inode.inodeNum())
}

func (qfs *QuantumFs) GetXAttrData(header *fuse.InHeader, attr string) (data []byte,
	result fuse.Status) {

	data = nil
	result = fuse.EIO

	c := qfs.c.req(header)
	defer logRequestPanic(c)
	defer c.FuncIn("Mux::GetXAttrData", "Enter Inode %d", header.NodeId).out()

	if attr == quantumfs.XAttrTypeKey {
		return getQuantumfsExtendedKey(c, qfs, InodeId(header.NodeId))
	}

	inode, unlock := qfs.RLockTreeGetInode(c, InodeId(header.NodeId))
	defer unlock.RUnlock()
	if inode == nil {
		return nil, fuse.ENOENT
	}

	return inode.GetXAttrData(c, attr)
}

func (qfs *QuantumFs) ListXAttr(header *fuse.InHeader) (attributes []byte,
	result fuse.Status) {

	attributes = nil
	result = fuse.EIO

	c := qfs.c.req(header)
	defer logRequestPanic(c)
	defer c.FuncIn("Mux::ListXAttr", "Enter Inode %d", header.NodeId).out()

	inode, unlock := qfs.RLockTreeGetInode(c, InodeId(header.NodeId))
	defer unlock.RUnlock()
	if inode == nil {
		return nil, fuse.ENOENT
	}

	return inode.ListXAttr(c)
}

func (qfs *QuantumFs) SetXAttr(input *fuse.SetXAttrIn, attr string,
	data []byte) (result fuse.Status) {

	result = fuse.EIO

	c := qfs.c.req(&input.InHeader)
	defer logRequestPanic(c)
	defer c.FuncIn("Mux::SetXAttr", "Enter Inode %d", input.NodeId).out()

	if attr == quantumfs.XAttrTypeKey {
		// quantumfs.key is immutable from userspace
		return fuse.EPERM
	}

	inode, unlock := qfs.RLockTreeGetInode(c, InodeId(input.NodeId))
	defer unlock.RUnlock()
	if inode == nil {
		return fuse.ENOENT
	}

	if !qfs.workspaceIsMutable(c, inode) {
		return fuse.EPERM
	}

	return inode.SetXAttr(c, attr, data)
}

func (qfs *QuantumFs) RemoveXAttr(header *fuse.InHeader,
	attr string) (result fuse.Status) {

	result = fuse.EIO

	c := qfs.c.req(header)
	defer logRequestPanic(c)
	defer c.FuncIn("Mux::RemoveXAttr", "Enter Inode %d", header.NodeId).out()

	if attr == quantumfs.XAttrTypeKey {
		// quantumfs.key is immutable from userspace
		return fuse.EPERM
	}

	inode, unlock := qfs.RLockTreeGetInode(c, InodeId(header.NodeId))
	defer unlock.RUnlock()
	if inode == nil {
		return fuse.ENOENT
	}

	if !qfs.workspaceIsMutable(c, inode) {
		return fuse.EPERM
	}

	return inode.RemoveXAttr(c, attr)
}

func (qfs *QuantumFs) Create(input *fuse.CreateIn, name string,
	out *fuse.CreateOut) (result fuse.Status) {

	result = fuse.EIO

	c := qfs.c.req(&input.InHeader)
	defer logRequestPanic(c)
	defer c.FuncIn("Mux::Create", "Enter Inode %d Name %s", input.NodeId,
		name).out()

	inode, unlock := qfs.RLockTreeGetInode(c, InodeId(input.NodeId))
	defer unlock.RUnlock()
	if inode == nil {
		c.elog("Create failed", input)
		return fuse.EACCES // TODO Confirm this is correct
	}

	if !qfs.workspaceIsMutable(c, inode) {
		return fuse.EPERM
	}

	return inode.Create(c, input, name, out)
}

func (qfs *QuantumFs) Open(input *fuse.OpenIn,
	out *fuse.OpenOut) (result fuse.Status) {

	result = fuse.EIO

	c := qfs.c.req(&input.InHeader)
	defer logRequestPanic(c)
	defer c.FuncIn("Mux::Open", "Enter Inode %d", input.NodeId).out()

	inode, unlock := qfs.RLockTreeGetInode(c, InodeId(input.NodeId))
	defer unlock.RUnlock()
	if inode == nil {
		c.elog("Open failed Inode %d", input.NodeId)
		return fuse.ENOENT
	}

	if !qfs.workspaceIsMutableAtOpen(c, inode, input.Flags) {
		return fuse.EPERM
	}

	return inode.Open(c, input.Flags, input.Mode, out)
}

func (qfs *QuantumFs) Read(input *fuse.ReadIn, buf []byte) (readRes fuse.ReadResult,
	result fuse.Status) {

	readRes = nil
	result = fuse.EIO

	c := qfs.c.req(&input.InHeader)
	defer logRequestPanic(c)
	defer c.FuncIn("Mux::Read", "Enter Fh: %d", input.Fh).out()

	fileHandle, unlock := qfs.RLockTreeGetHandle(c, FileHandleId(input.Fh))
	defer unlock.RUnlock()
	if fileHandle == nil {
		c.elog("Read failed %d", fileHandle)
		return nil, fuse.ENOENT
	}

	return fileHandle.Read(c, input.Offset, input.Size,
		buf, utils.BitFlagsSet(uint(input.Flags), uint(syscall.O_NONBLOCK)))
}

func (qfs *QuantumFs) Release(input *fuse.ReleaseIn) {
	c := qfs.c.req(&input.InHeader)
	defer logRequestPanic(c)
	defer c.FuncIn("Mux::Release", "Fh: %v", input.Fh).out()

	qfs.setFileHandle(c, FileHandleId(input.Fh), nil)
}

func (qfs *QuantumFs) Write(input *fuse.WriteIn, data []byte) (written uint32,
	result fuse.Status) {

	written = 0
	result = fuse.EIO

	c := qfs.c.req(&input.InHeader)
	defer logRequestPanic(c)
	defer c.FuncIn("Mux::Write", "Enter Fh: %d", input.Fh).out()

	fileHandle, unlock := qfs.RLockTreeGetHandle(c, FileHandleId(input.Fh))
	defer unlock.RUnlock()
	if fileHandle == nil {
		c.elog("Write failed")
		return 0, fuse.ENOENT
	}

	return fileHandle.Write(c, input.Offset, input.Size,
		input.Flags, data)
}

func (qfs *QuantumFs) Flush(input *fuse.FlushIn) (result fuse.Status) {
	result = fuse.EIO

	c := qfs.c.req(&input.InHeader)
	defer logRequestPanic(c)
	defer c.FuncIn("Mux::Flush", "Enter Fh: %v Context %d %d %d", input.Fh,
		input.Context.Uid, input.Context.Gid, input.Context.Pid).out()

	return fuse.OK
}

func (qfs *QuantumFs) Fsync(input *fuse.FsyncIn) (result fuse.Status) {
	result = fuse.EIO

	c := qfs.c.req(&input.InHeader)
	defer logRequestPanic(c)
	defer c.FuncIn("Mux::Fsync", "Enter Fh %d", input.Fh).out()

	fileHandle, unlock := qfs.LockTreeGetHandle(c, FileHandleId(input.Fh))
	defer unlock.Unlock()
	if fileHandle == nil {
		c.elog("Fsync failed")
		return fuse.EIO
	}

	return fileHandle.Sync_DOWN(c)
}

func (qfs *QuantumFs) Fallocate(input *fuse.FallocateIn) (result fuse.Status) {
	result = fuse.EIO

	c := qfs.c.req(&input.InHeader)
	defer logRequestPanic(c)
	defer c.funcIn("Mux::Fallocate").out()

	c.elog("Unhandled request Fallocate")
	return fuse.ENOSYS
}

func (qfs *QuantumFs) OpenDir(input *fuse.OpenIn,
	out *fuse.OpenOut) (result fuse.Status) {

	result = fuse.EIO

	c := qfs.c.req(&input.InHeader)
	defer logRequestPanic(c)
	defer c.FuncIn("Mux::OpenDir", "Enter Inode %d", input.NodeId).out()

	inode, unlock := qfs.RLockTreeGetInode(c, InodeId(input.NodeId))
	defer unlock.RUnlock()
	if inode == nil {
		c.elog("OpenDir failed", input)
		return fuse.ENOENT
	}

	return inode.OpenDir(c, input.Flags, input.Mode, out)
}

func (qfs *QuantumFs) ReadDir(input *fuse.ReadIn,
	out *fuse.DirEntryList) (result fuse.Status) {

	result = fuse.EIO

	c := qfs.c.req(&input.InHeader)
	defer logRequestPanic(c)
	defer c.FuncIn("Mux::ReadDir", "ReadDir Enter Fh: %d offset %d", input.Fh,
		input.Offset).out()

	c.elog("Unhandled request ReadDir")
	return fuse.ENOSYS
}

func (qfs *QuantumFs) ReadDirPlus(input *fuse.ReadIn,
	out *fuse.DirEntryList) (result fuse.Status) {

	result = fuse.EIO

	c := qfs.c.req(&input.InHeader)
	defer logRequestPanic(c)
	defer c.FuncIn("Mux::ReadDirPlus", "ReadDirPlus Enter Fh: %d offset %d",
		input.Fh, input.Offset).out()

	fileHandle, unlock := qfs.RLockTreeGetHandle(c, FileHandleId(input.Fh))
	defer unlock.RUnlock()
	if fileHandle == nil {
		c.elog("ReadDirPlus failed", fileHandle)
		return fuse.ENOENT
	}

	return fileHandle.ReadDirPlus(c, input, out)
}

func (qfs *QuantumFs) ReleaseDir(input *fuse.ReleaseIn) {
	c := qfs.c.req(&input.InHeader)
	defer logRequestPanic(c)
	defer c.FuncIn("Mux::ReleaseDir", "Enter Fh: %d", input.Fh).out()

	qfs.setFileHandle(&qfs.c, FileHandleId(input.Fh), nil)
}

func (qfs *QuantumFs) FsyncDir(input *fuse.FsyncIn) (result fuse.Status) {
	result = fuse.EIO

	c := qfs.c.req(&input.InHeader)
	defer logRequestPanic(c)
	defer c.FuncIn("Mux::FsyncDir", "Enter Fh %d", input.Fh).out()

	fileHandle, unlock := qfs.LockTreeGetHandle(c, FileHandleId(input.Fh))
	defer unlock.Unlock()
	if fileHandle == nil {
		c.elog("FsyncDir failed")
		return fuse.EIO
	}

	return fileHandle.Sync_DOWN(c)
}

func (qfs *QuantumFs) StatFs(input *fuse.InHeader,
	out *fuse.StatfsOut) (result fuse.Status) {

	result = fuse.EIO

	c := qfs.c.req(input)
	defer logRequestPanic(c)
	defer c.funcIn("Mux::StatFs").out()

	out.Blocks = 2684354560 // 10TB
	out.Bfree = out.Blocks / 2
	out.Bavail = out.Bfree
	out.Files = 0
	out.Ffree = math.MaxUint64
	out.Bsize = uint32(qfsBlockSize)
	out.NameLen = uint32(quantumfs.MaxFilenameLength)
	out.Frsize = 0

	return fuse.OK
}

func (qfs *QuantumFs) Init(*fuse.Server) {
<<<<<<< HEAD
}

func (qfs *QuantumFs) getWorkspaceRoot(c *ctx, typespace string, namespace string,

	workspace string) (*WorkspaceRoot, bool) {

	c.vlog("QuantumFs::getWorkspaceRoot %s/%s/%s",
		typespace, namespace, workspace)

	// Get the WorkspaceList Inode number
	var typespaceAttr fuse.EntryOut
	result := qfs.lookupCommon(c, quantumfs.InodeIdRoot, typespace,
		&typespaceAttr)
	if result != fuse.OK {
		return nil, false
	}

	var namespaceAttr fuse.EntryOut
	result = qfs.lookupCommon(c, InodeId(typespaceAttr.NodeId), namespace,
		&namespaceAttr)
	if result != fuse.OK {
		return nil, false
	}

	// Get the WorkspaceRoot Inode number
	var workspaceRootAttr fuse.EntryOut
	result = qfs.lookupCommon(c, InodeId(namespaceAttr.NodeId), workspace,
		&workspaceRootAttr)
	if result != fuse.OK {
		return nil, false
	}

	// Fetch the WorkspaceRoot object itelf
	wsr := qfs.inode(c, InodeId(workspaceRootAttr.NodeId))

	return wsr.(*WorkspaceRoot), wsr != nil
}

func (qfs *QuantumFs) increaseApiFileSize(c *ctx, offset int) {
	result := atomic.AddInt64(&qfs.apiFileSize, int64(offset))
	c.vlog("QuantumFs::APIFileSize adds %d upto %d", offset, result)
}

func (qfs *QuantumFs) decreaseApiFileSize(c *ctx, offset int) {
	result := atomic.AddInt64(&qfs.apiFileSize, -1*int64(offset))
	c.vlog("QuantumFs::APIFileSize subtract %d downto %d", offset, result)
	if result < 0 {
		c.elog("ERROR: PANIC Global variable %d should"+
			" be greater than zero", result)
		atomic.StoreInt64(&qfs.apiFileSize, 0)
	}
=======
>>>>>>> ec4c69ac
}<|MERGE_RESOLUTION|>--- conflicted
+++ resolved
@@ -83,7 +83,6 @@
 	fileHandleNum uint64
 	c             ctx
 
-<<<<<<< HEAD
 	// We present the sum of the size of all responses waiting on the api file as
 	// the size of that file because the kernel will clear any reads beyond what
 	// is believed to be the file length. Thus the file length needs to be at
@@ -92,10 +91,7 @@
 	// a large number of ApiHandles.
 	apiFileSize int64
 
-	mapMutex    DeferableRwMutex
-=======
 	mapMutex    utils.DeferableRwMutex
->>>>>>> ec4c69ac
 	inodes      map[InodeId]Inode
 	fileHandles map[FileHandleId]FileHandle
 
@@ -1683,43 +1679,6 @@
 }
 
 func (qfs *QuantumFs) Init(*fuse.Server) {
-<<<<<<< HEAD
-}
-
-func (qfs *QuantumFs) getWorkspaceRoot(c *ctx, typespace string, namespace string,
-
-	workspace string) (*WorkspaceRoot, bool) {
-
-	c.vlog("QuantumFs::getWorkspaceRoot %s/%s/%s",
-		typespace, namespace, workspace)
-
-	// Get the WorkspaceList Inode number
-	var typespaceAttr fuse.EntryOut
-	result := qfs.lookupCommon(c, quantumfs.InodeIdRoot, typespace,
-		&typespaceAttr)
-	if result != fuse.OK {
-		return nil, false
-	}
-
-	var namespaceAttr fuse.EntryOut
-	result = qfs.lookupCommon(c, InodeId(typespaceAttr.NodeId), namespace,
-		&namespaceAttr)
-	if result != fuse.OK {
-		return nil, false
-	}
-
-	// Get the WorkspaceRoot Inode number
-	var workspaceRootAttr fuse.EntryOut
-	result = qfs.lookupCommon(c, InodeId(namespaceAttr.NodeId), workspace,
-		&workspaceRootAttr)
-	if result != fuse.OK {
-		return nil, false
-	}
-
-	// Fetch the WorkspaceRoot object itelf
-	wsr := qfs.inode(c, InodeId(workspaceRootAttr.NodeId))
-
-	return wsr.(*WorkspaceRoot), wsr != nil
 }
 
 func (qfs *QuantumFs) increaseApiFileSize(c *ctx, offset int) {
@@ -1735,6 +1694,4 @@
 			" be greater than zero", result)
 		atomic.StoreInt64(&qfs.apiFileSize, 0)
 	}
-=======
->>>>>>> ec4c69ac
 }