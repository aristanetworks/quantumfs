// Copyright (c) 2016 Arista Networks, Inc.  All rights reserved.
// Arista Networks, Inc. Confidential and Proprietary.

// go-fuse creates a goroutine for every request. The code here simply takes these
// requests and forwards them to the correct Inode.
package daemon

import "reflect"
import "container/list"
import "fmt"
import "io/ioutil"
import "math"
import "runtime/debug"
import "syscall"
import "sync"
import "sync/atomic"
import "time"

import "github.com/aristanetworks/quantumfs"
import "github.com/aristanetworks/quantumfs/qlog"
import "github.com/hanwen/go-fuse/fuse"

const defaultCacheSize = 4096
const flushSanityTimeout = time.Minute

type dirtyInode struct {
	inode               Inode
	shouldUninstantiate bool
	expiryTime          time.Time
}

func NewQuantumFs_(config QuantumFsConfig, qlogIn *qlog.Qlog) *QuantumFs {
	qfs := &QuantumFs{
		RawFileSystem:          fuse.NewDefaultRawFileSystem(),
		config:                 config,
		inodes:                 make(map[InodeId]Inode),
		fileHandles:            make(map[FileHandleId]FileHandle),
		inodeNum:               quantumfs.InodeIdReservedEnd,
		fileHandleNum:          quantumfs.InodeIdReservedEnd,
		dirtyQueue:             make(map[*sync.RWMutex]*list.List),
		kickFlush:              make(chan struct{}, 1),
		flushAll:               make(chan *ctx),
		flushComplete:          make(chan struct{}),
		parentOfUninstantiated: make(map[InodeId]InodeId),
		lookupCounts:           make(map[InodeId]uint64),
		workspaceMutability:    make(map[InodeId]bool),
		c: ctx{
			Ctx: quantumfs.Ctx{
				Qlog:      qlogIn,
				RequestId: qlog.MuxReqId,
			},
			config:      &config,
			workspaceDB: config.WorkspaceDB,
			dataStore: newDataStore(config.DurableStore,
				defaultCacheSize),
		},
	}

	qfs.c.qfs = qfs

	typespaceList := NewTypespaceList()
	qfs.inodes[quantumfs.InodeIdRoot] = typespaceList
	qfs.inodes[quantumfs.InodeIdApi] = NewApiInode(typespaceList.treeLock(),
		typespaceList.inodeNum())
	return qfs
}

func NewQuantumFsLogs(config QuantumFsConfig, qlogIn *qlog.Qlog) *QuantumFs {
	return NewQuantumFs_(config, qlogIn)
}

func NewQuantumFs(config QuantumFsConfig) *QuantumFs {
	return NewQuantumFs_(config, qlog.NewQlogExt(config.CachePath,
		config.MemLogBytes, qlog.PrintToStdout))
}

type QuantumFs struct {
	fuse.RawFileSystem
	server        *fuse.Server
	config        QuantumFsConfig
	inodeNum      uint64
	fileHandleNum uint64
	c             ctx

	mapMutex    DeferableRwMutex
	inodes      map[InodeId]Inode
	fileHandles map[FileHandleId]FileHandle

	// This is a map from the treeLock to a list of dirty inodes. We use the
	// treelock because every Inode already has the treelock of its workspace so
	// this is an easy way to sort Inodes by workspace.
	//
	// The Front of the list are the Inodes next in line to flush.
	dirtyQueueLock DeferableMutex
	dirtyQueue     map[*sync.RWMutex]*list.List

	// Notify the flusher that there is a new entry in the dirty queue
	kickFlush chan struct{}

	// Notify the flusher that all dirty inodes should be flushed
	flushAll chan *ctx

	// Notify whoever used flushAll that flushing is complete
	flushComplete chan struct{}

	// We must prevent instantiation of Inodes while we are uninstantiating an
	// Inode. This prevents a race between a Directory being uninstantiated as
	// one of its children is just being instantiated.
	//
	// If you are instantiating an Inode you only need to grab this lock for
	// reading. If you are uninstantiating you must grab it exclusively.
	//
	// This lock must always be grabbed before the mapMutex to ensure consistent
	// lock ordering.
	instantiationLock DeferableRwMutex

	// Uninstantiated Inodes are inode numbers which have been reserved for a
	// particular inode, but the corresponding Inode has not yet been
	// instantiated. The Inode this map points to is the parent Inode which
	// should be called to instantiate the uninstantiated inode when necessary.
	parentOfUninstantiated map[InodeId]InodeId

	// lookupCounts are used as the other side of Forget. That is, Forget
	// specifies a certain number of lookup counts to forget, which may not be
	// all of them. We cannot truly forget and delete an Inode until the lookup
	// count is zero. Because our concept of uninstantiated Inode allows us to
	// not instantiate an Inode for certain operations which the kernel increases
	// its lookup count, we must keep an entirely separate table.
	lookupCountLock DeferableMutex
	lookupCounts    map[InodeId]uint64

	// The workspaceMutability defines whether all inodes in each of the local
	// workspace is mutable(write-permitted). Once if a workspace is set to be
	// mutalbe, should it be put into the map, and all others are default to
	// false
	mutabilityLock      DeferableRwMutex
	workspaceMutability map[InodeId]bool
}

func (qfs *QuantumFs) Serve(mountOptions fuse.MountOptions) error {
	qfs.c.dlog("QuantumFs::Serve Initializing server")
	server, err := fuse.NewServer(qfs, qfs.config.MountPath, &mountOptions)
	if err != nil {
		return err
	}

	stopFlushTimer := make(chan bool)
	flushTimerStopped := make(chan bool)

	go qfs.flusher(stopFlushTimer, flushTimerStopped)
	go qfs.adjustKernelKnobs()

	qfs.server = server
	qfs.c.dlog("QuantumFs::Serve Serving")
	qfs.server.Serve()
	qfs.c.dlog("QuantumFs::Serve Finished serving")

	qfs.c.dlog("QuantumFs::Serve Waiting for flush thread to end")
	stopFlushTimer <- true
	<-flushTimerStopped

	return nil
}

func (qfs *QuantumFs) flusher(quit chan bool, finished chan bool) {
	flusherContext := qfs.c.reqId(qlog.FlushReqId, nil)

	c := flusherContext

	// When we think we have no inodes try periodically anyways to ensure sanity
	nextExpiringInode := time.Now().Add(flushSanityTimeout)
	stop := false
	flushAll := false

	for {
		sleepTime := nextExpiringInode.Sub(time.Now())

		if sleepTime > flushSanityTimeout {
			c.elog("Overlong flusher sleepTime %s!", sleepTime)
			sleepTime = flushSanityTimeout
		} else if sleepTime > 0 {
			c.vlog("Waiting until %s (%s)...",
				nextExpiringInode.String(), sleepTime.String())

			// If we've been directed to flushAll, use that caller's
			// context
			c = flusherContext

			stop = false
			flushAll = false

			select {
			case stop = <-quit:
				c.vlog("flusher woken up due to stop")
			case <-qfs.kickFlush:
				c.vlog("flusher woken up due to kick")
			case c = <-qfs.flushAll:
				flushAll = true
				c.vlog("flusher woken up due to syncAll")
			case <-time.After(sleepTime):
				c.vlog("flusher woken up due to timer")
			}
		}

		nextExpiringInode = func() time.Time {
			defer logRequestPanic(c)
			return qfs.flushDirtyLists(c, flushAll || stop)
		}()

		if flushAll {
			qfs.flushComplete <- struct{}{}
		}

		if stop {
			finished <- true
			return
		}
	}
}

func (qfs *QuantumFs) flushDirtyLists(c *ctx, flushAll bool) time.Time {
	defer c.FuncIn("Mux::flushDirtyLists", "flushAll %t", flushAll).out()

	defer qfs.dirtyQueueLock.Lock().Unlock()
	nextExpiringInode := time.Now().Add(flushSanityTimeout)

	for key, dirtyList := range qfs.dirtyQueue {
		func() {
			earliestNext := qfs.flushDirtyList_(c, dirtyList, flushAll)
			if earliestNext.Before(nextExpiringInode) {
				c.vlog("changing next time from %s to %s",
					nextExpiringInode.String(),
					earliestNext.String())
				nextExpiringInode = earliestNext
			}
		}()

		if dirtyList.Len() == 0 {
			delete(qfs.dirtyQueue, key)
		}
	}

	return nextExpiringInode
}

// Requires dirtyQueueLock
func (qfs *QuantumFs) flushDirtyList_(c *ctx, dirtyList *list.List,
	flushAll bool) time.Time {

	defer c.funcIn("Mux::flushDirtyList").out()

	for dirtyList.Len() > 0 {
		// Should we clean this inode?
		candidate := dirtyList.Front().Value.(*dirtyInode)

		now := time.Now()
		if !flushAll && candidate.expiryTime.After(now) {
			// We are up to date with this list
			return candidate.expiryTime
		}

		dirtyList.Remove(dirtyList.Front())

		func() {
			// We must release the dirtyQueueLock because when we flush
			// an Inode it will modify its parent and likely place that
			// parent onto the dirty queue. If we still hold that lock
			// we'll deadlock. We defer relocking in order to balance
			// against the deferred unlocking from our caller, even in
			// the case of a panic.
			qfs.dirtyQueueLock.Unlock()
			defer qfs.dirtyQueueLock.Lock()
			qfs.flushInode(c, *candidate)
		}()
	}

	// If we get here then we've emptied the dirtyList out entirely.
	return time.Now().Add(flushSanityTimeout)
}

func (qfs *QuantumFs) flushInode(c *ctx, dirtyInode dirtyInode) {
	inodeNum := dirtyInode.inode.inodeNum()
	defer c.FuncIn("Mux::flushInode", "inode %d, uninstantiate %t",
		inodeNum, dirtyInode.shouldUninstantiate).out()

	defer dirtyInode.inode.RLockTree().RUnlock()

	if !dirtyInode.inode.isOrphaned() {
		dirtyInode.inode.flush(c)
	}
	dirtyInode.inode.markClean()

	if dirtyInode.shouldUninstantiate {
		qfs.uninstantiateInode_(c, inodeNum)
	}
}

// Requires treeLock for read
func (qfs *QuantumFs) uninstantiateInode_(c *ctx, inodeNum InodeId) {
	defer c.FuncIn("Mux::uninstantiateInode_", "inode %d", inodeNum).out()

	defer qfs.instantiationLock.Lock().Unlock()

	toRemove := qfs.forgetChain_(c, inodeNum)

	if toRemove != nil {
		// We need to remove all uninstantiated children.
		// Note: locks mapMutex
		qfs.removeUninstantiated(c, toRemove)
	}
}

// Don't use this method directly, use one of the semantically specific variants
// instead.
func (qfs *QuantumFs) _queueDirtyInode(c *ctx, inode Inode, shouldUninstantiate bool,
	shouldWait bool) *list.Element {

	defer c.FuncIn("Mux::_queueDirtyInode", "inode %d uninstantiate %t wait %t",
		inode.inodeNum(), shouldUninstantiate, shouldWait).out()

	defer qfs.dirtyQueueLock.Lock().Unlock()

	var dirtyNode *dirtyInode
	dirtyElement := inode.dirtyElement()
	if dirtyElement == nil {
		// This inode wasn't in the dirtyQueue so add it now
		dirtyNode = &dirtyInode{
			inode:               inode,
			shouldUninstantiate: shouldUninstantiate,
		}

		treelock := inode.treeLock()
		dirtyList, ok := qfs.dirtyQueue[treelock]
		if !ok {
			dirtyList = list.New()
			qfs.dirtyQueue[treelock] = dirtyList
		}

		if shouldWait {
			dirtyNode.expiryTime =
				time.Now().Add(qfs.config.DirtyFlushDelay)

			dirtyElement = dirtyList.PushBack(dirtyNode)
		} else {
			// dirtyInode.expiryTime will be the epoch
			dirtyElement = dirtyList.PushFront(dirtyNode)
		}
	} else {
		dirtyNode = dirtyElement.Value.(*dirtyInode)
		c.vlog("Inode was already in the dirty queue %s",
			dirtyNode.expiryTime.String())
		dirtyNode.expiryTime = time.Now()
	}

	if shouldUninstantiate {
		dirtyNode.shouldUninstantiate = true
	}

	select {
	case qfs.kickFlush <- struct{}{}:
		// We have successfully kicked the flusher
	default:
		// Somebody else had kicked the flusher already
	}

	return dirtyElement
}

// Queue an Inode to be flushed because it is dirty
func (qfs *QuantumFs) queueDirtyInode(c *ctx, inode Inode) *list.Element {
	return qfs._queueDirtyInode(c, inode, false, true)
}

// Queue an Inode because the kernel has forgotten about it
func (qfs *QuantumFs) queueInodeToForget(c *ctx, inode Inode) *list.Element {
	return qfs._queueDirtyInode(c, inode, true, false)
}

// There are several configuration knobs in the kernel which can affect FUSE
// performance. Don't depend on the system being configured correctly for QuantumFS,
// instead try to change the settings ourselves.
func (qfs *QuantumFs) adjustKernelKnobs() {
	qfs.c.funcIn("adjustKernelKnobs").out()

	mountId := findFuseConnection(&qfs.c, qfs.config.MountPath)
	if mountId == -1 {
		// We don't know where we are mounted, give up
		return
	}

	adjustBdi(&qfs.c, mountId)
}

func adjustBdi(c *ctx, mountId int) {
	defer c.funcIn("adjustBdi").out()

	// /sys/class/bdi/<mount>/read_ahead_kb indicates how much data, up to the
	// end of the file, should be speculatively read by the kernel. Setting this
	// to the block size should improve the correlation between the what the
	// kernel reads and what QuantumFS can provide most effeciently. Since this
	// is the amount in addition to the original read the kernel will read the
	// entire block containing the user's read and then some portion of the next
	// block. Thus QuantumFS will have time to fetch the next block in advance of
	// it being required.
	filename := fmt.Sprintf("/sys/class/bdi/0:%d/read_ahead_kb", mountId)
	value := fmt.Sprintf("%d", quantumfs.MaxBlockSize/1024)
	err := ioutil.WriteFile(filename, []byte(value), 000)
	if err != nil {
		c.wlog("Unable to set read_ahead_kb: %s", err.Error())
	}

	// /sys/class/bdi/<mount>/max_ratio indicates the percentage of the
	// write-back cache this filesystem is allowed to use. Thus it is a maximum
	// of <system memory size>*<vm.dirty_bytes_ratio>*<max_ratio>. On a 256G
	// system with defaults and no memory pressure that amounts to ~540MB. Since
	// QuantumFS is a trusted filesystem and on most systems nearly all the IO
	// will be through QuantumFS, treat QuantumFS like any other kernel file
	// system and allow it to use the full write-back cache if necessary.
	filename = fmt.Sprintf("/sys/class/bdi/0:%d/max_ratio", mountId)
	err = ioutil.WriteFile(filename, []byte("100"), 000)
	if err != nil {
		c.wlog("Unable to set bdi max_ratio: %s", err.Error())
	}
}

// Must hold the mapMutex
func (qfs *QuantumFs) getInode_(c *ctx, id InodeId) (Inode, bool) {
	inode, instantiated := qfs.inodes[id]
	if instantiated {
		return inode, false
	}

	_, uninstantiated := qfs.parentOfUninstantiated[id]
	return nil, uninstantiated
}

type emptyUnlocker struct {
	// placeholder interface implementor
}

func (eu *emptyUnlocker) Unlock() {
	// do nothing
}

func (er *emptyUnlocker) RUnlock() {
	// do nothing
}

// Often we need to grab an inode and lock the tree. We need the inode to lock its
// tree, however by the time we lock the tree the inode may be forgotten and the
// inode we grabbed invalid. This is a worker function to handle that case correctly.
func (qfs *QuantumFs) RLockTreeGetInode(c *ctx, inodeId InodeId) (Inode,
	NeedReadUnlock) {

	inode := qfs.inode(c, inodeId)
	if inode == nil {
		return nil, &emptyUnlocker{}
	}

	inode.RLockTree()

	// once we have the lock, re-grab (and possibly reinstantiate) the inode
	// since it may have been just forgotten
	inode = qfs.inode(c, inodeId)
	return inode, inode.treeLock()
}

// Same as the RLockTreeGetInode, but for writes
func (qfs *QuantumFs) LockTreeGetInode(c *ctx, inodeId InodeId) (Inode,
	NeedWriteUnlock) {
	inode := qfs.inode(c, inodeId)
	if inode == nil {
		return nil, &emptyUnlocker{}
	}

	inode.LockTree()

	inode = qfs.inode(c, inodeId)
	return inode, inode.treeLock()
}

func (qfs *QuantumFs) RLockTreeGetHandle(c *ctx, fh FileHandleId) (FileHandle,
	NeedReadUnlock) {

	fileHandle := qfs.fileHandle(c, fh)
	if fileHandle == nil {
		return nil, &emptyUnlocker{}
	}

	fileHandle.RLockTree()

	// once we have the lock, re-grab
	fileHandle = qfs.fileHandle(c, fh)
	return fileHandle, fileHandle.treeLock()
}

func (qfs *QuantumFs) LockTreeGetHandle(c *ctx, fh FileHandleId) (FileHandle,
	NeedWriteUnlock) {
	fileHandle := qfs.fileHandle(c, fh)
	if fileHandle == nil {
		return nil, &emptyUnlocker{}
	}

	fileHandle.LockTree()

	// once we have the lock, re-grab
	fileHandle = qfs.fileHandle(c, fh)
	return fileHandle, fileHandle.treeLock()
}

func (qfs *QuantumFs) inodeNoInstantiate(c *ctx, id InodeId) Inode {
	defer qfs.mapMutex.RLock().RUnlock()
	inode, _ := qfs.getInode_(c, id)
	return inode
}

// Get an inode in a thread safe way
func (qfs *QuantumFs) inode(c *ctx, id InodeId) Inode {
	// Handle the special case of invalid id
	if id == quantumfs.InodeIdInvalid {
		return nil
	}

	// First find the Inode under a cheaper lock
	inode := func() Inode {
		defer qfs.mapMutex.RLock().RUnlock()
		inode_, needsInstantiation := qfs.getInode_(c, id)
		if !needsInstantiation && inode_ != nil {
			return inode_
		} else {
			return nil
		}
	}()

	if inode != nil {
		return inode
	}

	// If we didn't find it, get the more expensive lock and check again. This
	// will instantiate the Inode if necessary and possible.
	defer qfs.instantiationLock.RLock().RUnlock()
	defer qfs.mapMutex.Lock().Unlock()

	inode = qfs.inode_(c, id)
	if inode == nil {
		msg := fmt.Sprintf("Unknown inodeId %d", id)
		panic(msg)
	}
	return inode
}

// Must hold the mapMutex for write
func (qfs *QuantumFs) inode_(c *ctx, id InodeId) Inode {
	inode, needsInstantiation := qfs.getInode_(c, id)
	if !needsInstantiation && inode != nil {
		return inode
	}

	c.vlog("Inode %d needs to be instantiated", id)

	parentId, uninstantiated := qfs.parentOfUninstantiated[id]
	if !uninstantiated {
		// We don't know anything about this Inode
		return nil
	}

	parent := qfs.inode_(c, parentId)
	if parent == nil {
		panic(fmt.Sprintf("Unable to instantiate parent required: %d",
			parentId))
	}

	inode, newUninstantiated := parent.instantiateChild(c, id)
	delete(qfs.parentOfUninstantiated, id)
	qfs.inodes[id] = inode
	qfs.addUninstantiated_(c, newUninstantiated, inode.inodeNum())

	return inode
}

// Set an inode in a thread safe way, set to nil to delete
func (qfs *QuantumFs) setInode(c *ctx, id InodeId, inode Inode) {
	defer qfs.mapMutex.Lock().Unlock()

	if inode != nil {
		qfs.inodes[id] = inode
	} else {
		c.vlog("Clearing inode %d", id)
		delete(qfs.inodes, id)
	}
}

// Set a list of inode numbers to be uninstantiated with the given parent
func (qfs *QuantumFs) addUninstantiated(c *ctx, uninstantiated []InodeId,
	parent InodeId) {

	if parent == 0 {
		panic("Invalid parentId in addUninstantiated")
	}

	defer qfs.mapMutex.Lock().Unlock()

	qfs.addUninstantiated_(c, uninstantiated, parent)
}

// Requires the mapMutex for writing
func (qfs *QuantumFs) addUninstantiated_(c *ctx, uninstantiated []InodeId,
	parent InodeId) {

	for _, inodeNum := range uninstantiated {
		qfs.parentOfUninstantiated[inodeNum] = parent
		c.vlog("Adding uninstantiated %v (%d)", inodeNum,
			len(qfs.parentOfUninstantiated))
	}
}

// Remove a list of inode numbers from the parentOfUninstantiated list
func (qfs *QuantumFs) removeUninstantiated(c *ctx, uninstantiated []InodeId) {
	defer qfs.mapMutex.Lock().Unlock()

	for _, inodeNum := range uninstantiated {
		delete(qfs.parentOfUninstantiated, inodeNum)
		c.vlog("Removing uninstantiated %d (%d)", inodeNum,
			len(qfs.parentOfUninstantiated))
	}
}

// Increase an Inode's lookup count. This must be called whenever a fuse.EntryOut is
// returned.
func (qfs *QuantumFs) increaseLookupCount(inodeId InodeId) {
	defer qfs.lookupCountLock.Lock().Unlock()
	prev, exists := qfs.lookupCounts[inodeId]
	if !exists {
		qfs.lookupCounts[inodeId] = 1
	} else {
		qfs.lookupCounts[inodeId] = prev + 1
	}
}

func (qfs *QuantumFs) lookupCount(inodeId InodeId) (uint64, bool) {
	defer qfs.lookupCountLock.Lock().Unlock()
	lookupCount, exists := qfs.lookupCounts[inodeId]
	if !exists {
		return 0, false
	}

	return lookupCount, true
}

// Returns true if the count became zero or was previously zero
func (qfs *QuantumFs) shouldForget(inodeId InodeId, count uint64) bool {
	if inodeId == quantumfs.InodeIdApi || inodeId == quantumfs.InodeIdRoot {
		return false
	}

	defer qfs.lookupCountLock.Lock().Unlock()
	lookupCount, exists := qfs.lookupCounts[inodeId]
	if !exists {
		qfs.c.dlog("inode %d has not been instantiated", inodeId)
		return true
	}

	if lookupCount < count {
		qfs.c.elog("lookupCount less than zero %d %d", lookupCount, count)
	}

	lookupCount -= count
	if lookupCount == 0 {
		// Don't leave the zero entry in the map at this moment. Do it with
		// qfs.makeLookupCountZero(inodeId) after trying to grab the treelock
		// in case of the race condition
		if count > 1 {
			qfs.c.dlog("Forgetting inode with lookupCount of %d", count)
		}
		return true
	} else {
		qfs.lookupCounts[inodeId] = lookupCount
		return false
	}
}

// Get a file handle in a thread safe way
func (qfs *QuantumFs) fileHandle(c *ctx, id FileHandleId) FileHandle {
	defer qfs.mapMutex.RLock().RUnlock()
	fileHandle := qfs.fileHandles[id]
	return fileHandle
}

// Set a file handle in a thread safe way, set to nil to delete
func (qfs *QuantumFs) setFileHandle(c *ctx, id FileHandleId, fileHandle FileHandle) {
	defer c.funcIn("Mux::setFileHandle").out()

	defer qfs.mapMutex.Lock().Unlock()
	if fileHandle != nil {
		qfs.fileHandles[id] = fileHandle
	} else {
		delete(qfs.fileHandles, id)
	}
}

// Retrieve a unique inode number
func (qfs *QuantumFs) newInodeId() InodeId {
	return InodeId(atomic.AddUint64(&qfs.inodeNum, 1))
}

// Retrieve a unique filehandle number
func (qfs *QuantumFs) newFileHandleId() FileHandleId {
	return FileHandleId(atomic.AddUint64(&qfs.fileHandleNum, 1))
}

// Trigger all active workspaces to sync
func (qfs *QuantumFs) syncAll(c *ctx) {
	defer c.funcIn("Mux::syncAll").out()

	// Trigger the flusher goroutine to flush everything
	qfs.flushAll <- c

	<-qfs.flushComplete
}

func logRequestPanic(c *ctx) {
	exception := recover()
	if exception == nil {
		return
	}

	stackTrace := debug.Stack()

	c.elog("ERROR: PANIC serving request %d: '%s' Stacktrace: %v", c.RequestId,
		fmt.Sprintf("%v", exception), BytesToString(stackTrace))
}

func (qfs *QuantumFs) Lookup(header *fuse.InHeader, name string,
	out *fuse.EntryOut) (result fuse.Status) {

	result = fuse.EIO

	c := qfs.c.req(header)
	defer logRequestPanic(c)
	defer c.FuncIn("Mux::Lookup", "Inode %d Name %s", header.NodeId, name).out()
	return qfs.lookupCommon(c, InodeId(header.NodeId), name, out)
}

func (qfs *QuantumFs) lookupCommon(c *ctx, inodeId InodeId, name string,
	out *fuse.EntryOut) fuse.Status {

	c.vlog("QuantumFs::lookupCommon Enter Inode %d Name %s", inodeId, name)
	defer c.vlog("QuantumFs::lookupCommon Exit")

	inode, unlock := qfs.RLockTreeGetInode(c, inodeId)
	defer unlock.RUnlock()
	if inode == nil {
		c.elog("Lookup failed", name)
		return fuse.ENOENT
	}

	return inode.Lookup(c, name, out)
}

// Needs treelock for read
func (qfs *QuantumFs) uninstantiateChain_(c *ctx, inode Inode) []InodeId {
	inodeNum := inode.inodeNum()
	defer c.FuncIn("Mux::uninstantiateChain_", "inode %d", inodeNum).out()

	rtn := make([]InodeId, 0)
	initial := true
	for {
		lookupCount, exists := qfs.lookupCount(inodeNum)
		if lookupCount != 0 {
			c.vlog("No forget called on inode %d yet", inodeNum)
			break
		}

		if dirtyElement := inode.dirtyElement(); dirtyElement != nil {
			c.vlog("Inode %d dirty, not uninstantiating yet",
				inodeNum)
			func() {
				defer qfs.dirtyQueueLock.Lock().Unlock()
				dirtyNode := dirtyElement.Value.(*dirtyInode)
				dirtyNode.shouldUninstantiate = true
			}()
			break
		}

		// If the loop is in the first iteration, we can treat the
		// non-existence of lookupCount as zero value and bypass the
		// if-statement
		if !exists && !initial {
			c.vlog("A inode %d with nil lookupCount "+
				"is uninstantiated by its child", inodeNum)
			break
		}
		initial = false

		if dir, isDir := inode.(inodeHolder); isDir {
			children := dir.childInodes()

			for _, i := range children {
				// To be fully unloaded, the child must have lookup
				// count of zero (no kernel refs) *and*
				// be uninstantiated
				lookupCount, _ = qfs.lookupCount(i)
				if lookupCount != 0 ||
					qfs.inodeNoInstantiate(c, i) != nil {

					// Not ready to forget, no more to do
					c.dlog("Not all children unloaded, %d in %d",
						i, inodeNum)
					return rtn
				}
				c.dlog("Child %d of %d not loaded", i, inodeNum)
			}

			rtn = append(rtn, children...)
		}

		// Great, we want to forget this so proceed
		qfs.setInode(c, inodeNum, nil)

		func() {
			defer qfs.lookupCountLock.Lock().Unlock()
			delete(qfs.lookupCounts, inodeNum)
		}()

		c.vlog("Set inode %d to nil", inodeNum)

		if !inode.isOrphaned() && inodeNum != quantumfs.InodeIdRoot {
			key := inode.flush(c)

			// Then check our parent and iterate again
			inode = func() (parent Inode) {
				defer inode.getParentLock().RLock().RUnlock()

				// Do nothing if we're orphaned
				if inode.isOrphaned_() {
					return nil
				}

				parent = qfs.inodeNoInstantiate(c,
					inode.parentId_())
				if parent == nil {
					panic(fmt.Sprintf("Parent was unloaded "+
						"before child! %d %d",
						inode.parentId_(), inodeNum))
				}

				parent.syncChild(c, inodeNum, key)

				qfs.addUninstantiated(c, []InodeId{inodeNum},
					inode.parentId_())

				return parent
			}()
			continue
		}
		break
	}

	return rtn
}

// Requires the treeLock be held for read.
func (qfs *QuantumFs) forgetChain_(c *ctx, inodeNum InodeId) []InodeId {
	defer c.FuncIn("Mux::forgetChain_", "inode %d", inodeNum).out()
	inode := qfs.inodeNoInstantiate(c, inodeNum)
	if inode == nil || inodeNum == quantumfs.InodeIdRoot ||
		inodeNum == quantumfs.InodeIdApi {

		c.dlog("inode %d doesn't need to be forgotten", inodeNum)
		// Nothing to do
		return nil
	}

	// Make the zero entry in the lookupCounts map to indicate this node needs to
	// actually be forgotten (marked toForget)
	qfs.makeLookupCountZero(inodeNum)

	return qfs.uninstantiateChain_(c, inode)
}

func (qfs *QuantumFs) makeLookupCountZero(inodeId InodeId) {
	defer qfs.lookupCountLock.Lock().Unlock()
	_, exists := qfs.lookupCounts[inodeId]
	if exists {
		qfs.lookupCounts[inodeId] = 0
	}
}

func (qfs *QuantumFs) getWorkspaceRoot(c *ctx, typespace string, namespace string,
	workspace string) (*WorkspaceRoot, bool) {

	defer c.FuncIn("QuantumFs::getWorkspaceRoot", "Enter Workspace %s/%s/%s",
		typespace, namespace, workspace).out()

	// Get the WorkspaceList Inode number
	var typespaceAttr fuse.EntryOut
	result := qfs.lookupCommon(c, quantumfs.InodeIdRoot, typespace,
		&typespaceAttr)
	if result != fuse.OK {
		return nil, false
	}

	var namespaceAttr fuse.EntryOut
	result = qfs.lookupCommon(c, InodeId(typespaceAttr.NodeId), namespace,
		&namespaceAttr)
	if result != fuse.OK {
		return nil, false
	}

	// Get the WorkspaceRoot Inode number
	var workspaceRootAttr fuse.EntryOut
	result = qfs.lookupCommon(c, InodeId(namespaceAttr.NodeId), workspace,
		&workspaceRootAttr)
	if result != fuse.OK {
		return nil, false
	}

	// Fetch the WorkspaceRoot object itelf
	wsr := qfs.inode(c, InodeId(workspaceRootAttr.NodeId))

	return wsr.(*WorkspaceRoot), wsr != nil
}

func (qfs *QuantumFs) workspaceIsMutable(c *ctx, inode Inode) bool {
	c.vlog("QuantumFs::workspaceIsMutable %d", inode.inodeNum())

	var wsr *WorkspaceRoot
	switch inode.(type) {
	// The default cases will be inode such as file, symlink, hardlink etc, they
	// get workspaceroots from their parents.
	default:
		// if inode is already forgotton, the workspace doesn't process it.
		if inode.isOrphaned() {
			return true
		}
		// Otherwise, go up to its parent which must be a directory/workspace
		parent := inode.parent(c)
		switch parent.(type) {
		default:
			panic(fmt.Sprintf("The inode type is unexpected: %v",
				reflect.TypeOf(parent)))
		case *WorkspaceList:
			return true
		case *WorkspaceRoot:
			wsr = parent.(*WorkspaceRoot)
		case *Directory:
			wsr = parent.(*Directory).wsr
		}
		// If the inode is typespace/namespace/workspace/api, return true
	// immediately since workspaceroot should not have control over them
	case *TypespaceList:
		return true
	case *NamespaceList:
		return true
	case *WorkspaceList:
		return true
	case *ApiInode:
		return true
	case *WorkspaceRoot:
		wsr = inode.(*WorkspaceRoot)
	case *Directory:
		wsr = inode.(*Directory).wsr
	}

	defer qfs.mutabilityLock.RLock().RUnlock()

	rootMutability, exists := qfs.workspaceMutability[wsr.inodeNum()]
	if !exists {
		return false
	}

	return rootMutability

}

func (qfs *QuantumFs) workspaceIsMutableAtOpen(c *ctx, inode Inode,
	flags uint32) bool {

	// Only if the Open() requires write permission, is it blocked by the
	// read-only workspace
	if flags&syscall.O_ACCMODE == syscall.O_RDONLY {
		return true
	}

	return qfs.workspaceIsMutable(c, inode)
}

func (qfs *QuantumFs) Forget(nodeID uint64, nlookup uint64) {
	defer qfs.c.funcIn("Mux::Forget").out()
	defer logRequestPanic(&qfs.c)

	qfs.c.dlog("Forget called on inode %d Looked up %d Times", nodeID, nlookup)

	if !qfs.shouldForget(InodeId(nodeID), nlookup) {
		// The kernel hasn't completely forgotten this Inode. Keep it around
		// a while longer.
		qfs.c.dlog("inode %d lookup not zero yet", nodeID)
		return
	}

	if inode := qfs.inodeNoInstantiate(&qfs.c, InodeId(nodeID)); inode != nil {
		inode.queueToForget(&qfs.c)
	} else {
		qfs.c.dlog("Forgetting uninstantiated Inode %d", nodeID)
		qfs.uninstantiateInode_(&qfs.c, InodeId(nodeID))
	}
}

func (qfs *QuantumFs) GetAttr(input *fuse.GetAttrIn,
	out *fuse.AttrOut) (result fuse.Status) {

	result = fuse.EIO

	c := qfs.c.req(&input.InHeader)
	defer logRequestPanic(c)
	defer c.FuncIn("Mux::GetAttr", "Enter Inode %d", input.NodeId).out()

	inode, unlock := qfs.RLockTreeGetInode(c, InodeId(input.NodeId))
	defer unlock.RUnlock()
	if inode == nil {
		return fuse.ENOENT
	}

	return inode.GetAttr(c, out)
}

func (qfs *QuantumFs) SetAttr(input *fuse.SetAttrIn,
	out *fuse.AttrOut) (result fuse.Status) {

	result = fuse.EIO

	c := qfs.c.req(&input.InHeader)
	defer logRequestPanic(c)
	defer c.FuncIn("Mux::SetAttr", "Enter Inode %d", input.NodeId).out()

	inode, unlock := qfs.RLockTreeGetInode(c, InodeId(input.NodeId))
	defer unlock.RUnlock()
	if inode == nil {
		return fuse.ENOENT
	}

<<<<<<< HEAD
	if !qfs.workspaceIsMutable(c, inode) {
		return fuse.EPERM
	}

	defer inode.RLockTree().RUnlock()
=======
>>>>>>> dacab8af
	return inode.SetAttr(c, input, out)
}

func (qfs *QuantumFs) Mknod(input *fuse.MknodIn, name string,
	out *fuse.EntryOut) (result fuse.Status) {

	result = fuse.EIO

	c := qfs.c.req(&input.InHeader)
	defer logRequestPanic(c)
	defer c.FuncIn("Mux::Mknod", "Enter Inode %d Name %s", input.NodeId,
		name).out()

	inode, unlock := qfs.RLockTreeGetInode(c, InodeId(input.NodeId))
	defer unlock.RUnlock()
	if inode == nil {
		return fuse.ENOENT
	}

<<<<<<< HEAD
	if !qfs.workspaceIsMutable(c, inode) {
		return fuse.EPERM
	}

	defer inode.RLockTree().RUnlock()
=======
>>>>>>> dacab8af
	return inode.Mknod(c, name, input, out)
}

func (qfs *QuantumFs) Mkdir(input *fuse.MkdirIn, name string,
	out *fuse.EntryOut) (result fuse.Status) {

	result = fuse.EIO

	c := qfs.c.req(&input.InHeader)
	defer logRequestPanic(c)
	defer c.FuncIn("Mux::Mkdir", "Enter Inode %d Name %s", input.NodeId,
		name).out()

	inode, unlock := qfs.RLockTreeGetInode(c, InodeId(input.NodeId))
	defer unlock.RUnlock()
	if inode == nil {
		return fuse.ENOENT
	}

<<<<<<< HEAD
	if !qfs.workspaceIsMutable(c, inode) {
		return fuse.EPERM
	}

	defer inode.RLockTree().RUnlock()
=======
>>>>>>> dacab8af
	return inode.Mkdir(c, name, input, out)
}

func (qfs *QuantumFs) Unlink(header *fuse.InHeader,
	name string) (result fuse.Status) {

	result = fuse.EIO

	c := qfs.c.req(header)
	defer logRequestPanic(c)
	defer c.FuncIn("Mux::Unlink", "Enter Inode %d Name %s", header.NodeId,
		name).out()

	inode, unlock := qfs.RLockTreeGetInode(c, InodeId(header.NodeId))
	defer unlock.RUnlock()
	if inode == nil {
		return fuse.ENOENT
	}

<<<<<<< HEAD
	if !qfs.workspaceIsMutable(c, inode) {
		return fuse.EPERM
	}

	defer inode.RLockTree().RUnlock()
=======
>>>>>>> dacab8af
	return inode.Unlink(c, name)
}

func (qfs *QuantumFs) Rmdir(header *fuse.InHeader,
	name string) (result fuse.Status) {

	result = fuse.EIO

	c := qfs.c.req(header)
	defer logRequestPanic(c)
	defer c.FuncIn("Mux::Rmdir", "Enter Inode %d Name %s", header.NodeId,
		name).out()

	inode, unlock := qfs.RLockTreeGetInode(c, InodeId(header.NodeId))
	defer unlock.RUnlock()
	if inode == nil {
		return fuse.ENOENT
	}

<<<<<<< HEAD
	if !qfs.workspaceIsMutable(c, inode) {
		return fuse.EPERM
	}

	defer inode.RLockTree().RUnlock()
=======
>>>>>>> dacab8af
	return inode.Rmdir(c, name)
}

func (qfs *QuantumFs) Rename(input *fuse.RenameIn, oldName string,
	newName string) (result fuse.Status) {

	result = fuse.EIO

	c := qfs.c.req(&input.InHeader)
	defer logRequestPanic(c)
	defer c.FuncIn("Mux::Rename", "Enter Inode %d newdir %d %s -> %s",
		input.NodeId, input.Newdir, oldName, newName).out()

<<<<<<< HEAD
	srcInode := qfs.inode(c, InodeId(input.NodeId))
	if srcInode == nil {
		return fuse.ENOENT
	}

	if !qfs.workspaceIsMutable(c, srcInode) {
		return fuse.EPERM
	}

	if input.NodeId == input.Newdir {
		defer srcInode.RLockTree().RUnlock()
		return srcInode.RenameChild(c, oldName, newName)
	} else {
		dstInode := qfs.inode(c, InodeId(input.Newdir))
=======
	if input.NodeId == input.Newdir {
		inode, unlock := qfs.RLockTreeGetInode(c, InodeId(input.NodeId))
		defer unlock.RUnlock()
		if inode == nil {
			return fuse.ENOENT
		}

		return inode.RenameChild(c, oldName, newName)
	} else {
		srcInode, unlock := qfs.RLockTreeGetInode(c, InodeId(input.NodeId))
		defer unlock.RUnlock()
		if srcInode == nil {
			return fuse.ENOENT
		}

		dstInode, unlock := qfs.RLockTreeGetInode(c, InodeId(input.Newdir))
		defer unlock.RUnlock()
>>>>>>> dacab8af
		if dstInode == nil {
			return fuse.ENOENT
		}

<<<<<<< HEAD
		if !qfs.workspaceIsMutable(c, dstInode) {
			return fuse.EPERM
		}

		defer srcInode.RLockTree().RUnlock()
		defer dstInode.RLockTree().RUnlock()

=======
>>>>>>> dacab8af
		return srcInode.MvChild(c, dstInode, oldName, newName)
	}
}

func (qfs *QuantumFs) Link(input *fuse.LinkIn, filename string,
	out *fuse.EntryOut) (result fuse.Status) {

	result = fuse.EIO

	c := qfs.c.req(&input.InHeader)
	defer logRequestPanic(c)
	defer c.FuncIn("Mux::Link", "inode %d to name %s in dstDir %d",
		input.Oldnodeid, filename, input.NodeId).out()

	srcInode := qfs.inode(c, InodeId(input.Oldnodeid))
	if srcInode == nil {
		return fuse.ENOENT
	}

	dstInode := qfs.inode(c, InodeId(input.NodeId))
	if dstInode == nil {
		return fuse.ENOENT
	}

	if !qfs.workspaceIsMutable(c, dstInode) {
		return fuse.EPERM
	}

	// Via races, srcInode and dstInode can be forgotten here

	if srcInode.treeLock() == dstInode.treeLock() {
		// If src and dst live in the same workspace, we only need one lock
		defer dstInode.LockTree().Unlock()
	} else {
		// When we have to lock multiple inodes, we must make sure that we
		// lock the inodes in correct sequence to prevent deadlock
		firstLock, lastLock := getLockOrder(dstInode, srcInode)
		defer firstLock.LockTree().Unlock()
		defer lastLock.LockTree().Unlock()
	}

	// We need to re-get these to ensure they're instantiated while we're locked
	srcInode = qfs.inode(c, InodeId(input.Oldnodeid))
	if srcInode == nil {
		return fuse.ENOENT
	}

	dstInode = qfs.inode(c, InodeId(input.NodeId))
	if dstInode == nil {
		return fuse.ENOENT
	}

	return dstInode.link_DOWN(c, srcInode, filename, out)
}

func (qfs *QuantumFs) Symlink(header *fuse.InHeader, pointedTo string,
	linkName string, out *fuse.EntryOut) (result fuse.Status) {

	result = fuse.EIO

	c := qfs.c.req(header)
	defer logRequestPanic(c)
	defer c.FuncIn("Mux::Symlink", "Enter Inode %d Name %s", header.NodeId,
		linkName).out()

	inode, unlock := qfs.RLockTreeGetInode(c, InodeId(header.NodeId))
	defer unlock.RUnlock()
	if inode == nil {
		return fuse.ENOENT
	}

<<<<<<< HEAD
	if !qfs.workspaceIsMutable(c, inode) {
		return fuse.EPERM
	}

	defer inode.RLockTree().RUnlock()
=======
>>>>>>> dacab8af
	return inode.Symlink(c, pointedTo, linkName, out)
}

func (qfs *QuantumFs) Readlink(header *fuse.InHeader) (out []byte,
	result fuse.Status) {

	out = nil
	result = fuse.EIO

	c := qfs.c.req(header)
	defer logRequestPanic(c)
	defer c.FuncIn("Mux::Readlink", "Enter Inode %d", header.NodeId).out()

	inode, unlock := qfs.RLockTreeGetInode(c, InodeId(header.NodeId))
	defer unlock.RUnlock()
	if inode == nil {
		return nil, fuse.ENOENT
	}

	return inode.Readlink(c)
}

func (qfs *QuantumFs) Access(input *fuse.AccessIn) (result fuse.Status) {
	result = fuse.EIO

	c := qfs.c.req(&input.InHeader)
	defer logRequestPanic(c)
	defer c.FuncIn("Mux::Access", "Enter Inode %d", input.NodeId).out()

	inode, unlock := qfs.RLockTreeGetInode(c, InodeId(input.NodeId))
	defer unlock.RUnlock()
	if inode == nil {
		return fuse.ENOENT
	}

	return inode.Access(c, input.Mask, input.Uid, input.Gid)
}

func (qfs *QuantumFs) GetXAttrSize(header *fuse.InHeader, attr string) (size int,
	result fuse.Status) {

	size = 0
	result = fuse.EIO

	c := qfs.c.req(header)
	defer logRequestPanic(c)
	defer c.FuncIn("Mux::GetXAttrSize", "Enter Inode %d", header.NodeId).out()

	if attr == quantumfs.XAttrTypeKey {
		_, status := getQuantumfsExtendedKey(c, qfs, InodeId(header.NodeId))
		if status != fuse.OK {
			return 0, status
		}
		return quantumfs.ExtendedKeyLength, status
	}

	inode, unlock := qfs.RLockTreeGetInode(c, InodeId(header.NodeId))
	defer unlock.RUnlock()
	if inode == nil {
		return 0, fuse.ENOENT
	}

	return inode.GetXAttrSize(c, attr)
}

func getQuantumfsExtendedKey(c *ctx, qfs *QuantumFs, inodeId InodeId) ([]byte,
	fuse.Status) {

	inode, unlock := qfs.LockTreeGetInode(c, inodeId)
	defer unlock.Unlock()
	if inode == nil {
		return nil, fuse.ENOENT
	}

	if inode.isWorkspaceRoot() {
		c.vlog("Parent is workspaceroot, returning")
		return nil, fuse.ENOATTR
	}

	// Update the Hash value before generating the key
	inode.Sync_DOWN(c)

	defer inode.getParentLock().RLock().RUnlock()

	var dir *Directory
	parent := inode.parent_(c)
	if parent.isWorkspaceRoot() {
		dir = &parent.(*WorkspaceRoot).Directory
	} else {
		dir = parent.(*Directory)
	}

	return dir.generateChildTypeKey_DOWN(c, inode.inodeNum())
}

func (qfs *QuantumFs) GetXAttrData(header *fuse.InHeader, attr string) (data []byte,
	result fuse.Status) {

	data = nil
	result = fuse.EIO

	c := qfs.c.req(header)
	defer logRequestPanic(c)
	defer c.FuncIn("Mux::GetXAttrData", "Enter Inode %d", header.NodeId).out()

	if attr == quantumfs.XAttrTypeKey {
		return getQuantumfsExtendedKey(c, qfs, InodeId(header.NodeId))
	}

	inode, unlock := qfs.RLockTreeGetInode(c, InodeId(header.NodeId))
	defer unlock.RUnlock()
	if inode == nil {
		return nil, fuse.ENOENT
	}

	return inode.GetXAttrData(c, attr)
}

func (qfs *QuantumFs) ListXAttr(header *fuse.InHeader) (attributes []byte,
	result fuse.Status) {

	attributes = nil
	result = fuse.EIO

	c := qfs.c.req(header)
	defer logRequestPanic(c)
	defer c.FuncIn("Mux::ListXAttr", "Enter Inode %d", header.NodeId).out()

	inode, unlock := qfs.RLockTreeGetInode(c, InodeId(header.NodeId))
	defer unlock.RUnlock()
	if inode == nil {
		return nil, fuse.ENOENT
	}

	return inode.ListXAttr(c)
}

func (qfs *QuantumFs) SetXAttr(input *fuse.SetXAttrIn, attr string,
	data []byte) (result fuse.Status) {

	result = fuse.EIO

	c := qfs.c.req(&input.InHeader)
	defer logRequestPanic(c)
	defer c.FuncIn("Mux::SetXAttr", "Enter Inode %d", input.NodeId).out()

<<<<<<< HEAD
	inode := qfs.inode(c, InodeId(input.NodeId))
	if inode == nil {
		return fuse.ENOENT
	}

	if !qfs.workspaceIsMutable(c, inode) {
		return fuse.EPERM
	}

=======
>>>>>>> dacab8af
	if attr == quantumfs.XAttrTypeKey {
		// quantumfs.key is immutable from userspace
		return fuse.EPERM
	}

	inode, unlock := qfs.RLockTreeGetInode(c, InodeId(input.NodeId))
	defer unlock.RUnlock()
	if inode == nil {
		return fuse.ENOENT
	}

	return inode.SetXAttr(c, attr, data)
}

func (qfs *QuantumFs) RemoveXAttr(header *fuse.InHeader,
	attr string) (result fuse.Status) {

	result = fuse.EIO

	c := qfs.c.req(header)
	defer logRequestPanic(c)
	defer c.FuncIn("Mux::RemoveXAttr", "Enter Inode %d", header.NodeId).out()

<<<<<<< HEAD
	inode := qfs.inode(c, InodeId(header.NodeId))
	if inode == nil {
		return fuse.ENOENT
	}

	if !qfs.workspaceIsMutable(c, inode) {
		return fuse.EPERM
	}

=======
>>>>>>> dacab8af
	if attr == quantumfs.XAttrTypeKey {
		// quantumfs.key is immutable from userspace
		return fuse.EPERM
	}

	inode, unlock := qfs.RLockTreeGetInode(c, InodeId(header.NodeId))
	defer unlock.RUnlock()
	if inode == nil {
		return fuse.ENOENT
	}

	return inode.RemoveXAttr(c, attr)
}

func (qfs *QuantumFs) Create(input *fuse.CreateIn, name string,
	out *fuse.CreateOut) (result fuse.Status) {

	result = fuse.EIO

	c := qfs.c.req(&input.InHeader)
	defer logRequestPanic(c)
	defer c.FuncIn("Mux::Create", "Enter Inode %d Name %s", input.NodeId,
		name).out()

	inode, unlock := qfs.RLockTreeGetInode(c, InodeId(input.NodeId))
	defer unlock.RUnlock()
	if inode == nil {
		c.elog("Create failed", input)
		return fuse.EACCES // TODO Confirm this is correct
	}

<<<<<<< HEAD
	if !qfs.workspaceIsMutable(c, inode) {
		return fuse.EPERM
	}

	defer inode.RLockTree().RUnlock()
=======
>>>>>>> dacab8af
	return inode.Create(c, input, name, out)
}

func (qfs *QuantumFs) Open(input *fuse.OpenIn,
	out *fuse.OpenOut) (result fuse.Status) {

	result = fuse.EIO

	c := qfs.c.req(&input.InHeader)
	defer logRequestPanic(c)
	defer c.FuncIn("Mux::Open", "Enter Inode %d", input.NodeId).out()

	inode, unlock := qfs.RLockTreeGetInode(c, InodeId(input.NodeId))
	defer unlock.RUnlock()
	if inode == nil {
		c.elog("Open failed Inode %d", input.NodeId)
		return fuse.ENOENT
	}

<<<<<<< HEAD
	if !qfs.workspaceIsMutableAtOpen(c, inode, input.Flags) {
		return fuse.EPERM
	}

	defer inode.RLockTree().RUnlock()
=======
>>>>>>> dacab8af
	return inode.Open(c, input.Flags, input.Mode, out)
}

func (qfs *QuantumFs) Read(input *fuse.ReadIn, buf []byte) (readRes fuse.ReadResult,
	result fuse.Status) {

	readRes = nil
	result = fuse.EIO

	c := qfs.c.req(&input.InHeader)
	defer logRequestPanic(c)
	defer c.FuncIn("Mux::Read", "Enter Fh: %d", input.Fh).out()

	fileHandle, unlock := qfs.RLockTreeGetHandle(c, FileHandleId(input.Fh))
	defer unlock.RUnlock()
	if fileHandle == nil {
		c.elog("Read failed", fileHandle)
		return nil, fuse.ENOENT
	}

	return fileHandle.Read(c, input.Offset, input.Size,
		buf, BitFlagsSet(uint(input.Flags), uint(syscall.O_NONBLOCK)))
}

func (qfs *QuantumFs) Release(input *fuse.ReleaseIn) {
	c := qfs.c.req(&input.InHeader)
	defer logRequestPanic(c)
	defer c.FuncIn("Mux::Release", "Fh: %v", input.Fh).out()

	qfs.setFileHandle(c, FileHandleId(input.Fh), nil)
}

func (qfs *QuantumFs) Write(input *fuse.WriteIn, data []byte) (written uint32,
	result fuse.Status) {

	written = 0
	result = fuse.EIO

	c := qfs.c.req(&input.InHeader)
	defer logRequestPanic(c)
	defer c.FuncIn("Mux::Write", "Enter Fh: %d", input.Fh).out()

	fileHandle, unlock := qfs.RLockTreeGetHandle(c, FileHandleId(input.Fh))
	defer unlock.RUnlock()
	if fileHandle == nil {
		c.elog("Write failed")
		return 0, fuse.ENOENT
	}

<<<<<<< HEAD
	// Verify the write permission of the inode
	inode := qfs.inode(c, InodeId(input.NodeId))
	if inode == nil {
		return 0, fuse.ENOENT
	}

	defer fileHandle.RLockTree().RUnlock()
=======
>>>>>>> dacab8af
	return fileHandle.Write(c, input.Offset, input.Size,
		input.Flags, data)
}

func (qfs *QuantumFs) Flush(input *fuse.FlushIn) (result fuse.Status) {
	result = fuse.EIO

	c := qfs.c.req(&input.InHeader)
	defer logRequestPanic(c)
	defer c.FuncIn("Mux::Flush", "Enter Fh: %v Context %d %d %d", input.Fh,
		input.Context.Uid, input.Context.Gid, input.Context.Pid).out()

	return fuse.OK
}

func (qfs *QuantumFs) Fsync(input *fuse.FsyncIn) (result fuse.Status) {
	result = fuse.EIO

	c := qfs.c.req(&input.InHeader)
	defer logRequestPanic(c)
	defer c.FuncIn("Mux::Fsync", "Enter Fh %d", input.Fh).out()

	fileHandle, unlock := qfs.LockTreeGetHandle(c, FileHandleId(input.Fh))
	defer unlock.Unlock()
	if fileHandle == nil {
		c.elog("Fsync failed")
		return fuse.EIO
	}

	return fileHandle.Sync_DOWN(c)
}

func (qfs *QuantumFs) Fallocate(input *fuse.FallocateIn) (result fuse.Status) {
	result = fuse.EIO

	c := qfs.c.req(&input.InHeader)
	defer logRequestPanic(c)
	defer c.funcIn("Mux::Fallocate").out()

	c.elog("Unhandled request Fallocate")
	return fuse.ENOSYS
}

func (qfs *QuantumFs) OpenDir(input *fuse.OpenIn,
	out *fuse.OpenOut) (result fuse.Status) {

	result = fuse.EIO

	c := qfs.c.req(&input.InHeader)
	defer logRequestPanic(c)
	defer c.FuncIn("Mux::OpenDir", "Enter Inode %d", input.NodeId).out()

	inode, unlock := qfs.RLockTreeGetInode(c, InodeId(input.NodeId))
	defer unlock.RUnlock()
	if inode == nil {
		c.elog("OpenDir failed", input)
		return fuse.ENOENT
	}

	return inode.OpenDir(c, input.Flags, input.Mode, out)
}

func (qfs *QuantumFs) ReadDir(input *fuse.ReadIn,
	out *fuse.DirEntryList) (result fuse.Status) {

	result = fuse.EIO

	c := qfs.c.req(&input.InHeader)
	defer logRequestPanic(c)
	defer c.FuncIn("Mux::ReadDir", "ReadDir Enter Fh: %d offset %d", input.Fh,
		input.Offset).out()

	c.elog("Unhandled request ReadDir")
	return fuse.ENOSYS
}

func (qfs *QuantumFs) ReadDirPlus(input *fuse.ReadIn,
	out *fuse.DirEntryList) (result fuse.Status) {

	result = fuse.EIO

	c := qfs.c.req(&input.InHeader)
	defer logRequestPanic(c)
	defer c.FuncIn("Mux::ReadDirPlus", "ReadDirPlus Enter Fh: %d offset %d",
		input.Fh, input.Offset).out()

	fileHandle, unlock := qfs.RLockTreeGetHandle(c, FileHandleId(input.Fh))
	defer unlock.RUnlock()
	if fileHandle == nil {
		c.elog("ReadDirPlus failed", fileHandle)
		return fuse.ENOENT
	}

	return fileHandle.ReadDirPlus(c, input, out)
}

func (qfs *QuantumFs) ReleaseDir(input *fuse.ReleaseIn) {
	c := qfs.c.req(&input.InHeader)
	defer logRequestPanic(c)
	defer c.FuncIn("Mux::ReleaseDir", "Enter Fh: %d", input.Fh).out()

	qfs.setFileHandle(&qfs.c, FileHandleId(input.Fh), nil)
}

func (qfs *QuantumFs) FsyncDir(input *fuse.FsyncIn) (result fuse.Status) {
	result = fuse.EIO

	c := qfs.c.req(&input.InHeader)
	defer logRequestPanic(c)
	defer c.FuncIn("Mux::FsyncDir", "Enter Fh %d", input.Fh).out()

	fileHandle, unlock := qfs.LockTreeGetHandle(c, FileHandleId(input.Fh))
	defer unlock.Unlock()
	if fileHandle == nil {
		c.elog("FsyncDir failed")
		return fuse.EIO
	}

	return fileHandle.Sync_DOWN(c)
}

func (qfs *QuantumFs) StatFs(input *fuse.InHeader,
	out *fuse.StatfsOut) (result fuse.Status) {

	result = fuse.EIO

	c := qfs.c.req(input)
	defer logRequestPanic(c)
	defer c.funcIn("Mux::StatFs").out()

	out.Blocks = 2684354560 // 10TB
	out.Bfree = out.Blocks / 2
	out.Bavail = out.Bfree
	out.Files = 0
	out.Ffree = math.MaxUint64
	out.Bsize = uint32(qfsBlockSize)
	out.NameLen = uint32(quantumfs.MaxFilenameLength)
	out.Frsize = 0

	return fuse.OK
}

func (qfs *QuantumFs) Init(*fuse.Server) {
}<|MERGE_RESOLUTION|>--- conflicted
+++ resolved
@@ -1039,14 +1039,10 @@
 		return fuse.ENOENT
 	}
 
-<<<<<<< HEAD
 	if !qfs.workspaceIsMutable(c, inode) {
 		return fuse.EPERM
 	}
 
-	defer inode.RLockTree().RUnlock()
-=======
->>>>>>> dacab8af
 	return inode.SetAttr(c, input, out)
 }
 
@@ -1066,14 +1062,10 @@
 		return fuse.ENOENT
 	}
 
-<<<<<<< HEAD
 	if !qfs.workspaceIsMutable(c, inode) {
 		return fuse.EPERM
 	}
 
-	defer inode.RLockTree().RUnlock()
-=======
->>>>>>> dacab8af
 	return inode.Mknod(c, name, input, out)
 }
 
@@ -1093,14 +1085,10 @@
 		return fuse.ENOENT
 	}
 
-<<<<<<< HEAD
 	if !qfs.workspaceIsMutable(c, inode) {
 		return fuse.EPERM
 	}
 
-	defer inode.RLockTree().RUnlock()
-=======
->>>>>>> dacab8af
 	return inode.Mkdir(c, name, input, out)
 }
 
@@ -1120,14 +1108,10 @@
 		return fuse.ENOENT
 	}
 
-<<<<<<< HEAD
 	if !qfs.workspaceIsMutable(c, inode) {
 		return fuse.EPERM
 	}
 
-	defer inode.RLockTree().RUnlock()
-=======
->>>>>>> dacab8af
 	return inode.Unlink(c, name)
 }
 
@@ -1147,14 +1131,10 @@
 		return fuse.ENOENT
 	}
 
-<<<<<<< HEAD
 	if !qfs.workspaceIsMutable(c, inode) {
 		return fuse.EPERM
 	}
 
-	defer inode.RLockTree().RUnlock()
-=======
->>>>>>> dacab8af
 	return inode.Rmdir(c, name)
 }
 
@@ -1168,8 +1148,7 @@
 	defer c.FuncIn("Mux::Rename", "Enter Inode %d newdir %d %s -> %s",
 		input.NodeId, input.Newdir, oldName, newName).out()
 
-<<<<<<< HEAD
-	srcInode := qfs.inode(c, InodeId(input.NodeId))
+	srcInode, unlock := qfs.RLockTreeGetInode(c, InodeId(input.NodeId))
 	if srcInode == nil {
 		return fuse.ENOENT
 	}
@@ -1179,43 +1158,20 @@
 	}
 
 	if input.NodeId == input.Newdir {
-		defer srcInode.RLockTree().RUnlock()
-		return srcInode.RenameChild(c, oldName, newName)
-	} else {
-		dstInode := qfs.inode(c, InodeId(input.Newdir))
-=======
-	if input.NodeId == input.Newdir {
-		inode, unlock := qfs.RLockTreeGetInode(c, InodeId(input.NodeId))
 		defer unlock.RUnlock()
-		if inode == nil {
-			return fuse.ENOENT
-		}
-
 		return inode.RenameChild(c, oldName, newName)
 	} else {
-		srcInode, unlock := qfs.RLockTreeGetInode(c, InodeId(input.NodeId))
-		defer unlock.RUnlock()
-		if srcInode == nil {
-			return fuse.ENOENT
-		}
-
 		dstInode, unlock := qfs.RLockTreeGetInode(c, InodeId(input.Newdir))
 		defer unlock.RUnlock()
->>>>>>> dacab8af
+
 		if dstInode == nil {
 			return fuse.ENOENT
 		}
 
-<<<<<<< HEAD
 		if !qfs.workspaceIsMutable(c, dstInode) {
 			return fuse.EPERM
 		}
 
-		defer srcInode.RLockTree().RUnlock()
-		defer dstInode.RLockTree().RUnlock()
-
-=======
->>>>>>> dacab8af
 		return srcInode.MvChild(c, dstInode, oldName, newName)
 	}
 }
@@ -1287,14 +1243,10 @@
 		return fuse.ENOENT
 	}
 
-<<<<<<< HEAD
 	if !qfs.workspaceIsMutable(c, inode) {
 		return fuse.EPERM
 	}
 
-	defer inode.RLockTree().RUnlock()
-=======
->>>>>>> dacab8af
 	return inode.Symlink(c, pointedTo, linkName, out)
 }
 
@@ -1441,18 +1393,6 @@
 	defer logRequestPanic(c)
 	defer c.FuncIn("Mux::SetXAttr", "Enter Inode %d", input.NodeId).out()
 
-<<<<<<< HEAD
-	inode := qfs.inode(c, InodeId(input.NodeId))
-	if inode == nil {
-		return fuse.ENOENT
-	}
-
-	if !qfs.workspaceIsMutable(c, inode) {
-		return fuse.EPERM
-	}
-
-=======
->>>>>>> dacab8af
 	if attr == quantumfs.XAttrTypeKey {
 		// quantumfs.key is immutable from userspace
 		return fuse.EPERM
@@ -1464,6 +1404,10 @@
 		return fuse.ENOENT
 	}
 
+	if !qfs.workspaceIsMutable(c, inode) {
+		return fuse.EPERM
+	}
+
 	return inode.SetXAttr(c, attr, data)
 }
 
@@ -1476,18 +1420,6 @@
 	defer logRequestPanic(c)
 	defer c.FuncIn("Mux::RemoveXAttr", "Enter Inode %d", header.NodeId).out()
 
-<<<<<<< HEAD
-	inode := qfs.inode(c, InodeId(header.NodeId))
-	if inode == nil {
-		return fuse.ENOENT
-	}
-
-	if !qfs.workspaceIsMutable(c, inode) {
-		return fuse.EPERM
-	}
-
-=======
->>>>>>> dacab8af
 	if attr == quantumfs.XAttrTypeKey {
 		// quantumfs.key is immutable from userspace
 		return fuse.EPERM
@@ -1499,6 +1431,10 @@
 		return fuse.ENOENT
 	}
 
+	if !qfs.workspaceIsMutable(c, inode) {
+		return fuse.EPERM
+	}
+
 	return inode.RemoveXAttr(c, attr)
 }
 
@@ -1519,14 +1455,10 @@
 		return fuse.EACCES // TODO Confirm this is correct
 	}
 
-<<<<<<< HEAD
 	if !qfs.workspaceIsMutable(c, inode) {
 		return fuse.EPERM
 	}
 
-	defer inode.RLockTree().RUnlock()
-=======
->>>>>>> dacab8af
 	return inode.Create(c, input, name, out)
 }
 
@@ -1546,14 +1478,10 @@
 		return fuse.ENOENT
 	}
 
-<<<<<<< HEAD
 	if !qfs.workspaceIsMutableAtOpen(c, inode, input.Flags) {
 		return fuse.EPERM
 	}
 
-	defer inode.RLockTree().RUnlock()
-=======
->>>>>>> dacab8af
 	return inode.Open(c, input.Flags, input.Mode, out)
 }
 
@@ -1603,16 +1531,6 @@
 		return 0, fuse.ENOENT
 	}
 
-<<<<<<< HEAD
-	// Verify the write permission of the inode
-	inode := qfs.inode(c, InodeId(input.NodeId))
-	if inode == nil {
-		return 0, fuse.ENOENT
-	}
-
-	defer fileHandle.RLockTree().RUnlock()
-=======
->>>>>>> dacab8af
 	return fileHandle.Write(c, input.Offset, input.Size,
 		input.Flags, data)
 }
