// Copyright (c) 2016 Arista Networks, Inc.  All rights reserved.
// Arista Networks, Inc. Confidential and Proprietary.

// The QuantumFS internals are implemented here. This is not the package you want,
// try quantumfs.
package daemon

// go-fuse creates a goroutine for every request. The code here simply takes these
// requests and forwards them to the correct Inode.

import "reflect"
import "container/list"
import "fmt"
import "io/ioutil"
import "math"
import "runtime/debug"
import "syscall"
import "sync"
import "sync/atomic"
import "time"

import "github.com/aristanetworks/quantumfs"
import "github.com/aristanetworks/quantumfs/qlog"
import "github.com/aristanetworks/quantumfs/utils"
import "github.com/hanwen/go-fuse/fuse"

const defaultCacheSize = 8 * 1024 * 1024 * 1024
const flushSanityTimeout = time.Minute

type dirtyInode struct {
	inode               Inode
	shouldUninstantiate bool
	expiryTime          time.Time
}

func NewQuantumFs_(config QuantumFsConfig, qlogIn *qlog.Qlog) *QuantumFs {
	qfs := &QuantumFs{
		RawFileSystem:          fuse.NewDefaultRawFileSystem(),
		config:                 config,
		inodes:                 make(map[InodeId]Inode),
		fileHandles:            make(map[FileHandleId]FileHandle),
		inodeNum:               quantumfs.InodeIdReservedEnd,
		fileHandleNum:          quantumfs.InodeIdReservedEnd,
		skipFlush:              false,
		dirtyQueue:             make(map[*sync.RWMutex]*list.List),
		kickFlush:              make(chan struct{}, 1),
		flushAll:               make(chan *ctx),
		flushComplete:          make(chan struct{}),
		parentOfUninstantiated: make(map[InodeId]InodeId),
		lookupCounts:           make(map[InodeId]uint64),
		workspaceMutability:    make(map[string]workspaceState),
		c: ctx{
			Ctx: quantumfs.Ctx{
				Qlog:      qlogIn,
				RequestId: qlog.MuxReqId,
			},
			config:      &config,
			workspaceDB: config.WorkspaceDB,
			dataStore: newDataStore(config.DurableStore,
				defaultCacheSize),
		},
	}

	qfs.c.qfs = qfs

	typespaceList := NewTypespaceList()
	qfs.inodes[quantumfs.InodeIdRoot] = typespaceList
	qfs.inodes[quantumfs.InodeIdApi] = NewApiInode(typespaceList.treeLock(),
		typespaceList.inodeNum())
	return qfs
}

func NewQuantumFsLogs(config QuantumFsConfig, qlogIn *qlog.Qlog) *QuantumFs {
	return NewQuantumFs_(config, qlogIn)
}

func NewQuantumFs(config QuantumFsConfig) *QuantumFs {
	return NewQuantumFs_(config, qlog.NewQlogExt(config.CachePath,
		config.MemLogBytes, qlog.PrintToStdout))
}

type workspaceState int

const (
	workspaceImmutable workspaceState = iota
	workspaceMutable
	workspaceImmutableUntilRestart
)

type QuantumFs struct {
	fuse.RawFileSystem
	server        *fuse.Server
	config        QuantumFsConfig
	inodeNum      uint64
	fileHandleNum uint64
	c             ctx

	// We present the sum of the size of all responses waiting on the api file as
	// the size of that file because the kernel will clear any reads beyond what
	// is believed to be the file length. Thus the file length needs to be at
	// least as long as the largest response and using the sum of all response
	// lengths is more efficient than computing the maximum response length over
	// a large number of ApiHandles.
	apiFileSize int64

	mapMutex    utils.DeferableRwMutex
	inodes      map[InodeId]Inode
	fileHandles map[FileHandleId]FileHandle

	// Set to true to disable timer based flushing. Use for tests only
	skipFlush bool

	// This is a map from the treeLock to a list of dirty inodes. We use the
	// treelock because every Inode already has the treelock of its workspace so
	// this is an easy way to sort Inodes by workspace.
	//
	// The Front of the list are the Inodes next in line to flush.
	dirtyQueueLock utils.DeferableMutex
	dirtyQueue     map[*sync.RWMutex]*list.List

	// Notify the flusher that there is a new entry in the dirty queue
	kickFlush chan struct{}

	// Notify the flusher that all dirty inodes should be flushed
	flushAll chan *ctx

	// Notify whoever used flushAll that flushing is complete
	flushComplete chan struct{}

	// We must prevent instantiation of Inodes while we are uninstantiating an
	// Inode. This prevents a race between a Directory being uninstantiated as
	// one of its children is just being instantiated.
	//
	// If you are instantiating an Inode you only need to grab this lock for
	// reading. If you are uninstantiating you must grab it exclusively.
	//
	// This lock must always be grabbed before the mapMutex to ensure consistent
	// lock ordering.
	instantiationLock utils.DeferableRwMutex

	// Uninstantiated Inodes are inode numbers which have been reserved for a
	// particular inode, but the corresponding Inode has not yet been
	// instantiated. The Inode this map points to is the parent Inode which
	// should be called to instantiate the uninstantiated inode when necessary.
	parentOfUninstantiated map[InodeId]InodeId

	// lookupCounts are used as the other side of Forget. That is, Forget
	// specifies a certain number of lookup counts to forget, which may not be
	// all of them. We cannot truly forget and delete an Inode until the lookup
	// count is zero. Because our concept of uninstantiated Inode allows us to
	// not instantiate an Inode for certain operations which the kernel increases
	// its lookup count, we must keep an entirely separate table.
	//
	// Any inode number without an entry is assumed to have zero lookups and not
	// be instantiated. Some inode numbers will have an entry with a zero value.
	// These are instantiated inodes waiting to be uninstantiated. Inode numbers
	// with positive values are still referenced by the kernel.
	lookupCountLock utils.DeferableMutex
	lookupCounts    map[InodeId]uint64

	// The workspaceMutability defines whether all inodes in each of the local
	// workspace is mutable(write-permitted). Once if a workspace is not
	// immutable, can it be set mutable, so TRUE should be put into the map.
	// Empty entires are default as read-only.  When set the workspace immutable,
	// delete the entry from the map
	mutabilityLock      utils.DeferableRwMutex
	workspaceMutability map[string]workspaceState
}

func (qfs *QuantumFs) Serve(mountOptions fuse.MountOptions) error {
	qfs.c.dlog("QuantumFs::Serve Initializing server")
	server, err := fuse.NewServer(qfs, qfs.config.MountPath, &mountOptions)
	if err != nil {
		return err
	}

	stopFlushTimer := make(chan bool)
	flushTimerStopped := make(chan bool)

	go qfs.flusher(stopFlushTimer, flushTimerStopped)
	go qfs.adjustKernelKnobs()

	qfs.server = server
	qfs.c.dlog("QuantumFs::Serve Serving")
	qfs.server.Serve()
	qfs.c.dlog("QuantumFs::Serve Finished serving")

	qfs.c.dlog("QuantumFs::Serve Waiting for flush thread to end")
	stopFlushTimer <- true
	<-flushTimerStopped

	return nil
}

func (qfs *QuantumFs) flusher(quit chan bool, finished chan bool) {
	flusherContext := qfs.c.reqId(qlog.FlushReqId, nil)

	c := flusherContext

	// When we think we have no inodes try periodically anyways to ensure sanity
	nextExpiringInode := time.Now().Add(flushSanityTimeout)
	stop := false

	for {
		flushAll := false
		sleepTime := nextExpiringInode.Sub(time.Now())

		if sleepTime > flushSanityTimeout {
			c.elog("Overlong flusher sleepTime %s!", sleepTime)
			sleepTime = flushSanityTimeout
		}
		if sleepTime > 0 {
			c.vlog("Waiting until %s (%s)...",
				nextExpiringInode.String(), sleepTime.String())

			// If we've been directed to flushAll, use that caller's
			// context
			c = flusherContext

			stop = false
			flushAll = false

			select {
			case stop = <-quit:
				c.vlog("flusher woken up due to stop")
			case <-qfs.kickFlush:
				c.vlog("flusher woken up due to kick")
			case c = <-qfs.flushAll:
				flushAll = true
				c.vlog("flusher woken up due to syncAll")
			case <-time.After(sleepTime):
				c.vlog("flusher woken up due to timer")
			}
		}

		if !flushAll && qfs.skipFlush {
			// We still want to allow someone to manually flush,
			// but we want to skip timer based flushes
			nextExpiringInode = time.Now().Add(flushSanityTimeout)

			// If we're skipping flushes and someone tries to stop the
			// flusher, we can stop without ever flushing to save time
			if stop {
				finished <- true
				return
			}

			continue
		}

		nextExpiringInode = func() time.Time {
			defer logRequestPanic(c)
			return qfs.flushDirtyLists(c, flushAll || stop)
		}()

		if flushAll {
			qfs.flushComplete <- struct{}{}
		}

		if stop {
			finished <- true
			return
		}
	}
}

func (qfs *QuantumFs) flushDirtyLists(c *ctx, flushAll bool) time.Time {
	defer c.FuncIn("Mux::flushDirtyLists", "flushAll %t", flushAll).Out()

	defer qfs.dirtyQueueLock.Lock().Unlock()
	nextExpiringInode := time.Now().Add(flushSanityTimeout)

	for key, dirtyList := range qfs.dirtyQueue {
		func() {
			earliestNext := qfs.flushDirtyList_(c, dirtyList, flushAll)
			if earliestNext.Before(nextExpiringInode) {
				c.vlog("changing next time from %s to %s",
					nextExpiringInode.String(),
					earliestNext.String())
				nextExpiringInode = earliestNext
			}
		}()

		if dirtyList.Len() == 0 {
			delete(qfs.dirtyQueue, key)
		}
	}

	return nextExpiringInode
}

// Requires dirtyQueueLock
func (qfs *QuantumFs) flushDirtyList_(c *ctx, dirtyList *list.List,
	flushAll bool) time.Time {

	defer c.funcIn("Mux::flushDirtyList").Out()

	for dirtyList.Len() > 0 {
		// Should we clean this inode?
		candidate := dirtyList.Front().Value.(*dirtyInode)

		now := time.Now()
		if !flushAll && candidate.expiryTime.After(now) {
			// We are up to date with this list
			return candidate.expiryTime
		}

		dirtyList.Remove(dirtyList.Front())

		func() {
			// We must release the dirtyQueueLock because when we flush
			// an Inode it will modify its parent and likely place that
			// parent onto the dirty queue. If we still hold that lock
			// we'll deadlock. We defer relocking in order to balance
			// against the deferred unlocking from our caller, even in
			// the case of a panic.
			qfs.dirtyQueueLock.Unlock()
			defer qfs.dirtyQueueLock.Lock()
			qfs.flushInode(c, *candidate)
		}()
	}

	// If we get here then we've emptied the dirtyList out entirely.
	return time.Now().Add(flushSanityTimeout)
}

func (qfs *QuantumFs) flushInode(c *ctx, dirtyInode dirtyInode) {
	inodeNum := dirtyInode.inode.inodeNum()
	defer c.FuncIn("Mux::flushInode", "inode %d, uninstantiate %t",
		inodeNum, dirtyInode.shouldUninstantiate).Out()

	defer dirtyInode.inode.RLockTree().RUnlock()

	if !dirtyInode.inode.isOrphaned() {
		dirtyInode.inode.flush(c)
	}
	func() {
		defer qfs.dirtyQueueLock.Lock().Unlock()
		dirtyInode.inode.markClean_()
	}()

	if dirtyInode.shouldUninstantiate {
		defer qfs.instantiationLock.Lock().Unlock()
		qfs.uninstantiateInode_(c, inodeNum)
	}
}

// Requires treeLock for read and the instantiationLock
func (qfs *QuantumFs) uninstantiateInode_(c *ctx, inodeNum InodeId) {
	defer c.FuncIn("Mux::uninstantiateInode_", "inode %d", inodeNum).Out()

	inode := qfs.inodeNoInstantiate(c, inodeNum)
	if inode == nil || inodeNum == quantumfs.InodeIdRoot ||
		inodeNum == quantumfs.InodeIdApi {

		c.dlog("inode %d doesn't need to be forgotten", inodeNum)
		// Nothing to do
		return
	}

	qfs.uninstantiateChain_(c, inode)
}

// Don't use this method directly, use one of the semantically specific variants
// instead.
// dirtyQueueLock must be locked when calling this function
func (qfs *QuantumFs) _queueDirtyInode_(c *ctx, inode Inode,
	shouldUninstantiate bool, shouldWait bool) *list.Element {

<<<<<<< HEAD
	defer c.FuncIn("Mux::_queueDirtyInode", "inode %d uninstantiate %t wait %t",
		inode.inodeNum(), shouldUninstantiate, shouldWait).Out()
=======
	defer c.FuncIn("Mux::_queueDirtyInode_", "inode %d uninstantiate %t wait %t",
		inode.inodeNum(), shouldUninstantiate, shouldWait).out()
>>>>>>> 2ba6e544

	var dirtyNode *dirtyInode
	dirtyElement := inode.dirtyElement_()
	if dirtyElement == nil {
		// This inode wasn't in the dirtyQueue so add it now
		dirtyNode = &dirtyInode{
			inode:               inode,
			shouldUninstantiate: shouldUninstantiate,
		}

		treelock := inode.treeLock()
		dirtyList, ok := qfs.dirtyQueue[treelock]
		if !ok {
			dirtyList = list.New()
			qfs.dirtyQueue[treelock] = dirtyList
		}

		if shouldWait {
			dirtyNode.expiryTime =
				time.Now().Add(qfs.config.DirtyFlushDelay)

			dirtyElement = dirtyList.PushBack(dirtyNode)
		} else {
			// dirtyInode.expiryTime will be the epoch
			dirtyElement = dirtyList.PushFront(dirtyNode)
		}
	} else {
		dirtyNode = dirtyElement.Value.(*dirtyInode)
		c.vlog("Inode was already in the dirty queue %s",
			dirtyNode.expiryTime.String())
		dirtyNode.expiryTime = time.Now()
	}

	if shouldUninstantiate {
		dirtyNode.shouldUninstantiate = true
	}

	select {
	case qfs.kickFlush <- struct{}{}:
		// We have successfully kicked the flusher
	default:
		// Somebody else had kicked the flusher already
	}

	return dirtyElement
}

// Queue an Inode to be flushed because it is dirty
// dirtyQueueLock must be locked when calling this function
func (qfs *QuantumFs) queueDirtyInode_(c *ctx, inode Inode) *list.Element {
	return qfs._queueDirtyInode_(c, inode, false, true)
}

// Queue an Inode because the kernel has forgotten about it
// dirtyQueueLock must be locked when calling this function
func (qfs *QuantumFs) queueInodeToForget_(c *ctx, inode Inode) *list.Element {
	return qfs._queueDirtyInode_(c, inode, true, false)
}

// There are several configuration knobs in the kernel which can affect FUSE
// performance. Don't depend on the system being configured correctly for QuantumFS,
// instead try to change the settings ourselves.
func (qfs *QuantumFs) adjustKernelKnobs() {
	qfs.c.funcIn("adjustKernelKnobs").Out()

	mountId := findFuseConnection(&qfs.c, qfs.config.MountPath)
	if mountId == -1 {
		// We don't know where we are mounted, give up
		return
	}

	adjustBdi(&qfs.c, mountId)
}

func adjustBdi(c *ctx, mountId int) {
	defer c.funcIn("adjustBdi").Out()

	// /sys/class/bdi/<mount>/read_ahead_kb indicates how much data, up to the
	// end of the file, should be speculatively read by the kernel. Setting this
	// to the block size should improve the correlation between the what the
	// kernel reads and what QuantumFS can provide most effeciently. Since this
	// is the amount in addition to the original read the kernel will read the
	// entire block containing the user's read and then some portion of the next
	// block. Thus QuantumFS will have time to fetch the next block in advance of
	// it being required.
	filename := fmt.Sprintf("/sys/class/bdi/0:%d/read_ahead_kb", mountId)
	value := fmt.Sprintf("%d", quantumfs.MaxBlockSize/1024)
	err := ioutil.WriteFile(filename, []byte(value), 000)
	if err != nil {
		c.wlog("Unable to set read_ahead_kb: %s", err.Error())
	}

	// /sys/class/bdi/<mount>/max_ratio indicates the percentage of the
	// write-back cache this filesystem is allowed to use. Thus it is a maximum
	// of <system memory size>*<vm.dirty_bytes_ratio>*<max_ratio>. On a 256G
	// system with defaults and no memory pressure that amounts to ~540MB. Since
	// QuantumFS is a trusted filesystem and on most systems nearly all the IO
	// will be through QuantumFS, treat QuantumFS like any other kernel file
	// system and allow it to use the full write-back cache if necessary.
	filename = fmt.Sprintf("/sys/class/bdi/0:%d/max_ratio", mountId)
	err = ioutil.WriteFile(filename, []byte("100"), 000)
	if err != nil {
		c.wlog("Unable to set bdi max_ratio: %s", err.Error())
	}
}

// Must hold the mapMutex
func (qfs *QuantumFs) getInode_(c *ctx, id InodeId) (Inode, bool) {
	inode, instantiated := qfs.inodes[id]
	if instantiated {
		return inode, false
	}

	_, uninstantiated := qfs.parentOfUninstantiated[id]
	return nil, uninstantiated
}

type emptyUnlocker struct {
	// placeholder interface implementor
}

func (eu *emptyUnlocker) Unlock() {
	// do nothing
}

func (er *emptyUnlocker) RUnlock() {
	// do nothing
}

// Often we need to grab an inode and lock the tree. We need the inode to lock its
// tree, however by the time we lock the tree the inode may be forgotten and the
// inode we grabbed invalid. This is a worker function to handle that case correctly.
func (qfs *QuantumFs) RLockTreeGetInode(c *ctx, inodeId InodeId) (Inode,
	utils.NeedReadUnlock) {

	inode := qfs.inode(c, inodeId)
	if inode == nil {
		return nil, &emptyUnlocker{}
	}

	inode.RLockTree()

	// once we have the lock, re-grab (and possibly reinstantiate) the inode
	// since it may have been just forgotten
	inode = qfs.inode(c, inodeId)
	return inode, inode.treeLock()
}

// Same as the RLockTreeGetInode, but for writes
func (qfs *QuantumFs) LockTreeGetInode(c *ctx, inodeId InodeId) (Inode,
	utils.NeedWriteUnlock) {
	inode := qfs.inode(c, inodeId)
	if inode == nil {
		return nil, &emptyUnlocker{}
	}

	inode.LockTree()

	inode = qfs.inode(c, inodeId)
	return inode, inode.treeLock()
}

func (qfs *QuantumFs) RLockTreeGetHandle(c *ctx, fh FileHandleId) (FileHandle,
	utils.NeedReadUnlock) {

	fileHandle := qfs.fileHandle(c, fh)
	if fileHandle == nil {
		return nil, &emptyUnlocker{}
	}

	fileHandle.RLockTree()

	// once we have the lock, re-grab
	fileHandle = qfs.fileHandle(c, fh)
	return fileHandle, fileHandle.treeLock()
}

func (qfs *QuantumFs) LockTreeGetHandle(c *ctx, fh FileHandleId) (FileHandle,
	utils.NeedWriteUnlock) {
	fileHandle := qfs.fileHandle(c, fh)
	if fileHandle == nil {
		return nil, &emptyUnlocker{}
	}

	fileHandle.LockTree()

	// once we have the lock, re-grab
	fileHandle = qfs.fileHandle(c, fh)
	return fileHandle, fileHandle.treeLock()
}

func (qfs *QuantumFs) inodeNoInstantiate(c *ctx, id InodeId) Inode {
	defer qfs.mapMutex.RLock().RUnlock()
	inode, _ := qfs.getInode_(c, id)
	return inode
}

// Get an inode in a thread safe way
func (qfs *QuantumFs) inode(c *ctx, id InodeId) Inode {
	// Handle the special case of invalid id
	if id == quantumfs.InodeIdInvalid {
		return nil
	}

	// First find the Inode under a cheaper lock
	inode := func() Inode {
		defer qfs.mapMutex.RLock().RUnlock()
		inode_, needsInstantiation := qfs.getInode_(c, id)
		if !needsInstantiation && inode_ != nil {
			return inode_
		} else {
			return nil
		}
	}()

	if inode != nil {
		return inode
	}

	// If we didn't find it, get the more expensive lock and check again. This
	// will instantiate the Inode if necessary and possible.
	defer qfs.instantiationLock.RLock().RUnlock()
	defer qfs.mapMutex.Lock().Unlock()

	inode = qfs.inode_(c, id)
	if inode == nil {
		msg := fmt.Sprintf("Unknown inodeId %d", id)
		panic(msg)
	}
	return inode
}

// Must hold the mapMutex for write
func (qfs *QuantumFs) inode_(c *ctx, id InodeId) Inode {
	inode, needsInstantiation := qfs.getInode_(c, id)
	if !needsInstantiation && inode != nil {
		return inode
	}

	c.vlog("Inode %d needs to be instantiated", id)

	parentId, uninstantiated := qfs.parentOfUninstantiated[id]
	if !uninstantiated {
		// We don't know anything about this Inode
		return nil
	}

	parent := qfs.inode_(c, parentId)
	if parent == nil {
		panic(fmt.Sprintf("Unable to instantiate parent required: %d",
			parentId))
	}

	inode, newUninstantiated := parent.instantiateChild(c, id)
	delete(qfs.parentOfUninstantiated, id)
	qfs.inodes[id] = inode
	qfs.addUninstantiated_(c, newUninstantiated, inode.inodeNum())

	return inode
}

// Set an inode in a thread safe way, set to nil to delete
func (qfs *QuantumFs) setInode(c *ctx, id InodeId, inode Inode) {
	defer qfs.mapMutex.Lock().Unlock()

	if inode != nil {
		qfs.inodes[id] = inode
	} else {
		c.vlog("Clearing inode %d", id)
		delete(qfs.inodes, id)
	}
}

// Set a list of inode numbers to be uninstantiated with the given parent
func (qfs *QuantumFs) addUninstantiated(c *ctx, uninstantiated []InodeId,
	parent InodeId) {

	defer c.funcIn("Mux::addUninstantiated").Out()

	if parent == 0 {
		panic("Invalid parentId in addUninstantiated")
	}

	defer qfs.mapMutex.Lock().Unlock()

	qfs.addUninstantiated_(c, uninstantiated, parent)
}

// Requires the mapMutex for writing
func (qfs *QuantumFs) addUninstantiated_(c *ctx, uninstantiated []InodeId,
	parent InodeId) {

	defer c.funcIn("Mux::addUninstantiated_").Out()

	for _, inodeNum := range uninstantiated {
		qfs.parentOfUninstantiated[inodeNum] = parent
		c.vlog("Adding uninstantiated %d from %d (%d)", inodeNum, parent,
			len(qfs.parentOfUninstantiated))
	}
}

// Remove a list of inode numbers from the parentOfUninstantiated list
func (qfs *QuantumFs) removeUninstantiated(c *ctx, uninstantiated []InodeId) {
	defer c.funcIn("Mux::removeUninstantiated").Out()
	defer qfs.mapMutex.Lock().Unlock()

	for _, inodeNum := range uninstantiated {
		delete(qfs.parentOfUninstantiated, inodeNum)
		c.vlog("Removing uninstantiated %d (%d)", inodeNum,
			len(qfs.parentOfUninstantiated))
	}
}

// Increase an Inode's lookup count. This must be called whenever a fuse.EntryOut is
// returned.
func (qfs *QuantumFs) increaseLookupCount(inodeId InodeId) {
	defer qfs.c.FuncIn("Mux::increaseLookupCount", "inode %d", inodeId).Out()
	defer qfs.lookupCountLock.Lock().Unlock()
	prev, exists := qfs.lookupCounts[inodeId]
	if !exists {
		qfs.lookupCounts[inodeId] = 1
	} else {
		qfs.lookupCounts[inodeId] = prev + 1
	}
}

func (qfs *QuantumFs) lookupCount(inodeId InodeId) (uint64, bool) {
	defer qfs.c.FuncIn("Mux::lookupCount", "inode %d", inodeId).Out()
	defer qfs.lookupCountLock.Lock().Unlock()
	lookupCount, exists := qfs.lookupCounts[inodeId]
	if !exists {
		return 0, false
	}

	return lookupCount, true
}

// Returns true if the count became zero or was previously zero
func (qfs *QuantumFs) shouldForget(inodeId InodeId, count uint64) bool {
	defer qfs.c.FuncIn("Mux::shouldForget", "inode %d count %d", inodeId,
		count).Out()

	if inodeId == quantumfs.InodeIdApi || inodeId == quantumfs.InodeIdRoot {
		return false
	}

	defer qfs.lookupCountLock.Lock().Unlock()
	lookupCount, exists := qfs.lookupCounts[inodeId]
	if !exists {
		qfs.c.dlog("inode %d has not been instantiated", inodeId)
		return true
	}

	if lookupCount < count {
		qfs.c.elog("lookupCount less than zero %d %d", lookupCount, count)
	}

	lookupCount -= count
	qfs.lookupCounts[inodeId] = lookupCount
	if lookupCount == 0 {
		if count > 1 {
			qfs.c.dlog("Forgetting inode with lookupCount of %d", count)
		}
		return true
	} else {
		return false
	}
}

// Get a file handle in a thread safe way
func (qfs *QuantumFs) fileHandle(c *ctx, id FileHandleId) FileHandle {
	defer qfs.mapMutex.RLock().RUnlock()
	fileHandle := qfs.fileHandles[id]
	return fileHandle
}

// Set a file handle in a thread safe way, set to nil to delete
func (qfs *QuantumFs) setFileHandle(c *ctx, id FileHandleId, fileHandle FileHandle) {
	defer c.funcIn("Mux::setFileHandle").Out()

	defer qfs.mapMutex.Lock().Unlock()
	if fileHandle != nil {
		qfs.fileHandles[id] = fileHandle
	} else {
		// clean up any remaining response queue size from the apiFileSize
		fileHandle = qfs.fileHandles[id]
		if api, ok := fileHandle.(*ApiHandle); ok {
			api.drainResponseData(c)
		}

		delete(qfs.fileHandles, id)
	}
}

// Retrieve a unique inode number
func (qfs *QuantumFs) newInodeId() InodeId {
	return InodeId(atomic.AddUint64(&qfs.inodeNum, 1))
}

// Retrieve a unique filehandle number
func (qfs *QuantumFs) newFileHandleId() FileHandleId {
	return FileHandleId(atomic.AddUint64(&qfs.fileHandleNum, 1))
}

// Trigger all active workspaces to sync
func (qfs *QuantumFs) syncAll(c *ctx) {
	defer c.funcIn("Mux::syncAll").Out()

	// Trigger the flusher goroutine to flush everything
	qfs.flushAll <- c

	<-qfs.flushComplete
}

func logRequestPanic(c *ctx) {
	exception := recover()
	if exception == nil {
		return
	}

	stackTrace := debug.Stack()

	c.elog("ERROR: PANIC serving request %d: '%s' Stacktrace: %v", c.RequestId,
		fmt.Sprintf("%v", exception), utils.BytesToString(stackTrace))
}

func (qfs *QuantumFs) Lookup(header *fuse.InHeader, name string,
	out *fuse.EntryOut) (result fuse.Status) {

	result = fuse.EIO

	c := qfs.c.req(header)
	defer logRequestPanic(c)
	defer c.FuncIn("Mux::Lookup", "Inode %d Name %s", header.NodeId, name).Out()
	return qfs.lookupCommon(c, InodeId(header.NodeId), name, out)
}

func (qfs *QuantumFs) lookupCommon(c *ctx, inodeId InodeId, name string,
	out *fuse.EntryOut) fuse.Status {

	defer c.FuncIn("Mux::lookupCommon", "inode %d name %s", inodeId, name).Out()

	inode, unlock := qfs.RLockTreeGetInode(c, inodeId)
	defer unlock.RUnlock()
	if inode == nil {
		c.elog("Lookup failed", name)
		return fuse.ENOENT
	}

	return inode.Lookup(c, name, out)
}

// Needs treelock for read as well as the instantiationLock exclusively.
func (qfs *QuantumFs) uninstantiateChain_(c *ctx, inode Inode) {
	inodeNum := inode.inodeNum()
	defer c.FuncIn("Mux::uninstantiateChain_", "inode %d", inodeNum).Out()

	inodeChildren := make([]InodeId, 0)
	initial := true
	for {
		inodeChildren = inodeChildren[:0]
		lookupCount, exists := qfs.lookupCount(inodeNum)
		if lookupCount != 0 {
			c.vlog("No forget called on inode %d yet", inodeNum)
			break
		}

		if dirtyElement := inode.dirtyElement_(); dirtyElement != nil {
			c.vlog("Inode %d dirty, not uninstantiating yet",
				inodeNum)
			func() {
				defer qfs.dirtyQueueLock.Lock().Unlock()
				dirtyNode := dirtyElement.Value.(*dirtyInode)
				dirtyNode.shouldUninstantiate = true
			}()
			break
		}

		// If the loop is in the first iteration, we can treat the
		// non-existence of lookupCount as zero value and bypass the
		// if-statement
		if !exists && !initial {
			c.vlog("Inode %d with nil lookupCount "+
				"is uninstantiated by its child", inodeNum)
			break
		}
		initial = false

		if dir, isDir := inode.(inodeHolder); isDir {
			children := dir.directChildInodes(c)

			for _, i := range children {
				// To be fully unloaded, the child must have lookup
				// count of zero (no kernel refs) *and*
				// be uninstantiated
				lookupCount, _ = qfs.lookupCount(i)
				if lookupCount != 0 ||
					qfs.inodeNoInstantiate(c, i) != nil {

					// Not ready to forget, no more to do
					c.dlog("Not all children unloaded, %d in %d",
						i, inodeNum)
					return
				}
				c.dlog("Child %d of %d not loaded", i, inodeNum)
			}

			inodeChildren = append(inodeChildren, children...)
		}

		// Great, we want to forget this so proceed
		func() {
			defer qfs.lookupCountLock.Lock().Unlock()

			// With the lookupCountLock and instantiationLock both held
			// exclusively, no inodes may be instantiated and no lookups
			// finished. Thus we are safe to fully uninstantiate this
			// inode as long as there hasn't been a lookup between
			// starting to uninstantiate it and here.

			count, exists := qfs.lookupCounts[inodeNum]
			if exists && count == 0 {
				qfs.setInode(c, inodeNum, nil)
				delete(qfs.lookupCounts, inodeNum)
				qfs.removeUninstantiated(c, inodeChildren)
			}
		}()

		c.vlog("Set inode %d to nil", inodeNum)

		if !inode.isOrphaned() && inodeNum != quantumfs.InodeIdRoot {
			key := inode.flush(c)

			// Then check our parent and iterate again
			inode = func() (parent Inode) {
				defer inode.getParentLock().RLock().RUnlock()

				// Do nothing if we're orphaned
				if inode.isOrphaned_() {
					return nil
				}

				parent = qfs.inodeNoInstantiate(c,
					inode.parentId_())
				if parent == nil {
					panic(fmt.Sprintf("Parent was unloaded "+
						"before child! %d %d",
						inode.parentId_(), inodeNum))
				}

				parent.syncChild(c, inodeNum, key)

				qfs.addUninstantiated(c, []InodeId{inodeNum},
					inode.parentId_())

				return parent
			}()
			continue
		}
		break
	}
}

func (qfs *QuantumFs) getWorkspaceRoot(c *ctx, typespace, namespace,
	workspace string) (*WorkspaceRoot, bool) {

	defer c.FuncIn("QuantumFs::getWorkspaceRoot", "Workspace %s/%s/%s",
		typespace, namespace, workspace).Out()

	// In order to run getWorkspaceRoot, we must set a proper value for the
	// variable nLookup. If the function is called internally, it needs to reduce
	// the increased lookupCount, so set nLookup to 1. Only if it is triggered by
	// kernel, should lookupCount be increased by one, and nLookup should be 0.
	// Therefore, lookupCount's in QuantumFS and kernel can match.
	//
	// For now, all getWorkspaceRoot() are called from internal functions, so
	// nLookup is always 1.
	var nLookup uint64 = 1

	// Get the WorkspaceList Inode number
	var typespaceAttr fuse.EntryOut
	result := qfs.lookupCommon(c, quantumfs.InodeIdRoot, typespace,
		&typespaceAttr)
	if result != fuse.OK {
		return nil, false
	}
	defer qfs.Forget(typespaceAttr.NodeId, nLookup)

	var namespaceAttr fuse.EntryOut
	result = qfs.lookupCommon(c, InodeId(typespaceAttr.NodeId), namespace,
		&namespaceAttr)
	if result != fuse.OK {
		return nil, false
	}
	defer qfs.Forget(namespaceAttr.NodeId, nLookup)

	// Get the WorkspaceRoot Inode number
	var workspaceRootAttr fuse.EntryOut
	result = qfs.lookupCommon(c, InodeId(namespaceAttr.NodeId), workspace,
		&workspaceRootAttr)
	if result != fuse.OK {
		return nil, false
	}
	defer qfs.Forget(workspaceRootAttr.NodeId, nLookup)

	// Fetch the WorkspaceRoot object itelf
	wsr := qfs.inode(c, InodeId(workspaceRootAttr.NodeId))

	return wsr.(*WorkspaceRoot), wsr != nil
}

func (qfs *QuantumFs) workspaceIsMutable(c *ctx, inode Inode) bool {
	defer c.FuncIn("Mux::workspaceIsMutable", "inode %d", inode.inodeNum()).Out()

	var wsr *WorkspaceRoot
	switch inode.(type) {
	// The default cases will be inode such as file, symlink, hardlink etc, they
	// get workspaceroots from their parents.
	default:
		// if inode is already forgotten, the workspace doesn't process it.
		if inode.isOrphaned() {
			return true
		}
		// Otherwise, go up to its parent which must be a directory/workspace
		defer inode.getParentLock().RLock().RUnlock()
		parent := inode.parent_(c)
		switch parent.(type) {
		default:
			panic(fmt.Sprintf("The inode type is unexpected: %v",
				reflect.TypeOf(parent)))
		case *WorkspaceList:
			return true
		case *WorkspaceRoot:
			wsr = parent.(*WorkspaceRoot)
		case *Directory:
			wsr = parent.(*Directory).wsr
		}
	case *WorkspaceRoot:
		wsr = inode.(*WorkspaceRoot)
	case *Directory:
		wsr = inode.(*Directory).wsr
	case *TypespaceList:
		// If the inode is typespace/namespace/workspace/api, return true
		// immediately since workspaceroot shouldn't have authority over them
		return true
	case *NamespaceList:
		return true
	case *WorkspaceList:
		return true
	case *ApiInode:
		return true
	}

	defer qfs.mutabilityLock.RLock().RUnlock()

	key := wsr.typespace + "/" + wsr.namespace + "/" + wsr.workspace
	mutability, exists := qfs.workspaceMutability[key]
	if !exists || mutability != workspaceMutable {
		return false
	}

	return true

}

func (qfs *QuantumFs) workspaceIsMutableAtOpen(c *ctx, inode Inode,
	flags uint32) bool {

	defer c.FuncIn("Mux::workspaceIsMutableAtOpen", "flags %d", flags).Out()

	// Only if the Open() requires write permission, is it blocked by the
	// read-only workspace
	if flags&syscall.O_ACCMODE == syscall.O_RDONLY {
		return true
	}

	return qfs.workspaceIsMutable(c, inode)
}

func (qfs *QuantumFs) Forget(nodeID uint64, nlookup uint64) {
	defer qfs.c.funcIn("Mux::Forget").Out()
	defer logRequestPanic(&qfs.c)

	qfs.c.dlog("Forget called on inode %d Looked up %d Times", nodeID, nlookup)

	if !qfs.shouldForget(InodeId(nodeID), nlookup) {
		// The kernel hasn't completely forgotten this Inode. Keep it around
		// a while longer.
		qfs.c.dlog("inode %d lookup not zero yet", nodeID)
		return
	}

	defer qfs.instantiationLock.Lock().Unlock()

	if inode := qfs.inodeNoInstantiate(&qfs.c, InodeId(nodeID)); inode != nil {
		inode.queueToForget(&qfs.c)
	} else {
		qfs.c.dlog("Forgetting uninstantiated Inode %d", nodeID)
		qfs.uninstantiateInode_(&qfs.c, InodeId(nodeID))
	}
}

func (qfs *QuantumFs) GetAttr(input *fuse.GetAttrIn,
	out *fuse.AttrOut) (result fuse.Status) {

	result = fuse.EIO

	c := qfs.c.req(&input.InHeader)
	defer logRequestPanic(c)
	defer c.FuncIn("Mux::GetAttr", "Inode %d", input.NodeId).Out()

	inode, unlock := qfs.RLockTreeGetInode(c, InodeId(input.NodeId))
	defer unlock.RUnlock()
	if inode == nil {
		return fuse.ENOENT
	}

	return inode.GetAttr(c, out)
}

func (qfs *QuantumFs) SetAttr(input *fuse.SetAttrIn,
	out *fuse.AttrOut) (result fuse.Status) {

	result = fuse.EIO

	c := qfs.c.req(&input.InHeader)
	defer logRequestPanic(c)
	defer c.FuncIn("Mux::SetAttr", "Inode %d", input.NodeId).Out()

	inode, unlock := qfs.RLockTreeGetInode(c, InodeId(input.NodeId))
	defer unlock.RUnlock()
	if inode == nil {
		return fuse.ENOENT
	}

	if !qfs.workspaceIsMutable(c, inode) {
		return fuse.EROFS
	}

	return inode.SetAttr(c, input, out)
}

func (qfs *QuantumFs) Mknod(input *fuse.MknodIn, name string,
	out *fuse.EntryOut) (result fuse.Status) {

	result = fuse.EIO

	c := qfs.c.req(&input.InHeader)
	defer logRequestPanic(c)
	defer c.FuncIn("Mux::Mknod", "Inode %d Name %s", input.NodeId,
		name).Out()

	inode, unlock := qfs.RLockTreeGetInode(c, InodeId(input.NodeId))
	defer unlock.RUnlock()
	if inode == nil {
		return fuse.ENOENT
	}

	if !qfs.workspaceIsMutable(c, inode) {
		return fuse.EROFS
	}

	return inode.Mknod(c, name, input, out)
}

func (qfs *QuantumFs) Mkdir(input *fuse.MkdirIn, name string,
	out *fuse.EntryOut) (result fuse.Status) {

	result = fuse.EIO

	c := qfs.c.req(&input.InHeader)
	defer logRequestPanic(c)
	defer c.FuncIn("Mux::Mkdir", "Inode %d Name %s", input.NodeId,
		name).Out()

	inode, unlock := qfs.RLockTreeGetInode(c, InodeId(input.NodeId))
	defer unlock.RUnlock()
	if inode == nil {
		return fuse.ENOENT
	}

	if !qfs.workspaceIsMutable(c, inode) {
		return fuse.EROFS
	}

	return inode.Mkdir(c, name, input, out)
}

func (qfs *QuantumFs) Unlink(header *fuse.InHeader,
	name string) (result fuse.Status) {

	result = fuse.EIO

	c := qfs.c.req(header)
	defer logRequestPanic(c)
	defer c.FuncIn("Mux::Unlink", "Inode %d Name %s", header.NodeId,
		name).Out()

	inode, unlock := qfs.RLockTreeGetInode(c, InodeId(header.NodeId))
	defer unlock.RUnlock()
	if inode == nil {
		return fuse.ENOENT
	}

	if !qfs.workspaceIsMutable(c, inode) {
		return fuse.EROFS
	}

	return inode.Unlink(c, name)
}

func (qfs *QuantumFs) Rmdir(header *fuse.InHeader,
	name string) (result fuse.Status) {

	result = fuse.EIO

	c := qfs.c.req(header)
	defer logRequestPanic(c)
	defer c.FuncIn("Mux::Rmdir", "Inode %d Name %s", header.NodeId,
		name).Out()

	inode, unlock := qfs.RLockTreeGetInode(c, InodeId(header.NodeId))
	defer unlock.RUnlock()
	if inode == nil {
		return fuse.ENOENT
	}

	if !qfs.workspaceIsMutable(c, inode) {
		return fuse.EROFS
	}

	return inode.Rmdir(c, name)
}

func (qfs *QuantumFs) Rename(input *fuse.RenameIn, oldName string,
	newName string) (result fuse.Status) {

	result = fuse.EIO

	c := qfs.c.req(&input.InHeader)
	defer logRequestPanic(c)
	defer c.FuncIn("Mux::Rename", "Inode %d newdir %d %s -> %s",
		input.NodeId, input.Newdir, oldName, newName).Out()

	srcInode, unlock := qfs.RLockTreeGetInode(c, InodeId(input.NodeId))
	defer unlock.RUnlock()
	if srcInode == nil {
		return fuse.ENOENT
	}

	if !qfs.workspaceIsMutable(c, srcInode) {
		return fuse.EROFS
	}

	if input.NodeId == input.Newdir {
		return srcInode.RenameChild(c, oldName, newName)
	} else {
		dstInode, unlock := qfs.RLockTreeGetInode(c, InodeId(input.Newdir))
		defer unlock.RUnlock()

		if dstInode == nil {
			return fuse.ENOENT
		}

		if !qfs.workspaceIsMutable(c, dstInode) {
			return fuse.EROFS
		}

		return srcInode.MvChild(c, dstInode, oldName, newName)
	}
}

func (qfs *QuantumFs) Link(input *fuse.LinkIn, filename string,
	out *fuse.EntryOut) (result fuse.Status) {

	result = fuse.EIO

	c := qfs.c.req(&input.InHeader)
	defer logRequestPanic(c)
	defer c.FuncIn("Mux::Link", "inode %d to name %s in dstDir %d",
		input.Oldnodeid, filename, input.NodeId).Out()

	srcInode := qfs.inode(c, InodeId(input.Oldnodeid))
	if srcInode == nil {
		return fuse.ENOENT
	}

	dstInode := qfs.inode(c, InodeId(input.NodeId))
	if dstInode == nil {
		return fuse.ENOENT
	}

	if !qfs.workspaceIsMutable(c, dstInode) {
		return fuse.EROFS
	}

	// Via races, srcInode and dstInode can be forgotten here

	if srcInode.treeLock() == dstInode.treeLock() {
		// If src and dst live in the same workspace, we only need one lock
		defer dstInode.LockTree().Unlock()
	} else {
		// When we have to lock multiple inodes, we must make sure that we
		// lock the inodes in correct sequence to prevent deadlock
		firstLock, lastLock := getLockOrder(dstInode, srcInode)
		defer firstLock.LockTree().Unlock()
		defer lastLock.LockTree().Unlock()
	}

	// We need to re-get these to ensure they're instantiated while we're locked
	srcInode = qfs.inode(c, InodeId(input.Oldnodeid))
	if srcInode == nil {
		return fuse.ENOENT
	}

	dstInode = qfs.inode(c, InodeId(input.NodeId))
	if dstInode == nil {
		return fuse.ENOENT
	}

	return dstInode.link_DOWN(c, srcInode, filename, out)
}

func (qfs *QuantumFs) Symlink(header *fuse.InHeader, pointedTo string,
	linkName string, out *fuse.EntryOut) (result fuse.Status) {

	result = fuse.EIO

	c := qfs.c.req(header)
	defer logRequestPanic(c)
	defer c.FuncIn("Mux::Symlink", "Inode %d Name %s", header.NodeId,
		linkName).Out()

	inode, unlock := qfs.RLockTreeGetInode(c, InodeId(header.NodeId))
	defer unlock.RUnlock()
	if inode == nil {
		return fuse.ENOENT
	}

	if !qfs.workspaceIsMutable(c, inode) {
		return fuse.EROFS
	}

	return inode.Symlink(c, pointedTo, linkName, out)
}

func (qfs *QuantumFs) Readlink(header *fuse.InHeader) (out []byte,
	result fuse.Status) {

	out = nil
	result = fuse.EIO

	c := qfs.c.req(header)
	defer logRequestPanic(c)
	defer c.FuncIn("Mux::Readlink", "Inode %d", header.NodeId).Out()

	inode, unlock := qfs.RLockTreeGetInode(c, InodeId(header.NodeId))
	defer unlock.RUnlock()
	if inode == nil {
		return nil, fuse.ENOENT
	}

	return inode.Readlink(c)
}

func (qfs *QuantumFs) Access(input *fuse.AccessIn) (result fuse.Status) {
	result = fuse.EIO

	c := qfs.c.req(&input.InHeader)
	defer logRequestPanic(c)
	defer c.FuncIn("Mux::Access", "Inode %d", input.NodeId).Out()

	inode, unlock := qfs.RLockTreeGetInode(c, InodeId(input.NodeId))
	defer unlock.RUnlock()
	if inode == nil {
		return fuse.ENOENT
	}

	return inode.Access(c, input.Mask, input.Uid, input.Gid)
}

func (qfs *QuantumFs) GetXAttrSize(header *fuse.InHeader, attr string) (size int,
	result fuse.Status) {

	size = 0
	result = fuse.EIO

	c := qfs.c.req(header)
	defer logRequestPanic(c)
	defer c.FuncIn("Mux::GetXAttrSize", "Inode %d", header.NodeId).Out()

	if attr == quantumfs.XAttrTypeKey {
		_, status := getQuantumfsExtendedKey(c, qfs, InodeId(header.NodeId))
		if status != fuse.OK {
			return 0, status
		}
		return quantumfs.ExtendedKeyLength, status
	}

	inode, unlock := qfs.RLockTreeGetInode(c, InodeId(header.NodeId))
	defer unlock.RUnlock()
	if inode == nil {
		return 0, fuse.ENOENT
	}

	return inode.GetXAttrSize(c, attr)
}

func getQuantumfsExtendedKey(c *ctx, qfs *QuantumFs, inodeId InodeId) ([]byte,
	fuse.Status) {

	defer c.FuncIn("getQuantumfsExtendedKey", "inode %d", inodeId).Out()

	inode, unlock := qfs.LockTreeGetInode(c, inodeId)
	defer unlock.Unlock()
	if inode == nil {
		return nil, fuse.ENOENT
	}

	if inode.isWorkspaceRoot() {
		c.vlog("Parent is workspaceroot, returning")
		return nil, fuse.ENOATTR
	}

	// Update the Hash value before generating the key
	inode.Sync_DOWN(c)

	defer inode.getParentLock().RLock().RUnlock()

	var dir *Directory
	parent := inode.parent_(c)
	if parent.isWorkspaceRoot() {
		dir = &parent.(*WorkspaceRoot).Directory
	} else {
		dir = parent.(*Directory)
	}

	return dir.generateChildTypeKey_DOWN(c, inode.inodeNum())
}

func (qfs *QuantumFs) GetXAttrData(header *fuse.InHeader, attr string) (data []byte,
	result fuse.Status) {

	data = nil
	result = fuse.EIO

	c := qfs.c.req(header)
	defer logRequestPanic(c)
	defer c.FuncIn("Mux::GetXAttrData", "Inode %d", header.NodeId).Out()

	if attr == quantumfs.XAttrTypeKey {
		return getQuantumfsExtendedKey(c, qfs, InodeId(header.NodeId))
	}

	inode, unlock := qfs.RLockTreeGetInode(c, InodeId(header.NodeId))
	defer unlock.RUnlock()
	if inode == nil {
		return nil, fuse.ENOENT
	}

	return inode.GetXAttrData(c, attr)
}

func (qfs *QuantumFs) ListXAttr(header *fuse.InHeader) (attributes []byte,
	result fuse.Status) {

	attributes = nil
	result = fuse.EIO

	c := qfs.c.req(header)
	defer logRequestPanic(c)
	defer c.FuncIn("Mux::ListXAttr", "Inode %d", header.NodeId).Out()

	inode, unlock := qfs.RLockTreeGetInode(c, InodeId(header.NodeId))
	defer unlock.RUnlock()
	if inode == nil {
		return nil, fuse.ENOENT
	}

	return inode.ListXAttr(c)
}

func (qfs *QuantumFs) SetXAttr(input *fuse.SetXAttrIn, attr string,
	data []byte) (result fuse.Status) {

	result = fuse.EIO

	c := qfs.c.req(&input.InHeader)
	defer logRequestPanic(c)
	defer c.FuncIn("Mux::SetXAttr", "Inode %d", input.NodeId).Out()

	if attr == quantumfs.XAttrTypeKey {
		// quantumfs.key is immutable from userspace
		return fuse.EPERM
	}

	inode, unlock := qfs.RLockTreeGetInode(c, InodeId(input.NodeId))
	defer unlock.RUnlock()
	if inode == nil {
		return fuse.ENOENT
	}

	if !qfs.workspaceIsMutable(c, inode) {
		return fuse.EROFS
	}

	return inode.SetXAttr(c, attr, data)
}

func (qfs *QuantumFs) RemoveXAttr(header *fuse.InHeader,
	attr string) (result fuse.Status) {

	result = fuse.EIO

	c := qfs.c.req(header)
	defer logRequestPanic(c)
	defer c.FuncIn("Mux::RemoveXAttr", "Inode %d", header.NodeId).Out()

	if attr == quantumfs.XAttrTypeKey {
		// quantumfs.key is immutable from userspace
		return fuse.EPERM
	}

	inode, unlock := qfs.RLockTreeGetInode(c, InodeId(header.NodeId))
	defer unlock.RUnlock()
	if inode == nil {
		return fuse.ENOENT
	}

	if !qfs.workspaceIsMutable(c, inode) {
		return fuse.EROFS
	}

	return inode.RemoveXAttr(c, attr)
}

func (qfs *QuantumFs) Create(input *fuse.CreateIn, name string,
	out *fuse.CreateOut) (result fuse.Status) {

	result = fuse.EIO

	c := qfs.c.req(&input.InHeader)
	defer logRequestPanic(c)
	defer c.FuncIn("Mux::Create", "Inode %d Name %s", input.NodeId,
		name).Out()

	inode, unlock := qfs.RLockTreeGetInode(c, InodeId(input.NodeId))
	defer unlock.RUnlock()
	if inode == nil {
		c.elog("Create failed", input)
		return fuse.EACCES // TODO Confirm this is correct
	}

	if !qfs.workspaceIsMutable(c, inode) {
		return fuse.EROFS
	}

	return inode.Create(c, input, name, out)
}

func (qfs *QuantumFs) Open(input *fuse.OpenIn,
	out *fuse.OpenOut) (result fuse.Status) {

	result = fuse.EIO

	c := qfs.c.req(&input.InHeader)
	defer logRequestPanic(c)
	defer c.FuncIn("Mux::Open", "Inode %d", input.NodeId).Out()

	inode, unlock := qfs.RLockTreeGetInode(c, InodeId(input.NodeId))
	defer unlock.RUnlock()
	if inode == nil {
		c.elog("Open failed Inode %d", input.NodeId)
		return fuse.ENOENT
	}

	if !qfs.workspaceIsMutableAtOpen(c, inode, input.Flags) {
		return fuse.EROFS
	}

	return inode.Open(c, input.Flags, input.Mode, out)
}

func (qfs *QuantumFs) Read(input *fuse.ReadIn, buf []byte) (readRes fuse.ReadResult,
	result fuse.Status) {

	readRes = nil
	result = fuse.EIO

	c := qfs.c.req(&input.InHeader)
	defer logRequestPanic(c)
	defer c.FuncIn("Mux::Read", "Fh: %d", input.Fh).Out()

	fileHandle, unlock := qfs.RLockTreeGetHandle(c, FileHandleId(input.Fh))
	defer unlock.RUnlock()
	if fileHandle == nil {
		c.elog("Read failed %d", fileHandle)
		return nil, fuse.ENOENT
	}

	return fileHandle.Read(c, input.Offset, input.Size,
		buf, utils.BitFlagsSet(uint(input.Flags), uint(syscall.O_NONBLOCK)))
}

func (qfs *QuantumFs) Release(input *fuse.ReleaseIn) {
	c := qfs.c.req(&input.InHeader)
	defer logRequestPanic(c)
	defer c.FuncIn("Mux::Release", "Fh: %v", input.Fh).Out()

	qfs.setFileHandle(c, FileHandleId(input.Fh), nil)
}

func (qfs *QuantumFs) Write(input *fuse.WriteIn, data []byte) (written uint32,
	result fuse.Status) {

	written = 0
	result = fuse.EIO

	c := qfs.c.req(&input.InHeader)
	defer logRequestPanic(c)
	defer c.FuncIn("Mux::Write", "Fh: %d", input.Fh).Out()

	fileHandle, unlock := qfs.RLockTreeGetHandle(c, FileHandleId(input.Fh))
	defer unlock.RUnlock()
	if fileHandle == nil {
		c.elog("Write failed")
		return 0, fuse.ENOENT
	}

	return fileHandle.Write(c, input.Offset, input.Size,
		input.Flags, data)
}

func (qfs *QuantumFs) Flush(input *fuse.FlushIn) (result fuse.Status) {
	result = fuse.EIO

	c := qfs.c.req(&input.InHeader)
	defer logRequestPanic(c)
	defer c.FuncIn("Mux::Flush", "Fh: %v Context %d %d %d", input.Fh,
		input.Context.Uid, input.Context.Gid, input.Context.Pid).Out()

	return fuse.OK
}

func (qfs *QuantumFs) Fsync(input *fuse.FsyncIn) (result fuse.Status) {
	result = fuse.EIO

	c := qfs.c.req(&input.InHeader)
	defer logRequestPanic(c)
	defer c.FuncIn("Mux::Fsync", "Enter Fh %d", input.Fh).Out()

	fileHandle, unlock := qfs.LockTreeGetHandle(c, FileHandleId(input.Fh))
	defer unlock.Unlock()
	if fileHandle == nil {
		c.elog("Fsync failed")
		return fuse.EIO
	}

	return fileHandle.Sync_DOWN(c)
}

func (qfs *QuantumFs) Fallocate(input *fuse.FallocateIn) (result fuse.Status) {
	result = fuse.EIO

	c := qfs.c.req(&input.InHeader)
	defer logRequestPanic(c)
	defer c.funcIn("Mux::Fallocate").Out()

	c.elog("Unhandled request Fallocate")
	return fuse.ENOSYS
}

func (qfs *QuantumFs) OpenDir(input *fuse.OpenIn,
	out *fuse.OpenOut) (result fuse.Status) {

	result = fuse.EIO

	c := qfs.c.req(&input.InHeader)
	defer logRequestPanic(c)
	defer c.FuncIn("Mux::OpenDir", "Inode %d", input.NodeId).Out()

	inode, unlock := qfs.RLockTreeGetInode(c, InodeId(input.NodeId))
	defer unlock.RUnlock()
	if inode == nil {
		c.elog("OpenDir failed", input)
		return fuse.ENOENT
	}

	return inode.OpenDir(c, input.Flags, input.Mode, out)
}

func (qfs *QuantumFs) ReadDir(input *fuse.ReadIn,
	out *fuse.DirEntryList) (result fuse.Status) {

	result = fuse.EIO

	c := qfs.c.req(&input.InHeader)
	defer logRequestPanic(c)
	defer c.FuncIn("Mux::ReadDir", "Fh: %d offset %d", input.Fh,
		input.Offset).Out()

	c.elog("Unhandled request ReadDir")
	return fuse.ENOSYS
}

func (qfs *QuantumFs) ReadDirPlus(input *fuse.ReadIn,
	out *fuse.DirEntryList) (result fuse.Status) {

	result = fuse.EIO

	c := qfs.c.req(&input.InHeader)
	defer logRequestPanic(c)
	defer c.FuncIn("Mux::ReadDirPlus", "Fh: %d offset %d",
		input.Fh, input.Offset).Out()

	fileHandle, unlock := qfs.RLockTreeGetHandle(c, FileHandleId(input.Fh))
	defer unlock.RUnlock()
	if fileHandle == nil {
		c.elog("ReadDirPlus failed", fileHandle)
		return fuse.ENOENT
	}

	return fileHandle.ReadDirPlus(c, input, out)
}

func (qfs *QuantumFs) ReleaseDir(input *fuse.ReleaseIn) {
	c := qfs.c.req(&input.InHeader)
	defer logRequestPanic(c)
	defer c.FuncIn("Mux::ReleaseDir", "Fh: %d", input.Fh).Out()

	qfs.setFileHandle(&qfs.c, FileHandleId(input.Fh), nil)
}

func (qfs *QuantumFs) FsyncDir(input *fuse.FsyncIn) (result fuse.Status) {
	result = fuse.EIO

	c := qfs.c.req(&input.InHeader)
	defer logRequestPanic(c)
	defer c.FuncIn("Mux::FsyncDir", "Fh %d", input.Fh).Out()

	fileHandle, unlock := qfs.LockTreeGetHandle(c, FileHandleId(input.Fh))
	defer unlock.Unlock()
	if fileHandle == nil {
		c.elog("FsyncDir failed")
		return fuse.EIO
	}

	return fileHandle.Sync_DOWN(c)
}

func (qfs *QuantumFs) StatFs(input *fuse.InHeader,
	out *fuse.StatfsOut) (result fuse.Status) {

	result = fuse.EIO

	c := qfs.c.req(input)
	defer logRequestPanic(c)
	defer c.funcIn("Mux::StatFs").Out()

	out.Blocks = 2684354560 // 10TB
	out.Bfree = out.Blocks / 2
	out.Bavail = out.Bfree
	out.Files = 0
	out.Ffree = math.MaxUint64
	out.Bsize = uint32(qfsBlockSize)
	out.NameLen = uint32(quantumfs.MaxFilenameLength)
	out.Frsize = 0

	return fuse.OK
}

func (qfs *QuantumFs) Init(*fuse.Server) {
}

func (qfs *QuantumFs) increaseApiFileSize(c *ctx, offset int) {
	result := atomic.AddInt64(&qfs.apiFileSize, int64(offset))
	c.vlog("QuantumFs::APIFileSize adds %d upto %d", offset, result)
}

func (qfs *QuantumFs) decreaseApiFileSize(c *ctx, offset int) {
	result := atomic.AddInt64(&qfs.apiFileSize, -1*int64(offset))
	c.vlog("QuantumFs::APIFileSize subtract %d downto %d", offset, result)
	if result < 0 {
		c.elog("ERROR: PANIC Global variable %d should"+
			" be greater than zero", result)
		atomic.StoreInt64(&qfs.apiFileSize, 0)
	}
}<|MERGE_RESOLUTION|>--- conflicted
+++ resolved
@@ -367,13 +367,8 @@
 func (qfs *QuantumFs) _queueDirtyInode_(c *ctx, inode Inode,
 	shouldUninstantiate bool, shouldWait bool) *list.Element {
 
-<<<<<<< HEAD
-	defer c.FuncIn("Mux::_queueDirtyInode", "inode %d uninstantiate %t wait %t",
+	defer c.FuncIn("Mux::_queueDirtyInode_", "inode %d uninstantiate %t wait %t",
 		inode.inodeNum(), shouldUninstantiate, shouldWait).Out()
-=======
-	defer c.FuncIn("Mux::_queueDirtyInode_", "inode %d uninstantiate %t wait %t",
-		inode.inodeNum(), shouldUninstantiate, shouldWait).out()
->>>>>>> 2ba6e544
 
 	var dirtyNode *dirtyInode
 	dirtyElement := inode.dirtyElement_()
