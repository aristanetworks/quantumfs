--- conflicted
+++ resolved
@@ -26,7 +26,7 @@
 			config:       &config,
 			workspaceDB:  config.WorkspaceDB,
 			durableStore: config.DurableStore,
-                        requestId:    qlog.DummyReqId,
+			requestId:    qlog.DummyReqId,
 		},
 	}
 
@@ -100,12 +100,8 @@
 func (qfs *QuantumFs) Lookup(header *fuse.InHeader, name string,
 	out *fuse.EntryOut) fuse.Status {
 
-<<<<<<< HEAD
 	inode := qfs.inode(&qfs.c, InodeId(header.NodeId))
-=======
-	inode := qfs.inode(&qfs.c, header.NodeId)
-	c := qfs.c.req(header.Unique)
->>>>>>> c8d9122d
+	c := qfs.c.req(header.Unique)
 	if inode == nil {
 		c.elog("Lookup failed", name)
 		return fuse.ENOENT
@@ -115,13 +111,8 @@
 }
 
 func (qfs *QuantumFs) Forget(nodeID uint64, nlookup uint64) {
-<<<<<<< HEAD
-	fmt.Println("Forgetting inode", nodeID, "Looked up ", nlookup, "Times")
+	qfs.c.dlog("Forgetting inode %d Looked up %d Times", nodeID, nlookup)
 	qfs.setInode(&qfs.c, InodeId(nodeID), nil)
-=======
-	qfs.c.dlog("Forgetting inode %d Looked up %d Times", nodeID, nlookup)
-	qfs.setInode(&qfs.c, nodeID, nil)
->>>>>>> c8d9122d
 }
 
 func (qfs *QuantumFs) GetAttr(input *fuse.GetAttrIn, out *fuse.AttrOut) fuse.Status {
@@ -253,12 +244,8 @@
 func (qfs *QuantumFs) Create(input *fuse.CreateIn, name string,
 	out *fuse.CreateOut) fuse.Status {
 
-<<<<<<< HEAD
-	inode := qfs.inode(&qfs.c, InodeId(input.NodeId))
-=======
-	inode := qfs.inode(&qfs.c, input.NodeId)
-	c := qfs.c.req(input.Unique)
->>>>>>> c8d9122d
+	inode := qfs.inode(&qfs.c, InodeId(input.NodeId))
+	c := qfs.c.req(input.Unique)
 	if inode == nil {
 		c.elog("Create failed", input)
 		return fuse.EACCES // TODO Confirm this is correct
@@ -268,12 +255,8 @@
 }
 
 func (qfs *QuantumFs) Open(input *fuse.OpenIn, out *fuse.OpenOut) fuse.Status {
-<<<<<<< HEAD
-	inode := qfs.inode(&qfs.c, InodeId(input.NodeId))
-=======
-	inode := qfs.inode(&qfs.c, input.NodeId)
-	c := qfs.c.req(input.Unique)
->>>>>>> c8d9122d
+	inode := qfs.inode(&qfs.c, InodeId(input.NodeId))
+	c := qfs.c.req(input.Unique)
 	if inode == nil {
 		c.elog("Open failed", input)
 		return fuse.ENOENT
@@ -285,14 +268,9 @@
 func (qfs *QuantumFs) Read(input *fuse.ReadIn, buf []byte) (fuse.ReadResult,
 	fuse.Status) {
 
-<<<<<<< HEAD
-	fmt.Println("Read:", input)
+	c := qfs.c.req(input.Unique)
+	c.elog("Read:", input)
 	fileHandle := qfs.fileHandle(&qfs.c, FileHandleId(input.Fh))
-=======
-	c := qfs.c.req(input.Unique)
-	c.elog("Read:", input)
-	fileHandle := qfs.fileHandle(&qfs.c, input.Fh)
->>>>>>> c8d9122d
 	if fileHandle == nil {
 		c.elog("Read failed", fileHandle)
 		return nil, fuse.ENOENT
@@ -306,12 +284,8 @@
 }
 
 func (qfs *QuantumFs) Write(input *fuse.WriteIn, data []byte) (uint32, fuse.Status) {
-<<<<<<< HEAD
 	fileHandle := qfs.fileHandle(&qfs.c, FileHandleId(input.Fh))
-=======
-	fileHandle := qfs.fileHandle(&qfs.c, input.Fh)
-	c := qfs.c.req(input.Unique)
->>>>>>> c8d9122d
+	c := qfs.c.req(input.Unique)
 	if fileHandle == nil {
 		c.elog("Write failed", fileHandle)
 		return 0, fuse.ENOENT
@@ -341,12 +315,8 @@
 }
 
 func (qfs *QuantumFs) OpenDir(input *fuse.OpenIn, out *fuse.OpenOut) fuse.Status {
-<<<<<<< HEAD
-	inode := qfs.inode(&qfs.c, InodeId(input.NodeId))
-=======
-	inode := qfs.inode(&qfs.c, input.NodeId)
-	c := qfs.c.req(input.Unique)
->>>>>>> c8d9122d
+	inode := qfs.inode(&qfs.c, InodeId(input.NodeId))
+	c := qfs.c.req(input.Unique)
 	if inode == nil {
 		c.elog("OpenDir failed", input)
 		return fuse.ENOENT
@@ -367,12 +337,8 @@
 func (qfs *QuantumFs) ReadDirPlus(input *fuse.ReadIn,
 	out *fuse.DirEntryList) fuse.Status {
 
-<<<<<<< HEAD
 	fileHandle := qfs.fileHandle(&qfs.c, FileHandleId(input.Fh))
-=======
-	fileHandle := qfs.fileHandle(&qfs.c, input.Fh)
-	c := qfs.c.req(input.Unique)
->>>>>>> c8d9122d
+	c := qfs.c.req(input.Unique)
 	if fileHandle == nil {
 		c.elog("ReadDirPlus failed", fileHandle)
 		return fuse.ENOENT
