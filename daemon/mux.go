// Copyright (c) 2016 Arista Networks, Inc.  All rights reserved.
// Arista Networks, Inc. Confidential and Proprietary.

// The QuantumFS internals are implemented here. This is not the package you want,
// try quantumfs.
package daemon

// go-fuse creates a goroutine for every request. The code here simply takes these
// requests and forwards them to the correct Inode.

import (
	"container/list"
	"errors"
	"fmt"
	"io/ioutil"
	"math"
	"os"
	"os/signal"
	"reflect"
	"runtime/debug"
	"strings"
	"sync/atomic"
	"syscall"
	"time"

	"github.com/aristanetworks/quantumfs"
	"github.com/aristanetworks/quantumfs/qlog"
	"github.com/aristanetworks/quantumfs/utils"
	"github.com/hanwen/go-fuse/fuse"
)

const InodeNameLog = "Inode %d Name %s"
const InodeOnlyLog = "Inode %d"
const FileHandleLog = "Fh: %d"
const FileOffsetLog = "Fh: %d offset %d"
const SetAttrArgLog = "Inode %d valid 0x%x size %d"

func NewQuantumFs_(config QuantumFsConfig, qlogIn *qlog.Qlog) *QuantumFs {
	qfs := &QuantumFs{
		RawFileSystem:          fuse.NewDefaultRawFileSystem(),
		config:                 config,
		inodes:                 make(map[InodeId]Inode),
		fileHandles:            make(map[FileHandleId]FileHandle),
		inodeNum:               quantumfs.InodeIdReservedEnd,
		fileHandleNum:          0,
		flusher:                NewFlusher(),
		parentOfUninstantiated: make(map[InodeId]InodeId),
		lookupCounts:           make(map[InodeId]uint64),
		workspaceMutability:    make(map[string]workspaceState),
		toBeReleased:           make(chan FileHandleId, 1000000),
		stopWaitingForSignals:  make(chan struct{}),
		syncAllRetries:         -1,
		c: ctx{
			Ctx: quantumfs.Ctx{
				Qlog:      qlogIn,
				RequestId: qlog.MuxReqId,
			},
			config:      &config,
			workspaceDB: config.WorkspaceDB,
			dataStore: newDataStore(config.DurableStore,
				int(config.CacheSize)),
		},
	}

	qfs.c.vlog("Random seed: %d", utils.RandomSeed)

	qfs.c.qfs = qfs

	typespaceList := NewTypespaceList()
	qfs.inodes[quantumfs.InodeIdRoot] = typespaceList
	qfs.inodes[quantumfs.InodeIdApi] = NewApiInode(typespaceList.treeLock(),
		typespaceList.inodeNum())
	qfs.inodes[quantumfs.InodeIdLowMemMarker] = NewLowMemFile(
		typespaceList.treeLock(), typespaceList.inodeNum())
	return qfs
}

func NewQuantumFsLogs(config QuantumFsConfig, qlogIn *qlog.Qlog) *QuantumFs {
	return NewQuantumFs_(config, qlogIn)
}

func NewQuantumFs(config QuantumFsConfig, version string) (*QuantumFs, error) {
	logger, err := qlog.NewQlogExt(config.CachePath,
		config.MemLogBytes, version, qlog.PrintToStdout)
	if err != nil {
		return nil, err
	}
	return NewQuantumFs_(config, logger), nil
}

type workspaceState int

const (
	workspaceImmutable workspaceState = iota
	workspaceMutable
	workspaceImmutableUntilRestart
)

type MetaInodeDeletionRecord struct {
	inodeId  InodeId
	parentId InodeId
	name     string
}

type QuantumFs struct {
	fuse.RawFileSystem
	server        *fuse.Server
	config        QuantumFsConfig
	inodeNum      uint64
	fileHandleNum uint64
	c             ctx

	syncAllRetries int

	// We present the sum of the size of all responses waiting on the api file as
	// the size of that file because the kernel will clear any reads beyond what
	// is believed to be the file length. Thus the file length needs to be at
	// least as long as the largest response and using the sum of all response
	// lengths is more efficient than computing the maximum response length over
	// a large number of ApiHandles.
	apiFileSize int64

	// This is a leaf lock for protecting the instantiation maps
	// Do not grab other locks while holding this
	mapMutex    utils.DeferableRwMutex
	inodes      map[InodeId]Inode
	fileHandles map[FileHandleId]FileHandle

	metaInodeMutex           utils.DeferableMutex
	metaInodeDeletionRecords []MetaInodeDeletionRecord

	flusher *Flusher

	// We must prevent instantiation of Inodes while we are uninstantiating an
	// Inode. This prevents a race between a Directory being uninstantiated as
	// one of its children is just being instantiated. Or the same inode getting
	// instantiated in multiple threads.
	//
	// This lock must always be grabbed before the mapMutex to ensure consistent
	// lock ordering.
	instantiationLock utils.DeferableMutex

	// Uninstantiated Inodes are inode numbers which have been reserved for a
	// particular inode, but the corresponding Inode has not yet been
	// instantiated. The Inode this map points to is the parent Inode which
	// should be called to instantiate the uninstantiated inode when necessary.
	parentOfUninstantiated map[InodeId]InodeId

	// lookupCounts are used as the other side of Forget. That is, Forget
	// specifies a certain number of lookup counts to forget, which may not be
	// all of them. We cannot truly forget and delete an Inode until the lookup
	// count is zero. Because our concept of uninstantiated Inode allows us to
	// not instantiate an Inode for certain operations which the kernel increases
	// its lookup count, we must keep an entirely separate table.
	//
	// Any inode number without an entry is assumed to have zero lookups and not
	// be instantiated. Some inode numbers will have an entry with a zero value.
	// These are instantiated inodes waiting to be uninstantiated. Inode numbers
	// with positive values are still referenced by the kernel.
	lookupCountLock utils.DeferableMutex
	lookupCounts    map[InodeId]uint64

	// The workspaceMutability defines whether all inodes in each of the local
	// workspace is mutable(write-permitted). Once if a workspace is not
	// immutable, can it be set mutable, so TRUE should be put into the map.
	// Empty entires are default as read-only.  When set the workspace immutable,
	// delete the entry from the map
	mutabilityLock      utils.DeferableRwMutex
	workspaceMutability map[string]workspaceState

	toBeReleased chan FileHandleId

	stopWaitingForSignals chan struct{}

	inLowMemoryMode bool
}

func (qfs *QuantumFs) Mount(mountOptions fuse.MountOptions) error {
	qfs.c.dlog("QuantumFs::Mount Initializing server")

	// Set the common set of required options
	mountOptions.AllowOther = true
	mountOptions.MaxBackground = 1024
	mountOptions.MaxWrite = quantumfs.MaxBlockSize
	mountOptions.FsName = "QuantumFS"
	mountOptions.Options = append(mountOptions.Options, "suid", "dev")

	server, err := fuse.NewServer(qfs, qfs.config.MountPath, &mountOptions)
	if err != nil {
		qfs.c.elog("Failed to create new server %s", err.Error())
		return err
	}

	go qfs.adjustKernelKnobs()
	go qfs.fileHandleReleaser()
	go qfs.waitForSignals()

	qfs.config.WorkspaceDB.SetCallback(qfs.handleWorkspaceChanges)

	qfs.server = server
	return nil
}

const ReleaseFileHandleLog = "Mux::fileHandleReleaser"

func (qfs *QuantumFs) fileHandleReleaser() {
	const maxReleasesPerCycle = 1000
	i := 0
	ids := make([]FileHandleId, 0, maxReleasesPerCycle)
	for shutdown := false; !shutdown; {
		shutdown = func() bool {
			ids = ids[:0]
			fh, ok := <-qfs.toBeReleased
			if !ok {
				return true
			}
			ids = append(ids, fh)
			for i = 1; i < maxReleasesPerCycle; i++ {
				select {
				case fh, ok := <-qfs.toBeReleased:
					if !ok {
						return true
					}
					ids = append(ids, fh)
				default:
					return false
				}
			}
			return false
		}()
		func() {
			defer qfs.c.funcIn(ReleaseFileHandleLog).Out()
			defer qfs.mapMutex.Lock().Unlock()
			for _, fh := range ids {
				qfs.setFileHandle_(&qfs.c, fh, nil)
			}
		}()

		if !shutdown && i < maxReleasesPerCycle {
			// If we didn't need our full allocation, sleep to accumulate
			// more work with minimal mapMutex contention.
			time.Sleep(100 * time.Millisecond)
		}
	}
}

func (qfs *QuantumFs) waitForSignals() {
	sigUsr1Chan := make(chan os.Signal, 1)
	signal.Notify(sigUsr1Chan, syscall.SIGUSR1)
	go qfs.signalHandler(sigUsr1Chan)
}

// If we receive the signal SIGUSR1, then we will enter a low memory mode where we,
// among other things,prevent further writes to the cache and drop the contents of
// the cache. The intended use is as a way to free the bulk of the memory used by
// quantumfsd when it is being gracefully shutdown by lazily unmounting it.
func (qfs *QuantumFs) signalHandler(sigUsr1Chan chan os.Signal) {

	for {
		select {
		case <-sigUsr1Chan:
<<<<<<< HEAD
			// Enter low memory mode
			qfs.inLowMemoryMode = true
=======
			qfs.c.wlog("Entering low memory mode")
>>>>>>> f37f60ea
			qfs.c.dataStore.shutdown()

			// Release the memory
			debug.FreeOSMemory()

		case <-qfs.stopWaitingForSignals:
			signal.Stop(sigUsr1Chan)
			close(sigUsr1Chan)
			return
		}
	}
}

func (qfs *QuantumFs) Serve() {
	qfs.c.dlog("QuantumFs::Serve Serving")
	qfs.server.Serve()
	qfs.c.dlog("QuantumFs::Serve Finished serving")

	qfs.c.dlog("QuantumFs::Serve Waiting for flush thread to end")

	for qfs.flusher.syncAll(&qfs.c) != nil {
		qfs.c.dlog("Cannot give up on syncing, retrying shortly")
		time.Sleep(100 * time.Millisecond)

		if qfs.syncAllRetries < 0 {
			continue
		} else if qfs.syncAllRetries == 0 {
			qfs.c.elog("Unable to syncAll after Serve")
			break
		}

		qfs.syncAllRetries--
	}
	close(qfs.stopWaitingForSignals)
}

func (qfs *QuantumFs) Shutdown() error {
	if err := qfs.c.Qlog.Sync(); err != 0 {
		qfs.c.elog("Syncing log file failed with %d. Closing it.", err)
	}
	close(qfs.toBeReleased)
	return qfs.c.Qlog.Close()
}

func (qfs *QuantumFs) handleWorkspaceChanges(
	updates map[string]quantumfs.WorkspaceState) {

	c := qfs.c.reqId(qlog.RefreshReqId, nil)

	defer c.FuncIn("Mux::handleWorkspaceChanges", "%d updates",
		len(updates)).Out()

	for name, state := range updates {
		if state.Deleted {
			go qfs.handleDeletedWorkspace(c, name)
		} else {
			go qfs.refreshWorkspace(c, name)
		}
	}
}

func (qfs *QuantumFs) handleMetaInodeRemoval(c *ctx, id InodeId, name string,
	parentId InodeId) {

	defer c.FuncIn("QuantumFs::handleMetaInodeRemoval", "%s inode %d",
		name, id).Out()

	// This function might have been called as a result of a lookup.
	// Therefore, it is not safe to call back into the kernel, telling it
	// about the deletion. Schedule this call for later.
	func() {
		defer qfs.metaInodeMutex.Lock().Unlock()
		qfs.metaInodeDeletionRecords = append(qfs.metaInodeDeletionRecords,
			MetaInodeDeletionRecord{
				inodeId:  id,
				name:     name,
				parentId: parentId})
	}()

	// This is a no-op if the inode is instantiated. This check should happen
	// before checking whether id is instantiated to avoid racing with someone
	// instantiating this inode
	c.qfs.removeUninstantiated(c, []InodeId{id})

	inode := qfs.inodeNoInstantiate(c, id)
	if inode == nil {
		return
	}
	defer inode.getParentLock().Lock().Unlock()
	if inode.isOrphaned_() {
		return
	}
	inode.orphan_(c, nil)
}

func (qfs *QuantumFs) handleDeletedWorkspace(c *ctx, name string) {
	defer c.FuncIn("Mux::handleDeletedWorkspace", "%s", name).Out()

	defer logRequestPanic(c)
	parts := strings.Split(name, "/")

	wsrLineage, err := qfs.getWsrLineageNoInstantiate(c,
		parts[0], parts[1], parts[2])
	if err != nil {
		c.elog("getting wsrLineage failed: %s", err.Error())
	} else {
		// In case the deletion has happened remotely, workspacelisting
		// does not have the capability of orphaning the workspace if the
		// namespace or typespace have been removed as well.
		if len(wsrLineage) == 4 {
			qfs.handleMetaInodeRemoval(c,
				wsrLineage[3], parts[2], wsrLineage[2])
		}
	}

	// Instantiating the workspace has the side effect of querying the
	// workspaceDB and updating the in-memory data structures.
	// We need the current in-memory state though to take
	// other required actions
	_, cleanup, _ := qfs.getWorkspaceRoot(c, parts[0], parts[1], parts[2])
	cleanup()

	defer qfs.metaInodeMutex.Lock().Unlock()
	for _, record := range c.qfs.metaInodeDeletionRecords {
		c.vlog("Noting deletion of %s inode %d (parent %d)",
			record.name, record.inodeId, record.parentId)
		if e := c.qfs.noteDeletedInode(record.parentId, record.inodeId,
			record.name); e != fuse.OK {
			c.vlog("noteDeletedInode for wsr with inode %d failed", e)
		}
	}
	c.qfs.metaInodeDeletionRecords = nil
}

func (qfs *QuantumFs) refreshWorkspace(c *ctx, name string) {
	defer c.FuncIn("Mux::refreshWorkspace", "workspace %s", name).Out()

	c = c.refreshCtx()
	defer logRequestPanic(c)

	parts := strings.Split(name, "/")
	wsr, cleanup, ok := qfs.getWorkspaceRoot(c, parts[0], parts[1], parts[2])
	defer cleanup()

	if !ok {
		c.wlog("No workspace root for workspace %s", name)
		return
	}

	rootId, nonce, err := c.workspaceDB.Workspace(&c.Ctx,
		parts[0], parts[1], parts[2])

	if err != nil {
		c.elog("Unable to get workspace rootId")
		return
	}
	if nonce != wsr.nonce {
		c.dlog("Not refreshing workspace %s due to mismatching "+
			"nonces %d vs %d", name, wsr.nonce, nonce)
		return
	}

	published := func() bool {
		defer wsr.RLockTree().RUnlock()
		return wsr.publishedRootId.IsEqualTo(rootId)
	}()

	if published {
		c.dlog("Not refreshing workspace %s as there has been no updates",
			name)
		return
	}

	rc := newRefreshContext(c, rootId)

	defer wsr.LockTree().Unlock()

	err = qfs.flusher.syncWorkspace_(c, name)
	if err != nil {
		c.elog("Unable to syncWorkspace: %s", err.Error())
		return
	}

	wsr.refresh_(c, rc)
}

func forceMerge(c *ctx, wsr *WorkspaceRoot) error {
	defer c.funcIn("Mux::forceMerge").Out()

	rootId, nonce, err := c.workspaceDB.Workspace(&c.Ctx,
		wsr.typespace, wsr.namespace, wsr.workspace)

	if err != nil {
		c.elog("Unable to get workspace rootId")
		return err
	}

	if nonce != wsr.nonce {
		c.wlog("Nothing to merge, new workspace")
		return nil
	}

	if wsr.publishedRootId.IsEqualTo(rootId) {
		c.dlog("Not merging as there are no updates upstream")
		return nil
	}

	newRootId := publishWorkspaceRoot(c,
		wsr.baseLayerId, wsr.hardlinks)

	// We should eventually be able to Advance after merging
	for {
		rootId, nonce, err := c.workspaceDB.Workspace(&c.Ctx,
			wsr.typespace, wsr.namespace, wsr.workspace)

		if err != nil {
			c.elog("Unable to get workspace rootId")
			return err
		}

		if nonce != wsr.nonce {
			c.wlog("Nothing to merge, new workspace")
			return nil
		}

		mergedId, err := mergeWorkspaceRoot(c, wsr.publishedRootId, rootId,
			newRootId, quantumfs.PreferNewer,
			&mergeSkipPaths{paths: make(map[string]struct{}, 0)})

		if err != nil {
			c.elog("Unable to merge: %s", err.Error())
			return err
		}

		// now try to advance the workspace from the fresh id
		_, err = c.workspaceDB.AdvanceWorkspace(&c.Ctx, wsr.typespace,
			wsr.namespace, wsr.workspace, wsr.nonce, rootId, mergedId)

		if wsdbErr, isWsdbErr := err.(quantumfs.WorkspaceDbErr); isWsdbErr &&
			wsdbErr.Code == quantumfs.WSDB_OUT_OF_DATE {

			c.wlog("Workspace advanced during merge of %s, retrying.",
				wsr.fullname())
			// Try again
			continue
		}

		return err
	}
}

// Should be called with the tree locked for read or write
func (qfs *QuantumFs) flushInode_(c *ctx, inode Inode) bool {
	defer c.funcIn("Mux::flushInode_").Out()

	if inode.isOrphaned() {
		return true
	}
	return inode.flush(c).IsValid()
}

const skipForgetLog = "inode %d doesn't need to be forgotten"

// Requires treeLock for read and the instantiationLock
func (qfs *QuantumFs) uninstantiateInode_(c *ctx, inodeNum InodeId) {
	defer c.FuncIn("Mux::uninstantiateInode_", "inode %d", inodeNum).Out()

	inode := qfs.inodeNoInstantiate(c, inodeNum)
	if inode == nil || inodeNum == quantumfs.InodeIdRoot ||
		inodeNum == quantumfs.InodeIdApi {

		c.dlog(skipForgetLog, inodeNum)
		// Nothing to do
		return
	}

	qfs.uninstantiateChain_(c, inode)
}

func (qfs *QuantumFs) uninstantiateInode(c *ctx, inodeNum InodeId) {
	defer c.FuncIn("Mux::uninstantiateInode", "inode %d", inodeNum).Out()
	defer qfs.instantiationLock.Lock().Unlock()
	qfs.uninstantiateInode_(c, inodeNum)
}

// Queue an Inode to be flushed because it is dirty, at the front of the queue
// flusher lock must be locked when calling this function
func (qfs *QuantumFs) queueDirtyInodeNow_(c *ctx, inode Inode) *list.Element {
	return qfs.flusher.queue_(c, inode, false, false)
}

// Queue an Inode to be flushed because it is dirty
// flusher lock must be locked when calling this function
func (qfs *QuantumFs) queueDirtyInode_(c *ctx, inode Inode) *list.Element {
	return qfs.flusher.queue_(c, inode, false, true)
}

// Queue an Inode because the kernel has forgotten about it
// flusher lock must be locked when calling this function
func (qfs *QuantumFs) queueInodeToForget_(c *ctx, inode Inode) *list.Element {
	return qfs.flusher.queue_(c, inode, true, false)
}

// There are several configuration knobs in the kernel which can affect FUSE
// performance. Don't depend on the system being configured correctly for QuantumFS,
// instead try to change the settings ourselves.
func (qfs *QuantumFs) adjustKernelKnobs() {
	qfs.c.funcIn("adjustKernelKnobs").Out()

	mountId := findFuseConnection(&qfs.c, qfs.config.MountPath)
	if mountId == -1 {
		// We don't know where we are mounted, give up
		return
	}

	adjustBdi(&qfs.c, mountId)
	adjustVmDirtyBackgroundBytes(&qfs.c)
}

func adjustBdi(c *ctx, mountId int) {
	defer c.funcIn("adjustBdi").Out()

	// /sys/class/bdi/<mount>/read_ahead_kb indicates how much data, up to the
	// end of the file, should be speculatively read by the kernel. Setting this
	// to the block size should improve the correlation between what the kernel
	// reads and what QuantumFS can provide most efficiently. Since this is the
	// amount in addition to the original read the kernel will read the entire
	// block containing the user's read and then some portion of the next block.
	// Thus QuantumFS will have time to fetch the next block in advance of it
	// being required.
	filename := fmt.Sprintf("/sys/class/bdi/0:%d/read_ahead_kb", mountId)
	value := fmt.Sprintf("%d", quantumfs.MaxBlockSize/1024)
	err := ioutil.WriteFile(filename, []byte(value), 000)
	if err != nil {
		c.wlog("Unable to set read_ahead_kb: %s", err.Error())
	}

	// /sys/class/bdi/<mount>/max_ratio indicates the percentage of the
	// write-back cache this filesystem is allowed to use. Thus it is a maximum
	// of <system memory size>*<vm.dirty_bytes_ratio>*<max_ratio>. On a 256G
	// system with defaults and no memory pressure that amounts to ~540MB. Since
	// QuantumFS is a trusted filesystem and on most systems nearly all the IO
	// will be through QuantumFS, treat QuantumFS like any other kernel file
	// system and allow it to use the full write-back cache if necessary.
	filename = fmt.Sprintf("/sys/class/bdi/0:%d/max_ratio", mountId)
	err = ioutil.WriteFile(filename, []byte("100"), 000)
	if err != nil {
		c.wlog("Unable to set bdi max_ratio: %s", err.Error())
	}
}

func adjustVmDirtyBackgroundBytes(c *ctx) {
	defer c.funcIn("adjustVmDirtyBackgroundBytes").Out()

	// Sometimes, for reasons which have not been root caused yet, the kernel
	// will start delaying FUSE requests for about 200ms. This appears related to
	// some IO throughput control mechanism erroneously trending to zero for
	// QuantumFS.
	//
	// Work around this for now by setting vm.dirty_background_bytes to a low
	// number, which prevents FUSE from getting stuck in this manner.
	err := ioutil.WriteFile("/proc/sys/vm/dirty_background_bytes",
		[]byte("100000"), 000)
	if err != nil {
		c.wlog("Unable to set vm.dirty_background_bytes: %s", err.Error())
	}
}

// Must hold the mapMutex
func (qfs *QuantumFs) getInode_(c *ctx, id InodeId) (Inode, bool) {
	inode, instantiated := qfs.inodes[id]
	if instantiated {
		return inode, false
	}

	_, uninstantiated := qfs.parentOfUninstantiated[id]
	return nil, uninstantiated
}

type emptyUnlocker struct {
	// placeholder interface implementor
}

func (eu *emptyUnlocker) Unlock() {
	// do nothing
}

func (er *emptyUnlocker) RUnlock() {
	// do nothing
}

// Often we need to grab an inode and lock the tree. We need the inode to lock its
// tree, however by the time we lock the tree the inode may be forgotten and the
// inode we grabbed invalid. This is a worker function to handle that case correctly.
func (qfs *QuantumFs) RLockTreeGetInode(c *ctx, inodeId InodeId) (Inode,
	utils.NeedReadUnlock) {

	inode := qfs.inode(c, inodeId)
	if inode == nil {
		return nil, &emptyUnlocker{}
	}

	inode.RLockTree()

	// once we have the lock, re-grab (and possibly reinstantiate) the inode
	// since it may have been just forgotten
	inode = qfs.inode(c, inodeId)
	return inode, inode.treeLock()
}

// Same as the RLockTreeGetInode, but for writes
func (qfs *QuantumFs) LockTreeGetInode(c *ctx, inodeId InodeId) (Inode,
	utils.NeedWriteUnlock) {
	inode := qfs.inode(c, inodeId)
	if inode == nil {
		return nil, &emptyUnlocker{}
	}

	inode.LockTree()

	inode = qfs.inode(c, inodeId)
	return inode, inode.treeLock()
}

func (qfs *QuantumFs) RLockTreeGetHandle(c *ctx, fh FileHandleId) (FileHandle,
	utils.NeedReadUnlock) {

	fileHandle := qfs.fileHandle(c, fh)
	if fileHandle == nil {
		return nil, &emptyUnlocker{}
	}

	fileHandle.RLockTree()

	// once we have the lock, re-grab
	fileHandle = qfs.fileHandle(c, fh)
	return fileHandle, fileHandle.treeLock()
}

func (qfs *QuantumFs) LockTreeGetHandle(c *ctx, fh FileHandleId) (FileHandle,
	utils.NeedWriteUnlock) {
	fileHandle := qfs.fileHandle(c, fh)
	if fileHandle == nil {
		return nil, &emptyUnlocker{}
	}

	fileHandle.LockTree()

	// once we have the lock, re-grab
	fileHandle = qfs.fileHandle(c, fh)
	return fileHandle, fileHandle.treeLock()
}

func (qfs *QuantumFs) inodeNoInstantiate(c *ctx, id InodeId) Inode {
	defer qfs.mapMutex.RLock().RUnlock()
	inode, _ := qfs.getInode_(c, id)
	return inode
}

// Get an inode in a thread safe way
func (qfs *QuantumFs) inode(c *ctx, id InodeId) Inode {
	// Handle the special case of invalid id
	if id == quantumfs.InodeIdInvalid {
		return nil
	}

	// First find the Inode under a cheaper lock
	inode, _ := func() (Inode, bool) {
		defer qfs.mapMutex.RLock().RUnlock()
		return qfs.getInode_(c, id)
	}()

	if inode != nil {
		return inode
	}
	// If we didn't find it, get the more expensive lock and check again. This
	// will instantiate the Inode if necessary and possible.
	defer qfs.instantiationLock.Lock().Unlock()
	defer qfs.mapMutex.Lock().Unlock()
	return qfs.inode_(c, id)
}

// Must hold the instantiationLock and mapMutex for write
func (qfs *QuantumFs) inode_(c *ctx, id InodeId) Inode {
	inode, needsInstantiation := qfs.getInode_(c, id)
	if !needsInstantiation && inode != nil {
		return inode
	}

	c.vlog("Inode %d needs to be instantiated", id)
	var newUninstantiated []InodeId

	parentId, uninstantiated := qfs.parentOfUninstantiated[id]
	if !uninstantiated {
		// We don't know anything about this Inode
		return nil
	}

	for {
		parent := qfs.inode_(c, parentId)
		if parent == nil {
			panic(fmt.Sprintf("Unable to instantiate parent %d",
				parentId))
		}

		func() {
			qfs.mapMutex.Unlock()
			defer qfs.mapMutex.Lock()
			// without mapMutex the child could move underneath this
			// parent, in such cases, find the new parent
			inode, newUninstantiated = parent.instantiateChild(c, id)
		}()
		if inode != nil {
			break
		}
		// a nil inode means the dentry has moved or has been removed
		newParentId, uninstantiated := qfs.parentOfUninstantiated[id]
		if !uninstantiated {
			// The dentry has been removed
			return nil
		}
		// The dentry is still there, verify the parent has changed
		utils.Assert(newParentId != parentId,
			"parent of inode %d is still %d", id, parentId)
		parentId = newParentId
	}

	delete(qfs.parentOfUninstantiated, id)
	qfs.inodes[id] = inode
	qfs.addUninstantiated_(c, newUninstantiated, inode.inodeNum())

	return inode
}

// Set an inode in a thread safe way, set to nil to delete
func (qfs *QuantumFs) setInode(c *ctx, id InodeId, inode Inode) {
	defer qfs.mapMutex.Lock().Unlock()

	if inode != nil {
		qfs.inodes[id] = inode
	} else {
		c.vlog("Clearing inode %d", id)
		delete(qfs.inodes, id)
	}
}

// Set a list of inode numbers to be uninstantiated with the given parent
func (qfs *QuantumFs) addUninstantiated(c *ctx, uninstantiated []InodeId,
	parent InodeId) {

	defer c.funcIn("Mux::addUninstantiated").Out()

	if parent == 0 {
		panic("Invalid parentId in addUninstantiated")
	}

	defer qfs.mapMutex.Lock().Unlock()

	qfs.addUninstantiated_(c, uninstantiated, parent)
}

// Requires the mapMutex for writing
func (qfs *QuantumFs) addUninstantiated_(c *ctx, uninstantiated []InodeId,
	parent InodeId) {

	defer c.funcIn("Mux::addUninstantiated_").Out()

	for _, inodeNum := range uninstantiated {
		qfs.parentOfUninstantiated[inodeNum] = parent
		c.vlog("Adding uninstantiated %d from %d (%d)", inodeNum, parent,
			len(qfs.parentOfUninstantiated))
	}
}

// Remove a list of inode numbers from the parentOfUninstantiated list
func (qfs *QuantumFs) removeUninstantiated(c *ctx, uninstantiated []InodeId) {
	defer c.funcIn("Mux::removeUninstantiated").Out()
	defer qfs.mapMutex.Lock().Unlock()

	for _, inodeNum := range uninstantiated {
		delete(qfs.parentOfUninstantiated, inodeNum)
		c.vlog("Removing uninstantiated %d (%d)", inodeNum,
			len(qfs.parentOfUninstantiated))
	}
}

// Increase an Inode's lookup count. This must be called whenever a fuse.EntryOut is
// returned.
func (qfs *QuantumFs) increaseLookupCount(c *ctx, inodeId InodeId) {
	qfs.increaseLookupCountWithNum(c, inodeId, 1)
}

func (qfs *QuantumFs) increaseLookupCountWithNum(c *ctx, inodeId InodeId,
	num uint64) {

	defer c.FuncIn("Mux::increaseLookupCountWithNum",
		"inode %d, val %d", inodeId, num).Out()
	defer qfs.lookupCountLock.Lock().Unlock()
	prev, exists := qfs.lookupCounts[inodeId]
	if !exists {
		qfs.lookupCounts[inodeId] = num
	} else {
		qfs.lookupCounts[inodeId] = prev + num
	}
}

func (qfs *QuantumFs) lookupCount(inodeId InodeId) (uint64, bool) {
	defer qfs.c.FuncIn("Mux::lookupCount", "inode %d", inodeId).Out()
	defer qfs.lookupCountLock.Lock().Unlock()
	lookupCount, exists := qfs.lookupCounts[inodeId]
	if !exists {
		return 0, false
	}

	return lookupCount, true
}

// Returns true if the count became zero or was previously zero
func (qfs *QuantumFs) shouldForget(c *ctx, inodeId InodeId, count uint64) bool {
	defer c.FuncIn("Mux::shouldForget", "inode %d count %d", inodeId,
		count).Out()

	if inodeId == quantumfs.InodeIdApi || inodeId == quantumfs.InodeIdRoot {
		return false
	}

	defer qfs.lookupCountLock.Lock().Unlock()
	lookupCount, exists := qfs.lookupCounts[inodeId]
	if !exists {
		c.dlog("inode %d has not been instantiated", inodeId)
		return true
	}

	if lookupCount < count {
		c.elog("lookupCount less than zero %d %d", lookupCount, count)
	}

	lookupCount -= count
	qfs.lookupCounts[inodeId] = lookupCount
	if lookupCount == 0 {
		if count > 1 {
			c.dlog("Forgetting inode with lookupCount of %d", count)
		}
		return true
	} else {
		return false
	}
}

// Get a file handle in a thread safe way
func (qfs *QuantumFs) fileHandle(c *ctx, id FileHandleId) FileHandle {
	defer qfs.mapMutex.RLock().RUnlock()
	fileHandle := qfs.fileHandles[id]
	return fileHandle
}

// Set a file handle in a thread safe way, set to nil to delete
func (qfs *QuantumFs) setFileHandle(c *ctx, id FileHandleId, fileHandle FileHandle) {
	defer c.funcIn("Mux::setFileHandle").Out()

	defer qfs.mapMutex.Lock().Unlock()
	qfs.setFileHandle_(c, id, fileHandle)
}

// Must hold mapMutex exclusively
func (qfs *QuantumFs) setFileHandle_(c *ctx, id FileHandleId,
	fileHandle FileHandle) {

	if fileHandle != nil {
		qfs.fileHandles[id] = fileHandle
	} else {
		// clean up any remaining response queue size from the apiFileSize
		fileHandle = qfs.fileHandles[id]
		if api, ok := fileHandle.(*ApiHandle); ok {
			api.drainResponseData(c)
		}

		delete(qfs.fileHandles, id)
	}
}

// Retrieve a unique inode number
func (qfs *QuantumFs) newInodeId() InodeId {
	return InodeId(atomic.AddUint64(&qfs.inodeNum, 1))
}

// Retrieve a unique filehandle number
func (qfs *QuantumFs) newFileHandleId() FileHandleId {
	return FileHandleId(atomic.AddUint64(&qfs.fileHandleNum, 1))
}

// Trigger all active workspaces to sync
const SyncAllLog = "Mux::syncAll"

func (qfs *QuantumFs) syncAll(c *ctx) error {
	defer c.funcIn(SyncAllLog).Out()
	return qfs.flusher.syncAll(c)
}

// Sync the workspace keyed with key
const SyncWorkspaceLog = "Mux::syncWorkspace"

func (qfs *QuantumFs) syncWorkspace(c *ctx, workspace string) error {
	defer c.funcIn(SyncWorkspaceLog).Out()

	parts := strings.Split(workspace, "/")
	ids, err := qfs.getWsrLineageNoInstantiate(c, parts[0], parts[1], parts[2])
	if err != nil {
		return errors.New("Unable to get WorkspaceRoot for Sync")
	}

	if len(ids) < 4 {
		// not instantiated yet, so nothing to sync
		return nil
	}

	inode := qfs.inodeNoInstantiate(c, ids[3])
	if inode == nil {
		return nil
	}

	wsr := inode.(*WorkspaceRoot)
	wsr.realTreeLock.Lock()
	defer wsr.realTreeLock.Unlock()

	err = qfs.flusher.syncWorkspace_(c, workspace)
	if err != nil {
		return err
	}

	wsr.refresh_(c, nil)
	return nil
}

func logRequestPanic(c *ctx) {
	exception := recover()
	if exception == nil {
		return
	}

	stackTrace := debug.Stack()

	c.elog("PANIC serving request %d: '%s' Stacktrace: %v", c.RequestId,
		fmt.Sprintf("%v", exception), utils.BytesToString(stackTrace))
}

const LookupLog = "Mux::Lookup"

func (qfs *QuantumFs) Lookup(header *fuse.InHeader, name string,
	out *fuse.EntryOut) (result fuse.Status) {

	result = fuse.EIO

	c := qfs.c.req(header)
	defer logRequestPanic(c)
	defer c.FuncIn(LookupLog, InodeNameLog, header.NodeId, name).Out()
	return qfs.lookupCommon(c, InodeId(header.NodeId), name, out)
}

func (qfs *QuantumFs) lookupCommon(c *ctx, inodeId InodeId, name string,
	out *fuse.EntryOut) fuse.Status {

	defer c.FuncIn("Mux::lookupCommon", "inode %d name %s", inodeId, name).Out()

	inode, unlock := qfs.RLockTreeGetInode(c, inodeId)
	defer unlock.RUnlock()
	if inode == nil {
		c.dlog("Obsolete inode")
		return fuse.ENOENT
	}

	return inode.Lookup(c, name, out)
}

// Needs treelock for read as well as the instantiationLock exclusively.
func (qfs *QuantumFs) uninstantiateChain_(c *ctx, inode Inode) {
	defer c.FuncIn("Mux::uninstantiateChain_", "inode %d",
		inode.inodeNum()).Out()

	inodeChildren := make([]InodeId, 0)
	initial := true
	for {
		inodeChildren = inodeChildren[:0]
		inodeNum := inode.inodeNum()
		c.vlog("Evaluating inode %d for uninstantiation", inodeNum)
		lookupCount, exists := qfs.lookupCount(inodeNum)
		if lookupCount != 0 {
			c.vlog("Inode %d still has %d pending lookups",
				inodeNum, lookupCount)
			break
		}

		shouldBreak := func() bool {
			defer qfs.flusher.lock.Lock().Unlock()
			if de := inode.dirtyElement_(); de != nil {
				c.vlog("Inode %d dirty, not uninstantiating yet",
					inodeNum)
				dirtyNode := de.Value.(*dirtyInode)
				dirtyNode.shouldUninstantiate = true
				return true
			}
			return false
		}()
		if shouldBreak {
			break
		}

		// If the loop is in the first iteration, we can treat the
		// non-existence of lookupCount as zero value and bypass the
		// if-statement
		if !exists && !initial {
			c.vlog("Inode %d with nil lookupCount "+
				"is uninstantiated by its child", inodeNum)
			break
		}
		initial = false

		if dir, isDir := inode.(inodeHolder); isDir {
			children := dir.directChildInodes()

			for _, i := range children {
				// To be fully unloaded, the child must have lookup
				// count of zero (no kernel refs) *and*
				// be uninstantiated
				lookupCount, _ = qfs.lookupCount(i)
				if lookupCount != 0 ||
					qfs.inodeNoInstantiate(c, i) != nil {

					// Not ready to forget, no more to do
					c.dlog("Not all children unloaded, %d in %d",
						i, inodeNum)
					return
				}
				c.dlog("Child %d of %d not loaded", i, inodeNum)
			}

			inodeChildren = append(inodeChildren, children...)
		}

		// Great, we want to forget this so proceed
		shouldClean := func() bool {
			defer qfs.lookupCountLock.Lock().Unlock()

			// With the lookupCountLock and instantiationLock both held
			// exclusively, no inodes may be instantiated and no lookups
			// finished. Thus we are safe to fully uninstantiate this
			// inode as long as there hasn't been a lookup between
			// starting to uninstantiate it and here.

			count, exists := qfs.lookupCounts[inodeNum]
			if exists && count == 0 {
				qfs.setInode(c, inodeNum, nil)
				delete(qfs.lookupCounts, inodeNum)
				qfs.removeUninstantiated(c, inodeChildren)
				return true
			} else {
				return false
			}
		}()
		if !shouldClean {
			c.vlog("Not cleaning up inode %d yet", inodeNum)
			return
		}
		inode.cleanup(c)
		c.vlog("Set inode %d to nil", inodeNum)

		if !inode.isOrphaned() && inodeNum != quantumfs.InodeIdRoot {
			key := inode.flush(c)

			// Then check our parent and iterate again
			inode = func() (parent Inode) {
				defer inode.getParentLock().RLock().RUnlock()

				// Do nothing if we're orphaned
				if inode.isOrphaned_() {
					return nil
				}

				parent = qfs.inodeNoInstantiate(c,
					inode.parentId_())
				if parent == nil {
					panic(fmt.Sprintf("Parent was unloaded "+
						"before child! %d %d",
						inode.parentId_(), inodeNum))
				}

				parent.syncChild(c, inodeNum, key,
					quantumfs.ObjectTypeInvalid)

				qfs.addUninstantiated(c, []InodeId{inodeNum},
					inode.parentId_())

				return parent
			}()
			continue
		}
		break
	}
}

// Returns the inode id of the root, the typespace, the namespace and the workspace
func (qfs *QuantumFs) getWsrLineageNoInstantiate(c *ctx,
	typespace, namespace, workspace string) (ids []InodeId, err error) {

	defer c.FuncIn("QuantumFs::getWsrLineageNoInstantiate", "%s/%s/%s",
		typespace, namespace, workspace).Out()
	ids = append(ids, quantumfs.InodeIdRoot)
	inode := qfs.inodeNoInstantiate(c, quantumfs.InodeIdRoot)
	if inode == nil {
		return nil, fmt.Errorf("root inode not instantiated")
	}
	typespacelist, ok := inode.(*TypespaceList)
	if !ok {
		return nil, fmt.Errorf("bad typespacelist")
	}
	id, exists := typespacelist.typespacesByName[typespace]
	if !exists {
		c.vlog("typespace %s does not exist", typespace)
		return
	}
	ids = append(ids, id)
	inode = qfs.inodeNoInstantiate(c, id)
	if inode == nil {
		c.vlog("typespacelist inode %d not instantiated", id)
		return
	}
	namespacelist, ok := inode.(*NamespaceList)
	if !ok {
		return nil, fmt.Errorf("bad namespacelist")
	}
	id, exists = namespacelist.namespacesByName[namespace]
	if !exists {
		return
	}
	ids = append(ids, id)
	inode = qfs.inodeNoInstantiate(c, id)
	if inode == nil {
		c.vlog("namespacelist inode %d not instantiated", id)
		return
	}
	workspacelist, ok := inode.(*WorkspaceList)
	if !ok {
		return nil, fmt.Errorf("bad workspacelist")
	}
	wsrInfo, exists := workspacelist.workspacesByName[workspace]
	if !exists {
		return
	}
	ids = append(ids, wsrInfo.id)
	return
}

func (qfs *QuantumFs) getWsrLineage(c *ctx,
	typespace, namespace, workspace string) (ids []InodeId, cleanup func()) {

	defer c.FuncIn("QuantumFs::getWsrLineage", "%s/%s/%s",
		typespace, namespace, workspace).Out()

	// In order to run getWsrLineage, we must set a proper value for
	// the variable nLookup. If the function is called internally, it needs to
	// reduce the increased lookupCount, so set nLookup to 1. Only if it is
	// triggered by kernel, should lookupCount be increased by one, and nLookup
	// should be 0. Therefore, lookupCount's in QuantumFS and kernel can match.
	//
	// For now, all getWorkspaceRoot() are called from internal functions, so
	// nLookup is always 1.
	var nLookup uint64 = 1
	// Before workspace root is successfully instantiated, there is no need to
	// uninstantiated it, so cleanup() should be a no-op
	// Get the WorkspaceList Inode number
	var typespaceAttr fuse.EntryOut
	ids = append(ids, quantumfs.InodeIdRoot)
	cleanup = func() {}

	result := qfs.lookupCommon(c, quantumfs.InodeIdRoot, typespace,
		&typespaceAttr)
	if result != fuse.OK {
		return
	}
	ids = append(ids, InodeId(typespaceAttr.NodeId))
	cleanup = func() {
		qfs.Forget(typespaceAttr.NodeId, nLookup)
	}

	var namespaceAttr fuse.EntryOut
	result = qfs.lookupCommon(c, InodeId(typespaceAttr.NodeId), namespace,
		&namespaceAttr)
	if result != fuse.OK {
		return
	}
	ids = append(ids, InodeId(namespaceAttr.NodeId))
	cleanup = func() {
		qfs.Forget(namespaceAttr.NodeId, nLookup)
		qfs.Forget(typespaceAttr.NodeId, nLookup)
	}

	// Get the WorkspaceRoot Inode number
	var workspaceRootAttr fuse.EntryOut
	result = qfs.lookupCommon(c, InodeId(namespaceAttr.NodeId), workspace,
		&workspaceRootAttr)
	if result != fuse.OK {
		return
	}
	ids = append(ids, InodeId(workspaceRootAttr.NodeId))
	return
}

// The returned cleanup function of workspaceroot should be called at the end of the
// caller
func (qfs *QuantumFs) getWorkspaceRoot(c *ctx, typespace, namespace,
	workspace string) (*WorkspaceRoot, func(), bool) {

	defer c.FuncIn("QuantumFs::getWorkspaceRoot", "Workspace %s/%s/%s",
		typespace, namespace, workspace).Out()
	ids, cleanup := qfs.getWsrLineage(c, typespace, namespace, workspace)
	defer cleanup()
	if len(ids) != 4 {
		c.vlog("Workspace inode not found")
		return nil, func() {}, false
	}
	wsrInode := ids[3]
	c.vlog("Instantiating workspace inode %d", wsrInode)
	inode := qfs.inode(c, wsrInode)
	if inode == nil {
		return nil, func() {}, false
	}
	wsrCleanup := func() {
		qfs.Forget(uint64(wsrInode), 1)
	}
	return inode.(*WorkspaceRoot), wsrCleanup, true
}

func (qfs *QuantumFs) workspaceIsMutable(c *ctx, inode Inode) bool {
	defer c.FuncIn("Mux::workspaceIsMutable", "inode %d", inode.inodeNum()).Out()

	var wsr *WorkspaceRoot
	switch inode.(type) {
	// The default cases will be inode such as file, symlink, hardlink etc, they
	// get workspaceroots from their parents.
	default:
		defer inode.getParentLock().RLock().RUnlock()
		// if inode is already forgotten, the workspace doesn't process it.
		if inode.isOrphaned_() {
			return true
		}
		parent := inode.parent_(c)
		switch parent.(type) {
		default:
			panic(fmt.Sprintf("The inode type is unexpected: %v",
				reflect.TypeOf(parent)))
		case *WorkspaceList:
			return true
		case *WorkspaceRoot:
			wsr = parent.(*WorkspaceRoot)
		case *Directory:
			wsr = parent.(*Directory).
				hardlinkTable.getWorkspaceRoot()
		}
	case *WorkspaceRoot:
		wsr = inode.(*WorkspaceRoot)
	case *Directory:
		wsr = inode.(*Directory).hardlinkTable.getWorkspaceRoot()
	case *TypespaceList:
		// If the inode is typespace/namespace/workspace/api, return true
		// immediately since workspaceroot shouldn't have authority over them
		return true
	case *NamespaceList:
		return true
	case *WorkspaceList:
		return true
	case *ApiInode:
		return true
	}

	defer qfs.mutabilityLock.RLock().RUnlock()

	key := wsr.typespace + "/" + wsr.namespace + "/" + wsr.workspace
	mutability, exists := qfs.workspaceMutability[key]
	if !exists || mutability != workspaceMutable {
		return false
	}

	return true

}

func sanitizeFuseNotificationResult(err fuse.Status) fuse.Status {
	if err == fuse.ENOENT {
		// The kernel did not know about the inode already
		return fuse.OK
	}
	return err
}

func (qfs *QuantumFs) invalidateInode(inodeId InodeId) fuse.Status {
	return sanitizeFuseNotificationResult(
		qfs.server.InodeNotify(uint64(inodeId), 0, -1))
}

func (qfs *QuantumFs) noteDeletedInode(parentId InodeId, childId InodeId,
	name string) fuse.Status {

	return sanitizeFuseNotificationResult(
		qfs.server.DeleteNotify(uint64(parentId), uint64(childId), name))
}

func (qfs *QuantumFs) noteChildCreated(parentId InodeId, name string) fuse.Status {
	return sanitizeFuseNotificationResult(
		qfs.server.EntryNotify(uint64(parentId), name))
}

func (qfs *QuantumFs) workspaceIsMutableAtOpen(c *ctx, inode Inode,
	flags uint32) bool {

	defer c.FuncIn("Mux::workspaceIsMutableAtOpen", "flags %d", flags).Out()

	// Only if the Open() requires write permission, is it blocked by the
	// read-only workspace
	if flags&syscall.O_ACCMODE == syscall.O_RDONLY {
		return true
	}

	return qfs.workspaceIsMutable(c, inode)
}

const ForgetLog = "Mux::Forget"

func (qfs *QuantumFs) Forget(nodeID uint64, nlookup uint64) {
	c := qfs.c.forgetCtx()
	defer c.funcIn(ForgetLog).Out()
	defer logRequestPanic(c)

	c.dlog("Forget called on inode %d Looked up %d Times", nodeID, nlookup)

	if !qfs.shouldForget(c, InodeId(nodeID), nlookup) {
		// The kernel hasn't completely forgotten this Inode. Keep it around
		// a while longer.
		c.dlog("inode %d lookup not zero yet", nodeID)
		return
	}

	defer qfs.instantiationLock.Lock().Unlock()

	if inode := qfs.inodeNoInstantiate(c, InodeId(nodeID)); inode != nil {
		inode.queueToForget(c)
	} else {
		c.dlog("Forgetting uninstantiated Inode %d", nodeID)
		qfs.uninstantiateInode_(c, InodeId(nodeID))
	}
}

const GetAttrLog = "Mux::GetAttr"

func (qfs *QuantumFs) GetAttr(input *fuse.GetAttrIn,
	out *fuse.AttrOut) (result fuse.Status) {

	result = fuse.EIO

	c := qfs.c.req(&input.InHeader)
	defer logRequestPanic(c)
	defer c.FuncIn(GetAttrLog, InodeOnlyLog, input.NodeId).Out()

	inode, unlock := qfs.RLockTreeGetInode(c, InodeId(input.NodeId))
	defer unlock.RUnlock()
	if inode == nil {
		c.dlog("Obsolete inode")
		return fuse.ENOENT
	}

	return inode.GetAttr(c, out)
}

const SetAttrLog = "Mux::SetAttr"

func (qfs *QuantumFs) SetAttr(input *fuse.SetAttrIn,
	out *fuse.AttrOut) (result fuse.Status) {

	result = fuse.EIO

	c := qfs.c.req(&input.InHeader)
	defer logRequestPanic(c)
	defer c.FuncIn(SetAttrLog, SetAttrArgLog, input.NodeId,
		input.Valid, input.Size).Out()

	inode, unlock := qfs.RLockTreeGetInode(c, InodeId(input.NodeId))
	defer unlock.RUnlock()
	if inode == nil {
		c.dlog("Obsolete inode")
		return fuse.ENOENT
	}

	if !qfs.workspaceIsMutable(c, inode) {
		return fuse.EROFS
	}

	return inode.SetAttr(c, input, out)
}

const MknodLog = "Mux::Mknod"

func (qfs *QuantumFs) Mknod(input *fuse.MknodIn, name string,
	out *fuse.EntryOut) (result fuse.Status) {

	result = fuse.EIO

	c := qfs.c.req(&input.InHeader)
	defer logRequestPanic(c)
	defer c.FuncIn(MknodLog, InodeNameLog, input.NodeId, name).Out()

	inode, unlock := qfs.RLockTreeGetInode(c, InodeId(input.NodeId))
	defer unlock.RUnlock()
	if inode == nil {
		c.dlog("Obsolete inode")
		return fuse.ENOENT
	}

	if !qfs.workspaceIsMutable(c, inode) {
		return fuse.EROFS
	}

	return inode.Mknod(c, name, input, out)
}

const MkdirLog = "Mux::Mkdir"

func (qfs *QuantumFs) Mkdir(input *fuse.MkdirIn, name string,
	out *fuse.EntryOut) (result fuse.Status) {

	result = fuse.EIO

	c := qfs.c.req(&input.InHeader)
	defer logRequestPanic(c)
	defer c.FuncIn(MkdirLog, InodeNameLog, input.NodeId, name).Out()

	inode, unlock := qfs.RLockTreeGetInode(c, InodeId(input.NodeId))
	defer unlock.RUnlock()
	if inode == nil {
		c.dlog("Obsolete inode")
		return fuse.ENOENT
	}

	if !qfs.workspaceIsMutable(c, inode) {
		return fuse.EROFS
	}

	return inode.Mkdir(c, name, input, out)
}

const UnlinkLog = "Mux::Unlink"

func (qfs *QuantumFs) Unlink(header *fuse.InHeader,
	name string) (result fuse.Status) {

	result = fuse.EIO

	c := qfs.c.req(header)
	defer logRequestPanic(c)
	defer c.FuncIn(UnlinkLog, InodeNameLog, header.NodeId, name).Out()

	inode, unlock := qfs.RLockTreeGetInode(c, InodeId(header.NodeId))
	defer unlock.RUnlock()
	if inode == nil {
		c.dlog("Obsolete inode")
		return fuse.ENOENT
	}

	if !qfs.workspaceIsMutable(c, inode) {
		return fuse.EROFS
	}

	return inode.Unlink(c, name)
}

const RmdirLog = "Mux::Rmdir"

func (qfs *QuantumFs) Rmdir(header *fuse.InHeader,
	name string) (result fuse.Status) {

	result = fuse.EIO

	c := qfs.c.req(header)
	defer logRequestPanic(c)
	defer c.FuncIn(RmdirLog, InodeNameLog, header.NodeId, name).Out()

	inode, unlock := qfs.RLockTreeGetInode(c, InodeId(header.NodeId))
	defer unlock.RUnlock()
	if inode == nil {
		c.dlog("Obsolete inode")
		return fuse.ENOENT
	}

	if !qfs.workspaceIsMutable(c, inode) {
		return fuse.EROFS
	}

	return inode.Rmdir(c, name)
}

const RenameLog = "Mux::Rename"
const RenameDebugLog = "Inode %d newdir %d %s -> %s"

func (qfs *QuantumFs) Rename(input *fuse.RenameIn, oldName string,
	newName string) (result fuse.Status) {

	result = fuse.EIO

	c := qfs.c.req(&input.InHeader)
	defer logRequestPanic(c)
	defer c.FuncIn(RenameLog, RenameDebugLog, input.NodeId, input.Newdir,
		oldName, newName).Out()

	srcInode, unlock := qfs.RLockTreeGetInode(c, InodeId(input.NodeId))
	defer unlock.RUnlock()
	if srcInode == nil {
		c.dlog("Obsolete src inode")
		return fuse.ENOENT
	}

	if !qfs.workspaceIsMutable(c, srcInode) {
		return fuse.EROFS
	}

	if input.NodeId == input.Newdir {
		return srcInode.RenameChild(c, oldName, newName)
	} else {
		dstInode, unlock := qfs.RLockTreeGetInode(c, InodeId(input.Newdir))
		defer unlock.RUnlock()

		if dstInode == nil {
			c.dlog("Obsolete dst inode")
			return fuse.ENOENT
		}

		if !qfs.workspaceIsMutable(c, dstInode) {
			return fuse.EROFS
		}

		return srcInode.MvChild(c, dstInode, oldName, newName)
	}
}

const LinkLog = "Mux::Link"
const LinkDebugLog = "inode %d to name %s in dstDir %d"

func (qfs *QuantumFs) Link(input *fuse.LinkIn, filename string,
	out *fuse.EntryOut) (result fuse.Status) {

	result = fuse.EIO

	c := qfs.c.req(&input.InHeader)
	defer logRequestPanic(c)
	defer c.FuncIn(LinkLog, LinkDebugLog, input.Oldnodeid, filename,
		input.NodeId).Out()

	srcInode := qfs.inode(c, InodeId(input.Oldnodeid))
	if srcInode == nil {
		c.dlog("Obsolete inode")
		return fuse.ENOENT
	}

	dstInode := qfs.inode(c, InodeId(input.NodeId))
	if dstInode == nil {
		return fuse.ENOENT
	}

	if !qfs.workspaceIsMutable(c, dstInode) {
		return fuse.EROFS
	}

	// Via races, srcInode and dstInode can be forgotten here

	if srcInode.treeLock() == dstInode.treeLock() {
		// If src and dst live in the same workspace, we only need one lock
		defer dstInode.LockTree().Unlock()
	} else {
		// When we have to lock multiple inodes, we must make sure that we
		// lock the inodes in correct sequence to prevent deadlock
		firstLock, lastLock := getLockOrder(dstInode, srcInode)
		defer firstLock.LockTree().Unlock()
		defer lastLock.LockTree().Unlock()
	}

	// We need to re-get these to ensure they're instantiated while we're locked
	srcInode = qfs.inode(c, InodeId(input.Oldnodeid))
	if srcInode == nil {
		c.dlog("Obsolete src inode")
		return fuse.ENOENT
	}

	dstInode = qfs.inode(c, InodeId(input.NodeId))
	if dstInode == nil {
		c.dlog("Obsolete dst inode")
		return fuse.ENOENT
	}

	return dstInode.link_DOWN(c, srcInode, filename, out)
}

const SymlinkLog = "Mux::Symlink"

func (qfs *QuantumFs) Symlink(header *fuse.InHeader, pointedTo string,
	linkName string, out *fuse.EntryOut) (result fuse.Status) {

	result = fuse.EIO

	c := qfs.c.req(header)
	defer logRequestPanic(c)
	defer c.FuncIn(SymlinkLog, InodeNameLog, header.NodeId, linkName).Out()

	inode, unlock := qfs.RLockTreeGetInode(c, InodeId(header.NodeId))
	defer unlock.RUnlock()
	if inode == nil {
		c.dlog("Obsolete inode")
		return fuse.ENOENT
	}

	if !qfs.workspaceIsMutable(c, inode) {
		return fuse.EROFS
	}

	return inode.Symlink(c, pointedTo, linkName, out)
}

const ReadlinkLog = "Mux::Readlink"

func (qfs *QuantumFs) Readlink(header *fuse.InHeader) (out []byte,
	result fuse.Status) {

	out = nil
	result = fuse.EIO

	c := qfs.c.req(header)
	defer logRequestPanic(c)
	defer c.FuncIn(ReadlinkLog, InodeOnlyLog, header.NodeId).Out()

	inode, unlock := qfs.RLockTreeGetInode(c, InodeId(header.NodeId))
	defer unlock.RUnlock()
	if inode == nil {
		c.dlog("Obsolete inode")
		return nil, fuse.ENOENT
	}

	return inode.Readlink(c)
}

const AccessLog = "Mux::Access"

func (qfs *QuantumFs) Access(input *fuse.AccessIn) (result fuse.Status) {
	result = fuse.EIO

	c := qfs.c.req(&input.InHeader)
	defer logRequestPanic(c)
	defer c.FuncIn(AccessLog, InodeOnlyLog, input.NodeId).Out()

	inode, unlock := qfs.RLockTreeGetInode(c, InodeId(input.NodeId))
	defer unlock.RUnlock()
	if inode == nil {
		c.dlog("Obsolete inode")
		return fuse.ENOENT
	}

	return inode.Access(c, input.Mask, input.Uid, input.Gid)
}

const GetXAttrSizeLog = "Mux::GetXAttrSize"

func (qfs *QuantumFs) GetXAttrSize(header *fuse.InHeader, attr string) (size int,
	result fuse.Status) {

	size = 0
	result = fuse.EIO

	c := qfs.c.req(header)
	defer logRequestPanic(c)
	defer c.FuncIn(GetXAttrSizeLog, InodeOnlyLog, header.NodeId).Out()

	if strings.HasPrefix(attr, quantumfs.XAttrTypePrefix) {
		if attr == quantumfs.XAttrTypeKey {
			_, status := getQuantumfsExtendedKey(c, qfs,
				InodeId(header.NodeId))
			if status != fuse.OK {
				return 0, status
			}
			return quantumfs.ExtendedKeyLength, status
		}
		return 0, fuse.ENODATA
	}

	inode, unlock := qfs.RLockTreeGetInode(c, InodeId(header.NodeId))
	defer unlock.RUnlock()
	if inode == nil {
		c.dlog("Obsolete inode")
		return 0, fuse.ENOENT
	}

	return inode.GetXAttrSize(c, attr)
}

func getQuantumfsExtendedKey(c *ctx, qfs *QuantumFs, inodeId InodeId) ([]byte,
	fuse.Status) {

	defer c.FuncIn("getQuantumfsExtendedKey", "inode %d", inodeId).Out()

	inode, unlock := qfs.LockTreeGetInode(c, inodeId)
	defer unlock.Unlock()
	if inode == nil {
		c.dlog("Obsolete inode")
		return nil, fuse.ENOENT
	}

	if inode.isWorkspaceRoot() {
		c.vlog("Parent is workspaceroot, returning")
		return nil, fuse.ENOATTR
	}

	// Update the Hash value before generating the key
	inode.Sync_DOWN(c)

	defer inode.getParentLock().RLock().RUnlock()

	var dir *Directory
	parent := inode.parent_(c)
	if parent.isWorkspaceRoot() {
		dir = &parent.(*WorkspaceRoot).Directory
	} else {
		dir = parent.(*Directory)
	}

	return dir.generateChildTypeKey_DOWN(c, inode.inodeNum())
}

const GetXAttrDataLog = "Mux::GetXAttrData"

func (qfs *QuantumFs) GetXAttrData(header *fuse.InHeader, attr string) (data []byte,
	result fuse.Status) {

	data = nil
	result = fuse.EIO

	c := qfs.c.req(header)
	defer logRequestPanic(c)
	defer c.FuncIn(GetXAttrDataLog, InodeOnlyLog, header.NodeId).Out()

	if strings.HasPrefix(attr, quantumfs.XAttrTypePrefix) {
		if attr == quantumfs.XAttrTypeKey {
			return getQuantumfsExtendedKey(c, qfs,
				InodeId(header.NodeId))
		}
		return nil, fuse.ENODATA
	}

	inode, unlock := qfs.RLockTreeGetInode(c, InodeId(header.NodeId))
	defer unlock.RUnlock()
	if inode == nil {
		c.dlog("Obsolete inode")
		return nil, fuse.ENOENT
	}

	return inode.GetXAttrData(c, attr)
}

const ListXAttrLog = "Mux::ListXAttr"

func (qfs *QuantumFs) ListXAttr(header *fuse.InHeader) (attributes []byte,
	result fuse.Status) {

	attributes = nil
	result = fuse.EIO

	c := qfs.c.req(header)
	defer logRequestPanic(c)
	defer c.FuncIn(ListXAttrLog, InodeOnlyLog, header.NodeId).Out()

	inode, unlock := qfs.RLockTreeGetInode(c, InodeId(header.NodeId))
	defer unlock.RUnlock()
	if inode == nil {
		c.dlog("Obsolete inode")
		return nil, fuse.ENOENT
	}

	return inode.ListXAttr(c)
}

const SetXAttrLog = "Mux:SetXAttr"

func (qfs *QuantumFs) SetXAttr(input *fuse.SetXAttrIn, attr string,
	data []byte) (result fuse.Status) {

	result = fuse.EIO

	c := qfs.c.req(&input.InHeader)
	defer logRequestPanic(c)
	defer c.FuncIn(SetXAttrLog, InodeOnlyLog, input.NodeId).Out()

	if strings.HasPrefix(attr, quantumfs.XAttrTypePrefix) {
		// quantumfs keys are immutable from userspace
		return fuse.EPERM
	}

	inode, unlock := qfs.RLockTreeGetInode(c, InodeId(input.NodeId))
	defer unlock.RUnlock()
	if inode == nil {
		c.dlog("Obsolete inode")
		return fuse.ENOENT
	}

	if !qfs.workspaceIsMutable(c, inode) {
		return fuse.EROFS
	}

	return inode.SetXAttr(c, attr, data)
}

const RemoveXAttrLog = "Mux::RemoveXAttr"

func (qfs *QuantumFs) RemoveXAttr(header *fuse.InHeader,
	attr string) (result fuse.Status) {

	result = fuse.EIO

	c := qfs.c.req(header)
	defer logRequestPanic(c)
	defer c.FuncIn(RemoveXAttrLog, InodeOnlyLog, header.NodeId).Out()

	if strings.HasPrefix(attr, quantumfs.XAttrTypePrefix) {
		// quantumfs keys are immutable from userspace
		return fuse.EPERM
	}

	inode, unlock := qfs.RLockTreeGetInode(c, InodeId(header.NodeId))
	defer unlock.RUnlock()
	if inode == nil {
		c.dlog("Obsolete inode")
		return fuse.ENOENT
	}

	if !qfs.workspaceIsMutable(c, inode) {
		return fuse.EROFS
	}

	return inode.RemoveXAttr(c, attr)
}

const CreateLog = "Mux::Create"

func (qfs *QuantumFs) Create(input *fuse.CreateIn, name string,
	out *fuse.CreateOut) (result fuse.Status) {

	result = fuse.EIO

	c := qfs.c.req(&input.InHeader)
	defer logRequestPanic(c)
	defer c.FuncIn(CreateLog, InodeNameLog, input.NodeId, name).Out()

	inode, unlock := qfs.RLockTreeGetInode(c, InodeId(input.NodeId))
	defer unlock.RUnlock()
	if inode == nil {
		c.elog("Create failed", input)
		return fuse.EACCES // TODO Confirm this is correct
	}

	if !qfs.workspaceIsMutable(c, inode) {
		return fuse.EROFS
	}

	return inode.Create(c, input, name, out)
}

const OpenLog = "Mux::Open"

func (qfs *QuantumFs) Open(input *fuse.OpenIn,
	out *fuse.OpenOut) (result fuse.Status) {

	result = fuse.EIO

	c := qfs.c.req(&input.InHeader)
	defer logRequestPanic(c)
	defer c.FuncIn(OpenLog, InodeOnlyLog, input.NodeId).Out()

	inode, unlock := qfs.RLockTreeGetInode(c, InodeId(input.NodeId))
	defer unlock.RUnlock()
	if inode == nil {
		c.dlog("Obsolete inode")
		return fuse.ENOENT
	}

	if !qfs.workspaceIsMutableAtOpen(c, inode, input.Flags) {
		return fuse.EROFS
	}

	return inode.Open(c, input.Flags, input.Mode, out)
}

const ReadLog = "Mux::Read"

func (qfs *QuantumFs) Read(input *fuse.ReadIn, buf []byte) (readRes fuse.ReadResult,
	result fuse.Status) {

	readRes = nil
	result = fuse.EIO

	c := qfs.c.req(&input.InHeader)
	defer logRequestPanic(c)
	defer c.FuncIn(ReadLog, FileHandleLog, input.Fh).Out()

	fileHandle, unlock := qfs.RLockTreeGetHandle(c, FileHandleId(input.Fh))
	defer unlock.RUnlock()
	if fileHandle == nil {
		c.elog("Read failed %d", fileHandle)
		return nil, fuse.ENOENT
	}

	return fileHandle.Read(c, input.Offset, input.Size,
		buf, utils.BitFlagsSet(uint(input.Flags), uint(syscall.O_NONBLOCK)))
}

const ReleaseLog = "Mux::Release"

func (qfs *QuantumFs) Release(input *fuse.ReleaseIn) {
	c := qfs.c.req(&input.InHeader)
	defer logRequestPanic(c)
	defer c.FuncIn(ReleaseLog, FileHandleLog, input.Fh).Out()

	qfs.toBeReleased <- FileHandleId(input.Fh)
}

const WriteLog = "Mux::Write"

func (qfs *QuantumFs) Write(input *fuse.WriteIn, data []byte) (written uint32,
	result fuse.Status) {

	written = 0
	result = fuse.EIO

	c := qfs.c.req(&input.InHeader)
	defer logRequestPanic(c)
	defer c.FuncIn(WriteLog, FileHandleLog, input.Fh).Out()

	fileHandle, unlock := qfs.RLockTreeGetHandle(c, FileHandleId(input.Fh))
	defer unlock.RUnlock()
	if fileHandle == nil {
		c.elog("Write failed")
		return 0, fuse.ENOENT
	}

	return fileHandle.Write(c, input.Offset, input.Size,
		input.Flags, data)
}

const FlushLog = "Mux::Flush"
const FlushDebugLog = "Fh: %v Context %d %d %d"

func (qfs *QuantumFs) Flush(input *fuse.FlushIn) (result fuse.Status) {
	result = fuse.EIO

	c := qfs.c.req(&input.InHeader)
	defer logRequestPanic(c)
	defer c.FuncIn(FlushLog, FlushDebugLog, input.Fh, input.Context.Uid,
		input.Context.Gid, input.Context.Pid).Out()

	return fuse.OK
}

const FsyncLog = "Mux::Fsync"

func (qfs *QuantumFs) Fsync(input *fuse.FsyncIn) (result fuse.Status) {
	result = fuse.EIO

	c := qfs.c.req(&input.InHeader)
	defer logRequestPanic(c)
	defer c.FuncIn(FsyncLog, FileHandleLog, input.Fh).Out()

	return fuse.ENOSYS
}

const FallocateLog = "Mux::Fallocate"

func (qfs *QuantumFs) Fallocate(input *fuse.FallocateIn) (result fuse.Status) {
	result = fuse.EIO

	c := qfs.c.req(&input.InHeader)
	defer logRequestPanic(c)
	defer c.funcIn(FallocateLog).Out()

	c.elog("Unhandled request Fallocate")
	return fuse.ENOSYS
}

const OpenDirLog = "Mux::OpenDir"

func (qfs *QuantumFs) OpenDir(input *fuse.OpenIn,
	out *fuse.OpenOut) (result fuse.Status) {

	result = fuse.EIO

	c := qfs.c.req(&input.InHeader)
	defer logRequestPanic(c)
	defer c.FuncIn(OpenDirLog, InodeOnlyLog, input.NodeId).Out()

	inode, unlock := qfs.RLockTreeGetInode(c, InodeId(input.NodeId))
	defer unlock.RUnlock()
	if inode == nil {
		c.dlog("Obsolete inode")
		return fuse.ENOENT
	}

	return inode.OpenDir(c, input.Flags, input.Mode, out)
}

const ReadDirLog = "Mux::ReadDir"

func (qfs *QuantumFs) ReadDir(input *fuse.ReadIn,
	out *fuse.DirEntryList) (result fuse.Status) {

	result = fuse.EIO

	c := qfs.c.req(&input.InHeader)
	defer logRequestPanic(c)
	defer c.FuncIn(ReadDirLog, FileOffsetLog, input.Fh, input.Offset).Out()

	c.elog("Unhandled request ReadDir")
	return fuse.ENOSYS
}

const ReadDirPlusLog = "Mux::ReadDirPlus"

func (qfs *QuantumFs) ReadDirPlus(input *fuse.ReadIn,
	out *fuse.DirEntryList) (result fuse.Status) {

	result = fuse.EIO

	c := qfs.c.req(&input.InHeader)
	defer logRequestPanic(c)
	defer c.FuncIn(ReadDirPlusLog, FileOffsetLog, input.Fh, input.Offset).Out()

	fileHandle, unlock := qfs.RLockTreeGetHandle(c, FileHandleId(input.Fh))
	defer unlock.RUnlock()
	if fileHandle == nil {
		c.elog("ReadDirPlus failed", fileHandle)
		return fuse.ENOENT
	}

	return fileHandle.ReadDirPlus(c, input, out)
}

const ReleaseDirLog = "Mux::ReleaseDir"

func (qfs *QuantumFs) ReleaseDir(input *fuse.ReleaseIn) {
	c := qfs.c.req(&input.InHeader)
	defer logRequestPanic(c)
	defer c.FuncIn(ReleaseDirLog, FileHandleLog, input.Fh).Out()

	qfs.toBeReleased <- FileHandleId(input.Fh)
}

const FsyncDirLog = "Mux::FsyncDir"

func (qfs *QuantumFs) FsyncDir(input *fuse.FsyncIn) (result fuse.Status) {
	result = fuse.EIO

	c := qfs.c.req(&input.InHeader)
	defer logRequestPanic(c)
	defer c.FuncIn(FsyncDirLog, FileHandleLog, input.Fh).Out()

	return fuse.ENOSYS
}

const StatFsLog = "Mux::StatFs"

func (qfs *QuantumFs) StatFs(input *fuse.InHeader,
	out *fuse.StatfsOut) (result fuse.Status) {

	result = fuse.EIO

	c := qfs.c.req(input)
	defer logRequestPanic(c)
	defer c.funcIn(StatFsLog).Out()

	out.Blocks = 2684354560 // 10TB
	out.Bfree = out.Blocks / 2
	out.Bavail = out.Bfree
	out.Files = 0
	out.Ffree = math.MaxUint64
	out.Bsize = uint32(qfsBlockSize)
	out.NameLen = uint32(quantumfs.MaxFilenameLength)
	out.Frsize = 0

	return fuse.OK
}

func (qfs *QuantumFs) Init(*fuse.Server) {
}

func (qfs *QuantumFs) increaseApiFileSize(c *ctx, offset int) {
	result := atomic.AddInt64(&qfs.apiFileSize, int64(offset))
	c.vlog("QuantumFs::APIFileSize adds %d upto %d", offset, result)
}

func (qfs *QuantumFs) decreaseApiFileSize(c *ctx, offset int) {
	result := atomic.AddInt64(&qfs.apiFileSize, -1*int64(offset))
	c.vlog("QuantumFs::APIFileSize subtract %d downto %d", offset, result)
	if result < 0 {
		c.elog("PANIC Global variable %d should"+
			" be greater than zero", result)
		atomic.StoreInt64(&qfs.apiFileSize, 0)
	}
}<|MERGE_RESOLUTION|>--- conflicted
+++ resolved
@@ -259,12 +259,8 @@
 	for {
 		select {
 		case <-sigUsr1Chan:
-<<<<<<< HEAD
-			// Enter low memory mode
+			qfs.c.wlog("Entering low memory mode")
 			qfs.inLowMemoryMode = true
-=======
-			qfs.c.wlog("Entering low memory mode")
->>>>>>> f37f60ea
 			qfs.c.dataStore.shutdown()
 
 			// Release the memory
