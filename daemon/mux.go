// Copyright (c) 2016 Arista Networks, Inc.  All rights reserved.
// Arista Networks, Inc. Confidential and Proprietary.

// go-fuse creates a goroutine for every request. The code here simply takes these
// requests and forwards them to the correct Inode.
package daemon

import "fmt"
import "math"
import "runtime/debug"
import "syscall"
import "sync"
import "sync/atomic"
import "time"

import "github.com/aristanetworks/quantumfs"
import "github.com/aristanetworks/quantumfs/qlog"
import "github.com/hanwen/go-fuse/fuse"

func NewQuantumFs_(config QuantumFsConfig, qlogIn *qlog.Qlog) *QuantumFs {
	qfs := &QuantumFs{
		RawFileSystem:        fuse.NewDefaultRawFileSystem(),
		config:               config,
		inodes:               make(map[InodeId]Inode),
		fileHandles:          make(map[FileHandleId]FileHandle),
		inodeNum:             quantumfs.InodeIdReservedEnd,
		fileHandleNum:        quantumfs.InodeIdReservedEnd,
		activeWorkspaces:     make(map[string]*WorkspaceRoot),
		uninstantiatedInodes: make(map[InodeId]Inode),
		c: ctx{
			Ctx: quantumfs.Ctx{
				Qlog:      qlogIn,
				RequestId: qlog.MuxReqId,
			},
			config:      &config,
			workspaceDB: config.WorkspaceDB,
			dataStore:   newDataStore(config.DurableStore),
		},
	}

	qfs.c.qfs = qfs

	namespaceList := NewNamespaceList()
	qfs.inodes[quantumfs.InodeIdRoot] = namespaceList
	qfs.inodes[quantumfs.InodeIdApi] = NewApiInode(namespaceList.treeLock(),
		namespaceList)
	return qfs
}

func NewQuantumFsLogs(config QuantumFsConfig, qlogIn *qlog.Qlog) *QuantumFs {
	return NewQuantumFs_(config, qlogIn)
}

func NewQuantumFs(config QuantumFsConfig) *QuantumFs {
	return NewQuantumFs_(config, qlog.NewQlogExt(config.CachePath,
		config.MemLogBytes, qlog.PrintToStdout))
}

type QuantumFs struct {
	fuse.RawFileSystem
	server        *fuse.Server
	config        QuantumFsConfig
	inodeNum      uint64
	fileHandleNum uint64
	c             ctx

	// If we've previously failed to forget an inode due to a lock timeout, don't
	// try any further.
	giveUpOnForget bool

	mapMutex         sync.RWMutex
	inodes           map[InodeId]Inode
	fileHandles      map[FileHandleId]FileHandle
	activeWorkspaces map[string]*WorkspaceRoot

	// Uninstantiated Inodes are inode numbers which have been reserved for a
	// particular inode, but the corresponding Inode has not yet been
	// instantiated. The Inode this map points to is the parent Inode which
	// should be called to instantiate the uninstantiated inode when necessary.
	uninstantiatedInodes map[InodeId]Inode
}

func (qfs *QuantumFs) Serve(mountOptions fuse.MountOptions) error {
	qfs.c.dlog("QuantumFs::Serve Initializing server")
	server, err := fuse.NewServer(qfs, qfs.config.MountPath, &mountOptions)
	if err != nil {
		return err
	}

	stopFlushTimer := make(chan bool)
	flushTimerStopped := make(chan bool)

	go qfs.flushTimer(stopFlushTimer, flushTimerStopped)

	qfs.server = server
	qfs.c.dlog("QuantumFs::Serve Serving")
	qfs.server.Serve()
	qfs.c.dlog("QuantumFs::Serve Finished serving")

	qfs.c.dlog("QuantumFs::Serve Waiting for flush thread to end")
	stopFlushTimer <- true
	<-flushTimerStopped

	func() {
		defer logRequestPanic(&qfs.c)
		qfs.syncAll(&qfs.c)
	}()

	return nil
}

func (qfs *QuantumFs) flushTimer(quit chan bool, finished chan bool) {
	c := qfs.c.reqId(qlog.FlushReqId, nil)
	for {
		var stop bool
		select {
		case <-time.After(30 * time.Second):
			func() {
				defer logRequestPanic(c)
				qfs.syncAll(c)
			}()

		case stop = <-quit:
		}

		if stop {
			finished <- true
			return
		}
	}
}

func (qfs *QuantumFs) getInode(c *ctx, id InodeId) (Inode, bool) {
	qfs.mapMutex.RLock()
	defer qfs.mapMutex.RUnlock()
	inode, instantiated := qfs.inodes[id]
	if instantiated {
		return inode, false
	}

	_, uninstantiated := qfs.uninstantiatedInodes[id]
	return nil, uninstantiated
}

func (qfs *QuantumFs) inodeNoInstantiate(c *ctx, id InodeId) Inode {
	inode, _ := qfs.getInode(c, id)
	return inode
}

// Get an inode in a thread safe way
func (qfs *QuantumFs) inode(c *ctx, id InodeId) Inode {
	inode, needsInstantiation := qfs.getInode(c, id)

	if !needsInstantiation {
		return inode
	}

	qfs.mapMutex.Lock()
	defer qfs.mapMutex.Unlock()
	// Recheck in case things changes while we didn't have the lock
	inode, instantiated := qfs.inodes[id]
	if instantiated {
		return inode
	}

	c.vlog("Inode %d needs to be instantiated", id)

	parent, uninstantiated := qfs.uninstantiatedInodes[id]
	if !uninstantiated {
		// We don't know anything about this Inode
		return nil
	}

	inode, newUninstantiated := parent.instantiateChild(c, id)
	delete(qfs.uninstantiatedInodes, id)
	qfs.inodes[id] = inode
	for _, id := range newUninstantiated {
		c.vlog("Adding uninstantiated %v", id)
		qfs.uninstantiatedInodes[id] = inode
	}

	return inode
}

// Set an inode in a thread safe way, set to nil to delete
func (qfs *QuantumFs) setInode(c *ctx, id InodeId, inode Inode) {
	qfs.mapMutex.Lock()
	if inode != nil {
		qfs.inodes[id] = inode
	} else {
		delete(qfs.inodes, id)
	}
	qfs.mapMutex.Unlock()
}

// Set a list of inode numbers to be uninstantiated with the given parent
func (qfs *QuantumFs) addUninstantiated(c *ctx, uninstantiated []InodeId,
	parent Inode) {

	if parent == nil {
		panic("addUninstantiated with nil parent")
	}

	qfs.mapMutex.Lock()
	defer qfs.mapMutex.Unlock()

	for _, inodeNum := range uninstantiated {
		c.vlog("Adding uninstantiated %v", inodeNum)
		qfs.uninstantiatedInodes[inodeNum] = parent
	}
}

// Remove a list of inode numbers from the uninstantiatedInodes list
func (qfs *QuantumFs) removeUninstantiated(c *ctx, uninstantiated []InodeId) {
	qfs.mapMutex.Lock()
	defer qfs.mapMutex.Unlock()

	for _, inodeNum := range uninstantiated {
		delete(qfs.uninstantiatedInodes, inodeNum)
	}
}

// Get a file handle in a thread safe way
func (qfs *QuantumFs) fileHandle(c *ctx, id FileHandleId) FileHandle {
	qfs.mapMutex.RLock()
	fileHandle := qfs.fileHandles[id]
	qfs.mapMutex.RUnlock()
	return fileHandle
}

// Set a file handle in a thread safe way, set to nil to delete
func (qfs *QuantumFs) setFileHandle(c *ctx, id FileHandleId, fileHandle FileHandle) {
	defer c.funcIn("Mux::setFileHandle").out()

	qfs.mapMutex.Lock()
	if fileHandle != nil {
		qfs.fileHandles[id] = fileHandle
	} else {
		delete(qfs.fileHandles, id)
	}
	qfs.mapMutex.Unlock()
}

// Retrieve a unique inode number
func (qfs *QuantumFs) newInodeId() InodeId {
	return InodeId(atomic.AddUint64(&qfs.inodeNum, 1))
}

// Retrieve a unique filehandle number
func (qfs *QuantumFs) newFileHandleId() FileHandleId {
	return FileHandleId(atomic.AddUint64(&qfs.fileHandleNum, 1))
}

// Track a workspace as active so we know if we have to sync it
func (qfs *QuantumFs) activateWorkspace(c *ctx, name string,
	workspaceroot *WorkspaceRoot) {

	defer c.FuncIn("Mux::activateWorkspace %s", name).out()

	qfs.mapMutex.Lock()
	defer qfs.mapMutex.Unlock()
	if _, exists := qfs.activeWorkspaces[name]; exists {
		panic("Workspace registered twice")
	}
	qfs.activeWorkspaces[name] = workspaceroot
}

// Untrack a workspace as active so we won't sync it. Usually this is called when
// the workspaceroot Inode is about to be deleted
func (qfs *QuantumFs) deactivateWorkspace(c *ctx, name string) {
	defer c.FuncIn("Mux::deactivateWorkspace %s", name).out()

	qfs.mapMutex.Lock()
	defer qfs.mapMutex.Unlock()
	delete(qfs.activeWorkspaces, name)
}

// Trigger all active workspaces to sync
func (qfs *QuantumFs) syncAll(c *ctx) {
	defer c.funcIn("Mux::syncAll").out()

	var workspaces []*WorkspaceRoot

	func() {
		qfs.mapMutex.RLock()
		defer qfs.mapMutex.RUnlock()

		workspaces = make([]*WorkspaceRoot, 0, len(qfs.activeWorkspaces))

		for _, workspace := range qfs.activeWorkspaces {
			workspaces = append(workspaces, workspace)
		}
	}()

	for _, workspace := range workspaces {
		func() {
			c.vlog("Locking and syncing workspace %s/%s",
				workspace.namespace, workspace.workspace)
			defer workspace.LockTree().Unlock()
			workspace.flush_DOWN(c)
		}()
	}
}

func logRequestPanic(c *ctx) {
	exception := recover()
	if exception == nil {
		return
	}

	stackTrace := debug.Stack()

	c.elog("ERROR: PANIC serving request %d: '%s' Stacktrace: %v", c.RequestId,
		fmt.Sprintf("%v", exception), BytesToString(stackTrace))
}

func (qfs *QuantumFs) Lookup(header *fuse.InHeader, name string,
	out *fuse.EntryOut) (result fuse.Status) {

	result = fuse.EIO

	c := qfs.c.req(header)
	defer logRequestPanic(c)
<<<<<<< HEAD
	defer c.FuncIn("Mux::Lookup", "Inode %d Name %s", header.NodeId, name).out()
	inode := qfs.inode(c, InodeId(header.NodeId))
=======
	c.dlog("QuantumFs::Lookup Enter")
	return qfs.lookupCommon(c, InodeId(header.NodeId), name, out)
}

func (qfs *QuantumFs) lookupCommon(c *ctx, inodeId InodeId, name string,
	out *fuse.EntryOut) fuse.Status {

	c.vlog("QuantumFs::lookupCommon Enter Inode %d Name %s", inodeId, name)
	defer c.vlog("QuantumFs::lookupCommon Exit")

	inode := qfs.inode(c, inodeId)
>>>>>>> c8dd453c
	if inode == nil {
		c.elog("Lookup failed", name)
		return fuse.ENOENT
	}

	defer inode.RLockTree().RUnlock()
	return inode.Lookup(c, name, out)
}

func (qfs *QuantumFs) Forget(nodeID uint64, nlookup uint64) {
	defer qfs.c.funcIn("Mux::Forget").out()
	defer logRequestPanic(&qfs.c)

	if qfs.giveUpOnForget {
		qfs.c.dlog("Not forgetting inode %d Looked up %d Times", nodeID,
			nlookup)
		return
	}
	qfs.c.dlog("Forgetting inode %d Looked up %d Times", nodeID, nlookup)

	inode := qfs.inodeNoInstantiate(&qfs.c, InodeId(nodeID))
	if inode == nil || nodeID == quantumfs.InodeIdRoot ||
		nodeID == quantumfs.InodeIdApi {

		// Nothing to do
		return
	}

	// We must timeout if we cannot grab the tree lock. Forget is called on the
	// unmount path and if we are trying to forcefully unmount due to some
	// internal error or hang, if we don't timeout we can deadlock against that
	// other broken operation.
	lock := inode.LockTreeWaitAtMost(200 * time.Millisecond)
	if lock == nil {
		qfs.c.elog("Timed out locking tree in Forget. Inode %d, %d times",
			nodeID, nlookup)
		qfs.giveUpOnForget = true
		return
	} else {
		defer lock.Unlock()
	}

	key := inode.flush_DOWN(&qfs.c)
	if !inode.isWorkspaceRoot() {
		inode.parent().syncChild(&qfs.c, inode.inodeNum(), key)
	}

	// Remove the inode from the map, ready to be garbage collected. We also
	// re-register ourselves in the uninstantiated inode collection. If the
	// parent is the inode then it's an orphaned File which can never be
	// instantiated again.
	//
	// If parent == nil, then this is a workspace which we cannot instantiate via
	// its parent, the workspacelist, directly.
	parent := inode.parent()
	if parent != inode && !inode.isWorkspaceRoot() {
		qfs.addUninstantiated(&qfs.c, []InodeId{inode.inodeNum()}, parent)
	}
	qfs.setInode(&qfs.c, inode.inodeNum(), nil)
}

func (qfs *QuantumFs) GetAttr(input *fuse.GetAttrIn,
	out *fuse.AttrOut) (result fuse.Status) {

	result = fuse.EIO

	c := qfs.c.req(&input.InHeader)
	defer logRequestPanic(c)
	defer c.FuncIn("Mux::GetAttr", "Enter Inode %d", input.NodeId).out()

	inode := qfs.inode(c, InodeId(input.NodeId))
	if inode == nil {
		return fuse.ENOENT
	}

	defer inode.RLockTree().RUnlock()
	return inode.GetAttr(c, out)
}

func (qfs *QuantumFs) SetAttr(input *fuse.SetAttrIn,
	out *fuse.AttrOut) (result fuse.Status) {

	result = fuse.EIO

	c := qfs.c.req(&input.InHeader)
	defer logRequestPanic(c)
	defer c.FuncIn("Mux::SetAttr", "Enter Inode %d", input.NodeId).out()

	inode := qfs.inode(c, InodeId(input.NodeId))
	if inode == nil {
		return fuse.ENOENT
	}

	defer inode.RLockTree().RUnlock()
	return inode.SetAttr(c, input, out)
}

func (qfs *QuantumFs) Mknod(input *fuse.MknodIn, name string,
	out *fuse.EntryOut) (result fuse.Status) {

	result = fuse.EIO

	c := qfs.c.req(&input.InHeader)
	defer logRequestPanic(c)
	defer c.FuncIn("Mux::Mknod", "Enter Inode %d Name %s", input.NodeId,
		name).out()

	inode := qfs.inode(c, InodeId(input.NodeId))
	if inode == nil {
		return fuse.ENOENT
	}

	defer inode.RLockTree().RUnlock()
	return inode.Mknod(c, name, input, out)
}

func (qfs *QuantumFs) Mkdir(input *fuse.MkdirIn, name string,
	out *fuse.EntryOut) (result fuse.Status) {

	result = fuse.EIO

	c := qfs.c.req(&input.InHeader)
	defer logRequestPanic(c)
	defer c.FuncIn("Mux::Mkdir", "Enter Inode %d Name %s", input.NodeId,
		name).out()

	inode := qfs.inode(c, InodeId(input.NodeId))
	if inode == nil {
		return fuse.ENOENT
	}

	defer inode.RLockTree().RUnlock()
	return inode.Mkdir(c, name, input, out)
}

func (qfs *QuantumFs) Unlink(header *fuse.InHeader,
	name string) (result fuse.Status) {

	result = fuse.EIO

	c := qfs.c.req(header)
	defer logRequestPanic(c)
	defer c.FuncIn("Mux::Unlink", "Enter Inode %d Name %s", header.NodeId,
		name).out()

	inode := qfs.inode(c, InodeId(header.NodeId))
	if inode == nil {
		return fuse.ENOENT
	}

	defer inode.RLockTree().RUnlock()
	return inode.Unlink(c, name)
}

func (qfs *QuantumFs) Rmdir(header *fuse.InHeader,
	name string) (result fuse.Status) {

	result = fuse.EIO

	c := qfs.c.req(header)
	defer logRequestPanic(c)
	defer c.FuncIn("Mux::Rmdir", "Enter Inode %d Name %s", header.NodeId,
		name).out()

	inode := qfs.inode(c, InodeId(header.NodeId))
	if inode == nil {
		return fuse.ENOENT
	}

	defer inode.RLockTree().RUnlock()
	return inode.Rmdir(c, name)
}

func (qfs *QuantumFs) Rename(input *fuse.RenameIn, oldName string,
	newName string) (result fuse.Status) {

	result = fuse.EIO

	c := qfs.c.req(&input.InHeader)
	defer logRequestPanic(c)
	defer c.FuncIn("Mux::Rename", "Enter Inode %d newdir %d %s -> %s",
		input.NodeId, input.Newdir, oldName, newName).out()

	if input.NodeId == input.Newdir {
		inode := qfs.inode(c, InodeId(input.NodeId))
		if inode == nil {
			return fuse.ENOENT
		}

		defer inode.RLockTree().RUnlock()
		return inode.RenameChild(c, oldName, newName)
	} else {
		srcInode := qfs.inode(c, InodeId(input.NodeId))
		if srcInode == nil {
			return fuse.ENOENT
		}

		dstInode := qfs.inode(c, InodeId(input.Newdir))
		if dstInode == nil {
			return fuse.ENOENT
		}

		defer srcInode.RLockTree().RUnlock()
		defer dstInode.RLockTree().RUnlock()

		return srcInode.MvChild(c, dstInode, oldName, newName)
	}
}

func (qfs *QuantumFs) Link(input *fuse.LinkIn, filename string,
	out *fuse.EntryOut) (result fuse.Status) {

	result = fuse.EIO

	c := qfs.c.req(&input.InHeader)
	defer logRequestPanic(c)
	defer c.FuncIn("Mux::Link", "Enter inode %d to name %s in dstDir %d",
		input.NodeId, filename, input.Oldnodeid).out()

	srcInode := qfs.inode(c, InodeId(input.Oldnodeid))
	if srcInode == nil {
		return fuse.ENOENT
	}

	dstInode := qfs.inode(c, InodeId(input.NodeId))
	if dstInode == nil {
		return fuse.ENOENT
	}

	if srcInode.treeLock() == dstInode.treeLock() {
		// If src and dst live in the same workspace, we only need one lock
		defer dstInode.LockTree().Unlock()
	} else {
		// When we have to lock multiple inodes, we must make sure that we
		// lock the inodes in correct sequence to prevent deadlock
		firstLock, lastLock := getLockOrder(dstInode, srcInode)
		defer firstLock.LockTree().Unlock()
		defer lastLock.LockTree().Unlock()
	}

	return dstInode.link_DOWN(c, srcInode, filename, out)
}

func (qfs *QuantumFs) Symlink(header *fuse.InHeader, pointedTo string,
	linkName string, out *fuse.EntryOut) (result fuse.Status) {

	result = fuse.EIO

	c := qfs.c.req(header)
	defer logRequestPanic(c)
	defer c.FuncIn("Mux::Symlink", "Enter Inode %d Name %s", header.NodeId,
		linkName).out()

	inode := qfs.inode(c, InodeId(header.NodeId))
	if inode == nil {
		return fuse.ENOENT
	}

	defer inode.RLockTree().RUnlock()
	return inode.Symlink(c, pointedTo, linkName, out)
}

func (qfs *QuantumFs) Readlink(header *fuse.InHeader) (out []byte,
	result fuse.Status) {

	out = nil
	result = fuse.EIO

	c := qfs.c.req(header)
	defer logRequestPanic(c)
	defer c.FuncIn("Mux::Readlink", "Enter Inode %d", header.NodeId).out()

	inode := qfs.inode(c, InodeId(header.NodeId))
	if inode == nil {
		return nil, fuse.ENOENT
	}

	defer inode.RLockTree().RUnlock()
	return inode.Readlink(c)
}

func (qfs *QuantumFs) Access(input *fuse.AccessIn) (result fuse.Status) {
	result = fuse.EIO

	c := qfs.c.req(&input.InHeader)
	defer logRequestPanic(c)
	defer c.FuncIn("Mux::Access", "Enter Inode %d", input.NodeId).out()

	inode := qfs.inode(c, InodeId(input.NodeId))
	if inode == nil {
		return fuse.ENOENT
	}

	defer inode.RLockTree().RUnlock()
	return inode.Access(c, input.Mask, input.Uid, input.Gid)
}

func (qfs *QuantumFs) GetXAttrSize(header *fuse.InHeader, attr string) (size int,
	result fuse.Status) {

	size = 0
	result = fuse.EIO

	c := qfs.c.req(header)
	defer logRequestPanic(c)
	defer c.FuncIn("Mux::GetXAttrSize", "Enter Inode %d", header.NodeId).out()

	inode := qfs.inode(c, InodeId(header.NodeId))
	if inode == nil {
		return 0, fuse.ENOENT
	}
	if attr == quantumfs.XAttrTypeKey {
		_, status := getQuantumfsExtendedKey(c, inode)
		if status != fuse.OK {
			return 0, status
		}
		return quantumfs.ExtendedKeyLength, status
	}
	defer inode.RLockTree().RUnlock()
	return inode.GetXAttrSize(c, attr)
}

func getQuantumfsExtendedKey(c *ctx, inode Inode) ([]byte, fuse.Status) {
	defer inode.LockTree().Unlock()
	if inode.isWorkspaceRoot() {
		c.vlog("Parent is workspaceroot, returning")
		return nil, fuse.ENOATTR
	}

	var dir *Directory
	parent := inode.parent()
	if parent.isWorkspaceRoot() {
		dir = &parent.(*WorkspaceRoot).Directory
	} else {
		dir = parent.(*Directory)
	}
	msg, status := dir.generateChildTypeKey_DOWN(c, inode.inodeNum())
	return msg, status
}

func (qfs *QuantumFs) GetXAttrData(header *fuse.InHeader, attr string) (data []byte,
	result fuse.Status) {

	data = nil
	result = fuse.EIO

	c := qfs.c.req(header)
	defer logRequestPanic(c)
	defer c.FuncIn("Mux::GetXAttrData", "Enter Inode %d", header.NodeId).out()

	inode := qfs.inode(c, InodeId(header.NodeId))
	if inode == nil {
		return nil, fuse.ENOENT
	}

	if attr == quantumfs.XAttrTypeKey {
		return getQuantumfsExtendedKey(c, inode)
	}

	defer inode.RLockTree().RUnlock()
	return inode.GetXAttrData(c, attr)
}

func (qfs *QuantumFs) ListXAttr(header *fuse.InHeader) (attributes []byte,
	result fuse.Status) {

	attributes = nil
	result = fuse.EIO

	c := qfs.c.req(header)
	defer logRequestPanic(c)
	defer c.FuncIn("Mux::ListXAttr", "Enter Inode %d", header.NodeId).out()

	inode := qfs.inode(c, InodeId(header.NodeId))
	if inode == nil {
		return nil, fuse.ENOENT
	}

	defer inode.RLockTree().RUnlock()
	return inode.ListXAttr(c)
}

func (qfs *QuantumFs) SetXAttr(input *fuse.SetXAttrIn, attr string,
	data []byte) (result fuse.Status) {

	result = fuse.EIO

	c := qfs.c.req(&input.InHeader)
	defer logRequestPanic(c)
	defer c.FuncIn("Mux::SetXAttr", "Enter Inode %d", input.NodeId).out()

	inode := qfs.inode(c, InodeId(input.NodeId))
	if inode == nil {
		return fuse.ENOENT
	}

	defer inode.RLockTree().RUnlock()
	return inode.SetXAttr(c, attr, data)
}

func (qfs *QuantumFs) RemoveXAttr(header *fuse.InHeader,
	attr string) (result fuse.Status) {

	result = fuse.EIO

	c := qfs.c.req(header)
	defer logRequestPanic(c)
	defer c.FuncIn("Mux::RemoveXAttr", "Enter Inode %d", header.NodeId).out()

	inode := qfs.inode(c, InodeId(header.NodeId))
	if inode == nil {
		return fuse.ENOENT
	}

	defer inode.RLockTree().RUnlock()
	return inode.RemoveXAttr(c, attr)
}

func (qfs *QuantumFs) Create(input *fuse.CreateIn, name string,
	out *fuse.CreateOut) (result fuse.Status) {

	result = fuse.EIO

	c := qfs.c.req(&input.InHeader)
	defer logRequestPanic(c)
	defer c.FuncIn("Mux::Create", "Enter Inode %d Name %s", input.NodeId,
		name).out()

	inode := qfs.inode(c, InodeId(input.NodeId))
	if inode == nil {
		c.elog("Create failed", input)
		return fuse.EACCES // TODO Confirm this is correct
	}

	defer inode.RLockTree().RUnlock()
	return inode.Create(c, input, name, out)
}

func (qfs *QuantumFs) Open(input *fuse.OpenIn,
	out *fuse.OpenOut) (result fuse.Status) {

	result = fuse.EIO

	c := qfs.c.req(&input.InHeader)
	defer logRequestPanic(c)
	defer c.FuncIn("Mux::Open", "Enter Inode %d", input.NodeId).out()

	inode := qfs.inode(c, InodeId(input.NodeId))
	if inode == nil {
		c.elog("Open failed Inode %d", input.NodeId)
		return fuse.ENOENT
	}

	defer inode.RLockTree().RUnlock()
	return inode.Open(c, input.Flags, input.Mode, out)
}

func (qfs *QuantumFs) Read(input *fuse.ReadIn, buf []byte) (readRes fuse.ReadResult,
	result fuse.Status) {

	readRes = nil
	result = fuse.EIO

	c := qfs.c.req(&input.InHeader)
	defer logRequestPanic(c)
	defer c.FuncIn("Mux::Read", "Enter Fh: %d", input.Fh).out()

	fileHandle := qfs.fileHandle(c, FileHandleId(input.Fh))
	if fileHandle == nil {
		c.elog("Read failed", fileHandle)
		return nil, fuse.ENOENT
	}

	defer fileHandle.RLockTree().RUnlock()
	return fileHandle.Read(c, input.Offset, input.Size,
		buf, BitFlagsSet(uint(input.Flags), uint(syscall.O_NONBLOCK)))
}

func (qfs *QuantumFs) Release(input *fuse.ReleaseIn) {
	c := qfs.c.req(&input.InHeader)
	defer logRequestPanic(c)
	defer c.FuncIn("Mux::Release", "Fh: %v", input.Fh).out()

	qfs.setFileHandle(c, FileHandleId(input.Fh), nil)
}

func (qfs *QuantumFs) Write(input *fuse.WriteIn, data []byte) (written uint32,
	result fuse.Status) {

	written = 0
	result = fuse.EIO

	c := qfs.c.req(&input.InHeader)
	defer logRequestPanic(c)
	defer c.FuncIn("Mux::Write", "Enter Fh: %d", input.Fh).out()

	fileHandle := qfs.fileHandle(c, FileHandleId(input.Fh))
	if fileHandle == nil {
		c.elog("Write failed")
		return 0, fuse.ENOENT
	}

	defer fileHandle.RLockTree().RUnlock()
	return fileHandle.Write(c, input.Offset, input.Size,
		input.Flags, data)
}

func (qfs *QuantumFs) Flush(input *fuse.FlushIn) (result fuse.Status) {
	result = fuse.EIO

	c := qfs.c.req(&input.InHeader)
	defer logRequestPanic(c)
	defer c.FuncIn("Mux::Flush", "Enter Fh: %v Context %d %d %d", input.Fh,
		input.Context.Uid, input.Context.Gid, input.Context.Pid).out()

	return fuse.OK
}

func (qfs *QuantumFs) Fsync(input *fuse.FsyncIn) (result fuse.Status) {
	result = fuse.EIO

	c := qfs.c.req(&input.InHeader)
	defer logRequestPanic(c)
	defer c.FuncIn("Mux::Fsync", "Enter Fh %d", input.Fh).out()

	fileHandle := qfs.fileHandle(c, FileHandleId(input.Fh))
	if fileHandle == nil {
		c.elog("Fsync failed")
		return fuse.EIO
	}

	defer fileHandle.LockTree().Unlock()
	return fileHandle.Sync_DOWN(c)
}

func (qfs *QuantumFs) Fallocate(input *fuse.FallocateIn) (result fuse.Status) {
	result = fuse.EIO

	c := qfs.c.req(&input.InHeader)
	defer logRequestPanic(c)
	defer c.funcIn("Mux::Fallocate").out()

	c.elog("Unhandled request Fallocate")
	return fuse.ENOSYS
}

func (qfs *QuantumFs) OpenDir(input *fuse.OpenIn,
	out *fuse.OpenOut) (result fuse.Status) {

	result = fuse.EIO

	c := qfs.c.req(&input.InHeader)
	defer logRequestPanic(c)
	defer c.FuncIn("Mux::OpenDir", "Enter Inode %d", input.NodeId).out()

	inode := qfs.inode(c, InodeId(input.NodeId))
	if inode == nil {
		c.elog("OpenDir failed", input)
		return fuse.ENOENT
	}

	defer inode.RLockTree().RUnlock()
	return inode.OpenDir(c, input.Flags, input.Mode, out)
}

func (qfs *QuantumFs) ReadDir(input *fuse.ReadIn,
	out *fuse.DirEntryList) (result fuse.Status) {

	result = fuse.EIO

	c := qfs.c.req(&input.InHeader)
	defer logRequestPanic(c)
	defer c.FuncIn("Mux::ReadDir", "ReadDir Enter Fh: %d offset %d", input.Fh,
		input.Offset).out()

	c.elog("Unhandled request ReadDir")
	return fuse.ENOSYS
}

func (qfs *QuantumFs) ReadDirPlus(input *fuse.ReadIn,
	out *fuse.DirEntryList) (result fuse.Status) {

	result = fuse.EIO

	c := qfs.c.req(&input.InHeader)
	defer logRequestPanic(c)
	defer c.FuncIn("Mux::ReadDirPlus", "ReadDirPlus Enter Fh: %d offset %d",
		input.Fh, input.Offset).out()

	fileHandle := qfs.fileHandle(c, FileHandleId(input.Fh))
	if fileHandle == nil {
		c.elog("ReadDirPlus failed", fileHandle)
		return fuse.ENOENT
	}

	defer fileHandle.RLockTree().RUnlock()
	return fileHandle.ReadDirPlus(c, input, out)
}

func (qfs *QuantumFs) ReleaseDir(input *fuse.ReleaseIn) {
	c := qfs.c.req(&input.InHeader)
	defer logRequestPanic(c)
	defer c.FuncIn("Mux::ReleaseDir", "Enter Fh: %d", input.Fh).out()

	qfs.setFileHandle(&qfs.c, FileHandleId(input.Fh), nil)
}

func (qfs *QuantumFs) FsyncDir(input *fuse.FsyncIn) (result fuse.Status) {
	result = fuse.EIO

	c := qfs.c.req(&input.InHeader)
	defer logRequestPanic(c)
	defer c.FuncIn("Mux::FsyncDir", "Enter Fh %d", input.Fh).out()

	fileHandle := qfs.fileHandle(c, FileHandleId(input.Fh))
	if fileHandle == nil {
		c.elog("FsyncDir failed")
		return fuse.EIO
	}

	defer fileHandle.LockTree().Unlock()
	return fileHandle.Sync_DOWN(c)
}

func (qfs *QuantumFs) StatFs(input *fuse.InHeader,
	out *fuse.StatfsOut) (result fuse.Status) {

	result = fuse.EIO

	c := qfs.c.req(input)
	defer logRequestPanic(c)
	defer c.funcIn("Mux::StatFs").out()

	out.Blocks = 2684354560 // 10TB
	out.Bfree = out.Blocks / 2
	out.Bavail = out.Bfree
	out.Files = 0
	out.Ffree = math.MaxUint64
	out.Bsize = qfsBlockSize
	out.NameLen = uint32(quantumfs.MaxFilenameLength)
	out.Frsize = 0

	return fuse.OK
}

func (qfs *QuantumFs) Init(*fuse.Server) {
	qfs.c.elog("Unhandled request Init")
}

func (qfs *QuantumFs) getWorkspaceRoot(c *ctx, namespace string,
	workspace string) (*WorkspaceRoot, bool) {

	c.vlog("QuantumFs::getWorkspaceRoot %s/%s", namespace, workspace)

	// Get the WorkspaceList Inode number
	var namespaceAttr fuse.EntryOut
	result := qfs.lookupCommon(c, quantumfs.InodeIdRoot, namespace,
		&namespaceAttr)
	if result != fuse.OK {
		return nil, false
	}

	// Get the WorkspaceRoot Inode number
	var workspaceRootAttr fuse.EntryOut
	result = qfs.lookupCommon(c, InodeId(namespaceAttr.NodeId), workspace,
		&workspaceRootAttr)
	if result != fuse.OK {
		return nil, false
	}

	// Fetch the WorkspaceRoot object itelf
	wsr := qfs.inode(c, InodeId(workspaceRootAttr.NodeId))

	return wsr.(*WorkspaceRoot), wsr != nil
}<|MERGE_RESOLUTION|>--- conflicted
+++ resolved
@@ -321,11 +321,7 @@
 
 	c := qfs.c.req(header)
 	defer logRequestPanic(c)
-<<<<<<< HEAD
 	defer c.FuncIn("Mux::Lookup", "Inode %d Name %s", header.NodeId, name).out()
-	inode := qfs.inode(c, InodeId(header.NodeId))
-=======
-	c.dlog("QuantumFs::Lookup Enter")
 	return qfs.lookupCommon(c, InodeId(header.NodeId), name, out)
 }
 
@@ -336,7 +332,6 @@
 	defer c.vlog("QuantumFs::lookupCommon Exit")
 
 	inode := qfs.inode(c, inodeId)
->>>>>>> c8dd453c
 	if inode == nil {
 		c.elog("Lookup failed", name)
 		return fuse.ENOENT
