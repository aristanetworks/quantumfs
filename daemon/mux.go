// Copyright (c) 2016 Arista Networks, Inc.  All rights reserved.
// Arista Networks, Inc. Confidential and Proprietary.

// go-fuse creates a goroutine for every request. The code here simply takes these
// requests and forwards them to the correct Inode.
package daemon

import "fmt"
import "math"
import "runtime/debug"
import "syscall"
import "sync"
import "sync/atomic"
import "time"

import "github.com/aristanetworks/quantumfs"
import "github.com/aristanetworks/quantumfs/qlog"
import "github.com/hanwen/go-fuse/fuse"

func NewQuantumFs_(config QuantumFsConfig, qlogIn *qlog.Qlog) *QuantumFs {
	qfs := &QuantumFs{
<<<<<<< HEAD
		RawFileSystem:          fuse.NewDefaultRawFileSystem(),
		config:                 config,
		inodes:                 make(map[InodeId]Inode),
		fileHandles:            make(map[FileHandleId]FileHandle),
		inodeNum:               quantumfs.InodeIdReservedEnd,
		fileHandleNum:          quantumfs.InodeIdReservedEnd,
		activeWorkspaces:       make(map[string]*WorkspaceRoot),
		uninstantiatedInodes:   make(map[InodeId]InodeId),
		uninstantiatedChildren: make(map[InodeId][]InodeId),
=======
		RawFileSystem:        fuse.NewDefaultRawFileSystem(),
		config:               config,
		inodes:               make(map[InodeId]Inode),
		fileHandles:          make(map[FileHandleId]FileHandle),
		inodeNum:             quantumfs.InodeIdReservedEnd,
		fileHandleNum:        quantumfs.InodeIdReservedEnd,
		activeWorkspaces:     make(map[string]*WorkspaceRoot),
		uninstantiatedInodes: make(map[InodeId]InodeId),
		lookupCounts:         make(map[InodeId]uint64),
>>>>>>> de190648
		c: ctx{
			Ctx: quantumfs.Ctx{
				Qlog:      qlogIn,
				RequestId: qlog.MuxReqId,
			},
			config:      &config,
			workspaceDB: config.WorkspaceDB,
			dataStore:   newDataStore(config.DurableStore),
		},
	}

	qfs.c.qfs = qfs

	namespaceList := NewNamespaceList()
	qfs.inodes[quantumfs.InodeIdRoot] = namespaceList
	qfs.inodes[quantumfs.InodeIdApi] = NewApiInode(namespaceList.treeLock(),
		namespaceList)
	return qfs
}

func NewQuantumFsLogs(config QuantumFsConfig, qlogIn *qlog.Qlog) *QuantumFs {
	return NewQuantumFs_(config, qlogIn)
}

func NewQuantumFs(config QuantumFsConfig) *QuantumFs {
	return NewQuantumFs_(config, qlog.NewQlogExt(config.CachePath,
		config.MemLogBytes, qlog.PrintToStdout))
}

type QuantumFs struct {
	fuse.RawFileSystem
	server        *fuse.Server
	config        QuantumFsConfig
	inodeNum      uint64
	fileHandleNum uint64
	c             ctx

	// If we've previously failed to forget an inode due to a lock timeout, don't
	// try any further.
	giveUpOnForget bool

	mapMutex         sync.RWMutex
	inodes           map[InodeId]Inode
	fileHandles      map[FileHandleId]FileHandle
	activeWorkspaces map[string]*WorkspaceRoot

	// Uninstantiated Inodes are inode numbers which have been reserved for a
	// particular inode, but the corresponding Inode has not yet been
	// instantiated. The Inode this map points to is the parent Inode which
	// should be called to instantiate the uninstantiated inode when necessary.
	uninstantiatedInodes map[InodeId]InodeId

<<<<<<< HEAD
	// This is the mapping from an inode to all the InodeIds it is the parent of
	// so we can effeciently remove them from uninstantiatedInodes when the
	// parent is forgotten.
	uninstantiatedChildren map[InodeId][]InodeId
=======
	// lookupCounts are used as the other side of Forget. That is, Forget
	// specifies a certain number of lookup counts to forget, which may not be
	// all of them. We cannot truly forget and delete an Inode until the lookup
	// count is zero. Because our concept of uninstantiated Inode allows us to
	// not instantiate an Inode for certain operations which the kernel increases
	// its lookup count, we must keep an entirely separate table.
	lookupCountLock DeferableMutex
	lookupCounts    map[InodeId]uint64
>>>>>>> de190648
}

func (qfs *QuantumFs) Serve(mountOptions fuse.MountOptions) error {
	qfs.c.dlog("QuantumFs::Serve Initializing server")
	server, err := fuse.NewServer(qfs, qfs.config.MountPath, &mountOptions)
	if err != nil {
		return err
	}

	stopFlushTimer := make(chan bool)
	flushTimerStopped := make(chan bool)

	go qfs.flushTimer(stopFlushTimer, flushTimerStopped)

	qfs.server = server
	qfs.c.dlog("QuantumFs::Serve Serving")
	qfs.server.Serve()
	qfs.c.dlog("QuantumFs::Serve Finished serving")

	qfs.c.dlog("QuantumFs::Serve Waiting for flush thread to end")
	stopFlushTimer <- true
	<-flushTimerStopped

	func() {
		defer logRequestPanic(&qfs.c)
		qfs.syncAll(&qfs.c)
	}()

	return nil
}

func (qfs *QuantumFs) flushTimer(quit chan bool, finished chan bool) {
	c := qfs.c.reqId(qlog.FlushReqId, nil)
	for {
		var stop bool
		select {
		case <-time.After(30 * time.Second):
			func() {
				defer logRequestPanic(c)
				qfs.syncAll(c)
			}()

		case stop = <-quit:
		}

		if stop {
			finished <- true
			return
		}
	}
}

// Must hold the mapMutex
func (qfs *QuantumFs) getInode_(c *ctx, id InodeId) (Inode, bool) {
	inode, instantiated := qfs.inodes[id]
	if instantiated {
		return inode, false
	}

	_, uninstantiated := qfs.uninstantiatedInodes[id]
	return nil, uninstantiated
}

func (qfs *QuantumFs) inodeNoInstantiate(c *ctx, id InodeId) Inode {
	qfs.mapMutex.RLock()
	defer qfs.mapMutex.RUnlock()
	inode, _ := qfs.getInode_(c, id)
	return inode
}

// Get an inode in a thread safe way
func (qfs *QuantumFs) inode(c *ctx, id InodeId) Inode {
	// First find the Inode under a cheaper lock
	inode := func() Inode {
		qfs.mapMutex.RLock()
		defer qfs.mapMutex.RUnlock()
		inode, needsInstantiation := qfs.getInode_(c, id)

		if !needsInstantiation {
			return inode
		} else {
			return nil
		}
	}()

	if inode != nil {
		return inode
	}

	// If we didn't find it, get the more expensive lock and check again. This
	// will instantiate the Inode if necessary and possible.
	qfs.mapMutex.Lock()
	defer qfs.mapMutex.Unlock()

	return qfs.inode_(c, id)
}

// Must hold the mapMutex for write
func (qfs *QuantumFs) inode_(c *ctx, id InodeId) Inode {
	inode, needsInstantiation := qfs.getInode_(c, id)
	if !needsInstantiation {
		return inode
	}

	c.vlog("Inode %d needs to be instantiated", id)

	parentId, uninstantiated := qfs.uninstantiatedInodes[id]
	if !uninstantiated {
		// We don't know anything about this Inode
		return nil
	}

	inode, newUninstantiated := qfs.inode_(c, parentId).instantiateChild(c, id)
	delete(qfs.uninstantiatedInodes, id)
	qfs.inodes[id] = inode
	qfs.addUninstantiated_(c, newUninstantiated, inode.inodeNum())

	return inode
}

// Set an inode in a thread safe way, set to nil to delete
func (qfs *QuantumFs) setInode(c *ctx, id InodeId, inode Inode) {
	qfs.mapMutex.Lock()
	if inode != nil {
		qfs.inodes[id] = inode
	} else {
		delete(qfs.inodes, id)
	}
	qfs.mapMutex.Unlock()
}

// Set a list of inode numbers to be uninstantiated with the given parent
func (qfs *QuantumFs) addUninstantiated(c *ctx, uninstantiated []InodeId,
	parent InodeId) {

	if parent == 0 {
		panic("Invalid parentId in addUninstantiated")
	}

	qfs.mapMutex.Lock()
	defer qfs.mapMutex.Unlock()

	qfs.addUninstantiated_(c, uninstantiated, parent)
}

// Requires the mapMutex for writing
func (qfs *QuantumFs) addUninstantiated_(c *ctx, uninstantiated []InodeId,
	parent InodeId) {

	for _, inodeNum := range uninstantiated {
		c.vlog("Adding uninstantiated %v", inodeNum)
		qfs.uninstantiatedInodes[inodeNum] = parent
	}

	if children, exists := qfs.uninstantiatedChildren[parent]; exists {
		children = append(children, uninstantiated...)
		qfs.uninstantiatedChildren[parent] = children
	} else {
		qfs.uninstantiatedChildren[parent] = uninstantiated
	}
}

// Remove a list of inode numbers from the uninstantiatedInodes list
func (qfs *QuantumFs) removeUninstantiated(c *ctx, uninstantiated []InodeId) {
	qfs.mapMutex.Lock()
	defer qfs.mapMutex.Unlock()

	qfs.removeUninstantiated_(c, uninstantiated)
}

// Requires the mapMutex exclusively
func (qfs *QuantumFs) removeUninstantiated_(c *ctx, uninstantiated []InodeId) {
	for _, inodeNum := range uninstantiated {
		parent := qfs.uninstantiatedInodes[inodeNum]
		delete(qfs.uninstantiatedInodes, inodeNum)

		// Remove this child as an uninstantiated inode of its parent
		parentChildren := qfs.uninstantiatedChildren[parent]
		// Efficient unordered vector delete
		for i, child := range parentChildren {
			if child != inodeNum {
				continue
			}
			parentChildren[i] = parentChildren[len(parentChildren)-1]
			parentChildren = parentChildren[:len(parentChildren)-1]
			break
		}
		qfs.uninstantiatedChildren[parent] = parentChildren

		// Remove uninstantiated children of this inode
		children := qfs.uninstantiatedChildren[inodeNum]
		delete(qfs.uninstantiatedChildren, inodeNum)
		qfs.removeUninstantiated_(c, children)
	}
}

// Increase an Inode's lookup count. This must be called whenever a fuse.EntryOut is
// returned.
func (qfs *QuantumFs) increaseLookupCount(inodeId InodeId) {
	defer qfs.lookupCountLock.Lock().Unlock()
	prev, exists := qfs.lookupCounts[inodeId]
	if !exists {
		qfs.lookupCounts[inodeId] = 1
	} else {
		qfs.lookupCounts[inodeId] = prev + 1
	}
}

// Returns true if the count became zero or was previously zero
func (qfs *QuantumFs) shouldForget(inodeId InodeId, count uint64) bool {
	defer qfs.lookupCountLock.Lock().Unlock()
	lookupCount, exists := qfs.lookupCounts[inodeId]
	if !exists {
		return true
	}

	lookupCount -= count
	if lookupCount < 0 {
		msg := fmt.Sprintf("lookupCount less than zero %d", lookupCount)
		panic(msg)
	} else if lookupCount == 0 {
		delete(qfs.lookupCounts, inodeId)
		if count > 1 {
			qfs.c.dlog("Forgetting inode with lookupCount of %d", count)
		}
		return true
	} else {
		qfs.lookupCounts[inodeId] = lookupCount
		return false
	}
}

// Get a file handle in a thread safe way
func (qfs *QuantumFs) fileHandle(c *ctx, id FileHandleId) FileHandle {
	qfs.mapMutex.RLock()
	fileHandle := qfs.fileHandles[id]
	qfs.mapMutex.RUnlock()
	return fileHandle
}

// Set a file handle in a thread safe way, set to nil to delete
func (qfs *QuantumFs) setFileHandle(c *ctx, id FileHandleId, fileHandle FileHandle) {
	defer c.funcIn("Mux::setFileHandle").out()

	qfs.mapMutex.Lock()
	if fileHandle != nil {
		qfs.fileHandles[id] = fileHandle
	} else {
		delete(qfs.fileHandles, id)
	}
	qfs.mapMutex.Unlock()
}

// Retrieve a unique inode number
func (qfs *QuantumFs) newInodeId() InodeId {
	return InodeId(atomic.AddUint64(&qfs.inodeNum, 1))
}

// Retrieve a unique filehandle number
func (qfs *QuantumFs) newFileHandleId() FileHandleId {
	return FileHandleId(atomic.AddUint64(&qfs.fileHandleNum, 1))
}

// Track a workspace as active so we know if we have to sync it
func (qfs *QuantumFs) activateWorkspace(c *ctx, name string,
	workspaceroot *WorkspaceRoot) {

	defer c.FuncIn("Mux::activateWorkspace", "%s", name).out()

	qfs.mapMutex.Lock()
	defer qfs.mapMutex.Unlock()
	if _, exists := qfs.activeWorkspaces[name]; exists {
		panic("Workspace registered twice")
	}
	qfs.activeWorkspaces[name] = workspaceroot
}

// Untrack a workspace as active so we won't sync it. Usually this is called when
// the workspaceroot Inode is about to be deleted
func (qfs *QuantumFs) deactivateWorkspace(c *ctx, name string) {
	defer c.FuncIn("Mux::deactivateWorkspace", "%s", name).out()

	qfs.mapMutex.Lock()
	defer qfs.mapMutex.Unlock()
	delete(qfs.activeWorkspaces, name)
}

// Trigger all active workspaces to sync
func (qfs *QuantumFs) syncAll(c *ctx) {
	defer c.funcIn("Mux::syncAll").out()

	var workspaces []*WorkspaceRoot

	func() {
		qfs.mapMutex.RLock()
		defer qfs.mapMutex.RUnlock()

		workspaces = make([]*WorkspaceRoot, 0, len(qfs.activeWorkspaces))

		for _, workspace := range qfs.activeWorkspaces {
			workspaces = append(workspaces, workspace)
		}
	}()

	for _, workspace := range workspaces {
		func() {
			c.vlog("Locking and syncing workspace %s/%s",
				workspace.namespace, workspace.workspace)
			defer workspace.LockTree().Unlock()
			workspace.flush_DOWN(c)
		}()
	}
}

func logRequestPanic(c *ctx) {
	exception := recover()
	if exception == nil {
		return
	}

	stackTrace := debug.Stack()

	c.elog("ERROR: PANIC serving request %d: '%s' Stacktrace: %v", c.RequestId,
		fmt.Sprintf("%v", exception), BytesToString(stackTrace))
}

func (qfs *QuantumFs) Lookup(header *fuse.InHeader, name string,
	out *fuse.EntryOut) (result fuse.Status) {

	result = fuse.EIO

	c := qfs.c.req(header)
	defer logRequestPanic(c)
	defer c.FuncIn("Mux::Lookup", "Inode %d Name %s", header.NodeId, name).out()
	return qfs.lookupCommon(c, InodeId(header.NodeId), name, out)
}

func (qfs *QuantumFs) lookupCommon(c *ctx, inodeId InodeId, name string,
	out *fuse.EntryOut) fuse.Status {

	c.vlog("QuantumFs::lookupCommon Enter Inode %d Name %s", inodeId, name)
	defer c.vlog("QuantumFs::lookupCommon Exit")

	inode := qfs.inode(c, inodeId)
	if inode == nil {
		c.elog("Lookup failed", name)
		return fuse.ENOENT
	}

	defer inode.RLockTree().RUnlock()
	return inode.Lookup(c, name, out)
}

func (qfs *QuantumFs) Forget(nodeID uint64, nlookup uint64) {
	defer qfs.c.funcIn("Mux::Forget").out()
	defer logRequestPanic(&qfs.c)

	if qfs.giveUpOnForget {
		qfs.c.dlog("Not forgetting inode %d Looked up %d Times", nodeID,
			nlookup)
		return
	}
	qfs.c.dlog("Forgetting inode %d Looked up %d Times", nodeID, nlookup)

	if !qfs.shouldForget(InodeId(nodeID), nlookup) {
		// The kernel hasn't completely forgotten this Inode. Keep it around
		// a while longer.
		return
	}

	inode := qfs.inodeNoInstantiate(&qfs.c, InodeId(nodeID))
	if inode == nil || nodeID == quantumfs.InodeIdRoot ||
		nodeID == quantumfs.InodeIdApi {

		// Nothing to do
		return
	}

	// We must timeout if we cannot grab the tree lock. Forget is called on the
	// unmount path and if we are trying to forcefully unmount due to some
	// internal error or hang, if we don't timeout we can deadlock against that
	// other broken operation.
	lock := inode.LockTreeWaitAtMost(200 * time.Millisecond)
	if lock == nil {
		qfs.c.elog("Timed out locking tree in Forget. Inode %d, %d times",
			nodeID, nlookup)
		qfs.giveUpOnForget = true
		return
	} else {
		defer lock.Unlock()
	}

	key := inode.flush_DOWN(&qfs.c)

	// Remove the inode from the map, ready to be garbage collected. We also
	// re-register ourselves in the uninstantiated inode collection. If the
	// parent is the inode then it's an orphaned File which can never be
	// instantiated again.
	//
	// If this is a workspace which we cannot instantiate via its parent, the
	// workspacelist, directly.
	parent := inode.parent()
<<<<<<< HEAD
	if parent != inode && !inode.isWorkspaceRoot() {
		// Remove all the uninstantiated children of this inode, then add
		// this inode as uninstantiated itself.
		qfs.removeUninstantiated(&qfs.c, []InodeId{inode.inodeNum()})
=======
	if !inode.isOrphaned() && !inode.isWorkspaceRoot() {
		inode.parent().syncChild(&qfs.c, inode.inodeNum(), key)
>>>>>>> de190648
		qfs.addUninstantiated(&qfs.c, []InodeId{inode.inodeNum()},
			parent.inodeNum())
	}
	qfs.setInode(&qfs.c, inode.inodeNum(), nil)
}

func (qfs *QuantumFs) GetAttr(input *fuse.GetAttrIn,
	out *fuse.AttrOut) (result fuse.Status) {

	result = fuse.EIO

	c := qfs.c.req(&input.InHeader)
	defer logRequestPanic(c)
	defer c.FuncIn("Mux::GetAttr", "Enter Inode %d", input.NodeId).out()

	inode := qfs.inode(c, InodeId(input.NodeId))
	if inode == nil {
		return fuse.ENOENT
	}

	defer inode.RLockTree().RUnlock()
	return inode.GetAttr(c, out)
}

func (qfs *QuantumFs) SetAttr(input *fuse.SetAttrIn,
	out *fuse.AttrOut) (result fuse.Status) {

	result = fuse.EIO

	c := qfs.c.req(&input.InHeader)
	defer logRequestPanic(c)
	defer c.FuncIn("Mux::SetAttr", "Enter Inode %d", input.NodeId).out()

	inode := qfs.inode(c, InodeId(input.NodeId))
	if inode == nil {
		return fuse.ENOENT
	}

	defer inode.RLockTree().RUnlock()
	return inode.SetAttr(c, input, out)
}

func (qfs *QuantumFs) Mknod(input *fuse.MknodIn, name string,
	out *fuse.EntryOut) (result fuse.Status) {

	result = fuse.EIO

	c := qfs.c.req(&input.InHeader)
	defer logRequestPanic(c)
	defer c.FuncIn("Mux::Mknod", "Enter Inode %d Name %s", input.NodeId,
		name).out()

	inode := qfs.inode(c, InodeId(input.NodeId))
	if inode == nil {
		return fuse.ENOENT
	}

	defer inode.RLockTree().RUnlock()
	return inode.Mknod(c, name, input, out)
}

func (qfs *QuantumFs) Mkdir(input *fuse.MkdirIn, name string,
	out *fuse.EntryOut) (result fuse.Status) {

	result = fuse.EIO

	c := qfs.c.req(&input.InHeader)
	defer logRequestPanic(c)
	defer c.FuncIn("Mux::Mkdir", "Enter Inode %d Name %s", input.NodeId,
		name).out()

	inode := qfs.inode(c, InodeId(input.NodeId))
	if inode == nil {
		return fuse.ENOENT
	}

	defer inode.RLockTree().RUnlock()
	return inode.Mkdir(c, name, input, out)
}

func (qfs *QuantumFs) Unlink(header *fuse.InHeader,
	name string) (result fuse.Status) {

	result = fuse.EIO

	c := qfs.c.req(header)
	defer logRequestPanic(c)
	defer c.FuncIn("Mux::Unlink", "Enter Inode %d Name %s", header.NodeId,
		name).out()

	inode := qfs.inode(c, InodeId(header.NodeId))
	if inode == nil {
		return fuse.ENOENT
	}

	defer inode.RLockTree().RUnlock()
	return inode.Unlink(c, name)
}

func (qfs *QuantumFs) Rmdir(header *fuse.InHeader,
	name string) (result fuse.Status) {

	result = fuse.EIO

	c := qfs.c.req(header)
	defer logRequestPanic(c)
	defer c.FuncIn("Mux::Rmdir", "Enter Inode %d Name %s", header.NodeId,
		name).out()

	inode := qfs.inode(c, InodeId(header.NodeId))
	if inode == nil {
		return fuse.ENOENT
	}

	defer inode.RLockTree().RUnlock()
	return inode.Rmdir(c, name)
}

func (qfs *QuantumFs) Rename(input *fuse.RenameIn, oldName string,
	newName string) (result fuse.Status) {

	result = fuse.EIO

	c := qfs.c.req(&input.InHeader)
	defer logRequestPanic(c)
	defer c.FuncIn("Mux::Rename", "Enter Inode %d newdir %d %s -> %s",
		input.NodeId, input.Newdir, oldName, newName).out()

	if input.NodeId == input.Newdir {
		inode := qfs.inode(c, InodeId(input.NodeId))
		if inode == nil {
			return fuse.ENOENT
		}

		defer inode.RLockTree().RUnlock()
		return inode.RenameChild(c, oldName, newName)
	} else {
		srcInode := qfs.inode(c, InodeId(input.NodeId))
		if srcInode == nil {
			return fuse.ENOENT
		}

		dstInode := qfs.inode(c, InodeId(input.Newdir))
		if dstInode == nil {
			return fuse.ENOENT
		}

		defer srcInode.RLockTree().RUnlock()
		defer dstInode.RLockTree().RUnlock()

		return srcInode.MvChild(c, dstInode, oldName, newName)
	}
}

func (qfs *QuantumFs) Link(input *fuse.LinkIn, filename string,
	out *fuse.EntryOut) (result fuse.Status) {

	result = fuse.EIO

	c := qfs.c.req(&input.InHeader)
	defer logRequestPanic(c)
	defer c.FuncIn("Mux::Link", "Enter inode %d to name %s in dstDir %d",
		input.NodeId, filename, input.Oldnodeid).out()

	srcInode := qfs.inode(c, InodeId(input.Oldnodeid))
	if srcInode == nil {
		return fuse.ENOENT
	}

	dstInode := qfs.inode(c, InodeId(input.NodeId))
	if dstInode == nil {
		return fuse.ENOENT
	}

	if srcInode.treeLock() == dstInode.treeLock() {
		// If src and dst live in the same workspace, we only need one lock
		defer dstInode.LockTree().Unlock()
	} else {
		// When we have to lock multiple inodes, we must make sure that we
		// lock the inodes in correct sequence to prevent deadlock
		firstLock, lastLock := getLockOrder(dstInode, srcInode)
		defer firstLock.LockTree().Unlock()
		defer lastLock.LockTree().Unlock()
	}

	return dstInode.link_DOWN(c, srcInode, filename, out)
}

func (qfs *QuantumFs) Symlink(header *fuse.InHeader, pointedTo string,
	linkName string, out *fuse.EntryOut) (result fuse.Status) {

	result = fuse.EIO

	c := qfs.c.req(header)
	defer logRequestPanic(c)
	defer c.FuncIn("Mux::Symlink", "Enter Inode %d Name %s", header.NodeId,
		linkName).out()

	inode := qfs.inode(c, InodeId(header.NodeId))
	if inode == nil {
		return fuse.ENOENT
	}

	defer inode.RLockTree().RUnlock()
	return inode.Symlink(c, pointedTo, linkName, out)
}

func (qfs *QuantumFs) Readlink(header *fuse.InHeader) (out []byte,
	result fuse.Status) {

	out = nil
	result = fuse.EIO

	c := qfs.c.req(header)
	defer logRequestPanic(c)
	defer c.FuncIn("Mux::Readlink", "Enter Inode %d", header.NodeId).out()

	inode := qfs.inode(c, InodeId(header.NodeId))
	if inode == nil {
		return nil, fuse.ENOENT
	}

	defer inode.RLockTree().RUnlock()
	return inode.Readlink(c)
}

func (qfs *QuantumFs) Access(input *fuse.AccessIn) (result fuse.Status) {
	result = fuse.EIO

	c := qfs.c.req(&input.InHeader)
	defer logRequestPanic(c)
	defer c.FuncIn("Mux::Access", "Enter Inode %d", input.NodeId).out()

	inode := qfs.inode(c, InodeId(input.NodeId))
	if inode == nil {
		return fuse.ENOENT
	}

	defer inode.RLockTree().RUnlock()
	return inode.Access(c, input.Mask, input.Uid, input.Gid)
}

func (qfs *QuantumFs) GetXAttrSize(header *fuse.InHeader, attr string) (size int,
	result fuse.Status) {

	size = 0
	result = fuse.EIO

	c := qfs.c.req(header)
	defer logRequestPanic(c)
	defer c.FuncIn("Mux::GetXAttrSize", "Enter Inode %d", header.NodeId).out()

	inode := qfs.inode(c, InodeId(header.NodeId))
	if inode == nil {
		return 0, fuse.ENOENT
	}
	if attr == quantumfs.XAttrTypeKey {
		_, status := getQuantumfsExtendedKey(c, inode)
		if status != fuse.OK {
			return 0, status
		}
		return quantumfs.ExtendedKeyLength, status
	}
	defer inode.RLockTree().RUnlock()
	return inode.GetXAttrSize(c, attr)
}

func getQuantumfsExtendedKey(c *ctx, inode Inode) ([]byte, fuse.Status) {
	defer inode.LockTree().Unlock()
	if inode.isWorkspaceRoot() {
		c.vlog("Parent is workspaceroot, returning")
		return nil, fuse.ENOATTR
	}

	var dir *Directory
	parent := inode.parent()
	if parent.isWorkspaceRoot() {
		dir = &parent.(*WorkspaceRoot).Directory
	} else {
		dir = parent.(*Directory)
	}
	msg, status := dir.generateChildTypeKey_DOWN(c, inode.inodeNum())
	return msg, status
}

func (qfs *QuantumFs) GetXAttrData(header *fuse.InHeader, attr string) (data []byte,
	result fuse.Status) {

	data = nil
	result = fuse.EIO

	c := qfs.c.req(header)
	defer logRequestPanic(c)
	defer c.FuncIn("Mux::GetXAttrData", "Enter Inode %d", header.NodeId).out()

	inode := qfs.inode(c, InodeId(header.NodeId))
	if inode == nil {
		return nil, fuse.ENOENT
	}

	if attr == quantumfs.XAttrTypeKey {
		return getQuantumfsExtendedKey(c, inode)
	}

	defer inode.RLockTree().RUnlock()
	return inode.GetXAttrData(c, attr)
}

func (qfs *QuantumFs) ListXAttr(header *fuse.InHeader) (attributes []byte,
	result fuse.Status) {

	attributes = nil
	result = fuse.EIO

	c := qfs.c.req(header)
	defer logRequestPanic(c)
	defer c.FuncIn("Mux::ListXAttr", "Enter Inode %d", header.NodeId).out()

	inode := qfs.inode(c, InodeId(header.NodeId))
	if inode == nil {
		return nil, fuse.ENOENT
	}

	defer inode.RLockTree().RUnlock()
	return inode.ListXAttr(c)
}

func (qfs *QuantumFs) SetXAttr(input *fuse.SetXAttrIn, attr string,
	data []byte) (result fuse.Status) {

	result = fuse.EIO

	c := qfs.c.req(&input.InHeader)
	defer logRequestPanic(c)
	defer c.FuncIn("Mux::SetXAttr", "Enter Inode %d", input.NodeId).out()

	inode := qfs.inode(c, InodeId(input.NodeId))
	if inode == nil {
		return fuse.ENOENT
	}

	defer inode.RLockTree().RUnlock()
	return inode.SetXAttr(c, attr, data)
}

func (qfs *QuantumFs) RemoveXAttr(header *fuse.InHeader,
	attr string) (result fuse.Status) {

	result = fuse.EIO

	c := qfs.c.req(header)
	defer logRequestPanic(c)
	defer c.FuncIn("Mux::RemoveXAttr", "Enter Inode %d", header.NodeId).out()

	inode := qfs.inode(c, InodeId(header.NodeId))
	if inode == nil {
		return fuse.ENOENT
	}

	defer inode.RLockTree().RUnlock()
	return inode.RemoveXAttr(c, attr)
}

func (qfs *QuantumFs) Create(input *fuse.CreateIn, name string,
	out *fuse.CreateOut) (result fuse.Status) {

	result = fuse.EIO

	c := qfs.c.req(&input.InHeader)
	defer logRequestPanic(c)
	defer c.FuncIn("Mux::Create", "Enter Inode %d Name %s", input.NodeId,
		name).out()

	inode := qfs.inode(c, InodeId(input.NodeId))
	if inode == nil {
		c.elog("Create failed", input)
		return fuse.EACCES // TODO Confirm this is correct
	}

	defer inode.RLockTree().RUnlock()
	return inode.Create(c, input, name, out)
}

func (qfs *QuantumFs) Open(input *fuse.OpenIn,
	out *fuse.OpenOut) (result fuse.Status) {

	result = fuse.EIO

	c := qfs.c.req(&input.InHeader)
	defer logRequestPanic(c)
	defer c.FuncIn("Mux::Open", "Enter Inode %d", input.NodeId).out()

	inode := qfs.inode(c, InodeId(input.NodeId))
	if inode == nil {
		c.elog("Open failed Inode %d", input.NodeId)
		return fuse.ENOENT
	}

	defer inode.RLockTree().RUnlock()
	return inode.Open(c, input.Flags, input.Mode, out)
}

func (qfs *QuantumFs) Read(input *fuse.ReadIn, buf []byte) (readRes fuse.ReadResult,
	result fuse.Status) {

	readRes = nil
	result = fuse.EIO

	c := qfs.c.req(&input.InHeader)
	defer logRequestPanic(c)
	defer c.FuncIn("Mux::Read", "Enter Fh: %d", input.Fh).out()

	fileHandle := qfs.fileHandle(c, FileHandleId(input.Fh))
	if fileHandle == nil {
		c.elog("Read failed", fileHandle)
		return nil, fuse.ENOENT
	}

	defer fileHandle.RLockTree().RUnlock()
	return fileHandle.Read(c, input.Offset, input.Size,
		buf, BitFlagsSet(uint(input.Flags), uint(syscall.O_NONBLOCK)))
}

func (qfs *QuantumFs) Release(input *fuse.ReleaseIn) {
	c := qfs.c.req(&input.InHeader)
	defer logRequestPanic(c)
	defer c.FuncIn("Mux::Release", "Fh: %v", input.Fh).out()

	qfs.setFileHandle(c, FileHandleId(input.Fh), nil)
}

func (qfs *QuantumFs) Write(input *fuse.WriteIn, data []byte) (written uint32,
	result fuse.Status) {

	written = 0
	result = fuse.EIO

	c := qfs.c.req(&input.InHeader)
	defer logRequestPanic(c)
	defer c.FuncIn("Mux::Write", "Enter Fh: %d", input.Fh).out()

	fileHandle := qfs.fileHandle(c, FileHandleId(input.Fh))
	if fileHandle == nil {
		c.elog("Write failed")
		return 0, fuse.ENOENT
	}

	defer fileHandle.RLockTree().RUnlock()
	return fileHandle.Write(c, input.Offset, input.Size,
		input.Flags, data)
}

func (qfs *QuantumFs) Flush(input *fuse.FlushIn) (result fuse.Status) {
	result = fuse.EIO

	c := qfs.c.req(&input.InHeader)
	defer logRequestPanic(c)
	defer c.FuncIn("Mux::Flush", "Enter Fh: %v Context %d %d %d", input.Fh,
		input.Context.Uid, input.Context.Gid, input.Context.Pid).out()

	return fuse.OK
}

func (qfs *QuantumFs) Fsync(input *fuse.FsyncIn) (result fuse.Status) {
	result = fuse.EIO

	c := qfs.c.req(&input.InHeader)
	defer logRequestPanic(c)
	defer c.FuncIn("Mux::Fsync", "Enter Fh %d", input.Fh).out()

	fileHandle := qfs.fileHandle(c, FileHandleId(input.Fh))
	if fileHandle == nil {
		c.elog("Fsync failed")
		return fuse.EIO
	}

	defer fileHandle.LockTree().Unlock()
	return fileHandle.Sync_DOWN(c)
}

func (qfs *QuantumFs) Fallocate(input *fuse.FallocateIn) (result fuse.Status) {
	result = fuse.EIO

	c := qfs.c.req(&input.InHeader)
	defer logRequestPanic(c)
	defer c.funcIn("Mux::Fallocate").out()

	c.elog("Unhandled request Fallocate")
	return fuse.ENOSYS
}

func (qfs *QuantumFs) OpenDir(input *fuse.OpenIn,
	out *fuse.OpenOut) (result fuse.Status) {

	result = fuse.EIO

	c := qfs.c.req(&input.InHeader)
	defer logRequestPanic(c)
	defer c.FuncIn("Mux::OpenDir", "Enter Inode %d", input.NodeId).out()

	inode := qfs.inode(c, InodeId(input.NodeId))
	if inode == nil {
		c.elog("OpenDir failed", input)
		return fuse.ENOENT
	}

	defer inode.RLockTree().RUnlock()
	return inode.OpenDir(c, input.Flags, input.Mode, out)
}

func (qfs *QuantumFs) ReadDir(input *fuse.ReadIn,
	out *fuse.DirEntryList) (result fuse.Status) {

	result = fuse.EIO

	c := qfs.c.req(&input.InHeader)
	defer logRequestPanic(c)
	defer c.FuncIn("Mux::ReadDir", "ReadDir Enter Fh: %d offset %d", input.Fh,
		input.Offset).out()

	c.elog("Unhandled request ReadDir")
	return fuse.ENOSYS
}

func (qfs *QuantumFs) ReadDirPlus(input *fuse.ReadIn,
	out *fuse.DirEntryList) (result fuse.Status) {

	result = fuse.EIO

	c := qfs.c.req(&input.InHeader)
	defer logRequestPanic(c)
	defer c.FuncIn("Mux::ReadDirPlus", "ReadDirPlus Enter Fh: %d offset %d",
		input.Fh, input.Offset).out()

	fileHandle := qfs.fileHandle(c, FileHandleId(input.Fh))
	if fileHandle == nil {
		c.elog("ReadDirPlus failed", fileHandle)
		return fuse.ENOENT
	}

	defer fileHandle.RLockTree().RUnlock()
	return fileHandle.ReadDirPlus(c, input, out)
}

func (qfs *QuantumFs) ReleaseDir(input *fuse.ReleaseIn) {
	c := qfs.c.req(&input.InHeader)
	defer logRequestPanic(c)
	defer c.FuncIn("Mux::ReleaseDir", "Enter Fh: %d", input.Fh).out()

	qfs.setFileHandle(&qfs.c, FileHandleId(input.Fh), nil)
}

func (qfs *QuantumFs) FsyncDir(input *fuse.FsyncIn) (result fuse.Status) {
	result = fuse.EIO

	c := qfs.c.req(&input.InHeader)
	defer logRequestPanic(c)
	defer c.FuncIn("Mux::FsyncDir", "Enter Fh %d", input.Fh).out()

	fileHandle := qfs.fileHandle(c, FileHandleId(input.Fh))
	if fileHandle == nil {
		c.elog("FsyncDir failed")
		return fuse.EIO
	}

	defer fileHandle.LockTree().Unlock()
	return fileHandle.Sync_DOWN(c)
}

func (qfs *QuantumFs) StatFs(input *fuse.InHeader,
	out *fuse.StatfsOut) (result fuse.Status) {

	result = fuse.EIO

	c := qfs.c.req(input)
	defer logRequestPanic(c)
	defer c.funcIn("Mux::StatFs").out()

	out.Blocks = 2684354560 // 10TB
	out.Bfree = out.Blocks / 2
	out.Bavail = out.Bfree
	out.Files = 0
	out.Ffree = math.MaxUint64
	out.Bsize = qfsBlockSize
	out.NameLen = uint32(quantumfs.MaxFilenameLength)
	out.Frsize = 0

	return fuse.OK
}

func (qfs *QuantumFs) Init(*fuse.Server) {
	qfs.c.elog("Unhandled request Init")
}

func (qfs *QuantumFs) getWorkspaceRoot(c *ctx, namespace string,
	workspace string) (*WorkspaceRoot, bool) {

	c.vlog("QuantumFs::getWorkspaceRoot %s/%s", namespace, workspace)

	// Get the WorkspaceList Inode number
	var namespaceAttr fuse.EntryOut
	result := qfs.lookupCommon(c, quantumfs.InodeIdRoot, namespace,
		&namespaceAttr)
	if result != fuse.OK {
		return nil, false
	}

	// Get the WorkspaceRoot Inode number
	var workspaceRootAttr fuse.EntryOut
	result = qfs.lookupCommon(c, InodeId(namespaceAttr.NodeId), workspace,
		&workspaceRootAttr)
	if result != fuse.OK {
		return nil, false
	}

	// Fetch the WorkspaceRoot object itelf
	wsr := qfs.inode(c, InodeId(workspaceRootAttr.NodeId))

	return wsr.(*WorkspaceRoot), wsr != nil
}<|MERGE_RESOLUTION|>--- conflicted
+++ resolved
@@ -19,7 +19,6 @@
 
 func NewQuantumFs_(config QuantumFsConfig, qlogIn *qlog.Qlog) *QuantumFs {
 	qfs := &QuantumFs{
-<<<<<<< HEAD
 		RawFileSystem:          fuse.NewDefaultRawFileSystem(),
 		config:                 config,
 		inodes:                 make(map[InodeId]Inode),
@@ -29,17 +28,7 @@
 		activeWorkspaces:       make(map[string]*WorkspaceRoot),
 		uninstantiatedInodes:   make(map[InodeId]InodeId),
 		uninstantiatedChildren: make(map[InodeId][]InodeId),
-=======
-		RawFileSystem:        fuse.NewDefaultRawFileSystem(),
-		config:               config,
-		inodes:               make(map[InodeId]Inode),
-		fileHandles:          make(map[FileHandleId]FileHandle),
-		inodeNum:             quantumfs.InodeIdReservedEnd,
-		fileHandleNum:        quantumfs.InodeIdReservedEnd,
-		activeWorkspaces:     make(map[string]*WorkspaceRoot),
-		uninstantiatedInodes: make(map[InodeId]InodeId),
-		lookupCounts:         make(map[InodeId]uint64),
->>>>>>> de190648
+		lookupCounts:           make(map[InodeId]uint64),
 		c: ctx{
 			Ctx: quantumfs.Ctx{
 				Qlog:      qlogIn,
@@ -92,12 +81,11 @@
 	// should be called to instantiate the uninstantiated inode when necessary.
 	uninstantiatedInodes map[InodeId]InodeId
 
-<<<<<<< HEAD
 	// This is the mapping from an inode to all the InodeIds it is the parent of
 	// so we can effeciently remove them from uninstantiatedInodes when the
 	// parent is forgotten.
 	uninstantiatedChildren map[InodeId][]InodeId
-=======
+
 	// lookupCounts are used as the other side of Forget. That is, Forget
 	// specifies a certain number of lookup counts to forget, which may not be
 	// all of them. We cannot truly forget and delete an Inode until the lookup
@@ -106,7 +94,6 @@
 	// its lookup count, we must keep an entirely separate table.
 	lookupCountLock DeferableMutex
 	lookupCounts    map[InodeId]uint64
->>>>>>> de190648
 }
 
 func (qfs *QuantumFs) Serve(mountOptions fuse.MountOptions) error {
@@ -508,16 +495,12 @@
 	//
 	// If this is a workspace which we cannot instantiate via its parent, the
 	// workspacelist, directly.
-	parent := inode.parent()
-<<<<<<< HEAD
-	if parent != inode && !inode.isWorkspaceRoot() {
+	if !inode.isOrphaned() && !inode.isWorkspaceRoot() {
+		parent := inode.parent()
+		parent.syncChild(&qfs.c, inode.inodeNum(), key)
 		// Remove all the uninstantiated children of this inode, then add
 		// this inode as uninstantiated itself.
 		qfs.removeUninstantiated(&qfs.c, []InodeId{inode.inodeNum()})
-=======
-	if !inode.isOrphaned() && !inode.isWorkspaceRoot() {
-		inode.parent().syncChild(&qfs.c, inode.inodeNum(), key)
->>>>>>> de190648
 		qfs.addUninstantiated(&qfs.c, []InodeId{inode.inodeNum()},
 			parent.inodeNum())
 	}
