--- conflicted
+++ resolved
@@ -801,16 +801,12 @@
 
 	c := qfs.c.req(&input.InHeader)
 	defer logRequestPanic(c)
-<<<<<<< HEAD
 	defer c.flog("Mux::ReadDir").exit()
-
-	result = fuse.EIO
-
-	c.vlog("Enter Fh %d", input.Fh)
-=======
-	c.vlog("QuantumFs::ReadDir Enter Fh: %d offset %d", input.Fh, input.Offset)
-	defer c.vlog("QuantumFs::ReadDir Exit")
->>>>>>> e7bd13a1
+	c.vlog("ReadDir Enter Fh: %d offset %d", input.Fh, input.Offset)
+
+	result = fuse.EIO
+
+	c := qfs.c.req(&input.InHeader)
 
 	c.elog("Unhandled request ReadDir")
 	return fuse.ENOSYS
@@ -821,17 +817,12 @@
 
 	c := qfs.c.req(&input.InHeader)
 	defer logRequestPanic(c)
-<<<<<<< HEAD
 	defer c.flog("Mux::ReadDirPlus").exit()
-
-	result = fuse.EIO
-
-	c.vlog("Enter Fh %d", input.Fh)
-=======
-	c.vlog("QuantumFs::ReadDirPlus Enter Fh: %d offset %d", input.Fh,
+	c.vlog("ReadDirPlus Enter Fh: %d offset %d", input.Fh,
 		input.Offset)
-	defer c.vlog("QuantumFs::ReadDirPlus Exit")
->>>>>>> e7bd13a1
+
+	result = fuse.EIO
+
 
 	fileHandle := qfs.fileHandle(c, FileHandleId(input.Fh))
 	if fileHandle == nil {
