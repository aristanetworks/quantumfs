--- conflicted
+++ resolved
@@ -1027,16 +1027,10 @@
 }
 
 // Remove a list of inode numbers from the parentOfUninstantiated list
-<<<<<<< HEAD
 // Must be called with the mapmutex lock
 func (qfs *QuantumFs) removeUninstantiated_(c *ctx, uninstantiated []InodeId) {
 	defer c.funcIn("Mux::removeUninstantiated_").Out()
-=======
-func (qfs *QuantumFs) removeUninstantiated(c *ctx, uninstantiated []InodeId) {
-	defer c.funcIn("Mux::removeUninstantiated").Out()
-	defer qfs.mapMutex.Lock(c).Unlock()
-
->>>>>>> 349a4925
+
 	for _, inodeNum := range uninstantiated {
 		if _, hasRefs := qfs.inodeRefcounts[inodeNum]; !hasRefs {
 			// It's only safe to release the inode id when it has been
