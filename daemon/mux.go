// Copyright (c) 2016 Arista Networks, Inc.  All rights reserved.
// Arista Networks, Inc. Confidential and Proprietary.

// go-fuse creates a goroutine for every request. The code here simply takes these
// requests and forwards them to the correct Inode.
package daemon

import "fmt"
import "math"
import "runtime/debug"
import "syscall"
import "sync"
import "sync/atomic"
import "time"

import "github.com/aristanetworks/quantumfs"
import "github.com/aristanetworks/quantumfs/qlog"
import "github.com/hanwen/go-fuse/fuse"

func NewQuantumFs_(config QuantumFsConfig, qlogIn *qlog.Qlog) *QuantumFs {
	qfs := &QuantumFs{
		RawFileSystem:        fuse.NewDefaultRawFileSystem(),
		config:               config,
		inodes:               make(map[InodeId]Inode),
		fileHandles:          make(map[FileHandleId]FileHandle),
		inodeNum:             quantumfs.InodeIdReservedEnd,
		fileHandleNum:        quantumfs.InodeIdReservedEnd,
		activeWorkspaces:     make(map[string]*WorkspaceRoot),
<<<<<<< HEAD
		uninstantiatedInodes: make(map[InodeId]InodeId),
=======
		uninstantiatedInodes: make(map[InodeId]Inode),
		lookupCounts:         make(map[InodeId]uint64),
>>>>>>> fdf8ce56
		c: ctx{
			Ctx: quantumfs.Ctx{
				Qlog:      qlogIn,
				RequestId: qlog.MuxReqId,
			},
			config:      &config,
			workspaceDB: config.WorkspaceDB,
			dataStore:   newDataStore(config.DurableStore),
		},
	}

	qfs.c.qfs = qfs

	namespaceList := NewNamespaceList()
	qfs.inodes[quantumfs.InodeIdRoot] = namespaceList
	qfs.inodes[quantumfs.InodeIdApi] = NewApiInode(namespaceList.treeLock(),
		namespaceList)
	return qfs
}

func NewQuantumFsLogs(config QuantumFsConfig, qlogIn *qlog.Qlog) *QuantumFs {
	return NewQuantumFs_(config, qlogIn)
}

func NewQuantumFs(config QuantumFsConfig) *QuantumFs {
	return NewQuantumFs_(config, qlog.NewQlogExt(config.CachePath,
		config.MemLogBytes, qlog.PrintToStdout))
}

type QuantumFs struct {
	fuse.RawFileSystem
	server        *fuse.Server
	config        QuantumFsConfig
	inodeNum      uint64
	fileHandleNum uint64
	c             ctx

	// If we've previously failed to forget an inode due to a lock timeout, don't
	// try any further.
	giveUpOnForget bool

	mapMutex         sync.RWMutex
	inodes           map[InodeId]Inode
	fileHandles      map[FileHandleId]FileHandle
	activeWorkspaces map[string]*WorkspaceRoot

	// Uninstantiated Inodes are inode numbers which have been reserved for a
	// particular inode, but the corresponding Inode has not yet been
	// instantiated. The Inode this map points to is the parent Inode which
	// should be called to instantiate the uninstantiated inode when necessary.
<<<<<<< HEAD
	uninstantiatedInodes map[InodeId]InodeId
=======
	uninstantiatedInodes map[InodeId]Inode

	// lookupCounts are used as the other side of Forget. That is, Forget
	// specifies a certain number of lookup counts to forget, which may not be
	// all of them. We cannot truly forget and delete an Inode until the lookup
	// count is zero. Because our concept of uninstantiated Inode allows us to
	// not instantiate an Inode for certain operations which the kernel increases
	// its lookup count, we must keep an entirely separate table.
	lookupCountLock DeferableMutex
	lookupCounts    map[InodeId]uint64
>>>>>>> fdf8ce56
}

func (qfs *QuantumFs) Serve(mountOptions fuse.MountOptions) error {
	qfs.c.dlog("QuantumFs::Serve Initializing server")
	server, err := fuse.NewServer(qfs, qfs.config.MountPath, &mountOptions)
	if err != nil {
		return err
	}

	stopFlushTimer := make(chan bool)
	flushTimerStopped := make(chan bool)

	go qfs.flushTimer(stopFlushTimer, flushTimerStopped)

	qfs.server = server
	qfs.c.dlog("QuantumFs::Serve Serving")
	qfs.server.Serve()
	qfs.c.dlog("QuantumFs::Serve Finished serving")

	qfs.c.dlog("QuantumFs::Serve Waiting for flush thread to end")
	stopFlushTimer <- true
	<-flushTimerStopped

	func() {
		defer logRequestPanic(&qfs.c)
		qfs.syncAll(&qfs.c)
	}()

	return nil
}

func (qfs *QuantumFs) flushTimer(quit chan bool, finished chan bool) {
	c := qfs.c.reqId(qlog.FlushReqId, nil)
	for {
		var stop bool
		select {
		case <-time.After(30 * time.Second):
			func() {
				defer logRequestPanic(c)
				qfs.syncAll(c)
			}()

		case stop = <-quit:
		}

		if stop {
			finished <- true
			return
		}
	}
}

// Must hold the mapMutex
func (qfs *QuantumFs) getInode_(c *ctx, id InodeId) (Inode, bool) {
	inode, instantiated := qfs.inodes[id]
	if instantiated {
		return inode, false
	}

	_, uninstantiated := qfs.uninstantiatedInodes[id]
	return nil, uninstantiated
}

func (qfs *QuantumFs) inodeNoInstantiate(c *ctx, id InodeId) Inode {
	qfs.mapMutex.RLock()
	defer qfs.mapMutex.RUnlock()
	inode, _ := qfs.getInode_(c, id)
	return inode
}

// Get an inode in a thread safe way
func (qfs *QuantumFs) inode(c *ctx, id InodeId) Inode {
	// First find the Inode under a cheaper lock
	inode := func() Inode {
		qfs.mapMutex.RLock()
		defer qfs.mapMutex.RUnlock()
		inode, needsInstantiation := qfs.getInode_(c, id)

		if !needsInstantiation {
			return inode
		} else {
			return nil
		}
	}()

	if inode != nil {
		return inode
	}

	// If we didn't find it, get the more expensive lock and check again. This
	// will instantiate the Inode if necessary and possible.
	qfs.mapMutex.Lock()
	defer qfs.mapMutex.Unlock()

	return qfs.inode_(c, id)
}

// Must hold the mapMutex for write
func (qfs *QuantumFs) inode_(c *ctx, id InodeId) Inode {
	inode, needsInstantiation := qfs.getInode_(c, id)
	if !needsInstantiation {
		return inode
	}

	c.vlog("Inode %d needs to be instantiated", id)

	parentId, uninstantiated := qfs.uninstantiatedInodes[id]
	if !uninstantiated {
		// We don't know anything about this Inode
		return nil
	}

	inode, newUninstantiated := qfs.inode_(c, parentId).instantiateChild(c, id)
	delete(qfs.uninstantiatedInodes, id)
	qfs.inodes[id] = inode
	for _, id := range newUninstantiated {
		c.vlog("Adding uninstantiated %v", id)
		qfs.uninstantiatedInodes[id] = inode.inodeNum()
	}

	return inode
}

// Set an inode in a thread safe way, set to nil to delete
func (qfs *QuantumFs) setInode(c *ctx, id InodeId, inode Inode) {
	qfs.mapMutex.Lock()
	if inode != nil {
		qfs.inodes[id] = inode
	} else {
		delete(qfs.inodes, id)
	}
	qfs.mapMutex.Unlock()
}

// Set a list of inode numbers to be uninstantiated with the given parent
func (qfs *QuantumFs) addUninstantiated(c *ctx, uninstantiated []InodeId,
	parent InodeId) {

	if parent == 0 {
		panic("Invalid parentId in addUninstantiated")
	}

	qfs.mapMutex.Lock()
	defer qfs.mapMutex.Unlock()

	for _, inodeNum := range uninstantiated {
		c.vlog("Adding uninstantiated %v", inodeNum)
		qfs.uninstantiatedInodes[inodeNum] = parent
	}
}

// Remove a list of inode numbers from the uninstantiatedInodes list
func (qfs *QuantumFs) removeUninstantiated(c *ctx, uninstantiated []InodeId) {
	qfs.mapMutex.Lock()
	defer qfs.mapMutex.Unlock()

	for _, inodeNum := range uninstantiated {
		delete(qfs.uninstantiatedInodes, inodeNum)
	}
}

// Increase an Inode's lookup count. This must be called whenever a fuse.EntryOut is
// returned.
func (qfs *QuantumFs) increaseLookupCount(inodeId InodeId) {
	defer qfs.lookupCountLock.Lock().Unlock()
	prev, exists := qfs.lookupCounts[inodeId]
	if !exists {
		qfs.lookupCounts[inodeId] = 1
	} else {
		qfs.lookupCounts[inodeId] = prev + 1
	}
}

// Returns true if the count became zero or was previously zero
func (qfs *QuantumFs) shouldForget(inodeId InodeId, count uint64) bool {
	defer qfs.lookupCountLock.Lock().Unlock()
	lookupCount, exists := qfs.lookupCounts[inodeId]
	if !exists {
		return true
	}

	lookupCount -= count
	if lookupCount < 0 {
		msg := fmt.Sprintf("lookupCount less than zero %d", lookupCount)
		panic(msg)
	} else if lookupCount == 0 {
		delete(qfs.lookupCounts, inodeId)
		if count > 1 {
			qfs.c.dlog("Forgetting inode with lookupCount of %d", count)
		}
		return true
	} else {
		qfs.lookupCounts[inodeId] = lookupCount
		return false
	}
}

// Get a file handle in a thread safe way
func (qfs *QuantumFs) fileHandle(c *ctx, id FileHandleId) FileHandle {
	qfs.mapMutex.RLock()
	fileHandle := qfs.fileHandles[id]
	qfs.mapMutex.RUnlock()
	return fileHandle
}

// Set a file handle in a thread safe way, set to nil to delete
func (qfs *QuantumFs) setFileHandle(c *ctx, id FileHandleId, fileHandle FileHandle) {
	defer c.funcIn("Mux::setFileHandle").out()

	qfs.mapMutex.Lock()
	if fileHandle != nil {
		qfs.fileHandles[id] = fileHandle
	} else {
		delete(qfs.fileHandles, id)
	}
	qfs.mapMutex.Unlock()
}

// Retrieve a unique inode number
func (qfs *QuantumFs) newInodeId() InodeId {
	return InodeId(atomic.AddUint64(&qfs.inodeNum, 1))
}

// Retrieve a unique filehandle number
func (qfs *QuantumFs) newFileHandleId() FileHandleId {
	return FileHandleId(atomic.AddUint64(&qfs.fileHandleNum, 1))
}

// Track a workspace as active so we know if we have to sync it
func (qfs *QuantumFs) activateWorkspace(c *ctx, name string,
	workspaceroot *WorkspaceRoot) {

	defer c.FuncIn("Mux::activateWorkspace", "%s", name).out()

	qfs.mapMutex.Lock()
	defer qfs.mapMutex.Unlock()
	if _, exists := qfs.activeWorkspaces[name]; exists {
		panic("Workspace registered twice")
	}
	qfs.activeWorkspaces[name] = workspaceroot
}

// Untrack a workspace as active so we won't sync it. Usually this is called when
// the workspaceroot Inode is about to be deleted
func (qfs *QuantumFs) deactivateWorkspace(c *ctx, name string) {
	defer c.FuncIn("Mux::deactivateWorkspace", "%s", name).out()

	qfs.mapMutex.Lock()
	defer qfs.mapMutex.Unlock()
	delete(qfs.activeWorkspaces, name)
}

// Trigger all active workspaces to sync
func (qfs *QuantumFs) syncAll(c *ctx) {
	defer c.funcIn("Mux::syncAll").out()

	var workspaces []*WorkspaceRoot

	func() {
		qfs.mapMutex.RLock()
		defer qfs.mapMutex.RUnlock()

		workspaces = make([]*WorkspaceRoot, 0, len(qfs.activeWorkspaces))

		for _, workspace := range qfs.activeWorkspaces {
			workspaces = append(workspaces, workspace)
		}
	}()

	for _, workspace := range workspaces {
		func() {
			c.vlog("Locking and syncing workspace %s/%s",
				workspace.namespace, workspace.workspace)
			defer workspace.LockTree().Unlock()
			workspace.flush_DOWN(c)
		}()
	}
}

func logRequestPanic(c *ctx) {
	exception := recover()
	if exception == nil {
		return
	}

	stackTrace := debug.Stack()

	c.elog("ERROR: PANIC serving request %d: '%s' Stacktrace: %v", c.RequestId,
		fmt.Sprintf("%v", exception), BytesToString(stackTrace))
}

func (qfs *QuantumFs) Lookup(header *fuse.InHeader, name string,
	out *fuse.EntryOut) (result fuse.Status) {

	result = fuse.EIO

	c := qfs.c.req(header)
	defer logRequestPanic(c)
	defer c.FuncIn("Mux::Lookup", "Inode %d Name %s", header.NodeId, name).out()
	return qfs.lookupCommon(c, InodeId(header.NodeId), name, out)
}

func (qfs *QuantumFs) lookupCommon(c *ctx, inodeId InodeId, name string,
	out *fuse.EntryOut) fuse.Status {

	c.vlog("QuantumFs::lookupCommon Enter Inode %d Name %s", inodeId, name)
	defer c.vlog("QuantumFs::lookupCommon Exit")

	inode := qfs.inode(c, inodeId)
	if inode == nil {
		c.elog("Lookup failed", name)
		return fuse.ENOENT
	}

	defer inode.RLockTree().RUnlock()
	return inode.Lookup(c, name, out)
}

func (qfs *QuantumFs) Forget(nodeID uint64, nlookup uint64) {
	defer qfs.c.funcIn("Mux::Forget").out()
	defer logRequestPanic(&qfs.c)

	if qfs.giveUpOnForget {
		qfs.c.dlog("Not forgetting inode %d Looked up %d Times", nodeID,
			nlookup)
		return
	}
	qfs.c.dlog("Forgetting inode %d Looked up %d Times", nodeID, nlookup)

	if !qfs.shouldForget(InodeId(nodeID), nlookup) {
		// The kernel hasn't completely forgotten this Inode. Keep it around
		// a while longer.
		return
	}

	inode := qfs.inodeNoInstantiate(&qfs.c, InodeId(nodeID))
	if inode == nil || nodeID == quantumfs.InodeIdRoot ||
		nodeID == quantumfs.InodeIdApi {

		// Nothing to do
		return
	}

	// We must timeout if we cannot grab the tree lock. Forget is called on the
	// unmount path and if we are trying to forcefully unmount due to some
	// internal error or hang, if we don't timeout we can deadlock against that
	// other broken operation.
	lock := inode.LockTreeWaitAtMost(200 * time.Millisecond)
	if lock == nil {
		qfs.c.elog("Timed out locking tree in Forget. Inode %d, %d times",
			nodeID, nlookup)
		qfs.giveUpOnForget = true
		return
	} else {
		defer lock.Unlock()
	}

	key := inode.flush_DOWN(&qfs.c)

	// Remove the inode from the map, ready to be garbage collected. We also
	// re-register ourselves in the uninstantiated inode collection. If the
	// parent is the inode then it's an orphaned File which can never be
	// instantiated again.
	//
	// If this is a workspace which we cannot instantiate via its parent, the
	// workspacelist, directly.
	parent := inode.parent()
<<<<<<< HEAD
	if parent != inode && !inode.isWorkspaceRoot() {
		qfs.addUninstantiated(&qfs.c, []InodeId{inode.inodeNum()},
			parent.inodeNum())
=======
	if !inode.isOrphaned() && !inode.isWorkspaceRoot() {
		inode.parent().syncChild(&qfs.c, inode.inodeNum(), key)
		qfs.addUninstantiated(&qfs.c, []InodeId{inode.inodeNum()}, parent)
>>>>>>> fdf8ce56
	}
	qfs.setInode(&qfs.c, inode.inodeNum(), nil)
}

func (qfs *QuantumFs) GetAttr(input *fuse.GetAttrIn,
	out *fuse.AttrOut) (result fuse.Status) {

	result = fuse.EIO

	c := qfs.c.req(&input.InHeader)
	defer logRequestPanic(c)
	defer c.FuncIn("Mux::GetAttr", "Enter Inode %d", input.NodeId).out()

	inode := qfs.inode(c, InodeId(input.NodeId))
	if inode == nil {
		return fuse.ENOENT
	}

	defer inode.RLockTree().RUnlock()
	return inode.GetAttr(c, out)
}

func (qfs *QuantumFs) SetAttr(input *fuse.SetAttrIn,
	out *fuse.AttrOut) (result fuse.Status) {

	result = fuse.EIO

	c := qfs.c.req(&input.InHeader)
	defer logRequestPanic(c)
	defer c.FuncIn("Mux::SetAttr", "Enter Inode %d", input.NodeId).out()

	inode := qfs.inode(c, InodeId(input.NodeId))
	if inode == nil {
		return fuse.ENOENT
	}

	defer inode.RLockTree().RUnlock()
	return inode.SetAttr(c, input, out)
}

func (qfs *QuantumFs) Mknod(input *fuse.MknodIn, name string,
	out *fuse.EntryOut) (result fuse.Status) {

	result = fuse.EIO

	c := qfs.c.req(&input.InHeader)
	defer logRequestPanic(c)
	defer c.FuncIn("Mux::Mknod", "Enter Inode %d Name %s", input.NodeId,
		name).out()

	inode := qfs.inode(c, InodeId(input.NodeId))
	if inode == nil {
		return fuse.ENOENT
	}

	defer inode.RLockTree().RUnlock()
	return inode.Mknod(c, name, input, out)
}

func (qfs *QuantumFs) Mkdir(input *fuse.MkdirIn, name string,
	out *fuse.EntryOut) (result fuse.Status) {

	result = fuse.EIO

	c := qfs.c.req(&input.InHeader)
	defer logRequestPanic(c)
	defer c.FuncIn("Mux::Mkdir", "Enter Inode %d Name %s", input.NodeId,
		name).out()

	inode := qfs.inode(c, InodeId(input.NodeId))
	if inode == nil {
		return fuse.ENOENT
	}

	defer inode.RLockTree().RUnlock()
	return inode.Mkdir(c, name, input, out)
}

func (qfs *QuantumFs) Unlink(header *fuse.InHeader,
	name string) (result fuse.Status) {

	result = fuse.EIO

	c := qfs.c.req(header)
	defer logRequestPanic(c)
	defer c.FuncIn("Mux::Unlink", "Enter Inode %d Name %s", header.NodeId,
		name).out()

	inode := qfs.inode(c, InodeId(header.NodeId))
	if inode == nil {
		return fuse.ENOENT
	}

	defer inode.RLockTree().RUnlock()
	return inode.Unlink(c, name)
}

func (qfs *QuantumFs) Rmdir(header *fuse.InHeader,
	name string) (result fuse.Status) {

	result = fuse.EIO

	c := qfs.c.req(header)
	defer logRequestPanic(c)
	defer c.FuncIn("Mux::Rmdir", "Enter Inode %d Name %s", header.NodeId,
		name).out()

	inode := qfs.inode(c, InodeId(header.NodeId))
	if inode == nil {
		return fuse.ENOENT
	}

	defer inode.RLockTree().RUnlock()
	return inode.Rmdir(c, name)
}

func (qfs *QuantumFs) Rename(input *fuse.RenameIn, oldName string,
	newName string) (result fuse.Status) {

	result = fuse.EIO

	c := qfs.c.req(&input.InHeader)
	defer logRequestPanic(c)
	defer c.FuncIn("Mux::Rename", "Enter Inode %d newdir %d %s -> %s",
		input.NodeId, input.Newdir, oldName, newName).out()

	if input.NodeId == input.Newdir {
		inode := qfs.inode(c, InodeId(input.NodeId))
		if inode == nil {
			return fuse.ENOENT
		}

		defer inode.RLockTree().RUnlock()
		return inode.RenameChild(c, oldName, newName)
	} else {
		srcInode := qfs.inode(c, InodeId(input.NodeId))
		if srcInode == nil {
			return fuse.ENOENT
		}

		dstInode := qfs.inode(c, InodeId(input.Newdir))
		if dstInode == nil {
			return fuse.ENOENT
		}

		defer srcInode.RLockTree().RUnlock()
		defer dstInode.RLockTree().RUnlock()

		return srcInode.MvChild(c, dstInode, oldName, newName)
	}
}

func (qfs *QuantumFs) Link(input *fuse.LinkIn, filename string,
	out *fuse.EntryOut) (result fuse.Status) {

	result = fuse.EIO

	c := qfs.c.req(&input.InHeader)
	defer logRequestPanic(c)
	defer c.FuncIn("Mux::Link", "Enter inode %d to name %s in dstDir %d",
		input.NodeId, filename, input.Oldnodeid).out()

	srcInode := qfs.inode(c, InodeId(input.Oldnodeid))
	if srcInode == nil {
		return fuse.ENOENT
	}

	dstInode := qfs.inode(c, InodeId(input.NodeId))
	if dstInode == nil {
		return fuse.ENOENT
	}

	if srcInode.treeLock() == dstInode.treeLock() {
		// If src and dst live in the same workspace, we only need one lock
		defer dstInode.LockTree().Unlock()
	} else {
		// When we have to lock multiple inodes, we must make sure that we
		// lock the inodes in correct sequence to prevent deadlock
		firstLock, lastLock := getLockOrder(dstInode, srcInode)
		defer firstLock.LockTree().Unlock()
		defer lastLock.LockTree().Unlock()
	}

	return dstInode.link_DOWN(c, srcInode, filename, out)
}

func (qfs *QuantumFs) Symlink(header *fuse.InHeader, pointedTo string,
	linkName string, out *fuse.EntryOut) (result fuse.Status) {

	result = fuse.EIO

	c := qfs.c.req(header)
	defer logRequestPanic(c)
	defer c.FuncIn("Mux::Symlink", "Enter Inode %d Name %s", header.NodeId,
		linkName).out()

	inode := qfs.inode(c, InodeId(header.NodeId))
	if inode == nil {
		return fuse.ENOENT
	}

	defer inode.RLockTree().RUnlock()
	return inode.Symlink(c, pointedTo, linkName, out)
}

func (qfs *QuantumFs) Readlink(header *fuse.InHeader) (out []byte,
	result fuse.Status) {

	out = nil
	result = fuse.EIO

	c := qfs.c.req(header)
	defer logRequestPanic(c)
	defer c.FuncIn("Mux::Readlink", "Enter Inode %d", header.NodeId).out()

	inode := qfs.inode(c, InodeId(header.NodeId))
	if inode == nil {
		return nil, fuse.ENOENT
	}

	defer inode.RLockTree().RUnlock()
	return inode.Readlink(c)
}

func (qfs *QuantumFs) Access(input *fuse.AccessIn) (result fuse.Status) {
	result = fuse.EIO

	c := qfs.c.req(&input.InHeader)
	defer logRequestPanic(c)
	defer c.FuncIn("Mux::Access", "Enter Inode %d", input.NodeId).out()

	inode := qfs.inode(c, InodeId(input.NodeId))
	if inode == nil {
		return fuse.ENOENT
	}

	defer inode.RLockTree().RUnlock()
	return inode.Access(c, input.Mask, input.Uid, input.Gid)
}

func (qfs *QuantumFs) GetXAttrSize(header *fuse.InHeader, attr string) (size int,
	result fuse.Status) {

	size = 0
	result = fuse.EIO

	c := qfs.c.req(header)
	defer logRequestPanic(c)
	defer c.FuncIn("Mux::GetXAttrSize", "Enter Inode %d", header.NodeId).out()

	inode := qfs.inode(c, InodeId(header.NodeId))
	if inode == nil {
		return 0, fuse.ENOENT
	}
	if attr == quantumfs.XAttrTypeKey {
		_, status := getQuantumfsExtendedKey(c, inode)
		if status != fuse.OK {
			return 0, status
		}
		return quantumfs.ExtendedKeyLength, status
	}
	defer inode.RLockTree().RUnlock()
	return inode.GetXAttrSize(c, attr)
}

func getQuantumfsExtendedKey(c *ctx, inode Inode) ([]byte, fuse.Status) {
	defer inode.LockTree().Unlock()
	if inode.isWorkspaceRoot() {
		c.vlog("Parent is workspaceroot, returning")
		return nil, fuse.ENOATTR
	}

	var dir *Directory
	parent := inode.parent()
	if parent.isWorkspaceRoot() {
		dir = &parent.(*WorkspaceRoot).Directory
	} else {
		dir = parent.(*Directory)
	}
	msg, status := dir.generateChildTypeKey_DOWN(c, inode.inodeNum())
	return msg, status
}

func (qfs *QuantumFs) GetXAttrData(header *fuse.InHeader, attr string) (data []byte,
	result fuse.Status) {

	data = nil
	result = fuse.EIO

	c := qfs.c.req(header)
	defer logRequestPanic(c)
	defer c.FuncIn("Mux::GetXAttrData", "Enter Inode %d", header.NodeId).out()

	inode := qfs.inode(c, InodeId(header.NodeId))
	if inode == nil {
		return nil, fuse.ENOENT
	}

	if attr == quantumfs.XAttrTypeKey {
		return getQuantumfsExtendedKey(c, inode)
	}

	defer inode.RLockTree().RUnlock()
	return inode.GetXAttrData(c, attr)
}

func (qfs *QuantumFs) ListXAttr(header *fuse.InHeader) (attributes []byte,
	result fuse.Status) {

	attributes = nil
	result = fuse.EIO

	c := qfs.c.req(header)
	defer logRequestPanic(c)
	defer c.FuncIn("Mux::ListXAttr", "Enter Inode %d", header.NodeId).out()

	inode := qfs.inode(c, InodeId(header.NodeId))
	if inode == nil {
		return nil, fuse.ENOENT
	}

	defer inode.RLockTree().RUnlock()
	return inode.ListXAttr(c)
}

func (qfs *QuantumFs) SetXAttr(input *fuse.SetXAttrIn, attr string,
	data []byte) (result fuse.Status) {

	result = fuse.EIO

	c := qfs.c.req(&input.InHeader)
	defer logRequestPanic(c)
	defer c.FuncIn("Mux::SetXAttr", "Enter Inode %d", input.NodeId).out()

	inode := qfs.inode(c, InodeId(input.NodeId))
	if inode == nil {
		return fuse.ENOENT
	}

	defer inode.RLockTree().RUnlock()
	return inode.SetXAttr(c, attr, data)
}

func (qfs *QuantumFs) RemoveXAttr(header *fuse.InHeader,
	attr string) (result fuse.Status) {

	result = fuse.EIO

	c := qfs.c.req(header)
	defer logRequestPanic(c)
	defer c.FuncIn("Mux::RemoveXAttr", "Enter Inode %d", header.NodeId).out()

	inode := qfs.inode(c, InodeId(header.NodeId))
	if inode == nil {
		return fuse.ENOENT
	}

	defer inode.RLockTree().RUnlock()
	return inode.RemoveXAttr(c, attr)
}

func (qfs *QuantumFs) Create(input *fuse.CreateIn, name string,
	out *fuse.CreateOut) (result fuse.Status) {

	result = fuse.EIO

	c := qfs.c.req(&input.InHeader)
	defer logRequestPanic(c)
	defer c.FuncIn("Mux::Create", "Enter Inode %d Name %s", input.NodeId,
		name).out()

	inode := qfs.inode(c, InodeId(input.NodeId))
	if inode == nil {
		c.elog("Create failed", input)
		return fuse.EACCES // TODO Confirm this is correct
	}

	defer inode.RLockTree().RUnlock()
	return inode.Create(c, input, name, out)
}

func (qfs *QuantumFs) Open(input *fuse.OpenIn,
	out *fuse.OpenOut) (result fuse.Status) {

	result = fuse.EIO

	c := qfs.c.req(&input.InHeader)
	defer logRequestPanic(c)
	defer c.FuncIn("Mux::Open", "Enter Inode %d", input.NodeId).out()

	inode := qfs.inode(c, InodeId(input.NodeId))
	if inode == nil {
		c.elog("Open failed Inode %d", input.NodeId)
		return fuse.ENOENT
	}

	defer inode.RLockTree().RUnlock()
	return inode.Open(c, input.Flags, input.Mode, out)
}

func (qfs *QuantumFs) Read(input *fuse.ReadIn, buf []byte) (readRes fuse.ReadResult,
	result fuse.Status) {

	readRes = nil
	result = fuse.EIO

	c := qfs.c.req(&input.InHeader)
	defer logRequestPanic(c)
	defer c.FuncIn("Mux::Read", "Enter Fh: %d", input.Fh).out()

	fileHandle := qfs.fileHandle(c, FileHandleId(input.Fh))
	if fileHandle == nil {
		c.elog("Read failed", fileHandle)
		return nil, fuse.ENOENT
	}

	defer fileHandle.RLockTree().RUnlock()
	return fileHandle.Read(c, input.Offset, input.Size,
		buf, BitFlagsSet(uint(input.Flags), uint(syscall.O_NONBLOCK)))
}

func (qfs *QuantumFs) Release(input *fuse.ReleaseIn) {
	c := qfs.c.req(&input.InHeader)
	defer logRequestPanic(c)
	defer c.FuncIn("Mux::Release", "Fh: %v", input.Fh).out()

	qfs.setFileHandle(c, FileHandleId(input.Fh), nil)
}

func (qfs *QuantumFs) Write(input *fuse.WriteIn, data []byte) (written uint32,
	result fuse.Status) {

	written = 0
	result = fuse.EIO

	c := qfs.c.req(&input.InHeader)
	defer logRequestPanic(c)
	defer c.FuncIn("Mux::Write", "Enter Fh: %d", input.Fh).out()

	fileHandle := qfs.fileHandle(c, FileHandleId(input.Fh))
	if fileHandle == nil {
		c.elog("Write failed")
		return 0, fuse.ENOENT
	}

	defer fileHandle.RLockTree().RUnlock()
	return fileHandle.Write(c, input.Offset, input.Size,
		input.Flags, data)
}

func (qfs *QuantumFs) Flush(input *fuse.FlushIn) (result fuse.Status) {
	result = fuse.EIO

	c := qfs.c.req(&input.InHeader)
	defer logRequestPanic(c)
	defer c.FuncIn("Mux::Flush", "Enter Fh: %v Context %d %d %d", input.Fh,
		input.Context.Uid, input.Context.Gid, input.Context.Pid).out()

	return fuse.OK
}

func (qfs *QuantumFs) Fsync(input *fuse.FsyncIn) (result fuse.Status) {
	result = fuse.EIO

	c := qfs.c.req(&input.InHeader)
	defer logRequestPanic(c)
	defer c.FuncIn("Mux::Fsync", "Enter Fh %d", input.Fh).out()

	fileHandle := qfs.fileHandle(c, FileHandleId(input.Fh))
	if fileHandle == nil {
		c.elog("Fsync failed")
		return fuse.EIO
	}

	defer fileHandle.LockTree().Unlock()
	return fileHandle.Sync_DOWN(c)
}

func (qfs *QuantumFs) Fallocate(input *fuse.FallocateIn) (result fuse.Status) {
	result = fuse.EIO

	c := qfs.c.req(&input.InHeader)
	defer logRequestPanic(c)
	defer c.funcIn("Mux::Fallocate").out()

	c.elog("Unhandled request Fallocate")
	return fuse.ENOSYS
}

func (qfs *QuantumFs) OpenDir(input *fuse.OpenIn,
	out *fuse.OpenOut) (result fuse.Status) {

	result = fuse.EIO

	c := qfs.c.req(&input.InHeader)
	defer logRequestPanic(c)
	defer c.FuncIn("Mux::OpenDir", "Enter Inode %d", input.NodeId).out()

	inode := qfs.inode(c, InodeId(input.NodeId))
	if inode == nil {
		c.elog("OpenDir failed", input)
		return fuse.ENOENT
	}

	defer inode.RLockTree().RUnlock()
	return inode.OpenDir(c, input.Flags, input.Mode, out)
}

func (qfs *QuantumFs) ReadDir(input *fuse.ReadIn,
	out *fuse.DirEntryList) (result fuse.Status) {

	result = fuse.EIO

	c := qfs.c.req(&input.InHeader)
	defer logRequestPanic(c)
	defer c.FuncIn("Mux::ReadDir", "ReadDir Enter Fh: %d offset %d", input.Fh,
		input.Offset).out()

	c.elog("Unhandled request ReadDir")
	return fuse.ENOSYS
}

func (qfs *QuantumFs) ReadDirPlus(input *fuse.ReadIn,
	out *fuse.DirEntryList) (result fuse.Status) {

	result = fuse.EIO

	c := qfs.c.req(&input.InHeader)
	defer logRequestPanic(c)
	defer c.FuncIn("Mux::ReadDirPlus", "ReadDirPlus Enter Fh: %d offset %d",
		input.Fh, input.Offset).out()

	fileHandle := qfs.fileHandle(c, FileHandleId(input.Fh))
	if fileHandle == nil {
		c.elog("ReadDirPlus failed", fileHandle)
		return fuse.ENOENT
	}

	defer fileHandle.RLockTree().RUnlock()
	return fileHandle.ReadDirPlus(c, input, out)
}

func (qfs *QuantumFs) ReleaseDir(input *fuse.ReleaseIn) {
	c := qfs.c.req(&input.InHeader)
	defer logRequestPanic(c)
	defer c.FuncIn("Mux::ReleaseDir", "Enter Fh: %d", input.Fh).out()

	qfs.setFileHandle(&qfs.c, FileHandleId(input.Fh), nil)
}

func (qfs *QuantumFs) FsyncDir(input *fuse.FsyncIn) (result fuse.Status) {
	result = fuse.EIO

	c := qfs.c.req(&input.InHeader)
	defer logRequestPanic(c)
	defer c.FuncIn("Mux::FsyncDir", "Enter Fh %d", input.Fh).out()

	fileHandle := qfs.fileHandle(c, FileHandleId(input.Fh))
	if fileHandle == nil {
		c.elog("FsyncDir failed")
		return fuse.EIO
	}

	defer fileHandle.LockTree().Unlock()
	return fileHandle.Sync_DOWN(c)
}

func (qfs *QuantumFs) StatFs(input *fuse.InHeader,
	out *fuse.StatfsOut) (result fuse.Status) {

	result = fuse.EIO

	c := qfs.c.req(input)
	defer logRequestPanic(c)
	defer c.funcIn("Mux::StatFs").out()

	out.Blocks = 2684354560 // 10TB
	out.Bfree = out.Blocks / 2
	out.Bavail = out.Bfree
	out.Files = 0
	out.Ffree = math.MaxUint64
	out.Bsize = qfsBlockSize
	out.NameLen = uint32(quantumfs.MaxFilenameLength)
	out.Frsize = 0

	return fuse.OK
}

func (qfs *QuantumFs) Init(*fuse.Server) {
	qfs.c.elog("Unhandled request Init")
}

func (qfs *QuantumFs) getWorkspaceRoot(c *ctx, namespace string,
	workspace string) (*WorkspaceRoot, bool) {

	c.vlog("QuantumFs::getWorkspaceRoot %s/%s", namespace, workspace)

	// Get the WorkspaceList Inode number
	var namespaceAttr fuse.EntryOut
	result := qfs.lookupCommon(c, quantumfs.InodeIdRoot, namespace,
		&namespaceAttr)
	if result != fuse.OK {
		return nil, false
	}

	// Get the WorkspaceRoot Inode number
	var workspaceRootAttr fuse.EntryOut
	result = qfs.lookupCommon(c, InodeId(namespaceAttr.NodeId), workspace,
		&workspaceRootAttr)
	if result != fuse.OK {
		return nil, false
	}

	// Fetch the WorkspaceRoot object itelf
	wsr := qfs.inode(c, InodeId(workspaceRootAttr.NodeId))

	return wsr.(*WorkspaceRoot), wsr != nil
}<|MERGE_RESOLUTION|>--- conflicted
+++ resolved
@@ -26,12 +26,8 @@
 		inodeNum:             quantumfs.InodeIdReservedEnd,
 		fileHandleNum:        quantumfs.InodeIdReservedEnd,
 		activeWorkspaces:     make(map[string]*WorkspaceRoot),
-<<<<<<< HEAD
 		uninstantiatedInodes: make(map[InodeId]InodeId),
-=======
-		uninstantiatedInodes: make(map[InodeId]Inode),
 		lookupCounts:         make(map[InodeId]uint64),
->>>>>>> fdf8ce56
 		c: ctx{
 			Ctx: quantumfs.Ctx{
 				Qlog:      qlogIn,
@@ -82,10 +78,7 @@
 	// particular inode, but the corresponding Inode has not yet been
 	// instantiated. The Inode this map points to is the parent Inode which
 	// should be called to instantiate the uninstantiated inode when necessary.
-<<<<<<< HEAD
 	uninstantiatedInodes map[InodeId]InodeId
-=======
-	uninstantiatedInodes map[InodeId]Inode
 
 	// lookupCounts are used as the other side of Forget. That is, Forget
 	// specifies a certain number of lookup counts to forget, which may not be
@@ -95,7 +88,6 @@
 	// its lookup count, we must keep an entirely separate table.
 	lookupCountLock DeferableMutex
 	lookupCounts    map[InodeId]uint64
->>>>>>> fdf8ce56
 }
 
 func (qfs *QuantumFs) Serve(mountOptions fuse.MountOptions) error {
@@ -463,15 +455,10 @@
 	// If this is a workspace which we cannot instantiate via its parent, the
 	// workspacelist, directly.
 	parent := inode.parent()
-<<<<<<< HEAD
-	if parent != inode && !inode.isWorkspaceRoot() {
+	if !inode.isOrphaned() && !inode.isWorkspaceRoot() {
+		inode.parent().syncChild(&qfs.c, inode.inodeNum(), key)
 		qfs.addUninstantiated(&qfs.c, []InodeId{inode.inodeNum()},
 			parent.inodeNum())
-=======
-	if !inode.isOrphaned() && !inode.isWorkspaceRoot() {
-		inode.parent().syncChild(&qfs.c, inode.inodeNum(), key)
-		qfs.addUninstantiated(&qfs.c, []InodeId{inode.inodeNum()}, parent)
->>>>>>> fdf8ce56
 	}
 	qfs.setInode(&qfs.c, inode.inodeNum(), nil)
 }
