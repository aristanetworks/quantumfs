--- conflicted
+++ resolved
@@ -589,31 +589,7 @@
 	// Trigger the flusher goroutine to flush everything
 	qfs.flushAll <- c
 
-<<<<<<< HEAD
 	<-qfs.flushComplete
-=======
-	func() {
-		defer qfs.mapMutex.RLock().RUnlock()
-
-		workspaces = make([]*WorkspaceRoot, 0, len(qfs.activeWorkspaces))
-
-		for _, workspace := range qfs.activeWorkspaces {
-			workspaces = append(workspaces, workspace)
-		}
-	}()
-
-	c.dlog("Num active workspaces: %d", len(workspaces))
-
-	for _, workspace := range workspaces {
-		func() {
-			c.vlog("Locking and syncing workspace %s/%s/%s",
-				workspace.typespace, workspace.namespace,
-				workspace.workspace)
-			defer workspace.LockTree().Unlock()
-			workspace.flush_DOWN(c)
-		}()
-	}
->>>>>>> ec6f42dd
 }
 
 func logRequestPanic(c *ctx) {
@@ -697,14 +673,9 @@
 				// To be fully unloaded, the child must have lookup
 				// count of zero (no kernel refs) *and*
 				// be uninstantiated
-<<<<<<< HEAD
-				if qfs.lookupCount(i) != 0 ||
-					qfs.inodeNoInstantiate(c, i) != nil {
-=======
-				lookupCount, _ = qfs.lookupCount(InodeId(i))
-				if lookupCount != 0 || qfs.inodeNoInstantiate(&qfs.c,
-					InodeId(i)) != nil {
->>>>>>> ec6f42dd
+				lookupCount, _ = qfs.lookupCount(i)
+				if lookupCount != 0 ||
+					qfs.inodeNoInstantiate(&qfs.c, i) != nil {
 
 					// Not ready to forget, no more to do
 					c.dlog("Not all children unloaded, %d in %d",
@@ -765,43 +736,11 @@
 		return nil
 	}
 
-<<<<<<< HEAD
-	return qfs.uninstantiateChain_(c, inode)
-=======
-	// We must timeout if we cannot grab the tree lock. Forget is called on the
-	// unmount path and if we are trying to forcefully unmount due to some
-	// internal error or hang, if we don't timeout we can deadlock against that
-	// other broken operation.
-	lock := inode.LockTreeWaitAtMost(200 * time.Millisecond)
-	if lock == nil {
-		qfs.c.elog("Timed out locking tree in Forget. Inode %d",
-			inode.inodeNum())
-		qfs.giveUpOnForget = true
-
-		// Make the zero entry in the lookupCounts map to indicate this node
-		// needs to actually be forgotten (marked toForget)
-		qfs.makeLookupCountZero(inodeNum)
-
-		return nil
-	} else {
-		defer lock.Unlock()
-	}
-
 	// Make the zero entry in the lookupCounts map to indicate this node needs to
 	// actually be forgotten (marked toForget)
 	qfs.makeLookupCountZero(inodeNum)
 
-	// Now that we have the tree locked, we need to re-check the inode because
-	// another forgetChain could have forgotten us before we got the tree lock
-	inode = qfs.inodeNoInstantiate(&qfs.c, inodeNum)
-	if inode == nil {
-		qfs.c.dlog("inode %d forgotten underneath us", inodeNum)
-		// Nothing to do
-		return nil
-	}
-
-	return qfs.uninstantiateChain_(inode)
->>>>>>> ec6f42dd
+	return qfs.uninstantiateChain_(c, inode)
 }
 
 func (qfs *QuantumFs) makeLookupCountZero(inodeId InodeId) {
