// Copyright (c) 2016 Arista Networks, Inc.  All rights reserved.
// Arista Networks, Inc. Confidential and Proprietary.

// The QuantumFS internals are implemented here. This is not the package you want,
// try quantumfs.
package daemon

// go-fuse creates a goroutine for every request. The code here simply takes these
// requests and forwards them to the correct Inode.

import (
	"errors"
	"fmt"
	"io/ioutil"
	"math"
	"os"
	"os/signal"
	"reflect"
	"runtime/debug"
	"strings"
	"sync"
	"sync/atomic"
	"syscall"
	"time"

	"github.com/aristanetworks/quantumfs"
	"github.com/aristanetworks/quantumfs/qlog"
	"github.com/aristanetworks/quantumfs/utils"
	"github.com/hanwen/go-fuse/fuse"
)

const InodeNameLog = "inode %d name %s"
const InodeOnlyLog = "inode %d"
const FileHandleLog = "Fh %d"
const FileOffsetLog = "Fh %d offset %d"
const SetAttrArgLog = "inode %d valid 0x%x size %d"

func NewQuantumFs_(config QuantumFsConfig, qlogIn *qlog.Qlog) *QuantumFs {
	qfs := &QuantumFs{
		RawFileSystem:          fuse.NewDefaultRawFileSystem(),
		config:                 config,
		inodes:                 make(map[InodeId]Inode),
		inodeRefcounts:         make(map[InodeId]int32),
		inodeNum:               quantumfs.InodeIdReservedEnd,
		fileHandleNum:          0,
		flusher:                NewFlusher(),
		parentOfUninstantiated: make(map[InodeId]InodeId),
		lookupCounts:           make(map[InodeId]uint64),
		workspaceMutability:    make(map[string]workspaceState),
		toBeReleased:           make(chan uint64, 1000000),
		toNotifyFuse:           make(chan FuseNotification, 10000),
		stopWaitingForSignals:  make(chan struct{}),
		syncAllRetries:         -1,
		c: ctx{
			Ctx: quantumfs.Ctx{
				Qlog:      qlogIn,
				RequestId: qlog.MuxReqId,
			},
			config:      &config,
			workspaceDB: config.WorkspaceDB,
			dataStore: newDataStore(config.DurableStore,
				int(config.CacheSize)),
		},
	}

	qfs.c.vlog("Random seed: %d", utils.RandomSeed)

	qfs.c.qfs = qfs

	typespaceList := NewTypespaceList()
	qfs.inodes[quantumfs.InodeIdRoot] = typespaceList
	qfs.inodes[quantumfs.InodeIdApi] = NewApiInode(&qfs.c,
		typespaceList.treeState(), typespaceList)
	qfs.inodes[quantumfs.InodeIdLowMemMarker] = NewLowMemFile(&qfs.c,
		typespaceList.treeState(), typespaceList)
	return qfs
}

func NewQuantumFsLogs(config QuantumFsConfig, qlogIn *qlog.Qlog) *QuantumFs {
	return NewQuantumFs_(config, qlogIn)
}

func NewQuantumFs(config QuantumFsConfig, version string) (*QuantumFs, error) {
	logger, err := qlog.NewQlogExt(config.CachePath,
		config.MemLogBytes, version, qlog.PrintToStdout)
	if err != nil {
		return nil, err
	}
	if !config.VerboseTracing {
		logger.SetMaxLevel(2) // dlog
	}

	return NewQuantumFs_(config, logger), nil
}

type workspaceState int

const (
	workspaceImmutable workspaceState = iota
	workspaceMutable
	workspaceImmutableUntilRestart
)

type MetaInodeDeletionRecord struct {
	inodeId  InodeId
	parentId InodeId
	name     string
}

type QuantumFs struct {
	fuse.RawFileSystem
	server        *fuse.Server
	config        QuantumFsConfig
	inodeNum      uint64
	fileHandleNum uint64
	c             ctx

	syncAllRetries int

	// We present the sum of the size of all responses waiting on the api file as
	// the size of that file because the kernel will clear any reads beyond what
	// is believed to be the file length. Thus the file length needs to be at
	// least as long as the largest response and using the sum of all response
	// lengths is more efficient than computing the maximum response length over
	// a large number of ApiHandles.
	apiFileSize int64

	// This is a leaf lock for protecting the instantiation maps
	// Do not grab other locks while holding this
	mapMutex       utils.DeferableRwMutex
	inodes         map[InodeId]Inode
	inodeRefcounts map[InodeId]int32

	fileHandles sync.Map // map[FileHandleId]FileHandle

	flusher *Flusher

	// We must prevent instantiation of Inodes while we are uninstantiating an
	// Inode. This prevents a race between a Directory being uninstantiated as
	// one of its children is just being instantiated. Or the same inode getting
	// instantiated in multiple threads.
	//
	// This lock must always be grabbed before the mapMutex to ensure consistent
	// lock ordering.
	instantiationLock utils.DeferableMutex

	// Uninstantiated Inodes are inode numbers which have been reserved for a
	// particular inode, but the corresponding Inode has not yet been
	// instantiated. The Inode this map points to is the parent Inode which
	// should be called to instantiate the uninstantiated inode when necessary.
	parentOfUninstantiated map[InodeId]InodeId

	// lookupCounts are used as the other side of Forget. That is, Forget
	// specifies a certain number of lookup counts to forget, which may not be
	// all of them. We cannot truly forget and delete an Inode until the lookup
	// count is zero. Because our concept of uninstantiated Inode allows us to
	// not instantiate an Inode for certain operations which the kernel increases
	// its lookup count, we must keep an entirely separate table.
	//
	// Any inode number without an entry is assumed to have zero lookups and not
	// be instantiated. Some inode numbers will have an entry with a zero value.
	// These are instantiated inodes waiting to be uninstantiated. Inode numbers
	// with positive values are still referenced by the kernel.
	lookupCountLock utils.DeferableMutex
	lookupCounts    map[InodeId]uint64

	// The workspaceMutability defines whether all inodes in each of the local
	// workspace is mutable(write-permitted). Once if a workspace is not
	// immutable, can it be set mutable, so TRUE should be put into the map.
	// Empty entires are default as read-only.  When set the workspace immutable,
	// delete the entry from the map
	mutabilityLock      utils.DeferableRwMutex
	workspaceMutability map[string]workspaceState

	toBeReleased chan uint64 // FileHandleId

	// FUSE notification requests cannot be made from the same goroutine handling
	// any FUSE request or a deadlock inside the kernel may result. Instead we
	// queue all such notifications to a separate goroutine.
	toNotifyFuse chan FuseNotification

	stopWaitingForSignals chan struct{}

	inLowMemoryMode bool
}

func (qfs *QuantumFs) Mount(mountOptions fuse.MountOptions) error {
	qfs.c.dlog("QuantumFs::Mount Initializing server")

	// Set the common set of required options
	mountOptions.AllowOther = true
	mountOptions.MaxBackground = 1024
	mountOptions.MaxWrite = quantumfs.MaxBlockSize
	mountOptions.FsName = "QuantumFS"
	mountOptions.Options = append(mountOptions.Options, "suid", "dev")

	if !qfs.config.MagicOwnership {
		mountOptions.Options = append(mountOptions.Options,
			"default_permissions")
	}

	server, err := fuse.NewServer(qfs, qfs.config.MountPath, &mountOptions)
	if err != nil {
		qfs.c.elog("Failed to create new server %s", err.Error())
		return err
	}

	go qfs.adjustKernelKnobs()
	go batchProcessor(qfs.toBeReleased, qfs.fileHandleReleaser)
	go qfs.fuseNotifier()
	go qfs.waitForSignals()

	qfs.config.WorkspaceDB.SetCallback(qfs.handleWorkspaceChanges)

	qfs.server = server
	return nil
}

const ReleaseFileHandleLog = "Mux::fileHandleReleaser"

func (qfs *QuantumFs) fileHandleReleaser(ids []uint64) {
	defer qfs.c.statsFuncIn(ReleaseFileHandleLog).Out()
	defer qfs.mapMutex.Lock().Unlock()
	for _, id := range ids {
		qfs.setFileHandle_(&qfs.c, FileHandleId(id), nil)
	}
}

func batchProcessor(inputChan <-chan uint64, handleBatch func(ids []uint64)) {
	const maxPerCycle = 1000
	i := 0
	ids := make([]uint64, 0, maxPerCycle)
	for shutdown := false; !shutdown; {
		shutdown = func() bool {
			ids = ids[:0]
			id, ok := <-inputChan
			if !ok {
				return true
			}
			ids = append(ids, id)
			for i = 1; i < maxPerCycle; i++ {
				select {
				case id, ok := <-inputChan:
					if !ok {
						return true
					}
					ids = append(ids, id)
				default:
					return false
				}
			}
			return false
		}()
		handleBatch(ids)

		if !shutdown && i < maxPerCycle {
			// If we didn't need our full allocation, sleep to accumulate
			// more work with minimal mapMutex contention.
			time.Sleep(100 * time.Millisecond)
		}
	}
}

type FuseNotificationType int

const (
	NotifyFuseInvalid = FuseNotificationType(iota)
	NotifyFuseDeleted
	NotifyFuseCreated
)

type FuseNotification struct {
	c      *ctx
	op     FuseNotificationType
	parent InodeId
	child  InodeId
	inode  InodeId
	name   string
}

func (qfs *QuantumFs) fuseNotifier() {
	for notification := range qfs.toNotifyFuse {
		var err fuse.Status

		switch notification.op {
		case NotifyFuseInvalid:
			notification.c.vlog("Notifying FUSE of invalid %d",
				notification.inode)
			err = qfs.server.InodeNotify(uint64(notification.inode), 0,
				-1)

		case NotifyFuseDeleted:
			notification.c.vlog("Notifying FUSE of delete %d (%s) in %d",
				notification.child, notification.name,
				notification.parent)
			err = qfs.server.DeleteNotify(uint64(notification.parent),
				uint64(notification.child), notification.name)

		case NotifyFuseCreated:
			notification.c.vlog("Notifying FUSE of create (%s) in %d",
				notification.name, notification.parent)
			err = qfs.server.EntryNotify(uint64(notification.parent),
				notification.name)
		}

		if err != fuse.OK && err != fuse.ENOENT {
			notification.c.dlog("Kernel error when notifying: %d", err)
		}
	}
}

func (qfs *QuantumFs) waitForSignals() {
	sigChan := make(chan os.Signal, 1)
	signal.Notify(sigChan, syscall.SIGUSR1, syscall.SIGUSR2)
	go qfs.signalHandler(sigChan)
}

// If we receive the signal SIGUSR1, then we will enter a low memory mode where we,
// among other things, prevent further writes to the cache and drop the contents of
// the cache. The intended use is as a way to free the bulk of the memory used by
// quantumfsd when it is being gracefully shutdown by lazily unmounting it.
// If we receive the signal SIGUSR2, then we will print some information about the
// internal state of the daemon. This signal is only used for debugging and testing
// purposes.
func (qfs *QuantumFs) signalHandler(sigChan chan os.Signal) {
	for {
		select {
		case sig := <-sigChan:
			switch sig {
			case syscall.SIGUSR1:
				qfs.c.wlog("Entering low memory mode")
				qfs.inLowMemoryMode = true
				qfs.c.dataStore.shutdown()

				// Release the memory
				debug.FreeOSMemory()
			case syscall.SIGUSR2:
				qfs.verifyNoLeaks()
			}

		case <-qfs.stopWaitingForSignals:
			signal.Stop(sigChan)
			close(sigChan)
			return
		}
	}
}

func (qfs *QuantumFs) verifyNoLeaks() {
	defer qfs.c.funcIn("QuantumFs::verifyNoLeaks").Out()
	defer qfs.instantiationLock.Lock().Unlock()
	defer qfs.lookupCountLock.Lock().Unlock()
	defer qfs.mapMutex.Lock().Unlock()

	for id, parent := range qfs.parentOfUninstantiated {
		if parent != quantumfs.InodeIdRoot {
			qfs.c.elog("leaked inode %d parent inode %d", id, parent)
		}
	}

	for inodeId, count := range qfs.lookupCounts {
		if inodeId != quantumfs.InodeIdRoot &&
			inodeId != quantumfs.InodeIdApi {

			qfs.c.elog("leaked inode %d lookupCount %d", inodeId, count)
		}
	}
}

func (qfs *QuantumFs) Serve() {
	qfs.c.dlog("QuantumFs::Serve Serving")
	qfs.server.Serve()
	qfs.c.dlog("QuantumFs::Serve Finished serving")

	qfs.c.dlog("QuantumFs::Serve Waiting for flush thread to end")

	for qfs.flusher.syncAll(&qfs.c) != nil {
		qfs.c.dlog("Cannot give up on syncing, retrying shortly")
		time.Sleep(100 * time.Millisecond)

		if qfs.syncAllRetries < 0 {
			continue
		} else if qfs.syncAllRetries == 0 {
			qfs.c.elog("Unable to syncAll after Serve")
			break
		}

		qfs.syncAllRetries--
	}
	close(qfs.stopWaitingForSignals)
}

func (qfs *QuantumFs) Shutdown() error {
	if err := qfs.c.Qlog.Sync(); err != 0 {
		qfs.c.elog("Syncing log file failed with %d. Closing it.", err)
	}
	close(qfs.toBeReleased)
	close(qfs.toNotifyFuse)
	return qfs.c.Qlog.Close()
}

func (qfs *QuantumFs) handleWorkspaceChanges(
	updates map[string]quantumfs.WorkspaceState) {

	c := qfs.c.reqId(qlog.RefreshReqId, nil)

	defer c.FuncIn("Mux::handleWorkspaceChanges", "%d updates",
		len(updates)).Out()

	for name, state := range updates {
		if state.Deleted {
			go qfs.handleDeletedWorkspace(c, name)
		} else {
			go qfs.refreshWorkspace(c, name)
		}
	}
}

func (qfs *QuantumFs) handleMetaInodeRemoval(c *ctx, id InodeId, name string,
	parentId InodeId) {

	defer c.FuncIn("QuantumFs::handleMetaInodeRemoval", "%s inode %d",
		name, id).Out()

	// This function might have been called as a result of a lookup.
	// Therefore, it is not safe to call back into the kernel, telling it
	// about the deletion. Schedule this call for later.
	qfs.noteDeletedInode(c, parentId, id, name)

	// This is a no-op if the inode is instantiated. This check should happen
	// before checking whether id is instantiated to avoid racing with someone
	// instantiating this inode
	c.qfs.removeUninstantiated(c, []InodeId{id})

	inode := qfs.inodeNoInstantiate(c, id)
	if inode == nil {
		return
	}
	defer inode.getParentLock().Lock().Unlock()
	if inode.isOrphaned_() {
		return
	}
	inode.orphan_(c, nil)
}

func (qfs *QuantumFs) handleDeletedWorkspace(c *ctx, name string) {
	defer c.FuncIn("Mux::handleDeletedWorkspace", "%s", name).Out()

	defer logRequestPanic(c)
	parts := strings.Split(name, "/")

	wsrLineage, err := qfs.getWsrLineageNoInstantiate(c,
		parts[0], parts[1], parts[2])
	if err != nil {
		c.elog("getting wsrLineage failed: %s", err.Error())
	} else if len(wsrLineage) == 4 {
		wsr := qfs.inodeNoInstantiate(c, wsrLineage[3])
		if wsr != nil {
			c.vlog("Setting tree skipFlush")
			wsr.treeState().skipFlush = true
		}

		// In case the deletion has happened remotely, workspacelisting does
		// not have the capability of orphaning the workspace if the
		// namespace or typespace have been removed as well.
		qfs.handleMetaInodeRemoval(c,
			wsrLineage[3], parts[2], wsrLineage[2])
	}

	// Instantiating the workspace has the side effect of querying the
	// workspaceDB and updating the in-memory data structures.
	// We need the current in-memory state though to take
	// other required actions
	_, cleanup, _ := qfs.getWorkspaceRoot(c, parts[0], parts[1], parts[2])
	cleanup()
}

func (qfs *QuantumFs) refreshWorkspace(c *ctx, name string) {
	defer c.FuncIn("Mux::refreshWorkspace", "workspace %s", name).Out()

	c = c.refreshCtx()
	defer logRequestPanic(c)

	if qfs.inLowMemoryMode {
		c.wlog("Will not refresh workspace %s in low memory mode.", name)
		return
	}

	parts := strings.Split(name, "/")
	wsr, cleanup, ok := qfs.getWorkspaceRoot(c, parts[0], parts[1], parts[2])
	defer cleanup()

	if !ok {
		c.wlog("No workspace root for workspace %s", name)
		return
	}

	if qfs.workspaceIsMutable(c, wsr) {
		c.wlog("Refusing to refresh locally mutable workspace %s", name)
		return
	}

	rootId, nonce, err := c.workspaceDB.Workspace(&c.Ctx,
		parts[0], parts[1], parts[2])

	if err != nil {
		c.elog("Unable to get workspace rootId")
		return
	}
	if !nonce.SameIncarnation(&wsr.nonce) {
		c.dlog("Not refreshing workspace %s due to mismatching "+
			"nonces %s vs %s", name, wsr.nonce.String(), nonce.String())
		return
	}

	published := func() bool {
		defer wsr.RLockTree().RUnlock()
		return wsr.publishedRootId.IsEqualTo(rootId)
	}()

	if published {
		c.vlog("Not refreshing workspace %s as there has been no updates",
			name)
		return
	}

	defer wsr.LockTree().Unlock()

	err = qfs.flusher.syncWorkspace_(c, name)
	if err != nil {
		c.elog("Unable to syncWorkspace: %s", err.Error())
		return
	}

	wsr.refresh_(c)
}

func forceMerge(c *ctx, wsr *WorkspaceRoot) error {
	defer c.funcIn("Mux::forceMerge").Out()

	rootId, nonce, err := c.workspaceDB.Workspace(&c.Ctx,
		wsr.typespace, wsr.namespace, wsr.workspace)

	if err != nil {
		c.elog("Unable to get workspace rootId")
		return err
	}

	if !nonce.SameIncarnation(&wsr.nonce) {
		c.wlog("Nothing to merge, new workspace")
		return nil
	}

	if wsr.publishedRootId.IsEqualTo(rootId) {
		c.vlog("Not merging as there are no updates upstream")
		return nil
	}

	newRootId := publishWorkspaceRoot(c,
		wsr.baseLayerId, wsr.hardlinkTable.hardlinks, publishNow)

	// We should eventually be able to Advance after merging
	for {
		rootId, nonce, err := c.workspaceDB.Workspace(&c.Ctx,
			wsr.typespace, wsr.namespace, wsr.workspace)

		if err != nil {
			c.elog("Unable to get workspace rootId")
			return err
		}

		if !nonce.SameIncarnation(&wsr.nonce) {
			c.wlog("Nothing to merge, new workspace")
			return nil
		}

		mergedId, err := mergeWorkspaceRoot(c, wsr.publishedRootId, rootId,
			newRootId, quantumfs.PreferNewer,
			&mergeSkipPaths{paths: make(map[string]struct{}, 0)},
			wsr.typespace+"/"+wsr.namespace+"/"+wsr.workspace)

		if err != nil {
			c.elog("Unable to merge: %s", err.Error())
			return err
		}

		// now try to advance the workspace from the fresh id
		_, err = c.workspaceDB.AdvanceWorkspace(&c.Ctx, wsr.typespace,
			wsr.namespace, wsr.workspace, wsr.nonce, rootId, mergedId)

		if wsdbErr, isWsdbErr := err.(quantumfs.WorkspaceDbErr); isWsdbErr &&
			wsdbErr.Code == quantumfs.WSDB_OUT_OF_DATE {

			c.wlog("Workspace advanced during merge of %s, retrying.",
				wsr.fullname())
			// Try again
			continue
		}

		return err
	}
}

// Should be called with the tree locked for read or write
func (qfs *QuantumFs) flushInode_(c *ctx, inode Inode) bool {
	defer c.funcIn("Mux::flushInode_").Out()

	if inode.isOrphaned() {
		return true
	}
	return inode.flush(c).IsValid()
}

// There are several configuration knobs in the kernel which can affect FUSE
// performance. Don't depend on the system being configured correctly for QuantumFS,
// instead try to change the settings ourselves.
func (qfs *QuantumFs) adjustKernelKnobs() {
	qfs.c.funcIn("adjustKernelKnobs").Out()

	mountId := findFuseConnection(&qfs.c, qfs.config.MountPath)
	if mountId == -1 {
		// We don't know where we are mounted, give up
		return
	}

	adjustBdi(&qfs.c, mountId)
	adjustVmDirtyBackgroundBytes(&qfs.c)
}

func adjustBdi(c *ctx, mountId int) {
	defer c.funcIn("adjustBdi").Out()

	// /sys/class/bdi/<mount>/read_ahead_kb indicates how much data, up to the
	// end of the file, should be speculatively read by the kernel. Setting this
	// to the block size should improve the correlation between what the kernel
	// reads and what QuantumFS can provide most efficiently. Since this is the
	// amount in addition to the original read the kernel will read the entire
	// block containing the user's read and then some portion of the next block.
	// Thus QuantumFS will have time to fetch the next block in advance of it
	// being required.
	filename := fmt.Sprintf("/sys/class/bdi/0:%d/read_ahead_kb", mountId)
	value := fmt.Sprintf("%d", quantumfs.MaxBlockSize/1024)
	err := ioutil.WriteFile(filename, []byte(value), 000)
	if err != nil {
		c.wlog("Unable to set read_ahead_kb: %s", err.Error())
	}

	// /sys/class/bdi/<mount>/max_ratio indicates the percentage of the
	// write-back cache this filesystem is allowed to use. Thus it is a maximum
	// of <system memory size>*<vm.dirty_bytes_ratio>*<max_ratio>. On a 256G
	// system with defaults and no memory pressure that amounts to ~540MB. Since
	// QuantumFS is a trusted filesystem and on most systems nearly all the IO
	// will be through QuantumFS, treat QuantumFS like any other kernel file
	// system and allow it to use the full write-back cache if necessary.
	filename = fmt.Sprintf("/sys/class/bdi/0:%d/max_ratio", mountId)
	err = ioutil.WriteFile(filename, []byte("100"), 000)
	if err != nil {
		c.wlog("Unable to set bdi max_ratio: %s", err.Error())
	}
}

func adjustVmDirtyBackgroundBytes(c *ctx) {
	defer c.funcIn("adjustVmDirtyBackgroundBytes").Out()

	// Sometimes, for reasons which have not been root caused yet, the kernel
	// will start delaying FUSE requests for about 200ms. This appears related to
	// some IO throughput control mechanism erroneously trending to zero for
	// QuantumFS.
	//
	// Work around this for now by setting vm.dirty_background_bytes to a low
	// number, which prevents FUSE from getting stuck in this manner.
	err := ioutil.WriteFile("/proc/sys/vm/dirty_background_bytes",
		[]byte("100000"), 000)
	if err != nil {
		c.wlog("Unable to set vm.dirty_background_bytes: %s", err.Error())
	}
}

// Must hold the mapMutex
func (qfs *QuantumFs) getInode_(c *ctx, id InodeId) (Inode, bool) {
	inode, instantiated := qfs.inodes[id]
	if instantiated {
		return inode, false
	}

	_, uninstantiated := qfs.parentOfUninstantiated[id]
	return nil, uninstantiated
}

type emptyUnlocker struct {
	// placeholder interface implementor
}

func (eu *emptyUnlocker) Unlock() {
	// do nothing
}

func (er *emptyUnlocker) RUnlock() {
	// do nothing
}

// Often we need to grab an inode and lock the tree. We need the inode to lock its
// tree, however by the time we lock the tree the inode may be forgotten and the
// inode we grabbed invalid. This is a worker function to handle that case correctly.
func (qfs *QuantumFs) RLockTreeGetInode(c *ctx, inodeId InodeId) (Inode,
	utils.NeedReadUnlock) {

	inode := qfs.inode(c, inodeId)
	if inode == nil {
		return nil, &emptyUnlocker{}
	}

	unlocker := inode.treeState()
	inode.RLockTree()

	// once we have the lock, re-grab (and possibly reinstantiate) the inode
	// since it may have been just forgotten
	inode = qfs.inode(c, inodeId)
	if inode == nil {
		return nil, unlocker
	}

	return inode, inode.treeState()
}

// Same as the RLockTreeGetInode, but for writes
func (qfs *QuantumFs) LockTreeGetInode(c *ctx, inodeId InodeId) (Inode,
	utils.NeedWriteUnlock) {
	inode := qfs.inode(c, inodeId)
	if inode == nil {
		return nil, &emptyUnlocker{}
	}

	unlocker := inode.treeState()
	inode.LockTree()

	inode = qfs.inode(c, inodeId)
	if inode == nil {
		return nil, unlocker
	}

	return inode, inode.treeState()
}

func (qfs *QuantumFs) RLockTreeGetHandle(c *ctx, fh FileHandleId) (FileHandle,
	utils.NeedReadUnlock) {

	fileHandle := qfs.fileHandle(c, fh)
	if fileHandle == nil {
		return nil, &emptyUnlocker{}
	}

	fileHandle.RLockTree()

	// once we have the lock, re-grab
	fileHandle = qfs.fileHandle(c, fh)
	return fileHandle, fileHandle.treeState()
}

func (qfs *QuantumFs) LockTreeGetHandle(c *ctx, fh FileHandleId) (FileHandle,
	utils.NeedWriteUnlock) {
	fileHandle := qfs.fileHandle(c, fh)
	if fileHandle == nil {
		return nil, &emptyUnlocker{}
	}

	fileHandle.LockTree()

	// once we have the lock, re-grab
	fileHandle = qfs.fileHandle(c, fh)
	return fileHandle, fileHandle.treeState()
}

func (qfs *QuantumFs) inodeNoInstantiate(c *ctx, id InodeId) Inode {
	defer qfs.mapMutex.RLock().RUnlock()
	inode, _ := qfs.getInode_(c, id)
	return inode
}

// Get an inode in a thread safe way
func (qfs *QuantumFs) inode(c *ctx, id InodeId) Inode {
	// Handle the special case of invalid id
	if id == quantumfs.InodeIdInvalid {
		return nil
	}

	// First find the Inode under a cheaper lock
	inode, _ := func() (Inode, bool) {
		defer qfs.mapMutex.RLock().RUnlock()
		return qfs.getInode_(c, id)
	}()

	if inode != nil {
		return inode
	}
	// If we didn't find it, get the more expensive lock and check again. This
	// will instantiate the Inode if necessary and possible.
	instantiated := false
	func() {
		defer qfs.instantiationLock.Lock().Unlock()
		defer qfs.mapMutex.Lock().Unlock()
		inode, instantiated = qfs.inode_(c, id)
	}()

	func() {
		// Maybe give back the speculative lookupCount reference.
		//
		// See QuantumFs.inode_()
		if instantiated {
			defer qfs.lookupCountLock.Lock().Unlock()
			if _, exists := qfs.lookupCounts[id]; !exists {
				c.vlog("Removing speculative lookup reference")
				inode.delRef(c, refLookups)
			} else {
				c.vlog("Retaining speculative lookup reference")
			}
		}
	}()

	if instantiated {
		uninstantiated := inode.finishInit(c)
		if len(uninstantiated) > 0 {
			defer qfs.mapMutex.Lock().Unlock()
			qfs.addUninstantiated_(c, uninstantiated)
		}
	}

	return inode
}

// Must hold the instantiationLock and mapMutex for write
// Returns the inode and whether the inode was instantiated
// as part of this function, or was instantiated already.
func (qfs *QuantumFs) inode_(c *ctx, id InodeId) (Inode, bool) {
	inode, needsInstantiation := qfs.getInode_(c, id)
	if !needsInstantiation && inode != nil {
		return inode, false
	}

	c.vlog("Inode %d needs to be instantiated", id)

	parentId, uninstantiated := qfs.parentOfUninstantiated[id]
	if !uninstantiated {
		// We don't know anything about this Inode
		c.vlog("Inode not in parentOfUninstantiated")
		return nil, false
	}

	for {
		parent, _ := qfs.getInode_(c, parentId)
		if parent == nil {
			panic(fmt.Sprintf("Unable to instantiate parent %d",
				parentId))
		}

		func() {
			qfs.mapMutex.Unlock()
			defer qfs.mapMutex.Lock()
			// without mapMutex the child could move underneath this
			// parent, in such cases, find the new parent
			inode = parent.instantiateChild(c, id)
		}()
		if inode != nil {
			break
		}
		// a nil inode means the dentry has moved or has been removed
		newParentId, uninstantiated := qfs.parentOfUninstantiated[id]
		if !uninstantiated {
			// The dentry has been removed
			return nil, false
		}
		// The dentry is still there, verify the parent has changed
		utils.Assert(newParentId != parentId,
			"parent of inode %d is still %d", id, parentId)
		parentId = newParentId
	}

	delete(qfs.parentOfUninstantiated, id)
	qfs.inodes[id] = inode

	// We need to start an Inode with some initial reference count and we would
	// like to be able to catch increments from zero. Therefore we speculatively
	// provide a reference for lookupCounts here. In inode() after returning
	// from here we will get the lookupCountLock and remove the reference if we
	// speculated incorrectly.
	//
<<<<<<< HEAD
	// See Directory.create_(), QuantumFs.inode()
	addInodeRef_(c, id, refLookups)
=======
	// See QuantumFs.inode()
	qfs.inodeRefcounts[id] = 1
>>>>>>> 2bf1babb

	return inode, true
}

// Set an inode in a thread safe way, set to nil to delete
func (qfs *QuantumFs) setInode(c *ctx, id InodeId, inode Inode) {
	defer qfs.mapMutex.Lock().Unlock()

	qfs.setInode_(c, id, inode)
}

// Must hold mapMutex exclusively
func (qfs *QuantumFs) setInode_(c *ctx, id InodeId, inode Inode) {
	if inode != nil {
		qfs.inodes[id] = inode
	} else {
		c.vlog("Clearing inode %d", id)
		delete(qfs.inodes, id)
	}
}

// Set a list of inode numbers to be uninstantiated with the given parent
type inodePair struct {
	child  InodeId
	parent InodeId
}

func newInodePair(c InodeId, p InodeId) inodePair {
	return inodePair{
		child:  c,
		parent: p,
	}
}

func (qfs *QuantumFs) addUninstantiated(c *ctx, uninstantiated []inodePair) {
	defer qfs.mapMutex.Lock().Unlock()

	qfs.addUninstantiated_(c, uninstantiated)
}

// Requires the mapMutex for writing
func (qfs *QuantumFs) addUninstantiated_(c *ctx, uninstantiated []inodePair) {
	defer c.funcIn("Mux::addUninstantiated_").Out()

	for _, pair := range uninstantiated {
		utils.Assert(pair.parent != 0,
			"Invalid parentId in addUninstantiated")

		qfs.parentOfUninstantiated[pair.child] = pair.parent
		c.vlog("Adding uninstantiated %d from %d (%d)", pair.child,
			pair.parent, len(qfs.parentOfUninstantiated))
	}
}

// Remove a list of inode numbers from the parentOfUninstantiated list
func (qfs *QuantumFs) removeUninstantiated(c *ctx, uninstantiated []InodeId) {
	defer c.funcIn("Mux::removeUninstantiated").Out()
	defer qfs.mapMutex.Lock().Unlock()

	for _, inodeNum := range uninstantiated {
		delete(qfs.parentOfUninstantiated, inodeNum)
		c.vlog("Removing uninstantiated %d (%d)", inodeNum,
			len(qfs.parentOfUninstantiated))
	}
}

// Increment an Inode's lookup count. This must be called whenever a fuse.EntryOut is
// returned.
func (qfs *QuantumFs) incrementLookupCount(c *ctx, inodeId InodeId) {
	defer c.FuncIn("Mux::incrementLookupCount", "inode %d", inodeId).Out()
	defer qfs.lookupCountLock.Lock().Unlock()
	qfs.incrementLookupCount_(c, inodeId)
}

// Increment several Inode's lookup counts.
func (qfs *QuantumFs) incrementLookupCounts(c *ctx, children []directoryContents) {
	defer c.FuncIn("Mux::incrementLookupCounts", "%d inodes",
		len(children)).Out()
	defer qfs.lookupCountLock.Lock().Unlock()
	for _, child := range children {
		if child.filename == "." || child.filename == ".." {
			continue
		}
		qfs.incrementLookupCount_(c, InodeId(child.attr.Ino))
	}
}

// Must hold lookupCountLock
func (qfs *QuantumFs) incrementLookupCount_(c *ctx, inodeId InodeId) {
	prev, exists := qfs.lookupCounts[inodeId]
	if !exists {
		qfs.lookupCounts[inodeId] = 1

		if inodeId <= quantumfs.InodeIdReservedEnd {
			// These Inodes always exist
			c.vlog("Skipping refcount of permanent inode")
		} else {
			defer qfs.mapMutex.Lock().Unlock()
			inode, _ := qfs.getInode_(c, inodeId)
			if inode != nil {
				addInodeRef_(c, inodeId, refLookups)
				utils.Assert(c.qfs.inodeRefcounts[inodeId] > 1,
					"Increased from zero refcount for inode %d!",
					inodeId)
			} else {
				c.vlog("Inode isn't instantiated")
			}
		}
	} else {
		qfs.lookupCounts[inodeId] = prev + 1
	}
}

func (qfs *QuantumFs) lookupCount(inodeId InodeId) (uint64, bool) {
	defer qfs.lookupCountLock.Lock().Unlock()
	lookupCount, exists := qfs.lookupCounts[inodeId]
	if !exists {
		return 0, false
	}

	return lookupCount, true
}

const alreadyUninstantiatedLog = "inode %d wasn't instantiated"

// Returns true if the count became zero or was previously zero
func (qfs *QuantumFs) shouldForget(c *ctx, inodeId InodeId, count uint64) bool {
	defer c.FuncIn("Mux::shouldForget", "inode %d count %d", inodeId,
		count).Out()

	if inodeId == quantumfs.InodeIdApi || inodeId == quantumfs.InodeIdRoot {
		return false
	}

	forgotten := false

	defer qfs.lookupCountLock.Lock().Unlock()
	lookupCount, exists := qfs.lookupCounts[inodeId]
	if !exists {
		c.vlog("inode %d has not been instantiated", inodeId)
		forgotten = true
		goto maybeReleaseRef
	}

	if lookupCount < count {
		c.elog("lookupCount less than zero %d %d", lookupCount, count)
	}

	lookupCount -= count
	qfs.lookupCounts[inodeId] = lookupCount
	if lookupCount == 0 {
		if count > 1 {
			c.vlog("Forgetting inode with lookupCount of %d", count)
		}
		delete(qfs.lookupCounts, inodeId)
		forgotten = true
	} else {
		forgotten = false
	}

maybeReleaseRef:
	if forgotten {
		inode := qfs.inodeNoInstantiate(c, inodeId)
		if inode != nil {
			inode.delRef(c, refLookups)
		} else {
			c.vlog(alreadyUninstantiatedLog, inodeId)
		}
	}
	return forgotten
}

// Get a file handle in a thread safe way
func (qfs *QuantumFs) fileHandle(c *ctx, id FileHandleId) FileHandle {
	fileHandle, _ := qfs.fileHandles.Load(id)
	return fileHandle.(FileHandle)
}

// Set a file handle in a thread safe way, set to nil to delete
func (qfs *QuantumFs) setFileHandle(c *ctx, id FileHandleId, fileHandle FileHandle) {
	defer c.funcIn("Mux::setFileHandle").Out()

	qfs.setFileHandle_(c, id, fileHandle)
}

// Must hold mapMutex exclusively
func (qfs *QuantumFs) setFileHandle_(c *ctx, id FileHandleId,
	fileHandle FileHandle) {

	if fileHandle != nil {
		qfs.fileHandles.Store(id, fileHandle)
	} else {
		// clean up any remaining response queue size from the apiFileSize
		fh, _ := qfs.fileHandles.Load(id)
		if api, ok := fh.(*ApiHandle); ok {
			api.drainResponseData(c)
		}

		qfs.fileHandles.Delete(id)
	}
}

// Retrieve a unique inode number
func (qfs *QuantumFs) newInodeId() InodeId {
	return InodeId(atomic.AddUint64(&qfs.inodeNum, 1))
}

// Retrieve a unique filehandle number
func (qfs *QuantumFs) newFileHandleId() FileHandleId {
	return FileHandleId(atomic.AddUint64(&qfs.fileHandleNum, 1))
}

// Trigger all active workspaces to sync
const SyncAllLog = "Mux::syncAll"

func (qfs *QuantumFs) syncAll(c *ctx) error {
	defer c.statsFuncIn(SyncAllLog).Out()
	return qfs.flusher.syncAll(c)
}

// Sync the workspace keyed with key
const SyncWorkspaceLog = "Mux::syncWorkspace"

func (qfs *QuantumFs) syncWorkspace(c *ctx, workspace string) error {
	defer c.statsFuncIn(SyncWorkspaceLog).Out()

	parts := strings.Split(workspace, "/")
	ids, err := qfs.getWsrLineageNoInstantiate(c, parts[0], parts[1], parts[2])
	if err != nil {
		return errors.New("Unable to get WorkspaceRoot for Sync")
	}

	if len(ids) < 4 {
		// not instantiated yet, so nothing to sync
		return nil
	}

	inode := qfs.inodeNoInstantiate(c, ids[3])
	if inode == nil {
		return nil
	}

	wsr := inode.(*WorkspaceRoot)
	defer wsr.LockTree().Unlock()

	err = qfs.flusher.syncWorkspace_(c, workspace)
	if err != nil {
		return err
	}

	wsr.refresh_(c)
	return nil
}

func logRequestPanic(c *ctx) {
	exception := recover()
	if exception == nil {
		return
	}

	stackTrace := debug.Stack()

	c.elog("PANIC serving request %d: '%s' Stacktrace: %v", c.RequestId,
		fmt.Sprintf("%v", exception), utils.BytesToString(stackTrace))
}

const FuseRequestWorkspace = "FUSE Request Workspace: %s"

func logInodeWorkspace(c *ctx, inode Inode) {
	wsName := "none"
	if inode != nil {
		wsName = inode.treeState().name
	}
	c.vlog(FuseRequestWorkspace, wsName)
}

func logFilehandleWorkspace(c *ctx, filehandle FileHandle) {
	wsName := "none"
	if filehandle != nil {
		wsName = filehandle.treeState().name
	}
	c.vlog(FuseRequestWorkspace, wsName)
}

const LookupLog = "Mux::Lookup"

func (qfs *QuantumFs) Lookup(header *fuse.InHeader, name string,
	out *fuse.EntryOut) (result fuse.Status) {

	result = fuse.EIO

	c := qfs.c.req(header)
	defer logRequestPanic(c)
	defer c.StatsFuncIn(LookupLog, InodeNameLog, header.NodeId, name).Out()

	if isFilenameTooLong(name) {
		return ENAMETOOLONG
	}
	return qfs.lookupCommon(c, InodeId(header.NodeId), name, out)
}

func (qfs *QuantumFs) lookupCommon(c *ctx, inodeId InodeId, name string,
	out *fuse.EntryOut) fuse.Status {

	defer c.FuncIn("Mux::lookupCommon", "inode %d name %s", inodeId, name).Out()

	inode, unlock := qfs.RLockTreeGetInode(c, inodeId)
	defer unlock.RUnlock()
	logInodeWorkspace(c, inode)
	if inode == nil {
		c.dlog("Obsolete inode")
		return fuse.ENOENT
	}

	return inode.Lookup(c, name, out)
}

// Returns the inode id of the root, the typespace, the namespace and the workspace
func (qfs *QuantumFs) getWsrLineageNoInstantiate(c *ctx,
	typespace, namespace, workspace string) (ids []InodeId, err error) {

	defer c.FuncIn("QuantumFs::getWsrLineageNoInstantiate", "%s/%s/%s",
		typespace, namespace, workspace).Out()

	var id InodeId
	var exists bool

	ids = append(ids, quantumfs.InodeIdRoot)
	inode := qfs.inodeNoInstantiate(c, quantumfs.InodeIdRoot)
	if inode == nil {
		return nil, fmt.Errorf("root inode not instantiated")
	}
	typespacelist, ok := inode.(*TypespaceList)
	if !ok {
		return nil, fmt.Errorf("bad typespacelist")
	}
	keepSearching := func() bool {
		defer typespacelist.RLock().RUnlock()
		id, exists = typespacelist.typespacesByName[typespace]
		if !exists {
			c.vlog("typespace %s does not exist", typespace)
			return false
		}
		return true
	}()
	if !keepSearching {
		return
	}

	ids = append(ids, id)
	inode = qfs.inodeNoInstantiate(c, id)
	if inode == nil {
		c.vlog("typespacelist inode %d not instantiated", id)
		return
	}
	namespacelist, ok := inode.(*NamespaceList)
	if !ok {
		return nil, fmt.Errorf("bad namespacelist")
	}
	keepSearching = func() bool {
		defer namespacelist.RLock().RUnlock()
		id, exists = namespacelist.namespacesByName[namespace]
		if !exists {
			return false
		}
		return true
	}()
	if !keepSearching {
		return
	}

	ids = append(ids, id)
	inode = qfs.inodeNoInstantiate(c, id)
	if inode == nil {
		c.vlog("namespacelist inode %d not instantiated", id)
		return
	}
	workspacelist, ok := inode.(*WorkspaceList)
	if !ok {
		return nil, fmt.Errorf("bad workspacelist")
	}
	var wsrInfo workspaceInfo
	keepSearching = func() bool {
		defer workspacelist.RLock().RUnlock()
		wsrInfo, exists = workspacelist.workspacesByName[workspace]
		if !exists {
			return false
		}
		return true
	}()
	if !keepSearching {
		return
	}

	ids = append(ids, wsrInfo.id)
	return
}

func (qfs *QuantumFs) getWsrLineage(c *ctx,
	typespace, namespace, workspace string) (ids []InodeId, cleanup func()) {

	defer c.FuncIn("QuantumFs::getWsrLineage", "%s/%s/%s",
		typespace, namespace, workspace).Out()

	// In order to run getWsrLineage, we must set a proper value for
	// the variable nLookup. If the function is called internally, it needs to
	// reduce the increased lookupCount, so set nLookup to 1. Only if it is
	// triggered by kernel, should lookupCount be increased by one, and nLookup
	// should be 0. Therefore, lookupCount's in QuantumFS and kernel can match.
	//
	// For now, all getWorkspaceRoot() are called from internal functions, so
	// nLookup is always 1.
	var nLookup uint64 = 1
	// Before workspace root is successfully instantiated, there is no need to
	// uninstantiated it, so cleanup() should be a no-op
	// Get the WorkspaceList Inode number
	var typespaceAttr fuse.EntryOut
	ids = append(ids, quantumfs.InodeIdRoot)
	cleanup = func() {}

	result := qfs.lookupCommon(c, quantumfs.InodeIdRoot, typespace,
		&typespaceAttr)
	if result != fuse.OK {
		return
	}
	ids = append(ids, InodeId(typespaceAttr.NodeId))
	cleanup = func() {
		qfs.Forget(typespaceAttr.NodeId, nLookup)
	}

	var namespaceAttr fuse.EntryOut
	result = qfs.lookupCommon(c, InodeId(typespaceAttr.NodeId), namespace,
		&namespaceAttr)
	if result != fuse.OK {
		return
	}
	ids = append(ids, InodeId(namespaceAttr.NodeId))
	cleanup = func() {
		qfs.Forget(namespaceAttr.NodeId, nLookup)
		qfs.Forget(typespaceAttr.NodeId, nLookup)
	}

	// Get the WorkspaceRoot Inode number
	var workspaceRootAttr fuse.EntryOut
	result = qfs.lookupCommon(c, InodeId(namespaceAttr.NodeId), workspace,
		&workspaceRootAttr)
	if result != fuse.OK {
		return
	}
	ids = append(ids, InodeId(workspaceRootAttr.NodeId))
	return
}

// The returned cleanup function of workspaceroot should be called at the end of the
// caller
func (qfs *QuantumFs) getWorkspaceRoot(c *ctx, typespace, namespace,
	workspace string) (*WorkspaceRoot, func(), bool) {

	defer c.FuncIn("QuantumFs::getWorkspaceRoot", "Workspace %s/%s/%s",
		typespace, namespace, workspace).Out()
	ids, cleanup := qfs.getWsrLineage(c, typespace, namespace, workspace)
	defer cleanup()
	if len(ids) != 4 {
		c.vlog("Workspace inode not found")
		return nil, func() {}, false
	}
	wsrInode := ids[3]
	c.vlog("Instantiating workspace inode %d", wsrInode)
	inode := qfs.inode(c, wsrInode)
	if inode == nil {
		return nil, func() {}, false
	}
	wsrCleanup := func() {
		qfs.Forget(uint64(wsrInode), 1)
	}
	return inode.(*WorkspaceRoot), wsrCleanup, true
}

func (qfs *QuantumFs) workspaceIsMutable(c *ctx, inode Inode) bool {
	defer c.FuncIn("Mux::workspaceIsMutable", "inode %d", inode.inodeNum()).Out()

	var wsr *WorkspaceRoot
	switch inode.(type) {
	// The default cases will be inode such as file, symlink, hardlink etc, they
	// get workspaceroots from their parents.
	default:
		defer inode.getParentLock().RLock().RUnlock()
		// if inode is already forgotten, the workspace doesn't process it.
		if inode.isOrphaned_() {
			return true
		}
		parent := inode.parent_(c)
		switch parent.(type) {
		default:
			panic(fmt.Sprintf("The inode type is unexpected: %v",
				reflect.TypeOf(parent)))
		case *WorkspaceList:
			return true
		case *WorkspaceRoot:
			wsr = parent.(*WorkspaceRoot)
		case *Directory:
			wsr = parent.(*Directory).
				hardlinkTable.getWorkspaceRoot()
		}
	case *WorkspaceRoot:
		wsr = inode.(*WorkspaceRoot)
	case *Directory:
		wsr = inode.(*Directory).hardlinkTable.getWorkspaceRoot()
	case *TypespaceList:
		// If the inode is typespace/namespace/workspace/api, return true
		// immediately since workspaceroot shouldn't have authority over them
		return true
	case *NamespaceList:
		return true
	case *WorkspaceList:
		return true
	case *ApiInode:
		return true
	}

	defer qfs.mutabilityLock.RLock().RUnlock()

	key := wsr.typespace + "/" + wsr.namespace + "/" + wsr.workspace
	mutability, exists := qfs.workspaceMutability[key]
	if !exists || mutability != workspaceMutable {
		return false
	}

	return true

}

func (qfs *QuantumFs) invalidateInode(c *ctx, inodeId InodeId) {
	qfs.toNotifyFuse <- FuseNotification{
		c:     c,
		op:    NotifyFuseInvalid,
		inode: inodeId,
	}
}

func (qfs *QuantumFs) noteDeletedInode(c *ctx, parentId InodeId, childId InodeId,
	name string) {

	qfs.toNotifyFuse <- FuseNotification{
		c:      c,
		op:     NotifyFuseDeleted,
		parent: parentId,
		child:  childId,
		name:   name,
	}
}

func (qfs *QuantumFs) noteChildCreated(c *ctx, parentId InodeId, name string) {
	qfs.toNotifyFuse <- FuseNotification{
		c:      c,
		op:     NotifyFuseCreated,
		parent: parentId,
		name:   name,
	}
}

func (qfs *QuantumFs) workspaceIsMutableAtOpen(c *ctx, inode Inode,
	flags uint32) bool {

	defer c.FuncIn("Mux::workspaceIsMutableAtOpen", "flags %d", flags).Out()

	// Only if the Open() requires write permission, is it blocked by the
	// read-only workspace
	if flags&syscall.O_ACCMODE == syscall.O_RDONLY {
		return true
	}

	return qfs.workspaceIsMutable(c, inode)
}

const ForgetLog = "Mux::Forget"

func (qfs *QuantumFs) Forget(nodeID uint64, nlookup uint64) {
	c := qfs.c.forgetCtx()
	defer c.statsFuncIn(ForgetLog).Out()
	defer logRequestPanic(c)

	c.vlog("Forget called on inode %d Looked up %d Times", nodeID, nlookup)

	inodeId := InodeId(nodeID)

	if !qfs.shouldForget(c, inodeId, nlookup) {
		c.vlog("inode %d lookup not zero yet", inodeId)
	}
}

const GetAttrLog = "Mux::GetAttr"

func (qfs *QuantumFs) GetAttr(input *fuse.GetAttrIn,
	out *fuse.AttrOut) (result fuse.Status) {

	result = fuse.EIO

	c := qfs.c.req(&input.InHeader)
	defer logRequestPanic(c)
	defer c.StatsFuncIn(GetAttrLog, InodeOnlyLog, input.NodeId).Out()

	inode, unlock := qfs.RLockTreeGetInode(c, InodeId(input.NodeId))
	defer unlock.RUnlock()
	logInodeWorkspace(c, inode)
	if inode == nil {
		c.vlog("Obsolete inode")
		return fuse.ENOENT
	}

	return inode.GetAttr(c, out)
}

const SetAttrLog = "Mux::SetAttr"

func (qfs *QuantumFs) SetAttr(input *fuse.SetAttrIn,
	out *fuse.AttrOut) (result fuse.Status) {

	result = fuse.EIO

	c := qfs.c.req(&input.InHeader)
	defer logRequestPanic(c)
	defer c.StatsFuncIn(SetAttrLog, SetAttrArgLog, input.NodeId,
		input.Valid, input.Size).Out()

	inode, unlock := qfs.RLockTreeGetInode(c, InodeId(input.NodeId))
	defer unlock.RUnlock()
	logInodeWorkspace(c, inode)
	if inode == nil {
		c.vlog("Obsolete inode")
		return fuse.ENOENT
	}

	if !qfs.workspaceIsMutable(c, inode) {
		return fuse.EROFS
	}

	return inode.SetAttr(c, input, out)
}

const MknodLog = "Mux::Mknod"

func (qfs *QuantumFs) Mknod(input *fuse.MknodIn, name string,
	out *fuse.EntryOut) (result fuse.Status) {

	result = fuse.EIO

	c := qfs.c.req(&input.InHeader)
	defer logRequestPanic(c)
	defer c.StatsFuncIn(MknodLog, InodeNameLog, input.NodeId, name).Out()

	if isFilenameTooLong(name) {
		return ENAMETOOLONG
	}

	inode, unlock := qfs.RLockTreeGetInode(c, InodeId(input.NodeId))
	defer unlock.RUnlock()
	logInodeWorkspace(c, inode)
	if inode == nil {
		c.vlog("Obsolete inode")
		return fuse.ENOENT
	}

	if !qfs.workspaceIsMutable(c, inode) {
		return fuse.EROFS
	}

	return inode.Mknod(c, name, input, out)
}

const MkdirLog = "Mux::Mkdir"

func (qfs *QuantumFs) Mkdir(input *fuse.MkdirIn, name string,
	out *fuse.EntryOut) (result fuse.Status) {

	result = fuse.EIO

	c := qfs.c.req(&input.InHeader)
	defer logRequestPanic(c)
	defer c.StatsFuncIn(MkdirLog, InodeNameLog, input.NodeId, name).Out()

	if isFilenameTooLong(name) {
		return ENAMETOOLONG
	}

	inode, unlock := qfs.RLockTreeGetInode(c, InodeId(input.NodeId))
	defer unlock.RUnlock()
	logInodeWorkspace(c, inode)
	if inode == nil {
		c.vlog("Obsolete inode")
		return fuse.ENOENT
	}

	if !qfs.workspaceIsMutable(c, inode) {
		return fuse.EROFS
	}

	return inode.Mkdir(c, name, input, out)
}

const UnlinkLog = "Mux::Unlink"

func (qfs *QuantumFs) Unlink(header *fuse.InHeader,
	name string) (result fuse.Status) {

	result = fuse.EIO

	c := qfs.c.req(header)
	defer logRequestPanic(c)
	defer c.StatsFuncIn(UnlinkLog, InodeNameLog, header.NodeId, name).Out()

	inode, unlock := qfs.RLockTreeGetInode(c, InodeId(header.NodeId))
	defer unlock.RUnlock()
	logInodeWorkspace(c, inode)
	if inode == nil {
		c.vlog("Obsolete inode")
		return fuse.ENOENT
	}

	if !qfs.workspaceIsMutable(c, inode) {
		return fuse.EROFS
	}

	return inode.Unlink(c, name)
}

const RmdirLog = "Mux::Rmdir"

func (qfs *QuantumFs) Rmdir(header *fuse.InHeader,
	name string) (result fuse.Status) {

	result = fuse.EIO

	c := qfs.c.req(header)
	defer logRequestPanic(c)
	defer c.StatsFuncIn(RmdirLog, InodeNameLog, header.NodeId, name).Out()

	inode, unlock := qfs.RLockTreeGetInode(c, InodeId(header.NodeId))
	defer unlock.RUnlock()
	logInodeWorkspace(c, inode)
	if inode == nil {
		c.vlog("Obsolete inode")
		return fuse.ENOENT
	}

	if !qfs.workspaceIsMutable(c, inode) {
		return fuse.EROFS
	}

	return inode.Rmdir(c, name)
}

const RenameLog = "Mux::Rename"
const RenameDebugLog = "Inode %d newdir %d %s -> %s"

func (qfs *QuantumFs) Rename(input *fuse.RenameIn, oldName string,
	newName string) (result fuse.Status) {

	result = fuse.EIO

	c := qfs.c.req(&input.InHeader)
	defer logRequestPanic(c)
	defer c.StatsFuncIn(RenameLog, RenameDebugLog, input.NodeId, input.Newdir,
		oldName, newName).Out()

	if isFilenameTooLong(oldName) || isFilenameTooLong(newName) {
		return ENAMETOOLONG
	}

	srcInode, unlock := qfs.RLockTreeGetInode(c, InodeId(input.NodeId))
	defer unlock.RUnlock()
	logInodeWorkspace(c, srcInode)
	if srcInode == nil {
		c.vlog("Obsolete src inode")
		return fuse.ENOENT
	}

	if !qfs.workspaceIsMutable(c, srcInode) {
		return fuse.EROFS
	}

	if input.NodeId == input.Newdir {
		return srcInode.RenameChild(c, oldName, newName)
	} else {
		dstInode := qfs.inode(c, InodeId(input.Newdir))
		if dstInode == nil {
			c.vlog("Obsolete dst inode")
			return fuse.ENOENT
		}

		if dstInode.treeState() != srcInode.treeState() {
			dstInode, unlock := qfs.RLockTreeGetInode(c,
				InodeId(input.Newdir))
			defer unlock.RUnlock()

			// In case it was deleted prior to grabbing the other
			// workspace treelock.
			if dstInode == nil {
				c.vlog("Obsolete dst inode")
				return fuse.ENOENT
			}
		}

		if !qfs.workspaceIsMutable(c, dstInode) {
			return fuse.EROFS
		}

		return srcInode.MvChild(c, dstInode, oldName, newName)
	}
}

const LinkLog = "Mux::Link"
const LinkDebugLog = "inode %d to name %s in dstDir %d"

func (qfs *QuantumFs) Link(input *fuse.LinkIn, filename string,
	out *fuse.EntryOut) (result fuse.Status) {

	result = fuse.EIO

	c := qfs.c.req(&input.InHeader)
	defer logRequestPanic(c)
	defer c.StatsFuncIn(LinkLog, LinkDebugLog, input.Oldnodeid, filename,
		input.NodeId).Out()

	if isFilenameTooLong(filename) {
		return ENAMETOOLONG
	}

	srcInode := qfs.inode(c, InodeId(input.Oldnodeid))
	logInodeWorkspace(c, srcInode)
	if srcInode == nil {
		c.vlog("Obsolete inode")
		return fuse.ENOENT
	}

	dstInode := qfs.inode(c, InodeId(input.NodeId))
	if dstInode == nil {
		return fuse.ENOENT
	}

	if !qfs.workspaceIsMutable(c, dstInode) {
		return fuse.EROFS
	}

	// Via races, srcInode and dstInode can be forgotten here

	if srcInode.treeState() == dstInode.treeState() {
		// If src and dst live in the same workspace, we only need one lock
		defer dstInode.LockTree().Unlock()
	} else {
		// When we have to lock multiple inodes, we must make sure that we
		// lock the inodes in correct sequence to prevent deadlock
		firstLock, lastLock := getLockOrder(dstInode, srcInode)
		defer firstLock.LockTree().Unlock()
		defer lastLock.LockTree().Unlock()
	}

	// We need to re-get these to ensure they're instantiated while we're locked
	srcInode = qfs.inode(c, InodeId(input.Oldnodeid))
	if srcInode == nil {
		c.vlog("Obsolete src inode")
		return fuse.ENOENT
	}

	dstInode = qfs.inode(c, InodeId(input.NodeId))
	if dstInode == nil {
		c.vlog("Obsolete dst inode")
		return fuse.ENOENT
	}

	return dstInode.link_DOWN(c, srcInode, filename, out)
}

const SymlinkLog = "Mux::Symlink"

func (qfs *QuantumFs) Symlink(header *fuse.InHeader, pointedTo string,
	linkName string, out *fuse.EntryOut) (result fuse.Status) {

	result = fuse.EIO

	c := qfs.c.req(header)
	defer logRequestPanic(c)
	defer c.StatsFuncIn(SymlinkLog, InodeNameLog, header.NodeId, linkName).Out()

	if isFilenameTooLong(linkName) {
		return ENAMETOOLONG
	}

	inode, unlock := qfs.RLockTreeGetInode(c, InodeId(header.NodeId))
	defer unlock.RUnlock()
	logInodeWorkspace(c, inode)
	if inode == nil {
		c.vlog("Obsolete inode")
		return fuse.ENOENT
	}

	if !qfs.workspaceIsMutable(c, inode) {
		return fuse.EROFS
	}

	return inode.Symlink(c, pointedTo, linkName, out)
}

const ReadlinkLog = "Mux::Readlink"

func (qfs *QuantumFs) Readlink(header *fuse.InHeader) (out []byte,
	result fuse.Status) {

	out = nil
	result = fuse.EIO

	c := qfs.c.req(header)
	defer logRequestPanic(c)
	defer c.StatsFuncIn(ReadlinkLog, InodeOnlyLog, header.NodeId).Out()

	inode, unlock := qfs.RLockTreeGetInode(c, InodeId(header.NodeId))
	defer unlock.RUnlock()
	logInodeWorkspace(c, inode)
	if inode == nil {
		c.vlog("Obsolete inode")
		return nil, fuse.ENOENT
	}

	return inode.Readlink(c)
}

const AccessLog = "Mux::Access"

func (qfs *QuantumFs) Access(input *fuse.AccessIn) (result fuse.Status) {
	result = fuse.EIO

	c := qfs.c.req(&input.InHeader)
	defer logRequestPanic(c)
	defer c.StatsFuncIn(AccessLog, InodeOnlyLog, input.NodeId).Out()

	inode, unlock := qfs.RLockTreeGetInode(c, InodeId(input.NodeId))
	defer unlock.RUnlock()
	logInodeWorkspace(c, inode)
	if inode == nil {
		c.vlog("Obsolete inode")
		return fuse.ENOENT
	}

	return inode.Access(c, input.Mask, input.Uid, input.Gid)
}

func isPosixAclName(name string) bool {
	if name == "system.posix_acl_access" || name == "system.posix_acl_default" {
		return true
	}

	return false
}

func isFilenameTooLong(name string) bool {
	return len(name) > quantumfs.MaxFilenameLength
}

const GetXAttrSizeLog = "Mux::GetXAttrSize"

func (qfs *QuantumFs) GetXAttrSize(header *fuse.InHeader, attr string) (size int,
	result fuse.Status) {

	size = 0
	result = fuse.EIO

	c := qfs.c.req(header)
	defer logRequestPanic(c)
	defer c.StatsFuncIn(GetXAttrSizeLog, InodeOnlyLog, header.NodeId).Out()

	if isPosixAclName(attr) {
		return 0, fuse.EINVAL
	}

	if strings.HasPrefix(attr, quantumfs.XAttrTypePrefix) {
		if attr == quantumfs.XAttrTypeKey {
			_, status := getQuantumfsExtendedKey(c, qfs,
				InodeId(header.NodeId))
			if status != fuse.OK {
				return 0, status
			}
			return quantumfs.ExtendedKeyLength, status
		}
		return 0, fuse.ENODATA
	}

	inode, unlock := qfs.RLockTreeGetInode(c, InodeId(header.NodeId))
	defer unlock.RUnlock()
	logInodeWorkspace(c, inode)
	if inode == nil {
		c.vlog("Obsolete inode")
		return 0, fuse.ENOENT
	}

	return inode.GetXAttrSize(c, attr)
}

func getQuantumfsExtendedKey(c *ctx, qfs *QuantumFs, inodeId InodeId) ([]byte,
	fuse.Status) {

	defer c.FuncIn("getQuantumfsExtendedKey", "inode %d", inodeId).Out()

	inode, unlock := qfs.LockTreeGetInode(c, inodeId)
	defer unlock.Unlock()
	logInodeWorkspace(c, inode)
	if inode == nil {
		c.vlog("Obsolete inode")
		return nil, fuse.ENOENT
	}

	if inode.isWorkspaceRoot() {
		c.vlog("Parent is workspaceroot, returning")
		return nil, fuse.ENOATTR
	}

	// Update the Hash value before generating the key
	inode.Sync_DOWN(c)

	return inode.getQuantumfsExtendedKey(c)
}

const GetXAttrDataLog = "Mux::GetXAttrData"

func (qfs *QuantumFs) GetXAttrData(header *fuse.InHeader, attr string) (data []byte,
	result fuse.Status) {

	data = nil
	result = fuse.EIO

	c := qfs.c.req(header)
	defer logRequestPanic(c)
	defer c.StatsFuncIn(GetXAttrDataLog, InodeOnlyLog, header.NodeId).Out()

	if isPosixAclName(attr) {
		return nil, fuse.EINVAL
	}

	if strings.HasPrefix(attr, quantumfs.XAttrTypePrefix) {
		if attr == quantumfs.XAttrTypeKey {
			return getQuantumfsExtendedKey(c, qfs,
				InodeId(header.NodeId))
		}
		return nil, fuse.ENODATA
	}

	inode, unlock := qfs.RLockTreeGetInode(c, InodeId(header.NodeId))
	defer unlock.RUnlock()
	logInodeWorkspace(c, inode)
	if inode == nil {
		c.vlog("Obsolete inode")
		return nil, fuse.ENOENT
	}

	return inode.GetXAttrData(c, attr)
}

const ListXAttrLog = "Mux::ListXAttr"

func (qfs *QuantumFs) ListXAttr(header *fuse.InHeader) (attributes []byte,
	result fuse.Status) {

	attributes = nil
	result = fuse.EIO

	c := qfs.c.req(header)
	defer logRequestPanic(c)
	defer c.StatsFuncIn(ListXAttrLog, InodeOnlyLog, header.NodeId).Out()

	inode, unlock := qfs.RLockTreeGetInode(c, InodeId(header.NodeId))
	defer unlock.RUnlock()
	logInodeWorkspace(c, inode)
	if inode == nil {
		c.vlog("Obsolete inode")
		return nil, fuse.ENOENT
	}

	return inode.ListXAttr(c)
}

const SetXAttrLog = "Mux:SetXAttr"

func (qfs *QuantumFs) SetXAttr(input *fuse.SetXAttrIn, attr string,
	data []byte) (result fuse.Status) {

	result = fuse.EIO

	c := qfs.c.req(&input.InHeader)
	defer logRequestPanic(c)
	defer c.StatsFuncIn(SetXAttrLog, InodeOnlyLog, input.NodeId).Out()

	if isPosixAclName(attr) {
		return fuse.EINVAL
	}

	if strings.HasPrefix(attr, quantumfs.XAttrTypePrefix) {
		// quantumfs keys are immutable from userspace
		return fuse.EPERM
	}

	inode, unlock := qfs.RLockTreeGetInode(c, InodeId(input.NodeId))
	defer unlock.RUnlock()
	logInodeWorkspace(c, inode)
	if inode == nil {
		c.vlog("Obsolete inode")
		return fuse.ENOENT
	}

	if !qfs.workspaceIsMutable(c, inode) {
		return fuse.EROFS
	}

	return inode.SetXAttr(c, attr, data)
}

const RemoveXAttrLog = "Mux::RemoveXAttr"

func (qfs *QuantumFs) RemoveXAttr(header *fuse.InHeader,
	attr string) (result fuse.Status) {

	result = fuse.EIO

	c := qfs.c.req(header)
	defer logRequestPanic(c)
	defer c.FuncIn(RemoveXAttrLog, InodeOnlyLog, header.NodeId).Out()

	if strings.HasPrefix(attr, quantumfs.XAttrTypePrefix) {
		// quantumfs keys are immutable from userspace
		return fuse.EPERM
	}

	inode, unlock := qfs.RLockTreeGetInode(c, InodeId(header.NodeId))
	defer unlock.RUnlock()
	logInodeWorkspace(c, inode)
	if inode == nil {
		c.vlog("Obsolete inode")
		return fuse.ENOENT
	}

	if !qfs.workspaceIsMutable(c, inode) {
		return fuse.EROFS
	}

	return inode.RemoveXAttr(c, attr)
}

const CreateLog = "Mux::Create"

func (qfs *QuantumFs) Create(input *fuse.CreateIn, name string,
	out *fuse.CreateOut) (result fuse.Status) {

	result = fuse.EIO

	c := qfs.c.req(&input.InHeader)
	defer logRequestPanic(c)
	defer c.StatsFuncIn(CreateLog, InodeNameLog, input.NodeId, name).Out()

	if isFilenameTooLong(name) {
		return ENAMETOOLONG
	}

	inode, unlock := qfs.RLockTreeGetInode(c, InodeId(input.NodeId))
	defer unlock.RUnlock()
	logInodeWorkspace(c, inode)
	if inode == nil {
		c.elog("Create failed", input)
		return fuse.EACCES // TODO Confirm this is correct
	}

	if !qfs.workspaceIsMutable(c, inode) {
		return fuse.EROFS
	}

	return inode.Create(c, input, name, out)
}

const OpenLog = "Mux::Open"

func (qfs *QuantumFs) Open(input *fuse.OpenIn,
	out *fuse.OpenOut) (result fuse.Status) {

	result = fuse.EIO

	c := qfs.c.req(&input.InHeader)
	defer logRequestPanic(c)
	defer c.StatsFuncIn(OpenLog, InodeOnlyLog, input.NodeId).Out()

	inode, unlock := qfs.RLockTreeGetInode(c, InodeId(input.NodeId))
	defer unlock.RUnlock()
	logInodeWorkspace(c, inode)
	if inode == nil {
		c.vlog("Obsolete inode")
		return fuse.ENOENT
	}

	if !qfs.workspaceIsMutableAtOpen(c, inode, input.Flags) {
		return fuse.EROFS
	}

	return inode.Open(c, input.Flags, input.Mode, out)
}

const ReadLog = "Mux::Read"

func (qfs *QuantumFs) Read(input *fuse.ReadIn, buf []byte) (readRes fuse.ReadResult,
	result fuse.Status) {

	readRes = nil
	result = fuse.EIO

	c := qfs.c.req(&input.InHeader)
	defer logRequestPanic(c)
	defer c.StatsFuncIn(ReadLog, FileHandleLog, input.Fh).Out()

	fileHandle, unlock := qfs.RLockTreeGetHandle(c, FileHandleId(input.Fh))
	defer unlock.RUnlock()
	logFilehandleWorkspace(c, fileHandle)
	if fileHandle == nil {
		c.elog("Read failed %d", fileHandle)
		return nil, fuse.ENOENT
	}

	return fileHandle.Read(c, input.Offset, input.Size,
		buf, utils.BitFlagsSet(uint(input.Flags), uint(syscall.O_NONBLOCK)))
}

const ReleaseLog = "Mux::Release"

func (qfs *QuantumFs) Release(input *fuse.ReleaseIn) {
	c := qfs.c.req(&input.InHeader)
	defer logRequestPanic(c)
	defer c.StatsFuncIn(ReleaseLog, FileHandleLog, input.Fh).Out()

	qfs.toBeReleased <- input.Fh
}

const WriteLog = "Mux::Write"

func (qfs *QuantumFs) Write(input *fuse.WriteIn, data []byte) (written uint32,
	result fuse.Status) {

	written = 0
	result = fuse.EIO

	c := qfs.c.req(&input.InHeader)
	defer logRequestPanic(c)
	defer c.StatsFuncIn(WriteLog, FileHandleLog, input.Fh).Out()

	fileHandle, unlock := qfs.RLockTreeGetHandle(c, FileHandleId(input.Fh))
	defer unlock.RUnlock()
	logFilehandleWorkspace(c, fileHandle)
	if fileHandle == nil {
		c.elog("Write failed")
		return 0, fuse.ENOENT
	}

	return fileHandle.Write(c, input.Offset, input.Size,
		input.Flags, data)
}

const FlushLog = "Mux::Flush"
const FlushDebugLog = "Fh %v Context %d %d %d"

func (qfs *QuantumFs) Flush(input *fuse.FlushIn) (result fuse.Status) {
	result = fuse.EIO

	c := qfs.c.req(&input.InHeader)
	defer logRequestPanic(c)
	defer c.StatsFuncIn(FlushLog, FlushDebugLog, input.Fh, input.Context.Uid,
		input.Context.Gid, input.Context.Pid).Out()

	return fuse.OK
}

const FsyncLog = "Mux::Fsync"

func (qfs *QuantumFs) Fsync(input *fuse.FsyncIn) (result fuse.Status) {
	result = fuse.EIO

	c := qfs.c.req(&input.InHeader)
	defer logRequestPanic(c)
	defer c.StatsFuncIn(FsyncLog, FileHandleLog, input.Fh).Out()

	return fuse.ENOSYS
}

const FallocateLog = "Mux::Fallocate"

func (qfs *QuantumFs) Fallocate(input *fuse.FallocateIn) (result fuse.Status) {
	result = fuse.EIO

	c := qfs.c.req(&input.InHeader)
	defer logRequestPanic(c)
	defer c.statsFuncIn(FallocateLog).Out()

	c.wlog("Unhandled request Fallocate")
	return fuse.ENOSYS
}

const OpenDirLog = "Mux::OpenDir"

func (qfs *QuantumFs) OpenDir(input *fuse.OpenIn,
	out *fuse.OpenOut) (result fuse.Status) {

	result = fuse.EIO

	c := qfs.c.req(&input.InHeader)
	defer logRequestPanic(c)
	defer c.StatsFuncIn(OpenDirLog, InodeOnlyLog, input.NodeId).Out()

	inode, unlock := qfs.RLockTreeGetInode(c, InodeId(input.NodeId))
	defer unlock.RUnlock()
	logInodeWorkspace(c, inode)
	if inode == nil {
		c.vlog("Obsolete inode")
		return fuse.ENOENT
	}

	return inode.OpenDir(c, input.Flags, input.Mode, out)
}

const ReadDirLog = "Mux::ReadDir"

func (qfs *QuantumFs) ReadDir(input *fuse.ReadIn,
	out *fuse.DirEntryList) (result fuse.Status) {

	result = fuse.EIO

	c := qfs.c.req(&input.InHeader)
	defer logRequestPanic(c)
	defer c.StatsFuncIn(ReadDirLog, FileOffsetLog, input.Fh, input.Offset).Out()

	c.elog("Unhandled request ReadDir")
	return fuse.ENOSYS
}

const ReadDirPlusLog = "Mux::ReadDirPlus"

func (qfs *QuantumFs) ReadDirPlus(input *fuse.ReadIn,
	out *fuse.DirEntryList) (result fuse.Status) {

	result = fuse.EIO

	c := qfs.c.req(&input.InHeader)
	defer logRequestPanic(c)
	defer c.StatsFuncIn(ReadDirPlusLog, FileOffsetLog, input.Fh,
		input.Offset).Out()

	fileHandle, unlock := qfs.RLockTreeGetHandle(c, FileHandleId(input.Fh))
	defer unlock.RUnlock()
	logFilehandleWorkspace(c, fileHandle)
	if fileHandle == nil {
		c.elog("ReadDirPlus failed", fileHandle)
		return fuse.ENOENT
	}

	return fileHandle.ReadDirPlus(c, input, out)
}

const ReleaseDirLog = "Mux::ReleaseDir"

func (qfs *QuantumFs) ReleaseDir(input *fuse.ReleaseIn) {
	c := qfs.c.req(&input.InHeader)
	defer logRequestPanic(c)
	defer c.StatsFuncIn(ReleaseDirLog, FileHandleLog, input.Fh).Out()

	qfs.toBeReleased <- input.Fh
}

const FsyncDirLog = "Mux::FsyncDir"

func (qfs *QuantumFs) FsyncDir(input *fuse.FsyncIn) (result fuse.Status) {
	result = fuse.EIO

	c := qfs.c.req(&input.InHeader)
	defer logRequestPanic(c)
	defer c.StatsFuncIn(FsyncDirLog, FileHandleLog, input.Fh).Out()

	return fuse.ENOSYS
}

const StatFsLog = "Mux::StatFs"

func (qfs *QuantumFs) StatFs(input *fuse.InHeader,
	out *fuse.StatfsOut) (result fuse.Status) {

	result = fuse.EIO

	c := qfs.c.req(input)
	defer logRequestPanic(c)
	defer c.statsFuncIn(StatFsLog).Out()

	out.Blocks = 2684354560 // 10TB
	out.Bfree = out.Blocks / 2
	out.Bavail = out.Bfree
	out.Files = 0
	out.Ffree = math.MaxUint64
	out.Bsize = uint32(qfsBlockSize)
	out.NameLen = uint32(quantumfs.MaxFilenameLength)
	out.Frsize = 0

	return fuse.OK
}

func (qfs *QuantumFs) Init(*fuse.Server) {
}

func (qfs *QuantumFs) increaseApiFileSize(c *ctx, offset int) {
	result := atomic.AddInt64(&qfs.apiFileSize, int64(offset))
	c.vlog("QuantumFs::APIFileSize adds %d upto %d", offset, result)
}

func (qfs *QuantumFs) decreaseApiFileSize(c *ctx, offset int) {
	result := atomic.AddInt64(&qfs.apiFileSize, -1*int64(offset))
	c.vlog("QuantumFs::APIFileSize subtract %d downto %d", offset, result)
	if result < 0 {
		c.elog("PANIC Global variable %d should"+
			" be greater than zero", result)
		atomic.StoreInt64(&qfs.apiFileSize, 0)
	}
}<|MERGE_RESOLUTION|>--- conflicted
+++ resolved
@@ -884,13 +884,8 @@
 	// from here we will get the lookupCountLock and remove the reference if we
 	// speculated incorrectly.
 	//
-<<<<<<< HEAD
-	// See Directory.create_(), QuantumFs.inode()
+	// See QuantumFs.inode()
 	addInodeRef_(c, id, refLookups)
-=======
-	// See QuantumFs.inode()
-	qfs.inodeRefcounts[id] = 1
->>>>>>> 2bf1babb
 
 	return inode, true
 }
