--- conflicted
+++ resolved
@@ -113,19 +113,11 @@
 
 type QuantumFs struct {
 	fuse.RawFileSystem
-<<<<<<< HEAD
-	server        *fuse.Server
-	config        QuantumFsConfig
-	inodeIds      *inodeIds
-	fileHandleNum uint64
-	c             ctx
-=======
 	server            *fuse.Server
 	config            QuantumFsConfig
 	inodeIds          *inodeIds
 	fileHandleNum     uint64
 	c                 ctx
->>>>>>> 29dce3bb
 	disableLockChecks bool
 
 	syncAllRetries int
