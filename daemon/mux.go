--- conflicted
+++ resolved
@@ -27,13 +27,8 @@
 		activeWorkspaces: make(map[string]*WorkspaceRoot),
 		c: ctx{
 			Ctx: quantumfs.Ctx{
-<<<<<<< HEAD
 				Qlog:      qlog.NewQlog(config.RamFsPath),
-				RequestId: qlog.DummyReqId,
-=======
-				Qlog:      qlog.NewQlog(),
 				RequestId: qlog.MuxReqId,
->>>>>>> 5c042493
 			},
 			config:      &config,
 			workspaceDB: config.WorkspaceDB,
@@ -208,13 +203,8 @@
 
 	for _, workspace := range workspaces {
 		func() {
-<<<<<<< HEAD
-			c.vlog("Locking and syncing workspace %s",
-				workspace.workspace)
-=======
 			c.vlog("Locking and syncing workspace %s/%s",
 				workspace.namespace, workspace.workspace)
->>>>>>> 5c042493
 			defer workspace.LockTree().Unlock()
 			workspace.sync_DOWN(c)
 		}()
