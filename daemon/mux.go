// Copyright (c) 2016 Arista Networks, Inc.  All rights reserved.
// Arista Networks, Inc. Confidential and Proprietary.

// go-fuse creates a goroutine for every request. The code here simply takes these
// requests and forwards them to the correct Inode.
package daemon

import "container/list"
import "fmt"
import "io/ioutil"
import "math"
import "runtime/debug"
import "syscall"
import "sync"
import "sync/atomic"
import "time"

import "github.com/aristanetworks/quantumfs"
import "github.com/aristanetworks/quantumfs/qlog"
import "github.com/hanwen/go-fuse/fuse"

const defaultCacheSize = 4096
const flushSanityTimeout = time.Minute

type dirtyInode struct {
	inode               Inode
	shouldUninstantiate bool
	expiryTime          time.Time
}

func NewQuantumFs_(config QuantumFsConfig, qlogIn *qlog.Qlog) *QuantumFs {
	qfs := &QuantumFs{
		RawFileSystem:          fuse.NewDefaultRawFileSystem(),
		config:                 config,
		inodes:                 make(map[InodeId]Inode),
		fileHandles:            make(map[FileHandleId]FileHandle),
		inodeNum:               quantumfs.InodeIdReservedEnd,
		fileHandleNum:          quantumfs.InodeIdReservedEnd,
		dirtyQueue:             make(map[*sync.RWMutex]*list.List),
		kickFlush:              make(chan struct{}, 1),
		flushAll:               make(chan *ctx),
		flushComplete:          make(chan struct{}),
		parentOfUninstantiated: make(map[InodeId]InodeId),
		lookupCounts:           make(map[InodeId]uint64),
		c: ctx{
			Ctx: quantumfs.Ctx{
				Qlog:      qlogIn,
				RequestId: qlog.MuxReqId,
			},
			config:      &config,
			workspaceDB: config.WorkspaceDB,
			dataStore: newDataStore(config.DurableStore,
				defaultCacheSize),
		},
	}

	qfs.c.qfs = qfs

	typespaceList := NewTypespaceList()
	qfs.inodes[quantumfs.InodeIdRoot] = typespaceList
	qfs.inodes[quantumfs.InodeIdApi] = NewApiInode(typespaceList.treeLock(),
		typespaceList.inodeNum())
	return qfs
}

func NewQuantumFsLogs(config QuantumFsConfig, qlogIn *qlog.Qlog) *QuantumFs {
	return NewQuantumFs_(config, qlogIn)
}

func NewQuantumFs(config QuantumFsConfig) *QuantumFs {
	return NewQuantumFs_(config, qlog.NewQlogExt(config.CachePath,
		config.MemLogBytes, qlog.PrintToStdout))
}

type QuantumFs struct {
	fuse.RawFileSystem
	server        *fuse.Server
	config        QuantumFsConfig
	inodeNum      uint64
	fileHandleNum uint64
	c             ctx

<<<<<<< HEAD
	// If we've previously failed to forget an inode due to a lock timeout, don't
	// try any further.
	giveUpOnForget bool

	// We present the sum of the size of all responses waiting on the api file as
	// the size of that file because the kernel will clear any reads past the end
	// of the file. Thus the file length needs to be at least as long as the
	// largest response and using the sum of all response lengths is more
	// efficient than computing the maximum response length over a large number
	// of ApiHandles.
	apiFileSize int64

	mapMutex         DeferableRwMutex
	inodes           map[InodeId]Inode
	fileHandles      map[FileHandleId]FileHandle
	activeWorkspaces map[string]*WorkspaceRoot
=======
	mapMutex    DeferableRwMutex
	inodes      map[InodeId]Inode
	fileHandles map[FileHandleId]FileHandle

	// This is a map from the treeLock to a list of dirty inodes. We use the
	// treelock because every Inode already has the treelock of its workspace so
	// this is an easy way to sort Inodes by workspace.
	//
	// The Front of the list are the Inodes next in line to flush.
	dirtyQueueLock DeferableMutex
	dirtyQueue     map[*sync.RWMutex]*list.List

	// Notify the flusher that there is a new entry in the dirty queue
	kickFlush chan struct{}

	// Notify the flusher that all dirty inodes should be flushed
	flushAll chan *ctx

	// Notify whoever used flushAll that flushing is complete
	flushComplete chan struct{}

	// We must prevent instantiation of Inodes while we are uninstantiating an
	// Inode. This prevents a race between a Directory being uninstantiated as
	// one of its children is just being instantiated.
	//
	// If you are instantiating an Inode you only need to grab this lock for
	// reading. If you are uninstantiating you must grab it exclusively.
	//
	// This lock must always be grabbed before the mapMutex to ensure consistent
	// lock ordering.
	instantiationLock DeferableRwMutex
>>>>>>> 514914d7

	// Uninstantiated Inodes are inode numbers which have been reserved for a
	// particular inode, but the corresponding Inode has not yet been
	// instantiated. The Inode this map points to is the parent Inode which
	// should be called to instantiate the uninstantiated inode when necessary.
	parentOfUninstantiated map[InodeId]InodeId

	// lookupCounts are used as the other side of Forget. That is, Forget
	// specifies a certain number of lookup counts to forget, which may not be
	// all of them. We cannot truly forget and delete an Inode until the lookup
	// count is zero. Because our concept of uninstantiated Inode allows us to
	// not instantiate an Inode for certain operations which the kernel increases
	// its lookup count, we must keep an entirely separate table.
	lookupCountLock DeferableMutex
	lookupCounts    map[InodeId]uint64
}

func (qfs *QuantumFs) Serve(mountOptions fuse.MountOptions) error {
	qfs.c.dlog("QuantumFs::Serve Initializing server")
	server, err := fuse.NewServer(qfs, qfs.config.MountPath, &mountOptions)
	if err != nil {
		return err
	}

	stopFlushTimer := make(chan bool)
	flushTimerStopped := make(chan bool)

	go qfs.flusher(stopFlushTimer, flushTimerStopped)
	go qfs.adjustKernelKnobs()

	qfs.server = server
	qfs.c.dlog("QuantumFs::Serve Serving")
	qfs.server.Serve()
	qfs.c.dlog("QuantumFs::Serve Finished serving")

	qfs.c.dlog("QuantumFs::Serve Waiting for flush thread to end")
	stopFlushTimer <- true
	<-flushTimerStopped

	return nil
}

func (qfs *QuantumFs) flusher(quit chan bool, finished chan bool) {
	flusherContext := qfs.c.reqId(qlog.FlushReqId, nil)

	c := flusherContext

	// When we think we have no inodes try periodically anyways to ensure sanity
	nextExpiringInode := time.Now().Add(flushSanityTimeout)
	stop := false
	flushAll := false

	for {
		sleepTime := nextExpiringInode.Sub(time.Now())

		if sleepTime > flushSanityTimeout {
			c.elog("Overlong flusher sleepTime %s!", sleepTime)
			sleepTime = flushSanityTimeout
		} else if sleepTime > 0 {
			c.vlog("Waiting until %s (%s)...",
				nextExpiringInode.String(), sleepTime.String())

			// If we've been directed to flushAll, use that caller's
			// context
			c = flusherContext

			stop = false
			flushAll = false

			select {
			case stop = <-quit:
				c.vlog("flusher woken up due to stop")
			case <-qfs.kickFlush:
				c.vlog("flusher woken up due to kick")
			case c = <-qfs.flushAll:
				flushAll = true
				c.vlog("flusher woken up due to syncAll")
			case <-time.After(sleepTime):
				c.vlog("flusher woken up due to timer")
			}
		}

		nextExpiringInode = func() time.Time {
			defer logRequestPanic(c)
			return qfs.flushDirtyLists(c, flushAll || stop)
		}()

		if flushAll {
			qfs.flushComplete <- struct{}{}
		}

		if stop {
			finished <- true
			return
		}
	}
}

func (qfs *QuantumFs) flushDirtyLists(c *ctx, flushAll bool) time.Time {
	defer c.FuncIn("Mux::flushDirtyLists", "flushAll %t", flushAll).out()

	defer qfs.dirtyQueueLock.Lock().Unlock()
	nextExpiringInode := time.Now().Add(flushSanityTimeout)

	for key, dirtyList := range qfs.dirtyQueue {
		func() {
			earliestNext := qfs.flushDirtyList_(c, dirtyList, flushAll)
			if earliestNext.Before(nextExpiringInode) {
				c.vlog("changing next time from %s to %s",
					nextExpiringInode.String(),
					earliestNext.String())
				nextExpiringInode = earliestNext
			}
		}()

		if dirtyList.Len() == 0 {
			delete(qfs.dirtyQueue, key)
		}
	}

	return nextExpiringInode
}

// Requires dirtyQueueLock
func (qfs *QuantumFs) flushDirtyList_(c *ctx, dirtyList *list.List,
	flushAll bool) time.Time {

	defer c.funcIn("Mux::flushDirtyList").out()

	for dirtyList.Len() > 0 {
		// Should we clean this inode?
		candidate := dirtyList.Front().Value.(*dirtyInode)

		now := time.Now()
		if !flushAll && candidate.expiryTime.After(now) {
			// We are up to date with this list
			return candidate.expiryTime
		}

		dirtyList.Remove(dirtyList.Front())

		func() {
			// We must release the dirtyQueueLock because when we flush
			// an Inode it will modify its parent and likely place that
			// parent onto the dirty queue. If we still hold that lock
			// we'll deadlock. We defer relocking in order to balance
			// against the deferred unlocking from our caller, even in
			// the case of a panic.
			qfs.dirtyQueueLock.Unlock()
			defer qfs.dirtyQueueLock.Lock()
			qfs.flushInode(c, *candidate)
		}()
	}

	// If we get here then we've emptied the dirtyList out entirely.
	return time.Now().Add(flushSanityTimeout)
}

func (qfs *QuantumFs) flushInode(c *ctx, dirtyInode dirtyInode) {
	inodeNum := dirtyInode.inode.inodeNum()
	defer c.FuncIn("Mux::flushInode", "inode %d, uninstantiate %t",
		inodeNum, dirtyInode.shouldUninstantiate).out()

	defer dirtyInode.inode.RLockTree().RUnlock()

	if !dirtyInode.inode.isOrphaned() {
		dirtyInode.inode.flush(c)
	}
	dirtyInode.inode.markClean()

	if dirtyInode.shouldUninstantiate {
		qfs.uninstantiateInode_(c, inodeNum)
	}
}

// Requires treeLock for read
func (qfs *QuantumFs) uninstantiateInode_(c *ctx, inodeNum InodeId) {
	defer c.FuncIn("Mux::uninstantiateInode_", "inode %d", inodeNum).out()

	defer qfs.instantiationLock.Lock().Unlock()

	toRemove := qfs.forgetChain_(c, inodeNum)

	if toRemove != nil {
		// We need to remove all uninstantiated children.
		// Note: locks mapMutex
		qfs.removeUninstantiated(c, toRemove)
	}
}

// Don't use this method directly, use one of the semantically specific variants
// instead.
func (qfs *QuantumFs) _queueDirtyInode(c *ctx, inode Inode, shouldUninstantiate bool,
	shouldWait bool) *list.Element {

	defer c.FuncIn("Mux::_queueDirtyInode", "inode %d uninstantiate %t wait %t",
		inode.inodeNum(), shouldUninstantiate, shouldWait).out()

	defer qfs.dirtyQueueLock.Lock().Unlock()

	var dirtyNode *dirtyInode
	dirtyElement := inode.dirtyElement()
	if dirtyElement == nil {
		// This inode wasn't in the dirtyQueue so add it now
		dirtyNode = &dirtyInode{
			inode:               inode,
			shouldUninstantiate: shouldUninstantiate,
		}

		treelock := inode.treeLock()
		dirtyList, ok := qfs.dirtyQueue[treelock]
		if !ok {
			dirtyList = list.New()
			qfs.dirtyQueue[treelock] = dirtyList
		}

		if shouldWait {
			dirtyNode.expiryTime =
				time.Now().Add(qfs.config.DirtyFlushDelay)

			dirtyElement = dirtyList.PushBack(dirtyNode)
		} else {
			// dirtyInode.expiryTime will be the epoch
			dirtyElement = dirtyList.PushFront(dirtyNode)
		}
	} else {
		dirtyNode = dirtyElement.Value.(*dirtyInode)
		c.vlog("Inode was already in the dirty queue %s",
			dirtyNode.expiryTime.String())
		dirtyNode.expiryTime = time.Now()
	}

	if shouldUninstantiate {
		dirtyNode.shouldUninstantiate = true
	}

	select {
	case qfs.kickFlush <- struct{}{}:
		// We have successfully kicked the flusher
	default:
		// Somebody else had kicked the flusher already
	}

	return dirtyElement
}

// Queue an Inode to be flushed because it is dirty
func (qfs *QuantumFs) queueDirtyInode(c *ctx, inode Inode) *list.Element {
	return qfs._queueDirtyInode(c, inode, false, true)
}

// Queue an Inode because the kernel has forgotten about it
func (qfs *QuantumFs) queueInodeToForget(c *ctx, inode Inode) *list.Element {
	return qfs._queueDirtyInode(c, inode, true, false)
}

// There are several configuration knobs in the kernel which can affect FUSE
// performance. Don't depend on the system being configured correctly for QuantumFS,
// instead try to change the settings ourselves.
func (qfs *QuantumFs) adjustKernelKnobs() {
	qfs.c.funcIn("adjustKernelKnobs").out()

	mountId := findFuseConnection(&qfs.c, qfs.config.MountPath)
	if mountId == -1 {
		// We don't know where we are mounted, give up
		return
	}

	adjustBdi(&qfs.c, mountId)
}

func adjustBdi(c *ctx, mountId int) {
	c.funcIn("adjustBdi").out()

	// /sys/class/bdi/<mount>/read_ahead_kb indicates how much data, up to the
	// end of the file, should be speculatively read by the kernel. Setting this
	// to the block size should improve the correlation between the what the
	// kernel reads and what QuantumFS can provide most effeciently. Since this
	// is the amount in addition to the original read the kernel will read the
	// entire block containing the user's read and then some portion of the next
	// block. Thus QuantumFS will have time to fetch the next block in advance of
	// it being required.
	filename := fmt.Sprintf("/sys/class/bdi/0:%d/read_ahead_kb", mountId)
	value := fmt.Sprintf("%d", quantumfs.MaxBlockSize/1024)
	err := ioutil.WriteFile(filename, []byte(value), 000)
	if err != nil {
		c.wlog("Unable to set read_ahead_kb: %v", err)
	}

	// /sys/class/bdi/<mount>/max_ratio indicates the percentage of the
	// write-back cache this filesystem is allowed to use. Thus it is a maximum
	// of <system memory size>*<vm.dirty_bytes_ratio>*<max_ratio>. On a 256G
	// system with defaults and no memory pressure that amounts to ~540MB. Since
	// QuantumFS is a trusted filesystem and on most systems nearly all the IO
	// will be through QuantumFS, treat QuantumFS like any other kernel file
	// system and allow it to use the full write-back cache if necessary.
	filename = fmt.Sprintf("/sys/class/bdi/0:%d/max_ratio", mountId)
	err = ioutil.WriteFile(filename, []byte("100"), 000)
	if err != nil {
		c.wlog("Unable to set bdi max_ratio: %v", err)
	}
}

// Must hold the mapMutex
func (qfs *QuantumFs) getInode_(c *ctx, id InodeId) (Inode, bool) {
	inode, instantiated := qfs.inodes[id]
	if instantiated {
		return inode, false
	}

	_, uninstantiated := qfs.parentOfUninstantiated[id]
	return nil, uninstantiated
}

func (qfs *QuantumFs) inodeNoInstantiate(c *ctx, id InodeId) Inode {
	defer qfs.mapMutex.RLock().RUnlock()
	inode, _ := qfs.getInode_(c, id)
	return inode
}

// Get an inode in a thread safe way
func (qfs *QuantumFs) inode(c *ctx, id InodeId) Inode {
	// Handle the special case of invalid id
	if id == quantumfs.InodeIdInvalid {
		return nil
	}

	// First find the Inode under a cheaper lock
	inode := func() Inode {
		defer qfs.mapMutex.RLock().RUnlock()
		inode_, needsInstantiation := qfs.getInode_(c, id)
		if !needsInstantiation && inode_ != nil {
			return inode_
		} else {
			return nil
		}
	}()

	if inode != nil {
		return inode
	}

	// If we didn't find it, get the more expensive lock and check again. This
	// will instantiate the Inode if necessary and possible.
	defer qfs.instantiationLock.RLock().RUnlock()
	defer qfs.mapMutex.Lock().Unlock()

	inode = qfs.inode_(c, id)
	if inode == nil {
		msg := fmt.Sprintf("Unknown inodeId %d", id)
		panic(msg)
	}
	return inode
}

// Must hold the mapMutex for write
func (qfs *QuantumFs) inode_(c *ctx, id InodeId) Inode {
	inode, needsInstantiation := qfs.getInode_(c, id)
	if !needsInstantiation && inode != nil {
		return inode
	}

	c.vlog("Inode %d needs to be instantiated", id)

	parentId, uninstantiated := qfs.parentOfUninstantiated[id]
	if !uninstantiated {
		// We don't know anything about this Inode
		return nil
	}

	parent := qfs.inode_(c, parentId)
	if parent == nil {
		panic(fmt.Sprintf("Unable to instantiate parent required: %d",
			parentId))
	}

	inode, newUninstantiated := parent.instantiateChild(c, id)
	delete(qfs.parentOfUninstantiated, id)
	qfs.inodes[id] = inode
	qfs.addUninstantiated_(c, newUninstantiated, inode.inodeNum())

	return inode
}

// Set an inode in a thread safe way, set to nil to delete
func (qfs *QuantumFs) setInode(c *ctx, id InodeId, inode Inode) {
	defer qfs.mapMutex.Lock().Unlock()

	if inode != nil {
		qfs.inodes[id] = inode
	} else {
		c.vlog("Clearing inode %d", id)
		delete(qfs.inodes, id)
	}
}

// Set a list of inode numbers to be uninstantiated with the given parent
func (qfs *QuantumFs) addUninstantiated(c *ctx, uninstantiated []InodeId,
	parent InodeId) {

	if parent == 0 {
		panic("Invalid parentId in addUninstantiated")
	}

	defer qfs.mapMutex.Lock().Unlock()

	qfs.addUninstantiated_(c, uninstantiated, parent)
}

// Requires the mapMutex for writing
func (qfs *QuantumFs) addUninstantiated_(c *ctx, uninstantiated []InodeId,
	parent InodeId) {

	for _, inodeNum := range uninstantiated {
		qfs.parentOfUninstantiated[inodeNum] = parent
		c.vlog("Adding uninstantiated %v (%d)", inodeNum,
			len(qfs.parentOfUninstantiated))
	}
}

// Remove a list of inode numbers from the parentOfUninstantiated list
func (qfs *QuantumFs) removeUninstantiated(c *ctx, uninstantiated []InodeId) {
	defer qfs.mapMutex.Lock().Unlock()

	for _, inodeNum := range uninstantiated {
		delete(qfs.parentOfUninstantiated, inodeNum)
		c.vlog("Removing uninstantiated %d (%d)", inodeNum,
			len(qfs.parentOfUninstantiated))
	}
}

// Increase an Inode's lookup count. This must be called whenever a fuse.EntryOut is
// returned.
func (qfs *QuantumFs) increaseLookupCount(inodeId InodeId) {
	defer qfs.lookupCountLock.Lock().Unlock()
	prev, exists := qfs.lookupCounts[inodeId]
	if !exists {
		qfs.lookupCounts[inodeId] = 1
	} else {
		qfs.lookupCounts[inodeId] = prev + 1
	}
}

func (qfs *QuantumFs) lookupCount(inodeId InodeId) (uint64, bool) {
	defer qfs.lookupCountLock.Lock().Unlock()
	lookupCount, exists := qfs.lookupCounts[inodeId]
	if !exists {
		return 0, false
	}

	return lookupCount, true
}

// Returns true if the count became zero or was previously zero
func (qfs *QuantumFs) shouldForget(inodeId InodeId, count uint64) bool {
	defer qfs.lookupCountLock.Lock().Unlock()
	lookupCount, exists := qfs.lookupCounts[inodeId]
	if !exists {
		qfs.c.dlog("inode %d has not been instantiated", inodeId)
		return true
	}

	lookupCount -= count
	if lookupCount < 0 {
		msg := fmt.Sprintf("lookupCount less than zero %d", lookupCount)
		panic(msg)
	} else if lookupCount == 0 {
		// Don't leave the zero entry in the map at this moment. Do it with
		// qfs.makeLookupCountZero(inodeId) after trying to grab the treelock
		// in case of the race condition
		if count > 1 {
			qfs.c.dlog("Forgetting inode with lookupCount of %d", count)
		}
		return true
	} else {
		qfs.lookupCounts[inodeId] = lookupCount
		return false
	}
}

// Get a file handle in a thread safe way
func (qfs *QuantumFs) fileHandle(c *ctx, id FileHandleId) FileHandle {
	defer qfs.mapMutex.RLock().RUnlock()
	fileHandle := qfs.fileHandles[id]
	return fileHandle
}

// Set a file handle in a thread safe way, set to nil to delete
func (qfs *QuantumFs) setFileHandle(c *ctx, id FileHandleId, fileHandle FileHandle) {
	defer c.funcIn("Mux::setFileHandle").out()

	defer qfs.mapMutex.Lock().Unlock()
	if fileHandle != nil {
		qfs.fileHandles[id] = fileHandle
	} else {
		// clean up any remaining response queue size from the apiFileSize
		fileHandle = qfs.fileHandles[id]
		if api, exists := fileHandle.(*ApiHandle); exists {
			qfs.decreaseApiFileSize(c,
				len(api.partialRead))
		}
		delete(qfs.fileHandles, id)
	}
}

// Retrieve a unique inode number
func (qfs *QuantumFs) newInodeId() InodeId {
	return InodeId(atomic.AddUint64(&qfs.inodeNum, 1))
}

// Retrieve a unique filehandle number
func (qfs *QuantumFs) newFileHandleId() FileHandleId {
	return FileHandleId(atomic.AddUint64(&qfs.fileHandleNum, 1))
}

// Trigger all active workspaces to sync
func (qfs *QuantumFs) syncAll(c *ctx) {
	defer c.funcIn("Mux::syncAll").out()

	// Trigger the flusher goroutine to flush everything
	qfs.flushAll <- c

	<-qfs.flushComplete
}

func logRequestPanic(c *ctx) {
	exception := recover()
	if exception == nil {
		return
	}

	stackTrace := debug.Stack()

	c.elog("ERROR: PANIC serving request %d: '%s' Stacktrace: %v", c.RequestId,
		fmt.Sprintf("%v", exception), BytesToString(stackTrace))
}

func (qfs *QuantumFs) Lookup(header *fuse.InHeader, name string,
	out *fuse.EntryOut) (result fuse.Status) {

	result = fuse.EIO

	c := qfs.c.req(header)
	defer logRequestPanic(c)
	defer c.FuncIn("Mux::Lookup", "Inode %d Name %s", header.NodeId, name).out()
	return qfs.lookupCommon(c, InodeId(header.NodeId), name, out)
}

func (qfs *QuantumFs) lookupCommon(c *ctx, inodeId InodeId, name string,
	out *fuse.EntryOut) fuse.Status {

	c.vlog("QuantumFs::lookupCommon Enter Inode %d Name %s", inodeId, name)
	defer c.vlog("QuantumFs::lookupCommon Exit")

	inode := qfs.inode(c, inodeId)
	if inode == nil {
		c.elog("Lookup failed", name)
		return fuse.ENOENT
	}

	defer inode.RLockTree().RUnlock()
	return inode.Lookup(c, name, out)
}

// Needs treelock for read
func (qfs *QuantumFs) uninstantiateChain_(c *ctx, inode Inode) []InodeId {
	defer c.FuncIn("Mux::uninstantiateChain_", "inode %d",
		inode.inodeNum()).out()

	rtn := make([]InodeId, 0)
	initial := true
	for {
		lookupCount, exists := qfs.lookupCount(inode.inodeNum())
		if lookupCount != 0 {
			c.vlog("No forget called on inode %d yet", inode.inodeNum())
			break
		}

		if dirtyElement := inode.dirtyElement(); dirtyElement != nil {
			c.vlog("Inode %d dirty, not uninstantiating yet",
				inode.inodeNum())
			func() {
				defer qfs.dirtyQueueLock.Lock().Unlock()
				dirtyNode := dirtyElement.Value.(*dirtyInode)
				dirtyNode.shouldUninstantiate = true
			}()
			break
		}

		// If the loop is in the first iteration, we can treat the
		// non-existence of lookupCount as zero value and bypass the
		// if-statement
		if !exists && !initial {
			c.vlog("A inode %d with nil lookupCount "+
				"is uninstantiated by its child", inode.inodeNum())
			break
		}
		initial = false

		if dir, isDir := inode.(inodeHolder); isDir {
			children := dir.childInodes()

			for _, i := range children {
				// To be fully unloaded, the child must have lookup
				// count of zero (no kernel refs) *and*
				// be uninstantiated
				lookupCount, _ = qfs.lookupCount(i)
				if lookupCount != 0 ||
					qfs.inodeNoInstantiate(c, i) != nil {

					// Not ready to forget, no more to do
					c.dlog("Not all children unloaded, %d in %d",
						i, inode.inodeNum())
					return rtn
				}
				c.dlog("Child %d of %d not loaded", i,
					inode.inodeNum())
			}

			rtn = append(rtn, children...)
		}

		// Great, we want to forget this so proceed
		qfs.setInode(c, inode.inodeNum(), nil)

		func() {
			defer qfs.lookupCountLock.Lock().Unlock()
			delete(qfs.lookupCounts, inode.inodeNum())
		}()

		c.vlog("Set inode %d to nil", inode.inodeNum())

		if !inode.isOrphaned() && inode.inodeNum() != quantumfs.InodeIdRoot {
			key := inode.flush(c)

			parentId := inode.parentId()
			parent := qfs.inodeNoInstantiate(c, parentId)
			if parent == nil {
				panic(fmt.Sprintf("Parent was unloaded before child"+
					"! %d %d", parentId, inode.inodeNum()))
			}

			parent.syncChild(c, inode.inodeNum(), key)

			qfs.addUninstantiated(c, []InodeId{inode.inodeNum()},
				parent.inodeNum())

			// Then check our parent and iterate again
			inode = parent
			continue
		}
		break
	}

	return rtn
}

// Requires the treeLock be held for read.
func (qfs *QuantumFs) forgetChain_(c *ctx, inodeNum InodeId) []InodeId {
	defer c.FuncIn("Mux::forgetChain_", "inode %d", inodeNum).out()
	inode := qfs.inodeNoInstantiate(c, inodeNum)
	if inode == nil || inodeNum == quantumfs.InodeIdRoot ||
		inodeNum == quantumfs.InodeIdApi {

		c.dlog("inode %d doesn't need to be forgotten", inodeNum)
		// Nothing to do
		return nil
	}

	// Make the zero entry in the lookupCounts map to indicate this node needs to
	// actually be forgotten (marked toForget)
	qfs.makeLookupCountZero(inodeNum)

	return qfs.uninstantiateChain_(c, inode)
}

func (qfs *QuantumFs) makeLookupCountZero(inodeId InodeId) {
	defer qfs.lookupCountLock.Lock().Unlock()
	_, exists := qfs.lookupCounts[inodeId]
	if exists {
		qfs.lookupCounts[inodeId] = 0
	}
}

func (qfs *QuantumFs) Forget(nodeID uint64, nlookup uint64) {
	defer qfs.c.funcIn("Mux::Forget").out()
	defer logRequestPanic(&qfs.c)

	qfs.c.dlog("Forget called on inode %d Looked up %d Times", nodeID, nlookup)

	if !qfs.shouldForget(InodeId(nodeID), nlookup) {
		// The kernel hasn't completely forgotten this Inode. Keep it around
		// a while longer.
		qfs.c.dlog("inode %d lookup not zero yet", nodeID)
		return
	}

	if inode := qfs.inodeNoInstantiate(&qfs.c, InodeId(nodeID)); inode != nil {
		inode.queueToForget(&qfs.c)
	} else {
		qfs.c.dlog("Forgetting uninstantiated Inode %d", nodeID)
		qfs.uninstantiateInode_(&qfs.c, InodeId(nodeID))
	}
}

func (qfs *QuantumFs) GetAttr(input *fuse.GetAttrIn,
	out *fuse.AttrOut) (result fuse.Status) {

	result = fuse.EIO

	c := qfs.c.req(&input.InHeader)
	defer logRequestPanic(c)
	defer c.FuncIn("Mux::GetAttr", "Enter Inode %d", input.NodeId).out()

	inode := qfs.inode(c, InodeId(input.NodeId))
	if inode == nil {
		return fuse.ENOENT
	}

	defer inode.RLockTree().RUnlock()
	return inode.GetAttr(c, out)
}

func (qfs *QuantumFs) SetAttr(input *fuse.SetAttrIn,
	out *fuse.AttrOut) (result fuse.Status) {

	result = fuse.EIO

	c := qfs.c.req(&input.InHeader)
	defer logRequestPanic(c)
	defer c.FuncIn("Mux::SetAttr", "Enter Inode %d", input.NodeId).out()

	inode := qfs.inode(c, InodeId(input.NodeId))
	if inode == nil {
		return fuse.ENOENT
	}

	defer inode.RLockTree().RUnlock()
	return inode.SetAttr(c, input, out)
}

func (qfs *QuantumFs) Mknod(input *fuse.MknodIn, name string,
	out *fuse.EntryOut) (result fuse.Status) {

	result = fuse.EIO

	c := qfs.c.req(&input.InHeader)
	defer logRequestPanic(c)
	defer c.FuncIn("Mux::Mknod", "Enter Inode %d Name %s", input.NodeId,
		name).out()

	inode := qfs.inode(c, InodeId(input.NodeId))
	if inode == nil {
		return fuse.ENOENT
	}

	defer inode.RLockTree().RUnlock()
	return inode.Mknod(c, name, input, out)
}

func (qfs *QuantumFs) Mkdir(input *fuse.MkdirIn, name string,
	out *fuse.EntryOut) (result fuse.Status) {

	result = fuse.EIO

	c := qfs.c.req(&input.InHeader)
	defer logRequestPanic(c)
	defer c.FuncIn("Mux::Mkdir", "Enter Inode %d Name %s", input.NodeId,
		name).out()

	inode := qfs.inode(c, InodeId(input.NodeId))
	if inode == nil {
		return fuse.ENOENT
	}

	defer inode.RLockTree().RUnlock()
	return inode.Mkdir(c, name, input, out)
}

func (qfs *QuantumFs) Unlink(header *fuse.InHeader,
	name string) (result fuse.Status) {

	result = fuse.EIO

	c := qfs.c.req(header)
	defer logRequestPanic(c)
	defer c.FuncIn("Mux::Unlink", "Enter Inode %d Name %s", header.NodeId,
		name).out()

	inode := qfs.inode(c, InodeId(header.NodeId))
	if inode == nil {
		return fuse.ENOENT
	}

	defer inode.RLockTree().RUnlock()
	return inode.Unlink(c, name)
}

func (qfs *QuantumFs) Rmdir(header *fuse.InHeader,
	name string) (result fuse.Status) {

	result = fuse.EIO

	c := qfs.c.req(header)
	defer logRequestPanic(c)
	defer c.FuncIn("Mux::Rmdir", "Enter Inode %d Name %s", header.NodeId,
		name).out()

	inode := qfs.inode(c, InodeId(header.NodeId))
	if inode == nil {
		return fuse.ENOENT
	}

	defer inode.RLockTree().RUnlock()
	return inode.Rmdir(c, name)
}

func (qfs *QuantumFs) Rename(input *fuse.RenameIn, oldName string,
	newName string) (result fuse.Status) {

	result = fuse.EIO

	c := qfs.c.req(&input.InHeader)
	defer logRequestPanic(c)
	defer c.FuncIn("Mux::Rename", "Enter Inode %d newdir %d %s -> %s",
		input.NodeId, input.Newdir, oldName, newName).out()

	if input.NodeId == input.Newdir {
		inode := qfs.inode(c, InodeId(input.NodeId))
		if inode == nil {
			return fuse.ENOENT
		}

		defer inode.RLockTree().RUnlock()
		return inode.RenameChild(c, oldName, newName)
	} else {
		srcInode := qfs.inode(c, InodeId(input.NodeId))
		if srcInode == nil {
			return fuse.ENOENT
		}

		dstInode := qfs.inode(c, InodeId(input.Newdir))
		if dstInode == nil {
			return fuse.ENOENT
		}

		defer srcInode.RLockTree().RUnlock()
		defer dstInode.RLockTree().RUnlock()

		return srcInode.MvChild(c, dstInode, oldName, newName)
	}
}

func (qfs *QuantumFs) Link(input *fuse.LinkIn, filename string,
	out *fuse.EntryOut) (result fuse.Status) {

	result = fuse.EIO

	c := qfs.c.req(&input.InHeader)
	defer logRequestPanic(c)
	defer c.FuncIn("Mux::Link", "Enter inode %d to name %s in dstDir %d",
		input.NodeId, filename, input.Oldnodeid).out()

	srcInode := qfs.inode(c, InodeId(input.Oldnodeid))
	if srcInode == nil {
		return fuse.ENOENT
	}

	dstInode := qfs.inode(c, InodeId(input.NodeId))
	if dstInode == nil {
		return fuse.ENOENT
	}

	if srcInode.treeLock() == dstInode.treeLock() {
		// If src and dst live in the same workspace, we only need one lock
		defer dstInode.LockTree().Unlock()
	} else {
		// When we have to lock multiple inodes, we must make sure that we
		// lock the inodes in correct sequence to prevent deadlock
		firstLock, lastLock := getLockOrder(dstInode, srcInode)
		defer firstLock.LockTree().Unlock()
		defer lastLock.LockTree().Unlock()
	}

	return dstInode.link_DOWN(c, srcInode, filename, out)
}

func (qfs *QuantumFs) Symlink(header *fuse.InHeader, pointedTo string,
	linkName string, out *fuse.EntryOut) (result fuse.Status) {

	result = fuse.EIO

	c := qfs.c.req(header)
	defer logRequestPanic(c)
	defer c.FuncIn("Mux::Symlink", "Enter Inode %d Name %s", header.NodeId,
		linkName).out()

	inode := qfs.inode(c, InodeId(header.NodeId))
	if inode == nil {
		return fuse.ENOENT
	}

	defer inode.RLockTree().RUnlock()
	return inode.Symlink(c, pointedTo, linkName, out)
}

func (qfs *QuantumFs) Readlink(header *fuse.InHeader) (out []byte,
	result fuse.Status) {

	out = nil
	result = fuse.EIO

	c := qfs.c.req(header)
	defer logRequestPanic(c)
	defer c.FuncIn("Mux::Readlink", "Enter Inode %d", header.NodeId).out()

	inode := qfs.inode(c, InodeId(header.NodeId))
	if inode == nil {
		return nil, fuse.ENOENT
	}

	defer inode.RLockTree().RUnlock()
	return inode.Readlink(c)
}

func (qfs *QuantumFs) Access(input *fuse.AccessIn) (result fuse.Status) {
	result = fuse.EIO

	c := qfs.c.req(&input.InHeader)
	defer logRequestPanic(c)
	defer c.FuncIn("Mux::Access", "Enter Inode %d", input.NodeId).out()

	inode := qfs.inode(c, InodeId(input.NodeId))
	if inode == nil {
		return fuse.ENOENT
	}

	defer inode.RLockTree().RUnlock()
	return inode.Access(c, input.Mask, input.Uid, input.Gid)
}

func (qfs *QuantumFs) GetXAttrSize(header *fuse.InHeader, attr string) (size int,
	result fuse.Status) {

	size = 0
	result = fuse.EIO

	c := qfs.c.req(header)
	defer logRequestPanic(c)
	defer c.FuncIn("Mux::GetXAttrSize", "Enter Inode %d", header.NodeId).out()

	inode := qfs.inode(c, InodeId(header.NodeId))
	if inode == nil {
		return 0, fuse.ENOENT
	}
	if attr == quantumfs.XAttrTypeKey {
		_, status := getQuantumfsExtendedKey(c, inode)
		if status != fuse.OK {
			return 0, status
		}
		return quantumfs.ExtendedKeyLength, status
	}
	defer inode.RLockTree().RUnlock()
	return inode.GetXAttrSize(c, attr)
}

func getQuantumfsExtendedKey(c *ctx, inode Inode) ([]byte, fuse.Status) {
	defer inode.LockTree().Unlock()
	if inode.isWorkspaceRoot() {
		c.vlog("Parent is workspaceroot, returning")
		return nil, fuse.ENOATTR
	}

	var dir *Directory
	parent := inode.parent(c)
	if parent.isWorkspaceRoot() {
		dir = &parent.(*WorkspaceRoot).Directory
	} else {
		dir = parent.(*Directory)
	}
	msg, status := dir.generateChildTypeKey_DOWN(c, inode.inodeNum())
	return msg, status
}

func (qfs *QuantumFs) GetXAttrData(header *fuse.InHeader, attr string) (data []byte,
	result fuse.Status) {

	data = nil
	result = fuse.EIO

	c := qfs.c.req(header)
	defer logRequestPanic(c)
	defer c.FuncIn("Mux::GetXAttrData", "Enter Inode %d", header.NodeId).out()

	inode := qfs.inode(c, InodeId(header.NodeId))
	if inode == nil {
		return nil, fuse.ENOENT
	}

	if attr == quantumfs.XAttrTypeKey {
		return getQuantumfsExtendedKey(c, inode)
	}

	defer inode.RLockTree().RUnlock()
	return inode.GetXAttrData(c, attr)
}

func (qfs *QuantumFs) ListXAttr(header *fuse.InHeader) (attributes []byte,
	result fuse.Status) {

	attributes = nil
	result = fuse.EIO

	c := qfs.c.req(header)
	defer logRequestPanic(c)
	defer c.FuncIn("Mux::ListXAttr", "Enter Inode %d", header.NodeId).out()

	inode := qfs.inode(c, InodeId(header.NodeId))
	if inode == nil {
		return nil, fuse.ENOENT
	}

	defer inode.RLockTree().RUnlock()
	return inode.ListXAttr(c)
}

func (qfs *QuantumFs) SetXAttr(input *fuse.SetXAttrIn, attr string,
	data []byte) (result fuse.Status) {

	result = fuse.EIO

	c := qfs.c.req(&input.InHeader)
	defer logRequestPanic(c)
	defer c.FuncIn("Mux::SetXAttr", "Enter Inode %d", input.NodeId).out()

	inode := qfs.inode(c, InodeId(input.NodeId))
	if inode == nil {
		return fuse.ENOENT
	}

	defer inode.RLockTree().RUnlock()
	return inode.SetXAttr(c, attr, data)
}

func (qfs *QuantumFs) RemoveXAttr(header *fuse.InHeader,
	attr string) (result fuse.Status) {

	result = fuse.EIO

	c := qfs.c.req(header)
	defer logRequestPanic(c)
	defer c.FuncIn("Mux::RemoveXAttr", "Enter Inode %d", header.NodeId).out()

	inode := qfs.inode(c, InodeId(header.NodeId))
	if inode == nil {
		return fuse.ENOENT
	}

	defer inode.RLockTree().RUnlock()
	return inode.RemoveXAttr(c, attr)
}

func (qfs *QuantumFs) Create(input *fuse.CreateIn, name string,
	out *fuse.CreateOut) (result fuse.Status) {

	result = fuse.EIO

	c := qfs.c.req(&input.InHeader)
	defer logRequestPanic(c)
	defer c.FuncIn("Mux::Create", "Enter Inode %d Name %s", input.NodeId,
		name).out()

	inode := qfs.inode(c, InodeId(input.NodeId))
	if inode == nil {
		c.elog("Create failed", input)
		return fuse.EACCES // TODO Confirm this is correct
	}

	defer inode.RLockTree().RUnlock()
	return inode.Create(c, input, name, out)
}

func (qfs *QuantumFs) Open(input *fuse.OpenIn,
	out *fuse.OpenOut) (result fuse.Status) {

	result = fuse.EIO

	c := qfs.c.req(&input.InHeader)
	defer logRequestPanic(c)
	defer c.FuncIn("Mux::Open", "Enter Inode %d", input.NodeId).out()

	inode := qfs.inode(c, InodeId(input.NodeId))
	if inode == nil {
		c.elog("Open failed Inode %d", input.NodeId)
		return fuse.ENOENT
	}

	defer inode.RLockTree().RUnlock()
	return inode.Open(c, input.Flags, input.Mode, out)
}

func (qfs *QuantumFs) Read(input *fuse.ReadIn, buf []byte) (readRes fuse.ReadResult,
	result fuse.Status) {

	readRes = nil
	result = fuse.EIO

	c := qfs.c.req(&input.InHeader)
	defer logRequestPanic(c)
	defer c.FuncIn("Mux::Read", "Enter Fh: %d", input.Fh).out()

	fileHandle := qfs.fileHandle(c, FileHandleId(input.Fh))
	if fileHandle == nil {
		c.elog("Read failed", fileHandle)
		return nil, fuse.ENOENT
	}

	defer fileHandle.RLockTree().RUnlock()
	return fileHandle.Read(c, input.Offset, input.Size,
		buf, BitFlagsSet(uint(input.Flags), uint(syscall.O_NONBLOCK)))
}

func (qfs *QuantumFs) Release(input *fuse.ReleaseIn) {
	c := qfs.c.req(&input.InHeader)
	defer logRequestPanic(c)
	defer c.FuncIn("Mux::Release", "Fh: %v", input.Fh).out()

	qfs.setFileHandle(c, FileHandleId(input.Fh), nil)
}

func (qfs *QuantumFs) Write(input *fuse.WriteIn, data []byte) (written uint32,
	result fuse.Status) {

	written = 0
	result = fuse.EIO

	c := qfs.c.req(&input.InHeader)
	defer logRequestPanic(c)
	defer c.FuncIn("Mux::Write", "Enter Fh: %d", input.Fh).out()

	fileHandle := qfs.fileHandle(c, FileHandleId(input.Fh))
	if fileHandle == nil {
		c.elog("Write failed")
		return 0, fuse.ENOENT
	}

	defer fileHandle.RLockTree().RUnlock()
	return fileHandle.Write(c, input.Offset, input.Size,
		input.Flags, data)
}

func (qfs *QuantumFs) Flush(input *fuse.FlushIn) (result fuse.Status) {
	result = fuse.EIO

	c := qfs.c.req(&input.InHeader)
	defer logRequestPanic(c)
	defer c.FuncIn("Mux::Flush", "Enter Fh: %v Context %d %d %d", input.Fh,
		input.Context.Uid, input.Context.Gid, input.Context.Pid).out()

	return fuse.OK
}

func (qfs *QuantumFs) Fsync(input *fuse.FsyncIn) (result fuse.Status) {
	result = fuse.EIO

	c := qfs.c.req(&input.InHeader)
	defer logRequestPanic(c)
	defer c.FuncIn("Mux::Fsync", "Enter Fh %d", input.Fh).out()

	fileHandle := qfs.fileHandle(c, FileHandleId(input.Fh))
	if fileHandle == nil {
		c.elog("Fsync failed")
		return fuse.EIO
	}

	defer fileHandle.LockTree().Unlock()
	return fileHandle.Sync_DOWN(c)
}

func (qfs *QuantumFs) Fallocate(input *fuse.FallocateIn) (result fuse.Status) {
	result = fuse.EIO

	c := qfs.c.req(&input.InHeader)
	defer logRequestPanic(c)
	defer c.funcIn("Mux::Fallocate").out()

	c.elog("Unhandled request Fallocate")
	return fuse.ENOSYS
}

func (qfs *QuantumFs) OpenDir(input *fuse.OpenIn,
	out *fuse.OpenOut) (result fuse.Status) {

	result = fuse.EIO

	c := qfs.c.req(&input.InHeader)
	defer logRequestPanic(c)
	defer c.FuncIn("Mux::OpenDir", "Enter Inode %d", input.NodeId).out()

	inode := qfs.inode(c, InodeId(input.NodeId))
	if inode == nil {
		c.elog("OpenDir failed", input)
		return fuse.ENOENT
	}

	defer inode.RLockTree().RUnlock()
	return inode.OpenDir(c, input.Flags, input.Mode, out)
}

func (qfs *QuantumFs) ReadDir(input *fuse.ReadIn,
	out *fuse.DirEntryList) (result fuse.Status) {

	result = fuse.EIO

	c := qfs.c.req(&input.InHeader)
	defer logRequestPanic(c)
	defer c.FuncIn("Mux::ReadDir", "ReadDir Enter Fh: %d offset %d", input.Fh,
		input.Offset).out()

	c.elog("Unhandled request ReadDir")
	return fuse.ENOSYS
}

func (qfs *QuantumFs) ReadDirPlus(input *fuse.ReadIn,
	out *fuse.DirEntryList) (result fuse.Status) {

	result = fuse.EIO

	c := qfs.c.req(&input.InHeader)
	defer logRequestPanic(c)
	defer c.FuncIn("Mux::ReadDirPlus", "ReadDirPlus Enter Fh: %d offset %d",
		input.Fh, input.Offset).out()

	fileHandle := qfs.fileHandle(c, FileHandleId(input.Fh))
	if fileHandle == nil {
		c.elog("ReadDirPlus failed", fileHandle)
		return fuse.ENOENT
	}

	defer fileHandle.RLockTree().RUnlock()
	return fileHandle.ReadDirPlus(c, input, out)
}

func (qfs *QuantumFs) ReleaseDir(input *fuse.ReleaseIn) {
	c := qfs.c.req(&input.InHeader)
	defer logRequestPanic(c)
	defer c.FuncIn("Mux::ReleaseDir", "Enter Fh: %d", input.Fh).out()

	qfs.setFileHandle(&qfs.c, FileHandleId(input.Fh), nil)
}

func (qfs *QuantumFs) FsyncDir(input *fuse.FsyncIn) (result fuse.Status) {
	result = fuse.EIO

	c := qfs.c.req(&input.InHeader)
	defer logRequestPanic(c)
	defer c.FuncIn("Mux::FsyncDir", "Enter Fh %d", input.Fh).out()

	fileHandle := qfs.fileHandle(c, FileHandleId(input.Fh))
	if fileHandle == nil {
		c.elog("FsyncDir failed")
		return fuse.EIO
	}

	defer fileHandle.LockTree().Unlock()
	return fileHandle.Sync_DOWN(c)
}

func (qfs *QuantumFs) StatFs(input *fuse.InHeader,
	out *fuse.StatfsOut) (result fuse.Status) {

	result = fuse.EIO

	c := qfs.c.req(input)
	defer logRequestPanic(c)
	defer c.funcIn("Mux::StatFs").out()

	out.Blocks = 2684354560 // 10TB
	out.Bfree = out.Blocks / 2
	out.Bavail = out.Bfree
	out.Files = 0
	out.Ffree = math.MaxUint64
	out.Bsize = uint32(qfsBlockSize)
	out.NameLen = uint32(quantumfs.MaxFilenameLength)
	out.Frsize = 0

	return fuse.OK
}

func (qfs *QuantumFs) Init(*fuse.Server) {
	qfs.c.elog("Unhandled request Init")
}

func (qfs *QuantumFs) getWorkspaceRoot(c *ctx, typespace string, namespace string,

	workspace string) (*WorkspaceRoot, bool) {

	c.vlog("QuantumFs::getWorkspaceRoot %s/%s/%s",
		typespace, namespace, workspace)

	// Get the WorkspaceList Inode number
	var typespaceAttr fuse.EntryOut
	result := qfs.lookupCommon(c, quantumfs.InodeIdRoot, typespace,
		&typespaceAttr)
	if result != fuse.OK {
		return nil, false
	}

	var namespaceAttr fuse.EntryOut
	result = qfs.lookupCommon(c, InodeId(typespaceAttr.NodeId), namespace,
		&namespaceAttr)
	if result != fuse.OK {
		return nil, false
	}

	// Get the WorkspaceRoot Inode number
	var workspaceRootAttr fuse.EntryOut
	result = qfs.lookupCommon(c, InodeId(namespaceAttr.NodeId), workspace,
		&workspaceRootAttr)
	if result != fuse.OK {
		return nil, false
	}

	// Fetch the WorkspaceRoot object itelf
	wsr := qfs.inode(c, InodeId(workspaceRootAttr.NodeId))

	return wsr.(*WorkspaceRoot), wsr != nil
}

func (qfs *QuantumFs) increaseApiFileSize(c *ctx, offset int) {
	result := atomic.AddInt64(&qfs.apiFileSize, int64(offset))
	c.vlog("QuantumFs::APIFileSize adds %d upto %d", offset, result)
}

func (qfs *QuantumFs) decreaseApiFileSize(c *ctx, offset int) {
	result := atomic.AddInt64(&qfs.apiFileSize, -1*int64(offset))
	if result < 0 {
		c.elog("ERROR: PANIC Global variable %d should"+
			" be greater than zero", result)
		atomic.StoreInt64(&qfs.apiFileSize, 0)
	}
}<|MERGE_RESOLUTION|>--- conflicted
+++ resolved
@@ -80,11 +80,6 @@
 	fileHandleNum uint64
 	c             ctx
 
-<<<<<<< HEAD
-	// If we've previously failed to forget an inode due to a lock timeout, don't
-	// try any further.
-	giveUpOnForget bool
-
 	// We present the sum of the size of all responses waiting on the api file as
 	// the size of that file because the kernel will clear any reads past the end
 	// of the file. Thus the file length needs to be at least as long as the
@@ -93,11 +88,6 @@
 	// of ApiHandles.
 	apiFileSize int64
 
-	mapMutex         DeferableRwMutex
-	inodes           map[InodeId]Inode
-	fileHandles      map[FileHandleId]FileHandle
-	activeWorkspaces map[string]*WorkspaceRoot
-=======
 	mapMutex    DeferableRwMutex
 	inodes      map[InodeId]Inode
 	fileHandles map[FileHandleId]FileHandle
@@ -129,7 +119,6 @@
 	// This lock must always be grabbed before the mapMutex to ensure consistent
 	// lock ordering.
 	instantiationLock DeferableRwMutex
->>>>>>> 514914d7
 
 	// Uninstantiated Inodes are inode numbers which have been reserved for a
 	// particular inode, but the corresponding Inode has not yet been
