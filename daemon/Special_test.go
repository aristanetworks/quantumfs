// Copyright (c) 2016 Arista Networks, Inc.  All rights reserved.
// Arista Networks, Inc. Confidential and Proprietary.

package daemon

// Test the various operations on special files, primarily creation

import "syscall"
import "testing"

func specialCreate(test *testHelper, filetype uint32) {
	workspace := test.newWorkspace()
	testFilename := workspace + "/" + "test"
	err := syscall.Mknod(testFilename, filetype|syscall.S_IRWXU,
		0x12345678)
	test.Assert(err == nil, "Error creating node: %v", err)

	confirm := func(filepath string, expectedNlink uint64) {
		var stat syscall.Stat_t
<<<<<<< HEAD
		err = syscall.Stat(testFilename, &stat)
		test.Assert(err == nil, "Error stat'ing test file: %v", err)
		test.Assert(stat.Size == 0, "Incorrect Size: %d", stat.Size)

		if filetype == syscall.S_IFREG {
			test.Assert(stat.Nlink == 1, "Incorrect Nlink: %d",
				stat.Nlink)
		} else {
			test.Assert(stat.Nlink == 1, "Incorrect Nlink: %d",
				stat.Nlink)
		}
=======
		err = syscall.Stat(filepath, &stat)
		test.assert(err == nil, "Error stat'ing test file: %v", err)
		test.assert(stat.Size == 0, "Incorrect Size: %d", stat.Size)

		test.assert(stat.Nlink == expectedNlink, "Incorrect Nlink: %d",
			stat.Nlink)
>>>>>>> 8bcc3563

		if filetype == syscall.S_IFBLK || filetype == syscall.S_IFCHR {
			test.Assert(stat.Rdev == 0x12345678,
				"Node rdev incorrect %x", stat.Rdev)
		} else {
			test.Assert(stat.Rdev == 0, "Node rdev incorrectly set %x",
				stat.Rdev)
		}

		var expectedPermissions uint32
		expectedPermissions |= filetype
		expectedPermissions |= syscall.S_IRWXU
		test.Assert(stat.Mode == expectedPermissions,
			"File permissions incorrect. Expected %x got %x",
			expectedPermissions, stat.Mode)
	}

	confirm(testFilename, 1)

	// Ensure hardlinks work too
	testLinkname := testFilename + "_link"
	err = syscall.Link(testFilename, testLinkname)
	test.assertNoErr(err)
	confirm(testLinkname, 2)

	// Branch and confirm everything is still correct
	workspace = test.absPath(test.branchWorkspace(workspace))
	confirm(workspace+"/test", 2)
	confirm(workspace+"/test_link", 2)
}

func TestBlockDevCreation(t *testing.T) {
	runTest(t, func(test *testHelper) {
		specialCreate(test, syscall.S_IFBLK)
	})
}

func TestCharDevCreation(t *testing.T) {
	runTest(t, func(test *testHelper) {
		specialCreate(test, syscall.S_IFCHR)
	})
}

func TestSocketCreation(t *testing.T) {
	runTest(t, func(test *testHelper) {
		specialCreate(test, syscall.S_IFSOCK)
	})
}

func TestFileMknodCreation(t *testing.T) {
	runTest(t, func(test *testHelper) {
		specialCreate(test, syscall.S_IFREG)
	})
}

func specialCreateFail(test *testHelper, filetype uint32) {
	workspace := test.newWorkspace()
	testFilename := workspace + "/" + "test"
	err := syscall.Mknod(testFilename, filetype|syscall.S_IRWXU,
		0x12345678)
	test.Assert(err != nil, "Unexpected success creating node")
}

func TestDirectoryMknodCreation(t *testing.T) {
	runTest(t, func(test *testHelper) {
		specialCreateFail(test, syscall.S_IFDIR)
	})
}

func TestSymlinkMknodCreation(t *testing.T) {
	runTest(t, func(test *testHelper) {
		specialCreateFail(test, syscall.S_IFLNK)
	})
}<|MERGE_RESOLUTION|>--- conflicted
+++ resolved
@@ -17,26 +17,12 @@
 
 	confirm := func(filepath string, expectedNlink uint64) {
 		var stat syscall.Stat_t
-<<<<<<< HEAD
-		err = syscall.Stat(testFilename, &stat)
+		err = syscall.Stat(filepath, &stat)
 		test.Assert(err == nil, "Error stat'ing test file: %v", err)
 		test.Assert(stat.Size == 0, "Incorrect Size: %d", stat.Size)
 
-		if filetype == syscall.S_IFREG {
-			test.Assert(stat.Nlink == 1, "Incorrect Nlink: %d",
-				stat.Nlink)
-		} else {
-			test.Assert(stat.Nlink == 1, "Incorrect Nlink: %d",
-				stat.Nlink)
-		}
-=======
-		err = syscall.Stat(filepath, &stat)
-		test.assert(err == nil, "Error stat'ing test file: %v", err)
-		test.assert(stat.Size == 0, "Incorrect Size: %d", stat.Size)
-
-		test.assert(stat.Nlink == expectedNlink, "Incorrect Nlink: %d",
+		test.Assert(stat.Nlink == expectedNlink, "Incorrect Nlink: %d",
 			stat.Nlink)
->>>>>>> 8bcc3563
 
 		if filetype == syscall.S_IFBLK || filetype == syscall.S_IFCHR {
 			test.Assert(stat.Rdev == 0x12345678,
@@ -59,7 +45,7 @@
 	// Ensure hardlinks work too
 	testLinkname := testFilename + "_link"
 	err = syscall.Link(testFilename, testLinkname)
-	test.assertNoErr(err)
+	test.AssertNoErr(err)
 	confirm(testLinkname, 2)
 
 	// Branch and confirm everything is still correct
