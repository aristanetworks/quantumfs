--- conflicted
+++ resolved
@@ -5,13 +5,7 @@
 
 // This contains medium file types and methods
 
-<<<<<<< HEAD
-import "arista.com/quantumfs"
-=======
 import "github.com/aristanetworks/quantumfs"
-import "encoding/json"
-import "errors"
->>>>>>> 08110cd2
 
 type MediumFile struct {
 	MultiBlockFile
