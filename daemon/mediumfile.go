--- conflicted
+++ resolved
@@ -44,11 +44,7 @@
 	if newType == quantumfs.ObjectTypeLargeFile {
 		rtn := newLargeShell()
 		rtn.metadata = fi.metadata
-<<<<<<< HEAD
-		rtn.setFile(fi.file)
-=======
 		rtn.dataBlocks = fi.dataBlocks
->>>>>>> a1e7fb8b
 
 		return &rtn
 	}
