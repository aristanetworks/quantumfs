// Copyright (c) 2016 Arista Networks, Inc.  All rights reserved.
// Arista Networks, Inc. Confidential and Proprietary.

package daemon

// Test that inodes can be Forgotten and re-accessed

import "bytes"
import "io/ioutil"
import "os"
import "strconv"
import "syscall"
import "testing"
import "time"

func remountFilesystem(test *testHelper) {
	test.log("Remounting filesystem")
	err := syscall.Mount("", test.tempDir+"/mnt", "", syscall.MS_REMOUNT, "")
	test.assert(err == nil, "Unable to force vfs to drop dentry cache: %v", err)
}

func TestForgetOnDirectory(t *testing.T) {
	runTest(t, func(test *testHelper) {
		workspace := test.newWorkspace()
		os.MkdirAll(workspace+"/dir", 0777)

		numFiles := 10
		data := genData(255)
		// Generate a bunch of files
		for i := 0; i < numFiles; i++ {
			err := printToFile(workspace+"/dir/file"+strconv.Itoa(i),
				string(data))
			test.assert(err == nil, "Error creating small file")
		}

		// Now force the kernel to drop all cached inodes
		remountFilesystem(test)

		test.assertLogContains("Forgetting",
			"No inode forget triggered during dentry drop.")

		// Now read all the files back to make sure we still can
		for i := 0; i < numFiles; i++ {
			var readBack []byte
			readBack, err := ioutil.ReadFile(workspace + "/dir/file" +
				strconv.Itoa(i))
			test.assert(bytes.Equal(readBack, data),
				"File contents not preserved after Forget")
			test.assert(err == nil, "Unable to read file after Forget")
		}
	})
}

func TestForgetOnWorkspaceRoot(t *testing.T) {
	runTest(t, func(test *testHelper) {
		workspace := test.newWorkspace()

		numFiles := 10
		data := genData(255)
		// Generate a bunch of files
		for i := 0; i < numFiles; i++ {
			err := printToFile(workspace+"/file"+strconv.Itoa(i),
				string(data))
			test.assert(err == nil, "Error creating small file")
		}

		// Now force the kernel to drop all cached inodes
		remountFilesystem(test)

		test.assertLogContains("Forgetting",
			"No inode forget triggered during dentry drop.")

		// Now read all the files back to make sure we still can
		for i := 0; i < numFiles; i++ {
			var readBack []byte
			readBack, err := ioutil.ReadFile(workspace + "/file" +
				strconv.Itoa(i))
			test.assert(bytes.Equal(readBack, data),
				"File contents not preserved after Forget")
			test.assert(err == nil, "Unable to read file after Forget")
		}
	})
}

<<<<<<< HEAD
func TestForgetUninstantiatedChildren(t *testing.T) {
	runTest(t, func(test *testHelper) {
		workspace := test.newWorkspace()
		dirName := workspace + "/dir"

		err := os.Mkdir(dirName, 0777)
		test.assert(err == nil, "Failed creating directory: %v", err)

		numFiles := 10
		data := genData(255)
		// Generate a bunch of files
		for i := 0; i < numFiles; i++ {
			err := printToFile(workspace+"/dir/file"+strconv.Itoa(i),
				string(data))
			test.assert(err == nil, "Error creating small file")
		}

		// Now branch this workspace so we have a workspace full of
		// uninstantiated Inodes
		workspace = test.branchWorkspace(workspace)
		dirName = test.absPath(workspace + "/dir")

		// Get the listing from the directory to instantiate that directory
		// and add its children to the uninstantiated inode list.
		dir, err := os.Open(dirName)
		test.assert(err == nil, "Error opening directory: %v", err)
		children, err := dir.Readdirnames(-1)
		test.assert(err == nil, "Error reading directory children: %v", err)
		test.assert(len(children) == numFiles,
			"Wrong number of children: %d != %d", len(children),
			numFiles)
		dir.Close()

		numUninstantiatedOld := len(test.qfs.uninstantiatedInodes)

		// Forgetting should now forget the Directory and thus remove all the
		// uninstantiated children from the uninstantiatedInodes list.
		cmd := exec.Command("mount", "-i", "-oremount", test.tempDir+
			"/mnt")
		errorStr, err := cmd.CombinedOutput()
		test.assert(err == nil, "Unable to force vfs to drop dentry cache")
		test.assert(len(errorStr) == 0, "Error during remount: %s", errorStr)

		logFile := test.tempDir + "/ramfs/qlog"
		logOutput := qlog.ParseLogs(logFile)
		test.assert(strings.Contains(logOutput, "Forgetting"),
			"No inode forget triggered during dentry drop.")

		numUninstantiatedNew := len(test.qfs.uninstantiatedInodes)

		test.assert(numUninstantiatedOld > numUninstantiatedNew,
			"No uninstantiated inodes were removed")
=======
func TestMultipleLookupCount(t *testing.T) {
	runTestNoQfsExpensiveTest(t, func(test *testHelper) {
		config := test.defaultConfig()
		config.CacheTimeSeconds = 0
		config.CacheTimeNsecs = 100000
		test.startQuantumFs(config)

		workspace := test.newWorkspace()
		testFilename := workspace + "/test"

		file, err := os.Create(testFilename)
		test.assert(err == nil, "Error creating file: %v", err)

		time.Sleep(300 * time.Millisecond)

		file2, err := os.Open(testFilename)
		test.assert(err == nil, "Error opening file readonly")

		file.Close()
		file2.Close()
		// Wait for the closes to bubble up to QuantumFS
		time.Sleep(10 * time.Millisecond)

		// Forget Inodes
		remountFilesystem(test)

		test.assertTestLog([]TLA{
			TLA{true, "Looked up 2 Times",
				"Failed to cause a second lookup"},
			TLA{true, "Forgetting inode with lookupCount of 2",
				"Inode with second lookup not forgotten"},
		})
	})
}

// QuantumFS doesn't currently implement hardlinks correctly. Instead of returning
// the original inode in the Link() call, it returns a new inode. This doesn't seem
// to bother the kernel and it distributes the lookup counts between those two inodes
// as one would expect. However, this may change and this test should start failing
// if that happens.
func TestLookupCountHardlinks(t *testing.T) {
	runTestNoQfsExpensiveTest(t, func(test *testHelper) {
		config := test.defaultConfig()
		config.CacheTimeSeconds = 0
		config.CacheTimeNsecs = 100000
		test.startQuantumFs(config)

		workspace := test.newWorkspace()
		testFilename := workspace + "/test"
		linkFilename := workspace + "/link"

		file, err := os.Create(testFilename)
		test.assert(err == nil, "Error creating file: %v", err)

		err = os.Link(testFilename, linkFilename)
		test.assert(err == nil, "Error creating hardlink")

		file.Close()

		// Forget Inodes
		remountFilesystem(test)

		test.assertLogDoesNotContain("Looked up 2 Times",
			"Failed to cause a second lookup")
>>>>>>> de190648
	})
}<|MERGE_RESOLUTION|>--- conflicted
+++ resolved
@@ -82,7 +82,6 @@
 	})
 }
 
-<<<<<<< HEAD
 func TestForgetUninstantiatedChildren(t *testing.T) {
 	runTest(t, func(test *testHelper) {
 		workspace := test.newWorkspace()
@@ -120,22 +119,18 @@
 
 		// Forgetting should now forget the Directory and thus remove all the
 		// uninstantiated children from the uninstantiatedInodes list.
-		cmd := exec.Command("mount", "-i", "-oremount", test.tempDir+
-			"/mnt")
-		errorStr, err := cmd.CombinedOutput()
-		test.assert(err == nil, "Unable to force vfs to drop dentry cache")
-		test.assert(len(errorStr) == 0, "Error during remount: %s", errorStr)
+		remountFilesystem(test)
 
-		logFile := test.tempDir + "/ramfs/qlog"
-		logOutput := qlog.ParseLogs(logFile)
-		test.assert(strings.Contains(logOutput, "Forgetting"),
+		test.assertLogContains("Forgetting",
 			"No inode forget triggered during dentry drop.")
 
 		numUninstantiatedNew := len(test.qfs.uninstantiatedInodes)
 
 		test.assert(numUninstantiatedOld > numUninstantiatedNew,
 			"No uninstantiated inodes were removed")
-=======
+	})
+}
+
 func TestMultipleLookupCount(t *testing.T) {
 	runTestNoQfsExpensiveTest(t, func(test *testHelper) {
 		config := test.defaultConfig()
@@ -200,6 +195,5 @@
 
 		test.assertLogDoesNotContain("Looked up 2 Times",
 			"Failed to cause a second lookup")
->>>>>>> de190648
 	})
 }