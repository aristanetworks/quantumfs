// Copyright (c) 2016 Arista Networks, Inc.  All rights reserved.
// Arista Networks, Inc. Confidential and Proprietary.

package daemon

// Test that inodes can be Forgotten and re-accessed

import "bytes"
import "io/ioutil"
import "os"
import "strconv"
import "syscall"
import "testing"
import "time"

func remountFilesystem(test *testHelper) {
	test.log("Remounting filesystem")
	err := syscall.Mount("", test.tempDir+"/mnt", "", syscall.MS_REMOUNT, "")
	test.assert(err == nil, "Unable to force vfs to drop dentry cache: %v", err)
}

func TestForgetOnDirectory(t *testing.T) {
	runTest(t, func(test *testHelper) {
		workspace := test.newWorkspace()
		os.MkdirAll(workspace+"/dir", 0777)

		numFiles := 10
		data := genData(255)
		// Generate a bunch of files
		for i := 0; i < numFiles; i++ {
			err := printToFile(workspace+"/dir/file"+strconv.Itoa(i),
				string(data))
			test.assert(err == nil, "Error creating small file")
		}

		// Now force the kernel to drop all cached inodes
		remountFilesystem(test)

		test.assertLogContains("Forgetting",
			"No inode forget triggered during dentry drop.")

		// Now read all the files back to make sure we still can
		for i := 0; i < numFiles; i++ {
			var readBack []byte
			readBack, err := ioutil.ReadFile(workspace + "/dir/file" +
				strconv.Itoa(i))
			test.assert(bytes.Equal(readBack, data),
				"File contents not preserved after Forget")
			test.assert(err == nil, "Unable to read file after Forget")
		}
	})
}

func TestForgetOnWorkspaceRoot(t *testing.T) {
	runTest(t, func(test *testHelper) {
		workspace := test.newWorkspace()

		numFiles := 10
		data := genData(255)
		// Generate a bunch of files
		for i := 0; i < numFiles; i++ {
			err := printToFile(workspace+"/file"+strconv.Itoa(i),
				string(data))
			test.assert(err == nil, "Error creating small file")
		}

		// Now force the kernel to drop all cached inodes
		remountFilesystem(test)

		test.assertLogContains("Forgetting",
			"No inode forget triggered during dentry drop.")

		// Now read all the files back to make sure we still can
		for i := 0; i < numFiles; i++ {
			var readBack []byte
			readBack, err := ioutil.ReadFile(workspace + "/file" +
				strconv.Itoa(i))
			test.assert(bytes.Equal(readBack, data),
				"File contents not preserved after Forget")
			test.assert(err == nil, "Unable to read file after Forget")
		}
	})
}

func TestForgetUninstantiatedChildren(t *testing.T) {
	runTest(t, func(test *testHelper) {
		workspace := test.newWorkspace()
		dirName := workspace + "/dir"

		err := os.Mkdir(dirName, 0777)
		test.assert(err == nil, "Failed creating directory: %v", err)

		// Generate a bunch of files
		numFiles := 10
		data := genData(255)
		for i := 0; i < numFiles; i++ {
			err := printToFile(workspace+"/dir/file"+strconv.Itoa(i),
				string(data))
			test.assert(err == nil, "Error creating small file")
		}

		// Now branch this workspace so we have a workspace full of
		// uninstantiated Inodes
		workspace = test.branchWorkspace(workspace)
		dirName = test.absPath(workspace + "/dir")

		// Get the listing from the directory to instantiate that directory
		// and add its children to the uninstantiated inode list.
		dirInodeNum := test.getInodeNum(dirName)
		dir, err := os.Open(dirName)
		test.assert(err == nil, "Error opening directory: %v", err)
		children, err := dir.Readdirnames(-1)
		test.assert(err == nil, "Error reading directory children: %v", err)
		test.assert(len(children) == numFiles,
			"Wrong number of children: %d != %d", len(children),
			numFiles)
		dir.Close()

		test.syncAllWorkspaces()

		// we need to lock to do this without racing
		test.qfs.mapMutex.Lock()
		numUninstantiatedOld := len(test.qfs.uninstantiatedInodes)
		test.qfs.mapMutex.Unlock()

		// Forgetting should now forget the Directory and thus remove all the
		// uninstantiated children from the uninstantiatedInodes list.
		remountFilesystem(test)

		test.assertLogContains("Forgetting inode",
			"No inode forget triggered during dentry drop.")

		test.qfs.mapMutex.Lock()
		numUninstantiatedNew := len(test.qfs.uninstantiatedInodes)
		test.qfs.mapMutex.Unlock()

		test.assert(numUninstantiatedOld > numUninstantiatedNew,
<<<<<<< HEAD
			"No uninstantiated inodes were removed %d <= %d",
			numUninstantiatedOld, numUninstantiatedNew)
=======
			"No uninstantiated inodes were removed")

		for _, parent := range test.qfs.uninstantiatedInodes {
			test.assert(parent != dirInodeNum, "Uninstantiated inodes "+
				"use forgotten directory as parent")
		}

		ids, exists := test.qfs.uninstantiatedChildren[dirInodeNum]
		test.assert(exists, "Directory has no uninstantiated children list")
		test.assert(len(ids) == 0,
			"Directory has uninstantiate children: %v", ids)
>>>>>>> db1131b8
	})
}

func TestMultipleLookupCount(t *testing.T) {
	runTestNoQfsExpensiveTest(t, func(test *testHelper) {
		config := test.defaultConfig()
		config.CacheTimeSeconds = 0
		config.CacheTimeNsecs = 100000
		test.startQuantumFs(config)

		workspace := test.newWorkspace()
		testFilename := workspace + "/test"

		file, err := os.Create(testFilename)
		test.assert(err == nil, "Error creating file: %v", err)

		time.Sleep(300 * time.Millisecond)

		file2, err := os.Open(testFilename)
		test.assert(err == nil, "Error opening file readonly")

		file.Close()
		file2.Close()
		// Wait for the closes to bubble up to QuantumFS
		time.Sleep(10 * time.Millisecond)

		// Forget Inodes
		remountFilesystem(test)

		test.assertTestLog([]TLA{
			TLA{true, "Looked up 2 Times",
				"Failed to cause a second lookup"},
			TLA{true, "Forgetting inode with lookupCount of 2",
				"Inode with second lookup not forgotten"},
		})
	})
}

// QuantumFS doesn't currently implement hardlinks correctly. Instead of returning
// the original inode in the Link() call, it returns a new inode. This doesn't seem
// to bother the kernel and it distributes the lookup counts between those two inodes
// as one would expect. However, this may change and this test should start failing
// if that happens.
func TestLookupCountHardlinks(t *testing.T) {
	runTestNoQfsExpensiveTest(t, func(test *testHelper) {
		config := test.defaultConfig()
		config.CacheTimeSeconds = 0
		config.CacheTimeNsecs = 100000
		test.startQuantumFs(config)

		workspace := test.newWorkspace()
		testFilename := workspace + "/test"
		linkFilename := workspace + "/link"

		file, err := os.Create(testFilename)
		test.assert(err == nil, "Error creating file: %v", err)

		err = os.Link(testFilename, linkFilename)
		test.assert(err == nil, "Error creating hardlink")

		file.Close()

		// Forget Inodes
		remountFilesystem(test)

		test.assertLogDoesNotContain("Looked up 2 Times",
			"Failed to cause a second lookup")
	})
}<|MERGE_RESOLUTION|>--- conflicted
+++ resolved
@@ -135,11 +135,8 @@
 		test.qfs.mapMutex.Unlock()
 
 		test.assert(numUninstantiatedOld > numUninstantiatedNew,
-<<<<<<< HEAD
 			"No uninstantiated inodes were removed %d <= %d",
 			numUninstantiatedOld, numUninstantiatedNew)
-=======
-			"No uninstantiated inodes were removed")
 
 		for _, parent := range test.qfs.uninstantiatedInodes {
 			test.assert(parent != dirInodeNum, "Uninstantiated inodes "+
@@ -150,7 +147,6 @@
 		test.assert(exists, "Directory has no uninstantiated children list")
 		test.assert(len(ids) == 0,
 			"Directory has uninstantiate children: %v", ids)
->>>>>>> db1131b8
 	})
 }
 
