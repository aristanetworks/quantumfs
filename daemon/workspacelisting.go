--- conflicted
+++ resolved
@@ -412,13 +412,8 @@
 
 	var removed []inodeRemoval
 	rtn := func() fuse.Status {
-<<<<<<< HEAD
 		defer tsl.Lock(c).Unlock()
-		rems = updateChildren_(c, list, &tsl.typespacesByName,
-=======
-		defer tsl.Lock().Unlock()
 		removed = updateChildren_(c, list, &tsl.typespacesByName,
->>>>>>> dbb144ad
 			&tsl.typespacesById, tsl)
 
 		if !exists {
@@ -759,13 +754,8 @@
 
 	var removed []inodeRemoval
 	rtn := func() fuse.Status {
-<<<<<<< HEAD
 		defer nsl.Lock(c).Unlock()
-		rems = updateChildren_(c, list, &nsl.namespacesByName,
-=======
-		defer nsl.Lock().Unlock()
 		removed = updateChildren_(c, list, &nsl.namespacesByName,
->>>>>>> dbb144ad
 			&nsl.namespacesById, nsl)
 
 		if !exists {
@@ -1132,18 +1122,6 @@
 	workspaces map[string]quantumfs.WorkspaceNonce) (removed []inodeRemoval,
 	children []directoryContents) {
 
-<<<<<<< HEAD
-	if len(workspaces) > 0 {
-		// We only accept positive lists
-		rems := func() []inodeRemoval {
-			defer wsl.Lock(c).Unlock()
-			return wsl.determineRemovedChildren_(c, workspaces)
-		}()
-		handleRemovals(c, rems)
-	}
-
-=======
->>>>>>> dbb144ad
 	parentUnlock := callOnce(wsl.getParentLock().RLock().RUnlock)
 	defer parentUnlock.invoke()
 	defer wsl.Lock(c).Unlock()
@@ -1187,28 +1165,15 @@
 		}
 	}
 
-<<<<<<< HEAD
-	// This lock-unlock-locking is code smell, so we have to be careful in
-	// updateNewChildren to only add when the old has been removed
-	rems := func() []inodeRemoval {
-		defer wsl.Lock(c).Unlock()
-		return wsl.determineRemovedChildren_(c, workspaces)
-	}()
-	handleRemovals(c, rems)
-
-	defer wsl.Lock(c).Unlock()
-	wsl.updateNewChildren_(c, workspaces)
-=======
 	var removed []inodeRemoval
 	rtn := func() fuse.Status {
-		defer wsl.Lock().Unlock()
+		defer wsl.Lock(c).Unlock()
 		removed = wsl.updateChildren_(c, workspaces)
 
 		if !exists {
 			return fuse.ENOENT
 		}
 		c.vlog("Workspace exists")
->>>>>>> dbb144ad
 
 		inodeInfo := wsl.workspacesByName[name]
 		c.qfs.incrementLookupCount(c, inodeInfo.id.id)
