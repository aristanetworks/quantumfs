--- conflicted
+++ resolved
@@ -1122,20 +1122,7 @@
 	workspaces map[string]quantumfs.WorkspaceNonce) (removed []inodeRemoval,
 	children []directoryContents) {
 
-<<<<<<< HEAD
-	if len(workspaces) > 0 {
-		// We only accept positive lists
-		rems := func() []inodeRemoval {
-			defer wsl.Lock(c).Unlock()
-			return wsl.determineRemovedChildren_(c, workspaces)
-		}()
-		handleRemovals(c, rems)
-	}
-
 	parentUnlock := callOnce(wsl.ParentRLock(c).RUnlock)
-=======
-	parentUnlock := callOnce(wsl.getParentLock().RLock().RUnlock)
->>>>>>> d4e49ed1
 	defer parentUnlock.invoke()
 	defer wsl.Lock(c).Unlock()
 
