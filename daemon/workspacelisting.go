// Copyright (c) 2016 Arista Networks, Inc.  All rights reserved.
// Arista Networks, Inc. Confidential and Proprietary.

package daemon

// The code which handles listing available workspaces as the first three levels of
// the directory hierarchy.

import (
	"syscall"
	"time"

	"github.com/aristanetworks/quantumfs"
	"github.com/aristanetworks/quantumfs/utils"
	"github.com/hanwen/go-fuse/fuse"
)

// Arbitrary nlinks for directories if we fail to retrieve the real number from the
// WorkspaceDB. 2 are for . and ..
//
// Choose five to represent 3 typespaces.
const estimatedTypespaceNum = 5

// Choose three to represent 1 namespace
const minimumNamespaceNum = 3

// Choose three to represent 1 workspace
const minimumWorkspaceNum = 3

func interpretListingError(c *ctx, err error, cmd string) fuse.Status {
	switch err := err.(type) {
	default:
		c.elog("Unexpected error from %s: %s", cmd, err.Error())
		return fuse.EIO

	case quantumfs.WorkspaceDbErr:
		if err.Code == quantumfs.WSDB_WORKSPACE_NOT_FOUND {
			return fuse.ENOENT
		}
		c.elog("Unexpected wsdb error from %s: %s", cmd, err.Error())
		return fuse.EIO
	}
}

func NewTypespaceList() Inode {
	tsl := TypespaceList{
		InodeCommon:      InodeCommon{id: quantumfs.InodeIdRoot},
		typespacesByName: make(map[string]InodeIdInfo),
		typespacesById:   make(map[InodeId]string),
		realTreeState: &TreeState{
			name: "",
		},
	}
	tsl.self = &tsl
	tsl.InodeCommon.treeState_ = tsl.realTreeState
	utils.Assert(tsl.treeState() != nil, "TypespaceList treeState nil at init")
	return &tsl
}

type TypespaceList struct {
	InodeCommon

	// Map from child name to Inode ID
	typespacesByName map[string]InodeIdInfo
	typespacesById   map[InodeId]string

	realTreeState *TreeState
}

func (tsl *TypespaceList) dirty_(c *ctx) {
	// Override InodeCommon.dirty_() because namespaces don't get dirty in the
	// traditional manner
	c.vlog("TypespaceList::dirty_ doing nothing")
}

func (tsl *TypespaceList) Access(c *ctx, mask uint32, uid uint32,
	gid uint32) fuse.Status {

	return fuse.OK
}

func (tsl *TypespaceList) GetAttr(c *ctx, out *fuse.AttrOut) fuse.Status {
	defer c.funcIn("TypespaceList::GetAttr").Out()
	out.AttrValid = c.config.CacheTimeSeconds
	out.AttrValidNsec = c.config.CacheTimeNsecs

	fillRootAttr(c, &out.Attr, tsl.InodeCommon.id)
	return fuse.OK
}

func (tsl *TypespaceList) markSelfAccessed(c *ctx, op quantumfs.PathFlags) {
	defer c.FuncIn("TypespaceList::markSelfAccessed", "CRUD %x", op).Out()
	tsl.markAccessed(c, "", op)
	return
}

func (tsl *TypespaceList) markAccessed(c *ctx, path string, op quantumfs.PathFlags) {
	c.elog("Invalid markAccessed on TypespaceList")
	return
}

func fillRootAttrWrapper(c *ctx, attr *fuse.Attr, inodeNum InodeId, _ string,
	_ string) {

	fillRootAttr(c, attr, inodeNum)
}

func fillRootAttr(c *ctx, attr *fuse.Attr, inodeNum InodeId) {
	defer c.FuncIn("fillRootAttr", "inode %d", inodeNum).Out()
	num, err := c.workspaceDB.NumTypespaces(&c.Ctx)
	if err != nil {
		c.elog("Error fetching number of typespaces: %s", err.Error())
		num = estimatedTypespaceNum
	}

	c.vlog("/ has %d children", num)

	fillAttr(attr, inodeNum, uint32(num))
}

type listingAttrFill func(c *ctx, attr *fuse.Attr, inodeNum InodeId,
	typespace string, namespace string)

func fillTypespaceAttr(c *ctx, attr *fuse.Attr, inodeNum InodeId,
	typespace string, namespace string) {

	defer c.FuncIn("fillTypespaceAttr", "inode %d", inodeNum).Out()

	num, err := c.workspaceDB.NumNamespaces(&c.Ctx, typespace)
	if err != nil {
		c.elog("Error fetching number of namespaces in %s: %s", typespace,
			err.Error())
		num = minimumNamespaceNum
	}

	c.vlog("%s/%s has %d children", typespace, namespace, num)

	fillAttr(attr, inodeNum, uint32(num))
}

func fillNamespaceAttr(c *ctx, attr *fuse.Attr, inodeNum InodeId,
	typespace string, namespace string) {

	defer c.FuncIn("fillNamespaceAttr", "inode %d", inodeNum).Out()

	num, err := c.workspaceDB.NumWorkspaces(&c.Ctx, typespace, namespace)
	if err != nil {
		c.elog("Error fetching number of workspace in %s/%s: %s", typespace,
			namespace, err.Error())
		num = minimumWorkspaceNum
	}

	c.vlog("%s/%s has %d children", typespace, namespace, num)

	fillAttr(attr, inodeNum, uint32(num))
}

func fillAttr(attr *fuse.Attr, inodeNum InodeId, numChildren uint32) {
	attr.Ino = uint64(inodeNum)
	attr.Size = 4096
	attr.Blocks = 1

	now := time.Now()
	attr.Atime = uint64(now.Unix())
	attr.Atimensec = uint32(now.Nanosecond())
	attr.Mtime = uint64(now.Unix())
	attr.Mtimensec = uint32(now.Nanosecond())

	attr.Ctime = 1
	attr.Ctimensec = 1
	attr.Mode = 0555 | fuse.S_IFDIR
	attr.Nlink = 2 + numChildren
	attr.Owner.Uid = 0
	attr.Owner.Gid = 0
	attr.Blksize = 4096
}

func fillEntryOutCacheData(c *ctx, out *fuse.EntryOut) {
	out.EntryValid = c.config.CacheTimeSeconds
	out.EntryValidNsec = c.config.CacheTimeNsecs
	out.AttrValid = c.config.CacheTimeSeconds
	out.AttrValidNsec = c.config.CacheTimeNsecs
}

func clearEntryOutCacheData(c *ctx, out *fuse.EntryOut) {
	out.EntryValid = 0
	out.EntryValidNsec = 0
	out.AttrValid = 0
	out.AttrValidNsec = 0
}

func fillAttrOutCacheData(c *ctx, out *fuse.AttrOut) {
	out.AttrValid = c.config.CacheTimeSeconds
	out.AttrValidNsec = c.config.CacheTimeNsecs
}

type inodeRemoval struct {
	id     InodeId
	name   string
	parent InodeId
}

func handleRemovals(c *ctx, removals []inodeRemoval) {
	for _, rem := range removals {
		c.qfs.handleMetaInodeRemoval(c, rem.id, rem.name, rem.parent)
	}
}

// Update the internal namespaces list with the most recent available listing
// Must be called with the inode locks needed to protect inodeMap and nameMap
func updateChildren_(c *ctx, names []string, inodeMap *map[string]InodeIdInfo,
	nameMap *map[InodeId]string, parent Inode) []inodeRemoval {

	defer c.FuncIn("updateChildren_", "Parent Inode %d",
		parent.inodeNum()).Out()

	touched := make(map[string]bool)
	// First add any new entries
	for _, name := range names {
		if _, exists := (*inodeMap)[name]; !exists {
			inodeId := c.qfs.newInodeId()
			c.vlog("Adding new child %s inodeId %d generation %d", name,
				inodeId.id, inodeId.generation)
			(*inodeMap)[name] = inodeId
			(*nameMap)[inodeId.id] = name

			c.qfs.addUninstantiated(c, []inodePair{
				newInodePair(inodeId.id, parent.inodeNum())})
		}
		touched[name] = true
	}

	// Then delete entries which no longer exist
	rtn := make([]inodeRemoval, 0)
	for name, id := range *inodeMap {
		if _, exists := touched[name]; !exists {
			c.vlog("Removing deleted child %s", name)

			// Note: do not uninstantiate them now - remove them
			// from their parents and let the kernel forget them
			// naturally.
			delete(*inodeMap, name)
			delete(*nameMap, id.id)
			rtn = append(rtn, inodeRemoval{
				id:     id.id,
				name:   name,
				parent: parent.inodeNum(),
			})
		}
	}

	return rtn
}

func snapshotChildren(c *ctx, inode Inode, children *map[string]InodeIdInfo,
	typespace string, namespace string, fillChildren listingAttrFill,
	fillMe listingAttrFill, parentInfo directoryContents) []directoryContents {

	defer c.FuncIn("snapshotChildren", "typespace %s namespace %s", typespace,
		namespace).Out()

	out := make([]directoryContents, 0, len(*children)+2)

	c.vlog("Adding .")
	child := directoryContents{
		filename: ".",
		fuseType: fuse.S_IFDIR,
	}
	fillMe(c, &child.attr, inode.inodeNum(), typespace, namespace)
	out = append(out, child)

	c.vlog("Adding ..")
	out = append(out, parentInfo)

	c.vlog("Adding the rest of the %d children", len(*children))
	for name, inode := range *children {
		child := directoryContents{
			filename: name,
			fuseType: fuse.S_IFDIR,
		}

		if typespace == "" {
			fillChildren(c, &child.attr, inode.id, name, "")
		} else {
			fillChildren(c, &child.attr, inode.id, typespace, name)
		}

		out = append(out, child)
	}

	return out
}

func (tsl *TypespaceList) Open(c *ctx, flags uint32, mode uint32,
	out *fuse.OpenOut) fuse.Status {

	c.vlog("TypespaceList::Open doing nothing")
	return fuse.ENOSYS
}

func (tsl *TypespaceList) OpenDir(c *ctx, flags uint32,
	mode uint32, out *fuse.OpenOut) fuse.Status {

	defer c.funcIn("TypespaceList::OpenDir").Out()

	ds := newDirectorySnapshot(c, tsl)
	c.qfs.setFileHandle(c, ds.FileHandleCommon.id, ds)
	out.Fh = uint64(ds.FileHandleCommon.id)
	out.OpenFlags = fuse.FOPEN_KEEP_CACHE

	return fuse.OK
}

func (tsl *TypespaceList) foreachDirectInode(c *ctx, visitFn inodeVisitFn) {
	defer tsl.Lock().Unlock()

	for k, _ := range tsl.typespacesById {
		iterateAgain := visitFn(k)
		if !iterateAgain {
			return
		}
	}
}

// Must be called with the inode's parent lock held for reads
func getParentInfo_(c *ctx, parent InodeId, fillParent listingAttrFill,
	typespace string, namespace string) directoryContents {

	rtn := directoryContents{
		filename: "..",
		fuseType: fuse.S_IFDIR,
	}

	fillParent(c, &rtn.attr, parent, typespace, namespace)
	return rtn
}

func (tsl *TypespaceList) getChildSnapshot(c *ctx) []directoryContents {
	defer c.funcIn("TypespaceList::getChildSnapshot").Out()

	typespaces, err := c.workspaceDB.TypespaceList(&c.Ctx)
	if err != nil {
		c.elog("Unexpected error from WorkspaceDB.TypespaceList: %s",
			err.Error())
		typespaces = []string{}
	}

<<<<<<< HEAD
	removals, children := tsl.getChildSnapshotRemovals(c, typespaces)
	handleRemovals(c, removals)

	return children
}

func (tsl *TypespaceList) getChildSnapshotRemovals(c *ctx,
	typespaces []string) (removed []inodeRemoval, children []directoryContents) {

	parentUnlock := callOnce(tsl.getParentLock().RLock().RUnlock)
	defer parentUnlock.invoke()
	defer tsl.Lock().Unlock()
=======
	var parentInfo directoryContents
	func() {
		defer tsl.getParentLock().RLock().RUnlock()
		parentInfo = getParentInfo_(c, tsl.parentId_(), fillRootAttrWrapper,
			"", "")
	}()
>>>>>>> 2ca2b5e4

	defer tsl.Lock().Unlock()

	if len(typespaces) > 0 {
		// We only accept positive lists
		removed = updateChildren_(c, typespaces, &tsl.typespacesByName,
			&tsl.typespacesById, tsl)
	}

	// The kernel will override our parent's attributes so it doesn't matter what
	// we put into there.
	children = snapshotChildren(c, tsl, &tsl.typespacesByName, "", "",
		fillTypespaceAttr, fillRootAttrWrapper, parentInfo)

	api := directoryContents{
		filename: quantumfs.ApiPath,
		fuseType: fuse.S_IFREG,
	}
	fillApiAttr(c, &api.attr)
	children = append(children, api)

	return removed, children
}

func (tsl *TypespaceList) Lookup(c *ctx, name string,
	out *fuse.EntryOut) fuse.Status {

	defer c.FuncIn("TypespaceList::Lookup", "name %s", name).Out()

	if name == quantumfs.ApiPath {
		out.NodeId = quantumfs.InodeIdApi
		out.Generation = 1
		fillEntryOutCacheData(c, out)
		fillApiAttr(c, &out.Attr)
		return fuse.OK
	}

	list, err := c.workspaceDB.TypespaceList(&c.Ctx)
	if err != nil {
		return interpretListingError(c, err, "WorkspaceDB.TypespaceList")
	}

	exists := false
	for _, typespace := range list {
		if name == typespace {
			exists = true
			break
		}
	}

	var removed []inodeRemoval
	rtn := func() fuse.Status {
		defer tsl.Lock().Unlock()
		removed = updateChildren_(c, list, &tsl.typespacesByName,
			&tsl.typespacesById, tsl)

		if !exists {
			return fuse.ENOENT
		}

		inodeNum := tsl.typespacesByName[name]
		c.qfs.incrementLookupCount(c, inodeNum.id)
		out.NodeId = uint64(inodeNum.id)
		out.Generation = inodeNum.generation
		fillEntryOutCacheData(c, out)
		fillTypespaceAttr(c, &out.Attr, inodeNum.id, name, "")

		return fuse.OK
	}()
	handleRemovals(c, removed)

	return rtn
}

func (tsl *TypespaceList) Create(c *ctx, input *fuse.CreateIn, name string,
	out *fuse.CreateOut) fuse.Status {

	c.vlog("TypespaceList::Create doing nothing")
	return fuse.EACCES
}

func (tsl *TypespaceList) SetAttr(c *ctx, attr *fuse.SetAttrIn,
	out *fuse.AttrOut) fuse.Status {

	c.wlog("Invalid SetAttr on TypespaceList")
	return fuse.ENOSYS
}

func (tsl *TypespaceList) Mkdir(c *ctx, name string, input *fuse.MkdirIn,
	out *fuse.EntryOut) fuse.Status {

	c.vlog("TypespaceList::Mkdir doing nothing")
	return fuse.EPERM
}

func (tsl *TypespaceList) getChildAttr(c *ctx, inodeNum InodeId, out *fuse.Attr,
	owner fuse.Owner) {

	panic("TypespaceList doesn't support record fetch")
}

func (tsl *TypespaceList) Unlink(c *ctx, name string) fuse.Status {
	c.wlog("Invalid Unlink on TypespaceList")
	return fuse.ENOTDIR
}

func (tsl *TypespaceList) Rmdir(c *ctx, name string) fuse.Status {
	c.wlog("Invalid Rmdir on TypespaceList")
	return fuse.EACCES
}

func (tsl *TypespaceList) Symlink(c *ctx, pointedTo string, linkName string,
	out *fuse.EntryOut) fuse.Status {

	c.wlog("Invalid Symlink on TypespaceList")
	return fuse.EACCES
}

func (tsl *TypespaceList) Readlink(c *ctx) ([]byte, fuse.Status) {
	c.wlog("Invalid Readlink on TypespaceList")
	return nil, fuse.EINVAL
}

func (tsl *TypespaceList) Mknod(c *ctx, name string, input *fuse.MknodIn,
	out *fuse.EntryOut) fuse.Status {

	c.wlog("Invalid Mknod on TypespaceList")
	return fuse.ENOSYS
}

func (tsl *TypespaceList) RenameChild(c *ctx, oldName string,
	newName string) fuse.Status {

	c.elog("Invalid RenameChild on TypespaceList")
	return fuse.ENOSYS
}

func (tsl *TypespaceList) GetXAttrSize(c *ctx,
	attr string) (size int, result fuse.Status) {

	c.vlog("Invalid GetXAttrSize on TypespaceList")
	return 0, fuse.ENODATA
}

func (tsl *TypespaceList) GetXAttrData(c *ctx,
	attr string) (data []byte, result fuse.Status) {

	c.vlog("Invalid GetXAttrData on TypespaceList")
	return nil, fuse.ENODATA
}

func (tsl *TypespaceList) ListXAttr(c *ctx) (attributes []byte, result fuse.Status) {
	c.vlog("Invalid ListXAttr on TypespaceList")
	return []byte{}, fuse.OK
}

func (tsl *TypespaceList) SetXAttr(c *ctx, attr string, data []byte) fuse.Status {
	c.vlog("Invalid SetXAttr on TypespaceList")
	return fuse.Status(syscall.ENOSPC)
}

func (tsl *TypespaceList) RemoveXAttr(c *ctx, attr string) fuse.Status {
	c.vlog("Invalid RemoveXAttr on TypespaceList")
	return fuse.ENODATA
}

func (tsl *TypespaceList) syncChild(c *ctx, inodeNum InodeId,
	newKey quantumfs.ObjectKey, hardlinkDelta *HardlinkDelta) {

	c.vlog("TypespaceList::syncChild doing nothing")
}

func (tsl *TypespaceList) setChildAttr(c *ctx, inodeNum InodeId,
	newType *quantumfs.ObjectType, attr *fuse.SetAttrIn,
	out *fuse.AttrOut, updateMtime bool) fuse.Status {

	c.elog("Invalid setChildAttr on TypespaceList")
	return fuse.ENOSYS
}

func (tsl *TypespaceList) getChildXAttrSize(c *ctx, inodeNum InodeId,
	attr string) (size int, result fuse.Status) {

	c.elog("Invalid getChildXAttrSize on TypespaceList")
	return 0, fuse.ENODATA
}

func (tsl *TypespaceList) getChildXAttrData(c *ctx, inodeNum InodeId,
	attr string) (data []byte, result fuse.Status) {

	c.elog("Invalid getChildXAttrData on TypespaceList")
	return nil, fuse.ENODATA
}

func (tsl *TypespaceList) listChildXAttr(c *ctx,
	inodeNum InodeId) (attributes []byte, result fuse.Status) {

	c.elog("Invalid listChildXAttr on TypespaceList")
	return []byte{}, fuse.OK
}

func (tsl *TypespaceList) setChildXAttr(c *ctx, inodeNum InodeId, attr string,
	data []byte) fuse.Status {

	c.elog("Invalid setChildXAttr on TypespaceList")
	return fuse.Status(syscall.ENOSPC)
}

func (tsl *TypespaceList) removeChildXAttr(c *ctx, inodeNum InodeId,
	attr string) fuse.Status {

	c.elog("Invalid removeChildXAttr on TypespaceList")
	return fuse.ENODATA
}

// Must be called with the instantiation lock
func (tsl *TypespaceList) instantiateChild_(c *ctx,
	inodeNum InodeId) Inode {

	defer c.funcIn("TypespaceList::instantiateChild_").Out()
	defer tsl.Lock().Unlock()

	inode, release := c.qfs.inodeNoInstantiate(c, inodeNum)
	// release immediately. We can't hold the mapMutex while we instantiate,
	// but it's okay since the instantiationLock should be held already.
	release()
	if inode != nil {
		c.vlog("Someone has already instantiated inode %d", inodeNum)
		return inode
	}

	// The api file will never be truly forgotten (see QuantumFs.Forget()) and so
	// doesn't need to ever be re-instantiated.

	name, exists := tsl.typespacesById[inodeNum]
	if exists {
		c.vlog("Instantiating %d -> %s", inodeNum, name)
	} else {
		c.vlog("inode %d doesn't exist", inodeNum)
	}

	return newNamespaceList(c, name, "", "", tsl, inodeNum)
}

func (tsl *TypespaceList) flush(c *ctx) quantumfs.ObjectKey {
	defer c.funcIn("TypespaceList::flush").Out()
	return quantumfs.EmptyBlockKey
}

func newNamespaceList(c *ctx, typespace string, namespace string, workspace string,
	parent Inode, inodeNum InodeId) Inode {

	defer c.FuncIn("newNamespaceList", "typespace %s", typespace).Out()

	nsl := NamespaceList{
		InodeCommon:      InodeCommon{id: inodeNum},
		typespaceName:    typespace,
		namespacesByName: make(map[string]InodeIdInfo),
		namespacesById:   make(map[InodeId]string),
		realTreeState: &TreeState{
			name: typespace,
		},
	}
	nsl.self = &nsl
	nsl.setParent(c, parent)
	nsl.InodeCommon.treeState_ = nsl.realTreeState
	utils.Assert(nsl.treeState() != nil, "NamespaceList treeState nil at init")
	return &nsl
}

type NamespaceList struct {
	InodeCommon
	typespaceName string

	// Map from child name to Inode ID
	namespacesByName map[string]InodeIdInfo
	namespacesById   map[InodeId]string

	realTreeState *TreeState
}

func (nsl *NamespaceList) dirty_(c *ctx) {
	// Override InodeCommon.dirty_() because namespaces don't get dirty in the
	// traditional manner
	c.vlog("NamespaceList::dirty_ doing nothing")
}

func (nsl *NamespaceList) Access(c *ctx, mask uint32, uid uint32,
	gid uint32) fuse.Status {

	return fuse.OK
}

func (nsl *NamespaceList) GetAttr(c *ctx, out *fuse.AttrOut) fuse.Status {
	defer c.funcIn("NamespaceList::GetAttr").Out()
	out.AttrValid = c.config.CacheTimeSeconds
	out.AttrValidNsec = c.config.CacheTimeNsecs

	fillTypespaceAttr(c, &out.Attr, nsl.InodeCommon.id, nsl.typespaceName, "")
	return fuse.OK
}

func (nsl *NamespaceList) Open(c *ctx, flags uint32, mode uint32,
	out *fuse.OpenOut) fuse.Status {

	c.vlog("NamespaceList::Open doing nothing")
	return fuse.ENOSYS
}

func (nsl *NamespaceList) OpenDir(c *ctx, flags uint32,
	mode uint32, out *fuse.OpenOut) fuse.Status {

	defer c.funcIn("NamespaceList::OpenDir").Out()

	ds := newDirectorySnapshot(c, nsl)
	c.qfs.setFileHandle(c, ds.FileHandleCommon.id, ds)
	out.Fh = uint64(ds.FileHandleCommon.id)
	out.OpenFlags = fuse.FOPEN_KEEP_CACHE

	return fuse.OK
}

func (nsl *NamespaceList) foreachDirectInode(c *ctx, visitFn inodeVisitFn) {
	defer nsl.Lock().Unlock()

	for k, _ := range nsl.namespacesById {
		iterateAgain := visitFn(k)
		if !iterateAgain {
			return
		}
	}
}

func (nsl *NamespaceList) getChildSnapshot(c *ctx) []directoryContents {
	defer c.funcIn("NamespaceList::getChildSnapshot").Out()

	namespaces, err := c.workspaceDB.NamespaceList(&c.Ctx, nsl.typespaceName)
	if err != nil {
		c.elog("Unexpected error type from WorkspaceDB.NamespaceList: %s",
			err.Error())
		namespaces = []string{}
	}

<<<<<<< HEAD
	removals, children := nsl.getChildSnapshotRemovals(c, namespaces)
	handleRemovals(c, removals)

	return children
}

func (nsl *NamespaceList) getChildSnapshotRemovals(c *ctx,
	namespaces []string) (removed []inodeRemoval, children []directoryContents) {

	parentUnlock := callOnce(nsl.getParentLock().RLock().RUnlock)
	defer parentUnlock.invoke()
	defer nsl.Lock().Unlock()
=======
	var parentInfo directoryContents
	func() {
		defer nsl.getParentLock().RLock().RUnlock()
		parentInfo = getParentInfo_(c, nsl.parentId_(), fillRootAttrWrapper,
			nsl.typespaceName, "")
	}()
>>>>>>> 2ca2b5e4

	defer nsl.Lock().Unlock()

	if len(namespaces) > 0 {
		// We only accept positive lists
		removed = updateChildren_(c, namespaces, &nsl.namespacesByName,
			&nsl.namespacesById, nsl)
	}

	children = snapshotChildren(c, nsl, &nsl.namespacesByName,
		nsl.typespaceName, "", fillNamespaceAttr, fillTypespaceAttr,
		parentInfo)

	return removed, children
}

func (nsl *NamespaceList) Lookup(c *ctx, name string,
	out *fuse.EntryOut) fuse.Status {

	defer c.FuncIn("NamespaceList::Lookup", "name %s", name).Out()

	list, err := c.workspaceDB.NamespaceList(&c.Ctx, nsl.typespaceName)
	if err != nil {
		return interpretListingError(c, err, "WorkspaceDB.NamespaceList")
	}

	exists := false
	for _, namespace := range list {
		if name == namespace {
			exists = true
			break
		}
	}

	var removed []inodeRemoval
	rtn := func() fuse.Status {
		defer nsl.Lock().Unlock()
		removed = updateChildren_(c, list, &nsl.namespacesByName,
			&nsl.namespacesById, nsl)

		if !exists {
			return fuse.ENOENT
		}
		c.vlog("Namespace exists")

		inodeNum := nsl.namespacesByName[name]
		c.qfs.incrementLookupCount(c, inodeNum.id)
		out.NodeId = uint64(inodeNum.id)
		out.Generation = inodeNum.generation
		fillEntryOutCacheData(c, out)
		fillNamespaceAttr(c, &out.Attr, inodeNum.id, nsl.typespaceName, name)

		return fuse.OK
	}()
	handleRemovals(c, removed)

	return rtn
}

func (nsl *NamespaceList) Create(c *ctx, input *fuse.CreateIn, name string,
	out *fuse.CreateOut) fuse.Status {

	c.vlog("NamespaceList::Create doing nothing")
	return fuse.EACCES
}

func (nsl *NamespaceList) SetAttr(c *ctx, attr *fuse.SetAttrIn,
	out *fuse.AttrOut) fuse.Status {

	c.wlog("Invalid SetAttr on NamespaceList")
	return fuse.ENOSYS
}

func (nsl *NamespaceList) Mkdir(c *ctx, name string, input *fuse.MkdirIn,
	out *fuse.EntryOut) fuse.Status {

	c.vlog("NamespaceList::Mkdir doing nothing")
	return fuse.EPERM
}

func (nsl *NamespaceList) getChildAttr(c *ctx, inodeNum InodeId, out *fuse.Attr,
	owner fuse.Owner) {

	panic("NamespaceList doesn't support record fetch")
}

func (nsl *NamespaceList) Unlink(c *ctx, name string) fuse.Status {
	c.wlog("Invalid Unlink on NamespaceList")
	return fuse.ENOTDIR
}

func (nsl *NamespaceList) Rmdir(c *ctx, name string) fuse.Status {
	c.wlog("Invalid Rmdir on NamespaceList")
	return fuse.EACCES
}

func (nsl *NamespaceList) Symlink(c *ctx, pointedTo string, linkName string,
	out *fuse.EntryOut) fuse.Status {

	c.wlog("Invalid Symlink on NamespaceList")
	return fuse.EACCES
}

func (nsl *NamespaceList) Readlink(c *ctx) ([]byte, fuse.Status) {
	c.wlog("Invalid Readlink on NamespaceList")
	return nil, fuse.EINVAL
}

func (nsl *NamespaceList) Mknod(c *ctx, name string, input *fuse.MknodIn,
	out *fuse.EntryOut) fuse.Status {

	c.wlog("Invalid Mknod on NamespaceList")
	return fuse.ENOSYS
}

func (nsl *NamespaceList) RenameChild(c *ctx, oldName string,
	newName string) fuse.Status {

	c.elog("Invalid RenameChild on NamespaceList")
	return fuse.ENOSYS
}

func (nsl *NamespaceList) GetXAttrSize(c *ctx,
	attr string) (size int, result fuse.Status) {

	c.vlog("Invalid GetXAttrSize on NamespaceList")
	return 0, fuse.ENODATA
}

func (nsl *NamespaceList) GetXAttrData(c *ctx,
	attr string) (data []byte, result fuse.Status) {

	c.vlog("Invalid GetXAttrData on NamespaceList")
	return nil, fuse.ENODATA
}

func (nsl *NamespaceList) ListXAttr(c *ctx) (attributes []byte, result fuse.Status) {
	c.vlog("Invalid ListXAttr on NamespaceList")
	return []byte{}, fuse.OK
}

func (nsl *NamespaceList) SetXAttr(c *ctx, attr string, data []byte) fuse.Status {
	c.vlog("Invalid SetXAttr on NamespaceList")
	return fuse.Status(syscall.ENOSPC)
}

func (nsl *NamespaceList) RemoveXAttr(c *ctx, attr string) fuse.Status {
	c.vlog("Invalid RemoveXAttr on NamespaceList")
	return fuse.ENODATA
}

func (nsl *NamespaceList) syncChild(c *ctx, inodeNum InodeId,
	newKey quantumfs.ObjectKey, hardlinkDelta *HardlinkDelta) {

	c.vlog("NamespaceList::syncChild doing nothing")
}

func (nsl *NamespaceList) setChildAttr(c *ctx, inodeNum InodeId,
	newType *quantumfs.ObjectType, attr *fuse.SetAttrIn,
	out *fuse.AttrOut, updateMtime bool) fuse.Status {

	c.elog("Invalid setChildAttr on NamespaceList")
	return fuse.ENOSYS
}

func (nsl *NamespaceList) getChildXAttrSize(c *ctx, inodeNum InodeId,
	attr string) (size int, result fuse.Status) {

	c.elog("Invalid getChildXAttrSize on NamespaceList")
	return 0, fuse.ENODATA
}

func (nsl *NamespaceList) getChildXAttrData(c *ctx, inodeNum InodeId,
	attr string) (data []byte, result fuse.Status) {

	c.elog("Invalid getChildXAttrData on NamespaceList")
	return nil, fuse.ENODATA
}

func (nsl *NamespaceList) listChildXAttr(c *ctx,
	inodeNum InodeId) (attributes []byte, result fuse.Status) {

	c.elog("Invalid listChildXAttr on NamespaceList")
	return []byte{}, fuse.OK
}

func (nsl *NamespaceList) setChildXAttr(c *ctx, inodeNum InodeId, attr string,
	data []byte) fuse.Status {

	c.elog("Invalid setChildXAttr on NamespaceList")
	return fuse.Status(syscall.ENOSPC)
}

func (nsl *NamespaceList) removeChildXAttr(c *ctx, inodeNum InodeId,
	attr string) fuse.Status {

	c.elog("Invalid removeChildXAttr on NamespaceList")
	return fuse.ENODATA
}

// Must be called with the instantiation lock
func (nsl *NamespaceList) instantiateChild_(c *ctx,
	inodeNum InodeId) Inode {

	defer c.funcIn("NamespaceList::instantiateChild_").Out()
	defer nsl.Lock().Unlock()

	inode, release := c.qfs.inodeNoInstantiate(c, inodeNum)
	// release immediately. We can't hold the mapMutex while we instantiate,
	// but it's okay since the instantiationLock should be held already.
	release()
	if inode != nil {
		c.vlog("Someone has already instantiated inode %d", inodeNum)
		return inode
	}

	name, exists := nsl.namespacesById[inodeNum]
	if exists {
		c.vlog("Instantiating %d -> %s/%s", inodeNum, nsl.typespaceName,
			name)
	} else {
		c.vlog("inode %d doesn't exist", inodeNum)
	}

	return newWorkspaceList(c, nsl.typespaceName, name, nsl, inodeNum)
}

func (nsl *NamespaceList) markSelfAccessed(c *ctx, op quantumfs.PathFlags) {
	defer c.FuncIn("NamespaceList::markSelfAccessed", "CRUD %x", op).Out()
	nsl.markAccessed(c, "", op)
	return
}

func (nsl *NamespaceList) markAccessed(c *ctx, path string, op quantumfs.PathFlags) {
	c.elog("Invalid markAccessed on NamespaceList")
	return
}

func (nsl *NamespaceList) flush(c *ctx) quantumfs.ObjectKey {
	defer c.funcIn("NamespaceList::flush").Out()
	return quantumfs.EmptyBlockKey
}

func newWorkspaceList(c *ctx, typespace string, namespace string,
	parent Inode, inodeNum InodeId) Inode {

	defer c.FuncIn("newWorkspaceList", "typespace %s namespace %s",
		typespace, namespace).Out()

	wsl := WorkspaceList{
		InodeCommon:      InodeCommon{id: inodeNum},
		typespaceName:    typespace,
		namespaceName:    namespace,
		workspacesByName: make(map[string]workspaceInfo),
		workspacesById:   make(map[InodeId]string),
		realTreeState: &TreeState{
			name: typespace + "/" + namespace,
		},
	}
	wsl.self = &wsl
	wsl.setParent(c, parent)
	wsl.InodeCommon.treeState_ = wsl.realTreeState
	utils.Assert(wsl.treeState() != nil, "WorkspaceList treeState nil at init")
	return &wsl
}

type workspaceInfo struct {
	id    InodeIdInfo
	nonce quantumfs.WorkspaceNonce
}

type WorkspaceList struct {
	InodeCommon
	typespaceName string
	namespaceName string

	// Map from child name to Inode ID
	workspacesByName map[string]workspaceInfo
	workspacesById   map[InodeId]string

	realTreeState *TreeState
}

func (wsl *WorkspaceList) dirty_(c *ctx) {
	// Override InodeCommon.dirty_() because workspaces don't get dirty in the
	// traditional manner.
	c.vlog("WorkspaceList::dirty_ doing nothing")
}

func (wsl *WorkspaceList) Access(c *ctx, mask uint32, uid uint32,
	gid uint32) fuse.Status {

	return fuse.OK
}

func (wsl *WorkspaceList) GetAttr(c *ctx, out *fuse.AttrOut) fuse.Status {
	defer c.funcIn("WorkspaceList::GetAttr").Out()
	out.AttrValid = c.config.CacheTimeSeconds
	out.AttrValidNsec = c.config.CacheTimeNsecs

	fillNamespaceAttr(c, &out.Attr, wsl.InodeCommon.id, wsl.typespaceName,
		wsl.namespaceName)
	return fuse.OK
}

func (wsl *WorkspaceList) Open(c *ctx, flags uint32, mode uint32,
	out *fuse.OpenOut) fuse.Status {

	c.vlog("WorkspaceList::Open doing nothing")
	return fuse.ENOSYS
}

func (wsl *WorkspaceList) OpenDir(c *ctx, flags uint32,
	mode uint32, out *fuse.OpenOut) fuse.Status {

	defer c.funcIn("WorkspaceList::OpenDir").Out()

	ds := newDirectorySnapshot(c, wsl)
	c.qfs.setFileHandle(c, ds.FileHandleCommon.id, ds)
	out.Fh = uint64(ds.FileHandleCommon.id)
	out.OpenFlags = fuse.FOPEN_KEEP_CACHE

	return fuse.OK
}

func (wsl *WorkspaceList) foreachDirectInode(c *ctx, visitFn inodeVisitFn) {
	defer wsl.Lock().Unlock()

	for k, _ := range wsl.workspacesById {
		iterateAgain := visitFn(k)
		if !iterateAgain {
			return
		}
	}
}

// Update the internal workspace list with the most recent available listing
// Must be called with the wsl inode lock held
func (wsl *WorkspaceList) updateChildren_(c *ctx,
	names map[string]quantumfs.WorkspaceNonce) []inodeRemoval {

	defer c.FuncIn("WorkspaceList::updateChildren_", "Parent Inode %d",
		wsl.inodeNum()).Out()

	// First delete any outdated entries
	rtn := make([]inodeRemoval, 0)
	for name, info := range wsl.workspacesByName {
		wsdbNonce, exists := names[name]
		if !exists || !wsdbNonce.SameIncarnation(&info.nonce) {
			c.vlog("Removing deleted child %s %s",
				name, info.nonce.String())

			// Note: do not uninstantiate them now - remove them
			// from their parents
			delete(wsl.workspacesByName, name)
			delete(wsl.workspacesById, info.id.id)
			rtn = append(rtn, inodeRemoval{
				id:     info.id.id,
				name:   name,
				parent: wsl.inodeNum(),
			})
		}
	}

	// Then re-add any new entries
	for name, nonce := range names {
		if _, exists := wsl.workspacesByName[name]; !exists {
			c.vlog("Adding new child %s (%s)", name, nonce.String())
			inodeId := c.qfs.newInodeId()
			wsl.workspacesByName[name] = workspaceInfo{
				id:    inodeId,
				nonce: nonce,
			}
			wsl.workspacesById[inodeId.id] = name

			c.qfs.addUninstantiated(c, []inodePair{
				newInodePair(inodeId.id, wsl.inodeNum())})
		}
	}

	return rtn
}

func (wsl *WorkspaceList) getChildSnapshot(c *ctx) []directoryContents {
	defer c.funcIn("WorkspaceList::getChildSnapshot").Out()

	workspaces, err := c.workspaceDB.WorkspaceList(&c.Ctx, wsl.typespaceName,
		wsl.namespaceName)
	if err != nil {
		c.elog("Unexpected error type from WorkspaceDB.WorkspaceList: %s",
			err.Error())
		workspaces = map[string]quantumfs.WorkspaceNonce{}
	}

<<<<<<< HEAD
	removals, children := wsl.getChildSnapshotRemovals(c, workspaces)
	handleRemovals(c, removals)

	return children
}

func (wsl *WorkspaceList) getChildSnapshotRemovals(c *ctx,
	workspaces map[string]quantumfs.WorkspaceNonce) (removed []inodeRemoval,
	children []directoryContents) {

	parentUnlock := callOnce(wsl.getParentLock().RLock().RUnlock)
	defer parentUnlock.invoke()
	defer wsl.Lock().Unlock()

	if len(workspaces) > 0 {
		removed = wsl.updateChildren_(c, workspaces)
	}

	parentInfo := getParentInfo_(c, wsl, fillTypespaceAttr, wsl.typespaceName,
		wsl.namespaceName)
	// unlock the parent early
	parentUnlock.invoke()
=======
	var parentInfo directoryContents
	func() {
		defer wsl.getParentLock().RLock().RUnlock()
		parentInfo = getParentInfo_(c, wsl.parentId_(), fillTypespaceAttr,
			wsl.typespaceName, wsl.namespaceName)
	}()

	defer wsl.Lock().Unlock()
>>>>>>> 2ca2b5e4

	namesAndIds := make(map[string]InodeIdInfo, len(wsl.workspacesByName))
	for name, info := range wsl.workspacesByName {
		namesAndIds[name] = info.id
	}
	children = snapshotChildren(c, wsl, &namesAndIds, wsl.typespaceName,
		wsl.namespaceName, fillWorkspaceAttrFake, fillNamespaceAttr,
		parentInfo)

	return removed, children
}

func (wsl *WorkspaceList) Lookup(c *ctx, name string,
	out *fuse.EntryOut) fuse.Status {

	defer c.FuncIn("WorkspaceList::Lookup", "name %s", name).Out()

	workspaces, err := c.workspaceDB.WorkspaceList(&c.Ctx, wsl.typespaceName,
		wsl.namespaceName)
	if err != nil {
		return interpretListingError(c, err, "WorkspaceDB.WorkspaceList")
	}

	exists := false
	for workspace, _ := range workspaces {
		if name == workspace {
			exists = true
			break
		}
	}

	var removed []inodeRemoval
	rtn := func() fuse.Status {
		defer wsl.Lock().Unlock()
		removed = wsl.updateChildren_(c, workspaces)

		if !exists {
			return fuse.ENOENT
		}
		c.vlog("Workspace exists")

		inodeInfo := wsl.workspacesByName[name]
		c.qfs.incrementLookupCount(c, inodeInfo.id.id)
		out.NodeId = uint64(inodeInfo.id.id)
		out.Generation = inodeInfo.id.generation
		fillEntryOutCacheData(c, out)
		fillWorkspaceAttrFake(c, &out.Attr, inodeInfo.id.id, "", "")

		return fuse.OK
	}()
	handleRemovals(c, removed)

	return rtn
}

func (wsl *WorkspaceList) Create(c *ctx, input *fuse.CreateIn, name string,
	out *fuse.CreateOut) fuse.Status {

	c.vlog("WorkspaceList::Create doing nothing")
	return fuse.EACCES
}

func (wsl *WorkspaceList) SetAttr(c *ctx, attr *fuse.SetAttrIn,
	out *fuse.AttrOut) fuse.Status {

	c.wlog("Invalid SetAttr on WorkspaceList")
	return fuse.ENOSYS
}

func (wsl *WorkspaceList) Mkdir(c *ctx, name string, input *fuse.MkdirIn,
	out *fuse.EntryOut) fuse.Status {

	c.vlog("WorkspaceList::Mkdir doing nothing")
	return fuse.EPERM
}

func (wsl *WorkspaceList) getChildAttr(c *ctx, inodeNum InodeId, out *fuse.Attr,
	owner fuse.Owner) {

	panic("WorkspaceList doesn't support record fetch")
}

func (wsl *WorkspaceList) Unlink(c *ctx, name string) fuse.Status {
	c.wlog("Invalid Unlink on WorkspaceList")
	return fuse.ENOTDIR
}

func (wsl *WorkspaceList) Rmdir(c *ctx, name string) fuse.Status {
	c.wlog("Invalid Rmdir on WorkspaceList")
	return fuse.EACCES
}

func (wsl *WorkspaceList) Symlink(c *ctx, pointedTo string, linkName string,
	out *fuse.EntryOut) fuse.Status {

	c.wlog("Invalid Symlink on WorkspaceList")
	return fuse.EACCES
}

func (wsl *WorkspaceList) Readlink(c *ctx) ([]byte, fuse.Status) {
	c.wlog("Invalid Readlink on WorkspaceList")
	return nil, fuse.EINVAL
}

func (wsl *WorkspaceList) Mknod(c *ctx, name string, input *fuse.MknodIn,
	out *fuse.EntryOut) fuse.Status {

	c.wlog("Invalid Mknod on WorkspaceList")
	return fuse.ENOSYS
}

func (wsl *WorkspaceList) RenameChild(c *ctx, oldName string,
	newName string) fuse.Status {

	c.elog("Invalid RenameChild on WorkspaceList")
	return fuse.ENOSYS
}

func (wsl *WorkspaceList) GetXAttrSize(c *ctx,
	attr string) (size int, result fuse.Status) {

	c.vlog("Invalid GetXAttrSize on WorkspaceList")
	return 0, fuse.ENODATA
}

func (wsl *WorkspaceList) GetXAttrData(c *ctx,
	attr string) (data []byte, result fuse.Status) {

	c.vlog("Invalid GetXAttrData on WorkspaceList")
	return nil, fuse.ENODATA
}

func (wsl *WorkspaceList) ListXAttr(c *ctx) (attributes []byte, result fuse.Status) {
	c.vlog("Invalid ListXAttr on WorkspaceList")
	return []byte{}, fuse.OK
}

func (wsl *WorkspaceList) SetXAttr(c *ctx, attr string, data []byte) fuse.Status {
	c.vlog("Invalid SetXAttr on WorkspaceList")
	return fuse.Status(syscall.ENOSPC)
}

func (wsl *WorkspaceList) RemoveXAttr(c *ctx, attr string) fuse.Status {
	c.vlog("Invalid RemoveXAttr on WorkspaceList")
	return fuse.ENODATA
}

func (wsl *WorkspaceList) syncChild(c *ctx, inodeNum InodeId,
	newKey quantumfs.ObjectKey, hardlinkDelta *HardlinkDelta) {

	c.vlog("WorkspaceList::syncChild doing nothing")
}

func (wsl *WorkspaceList) setChildAttr(c *ctx, inodeNum InodeId,
	newType *quantumfs.ObjectType, attr *fuse.SetAttrIn,
	out *fuse.AttrOut, updateMtime bool) fuse.Status {

	c.vlog("WorkspaceList::setChildAttr doing nothing")
	out.AttrValid = 0
	out.AttrValidNsec = 0
	fillWorkspaceAttrFake(c, &out.Attr, inodeNum, "", "")
	return fuse.OK
}

func (wsl *WorkspaceList) getChildXAttrSize(c *ctx, inodeNum InodeId,
	attr string) (size int, result fuse.Status) {

	c.elog("Invalid getChildXAttrSize on WorkspaceList")
	return 0, fuse.ENODATA
}

func (wsl *WorkspaceList) getChildXAttrData(c *ctx, inodeNum InodeId,
	attr string) (data []byte, result fuse.Status) {

	c.elog("Invalid getChildXAttrData on WorkspaceList")
	return nil, fuse.ENODATA
}

func (wsl *WorkspaceList) listChildXAttr(c *ctx,
	inodeNum InodeId) (attributes []byte, result fuse.Status) {

	c.elog("Invalid listChildXAttr on WorkspaceList")
	return []byte{}, fuse.OK
}

func (wsl *WorkspaceList) setChildXAttr(c *ctx, inodeNum InodeId, attr string,
	data []byte) fuse.Status {

	c.elog("Invalid setChildXAttr on WorkspaceList")
	return fuse.Status(syscall.ENOSPC)
}

func (wsl *WorkspaceList) removeChildXAttr(c *ctx, inodeNum InodeId,
	attr string) fuse.Status {

	c.elog("Invalid removeChildXAttr on WorkspaceList")
	return fuse.ENODATA
}

// Must be called with the instantiation lock
func (wsl *WorkspaceList) instantiateChild_(c *ctx,
	inodeNum InodeId) Inode {

	defer c.funcIn("WorkspaceList::instantiateChild_").Out()
	defer wsl.Lock().Unlock()

	inode, release := c.qfs.inodeNoInstantiate(c, inodeNum)
	// release immediately. We can't hold the mapMutex while we instantiate,
	// but it's okay since the instantiationLock should be held already.
	release()
	if inode != nil {
		c.vlog("Someone has already instantiated inode %d", inodeNum)
		return inode
	}

	name, exists := wsl.workspacesById[inodeNum]
	if exists {
		c.vlog("Instantiating %d -> %s/%s/%s", inodeNum, wsl.typespaceName,
			wsl.namespaceName, name)
	} else {
		c.vlog("inode %d doesn't exist", inodeNum)
	}

	return newWorkspaceRoot(c, wsl.typespaceName, wsl.namespaceName,
		wsl.workspacesById[inodeNum], wsl, inodeNum)
}

func (wsl *WorkspaceList) markSelfAccessed(c *ctx, op quantumfs.PathFlags) {
	defer c.FuncIn("WorkspaceList::markSelfAccessed", "CRUD %x", op).Out()
	wsl.markAccessed(c, "", op)
	return
}

func (wsl *WorkspaceList) markAccessed(c *ctx, path string, op quantumfs.PathFlags) {
	c.elog("Invalid markAccessed on WorkspaceList")
	return
}
func (wsl *WorkspaceList) flush(c *ctx) quantumfs.ObjectKey {
	defer c.funcIn("WorkspaceList::flush").Out()
	return quantumfs.EmptyBlockKey
}<|MERGE_RESOLUTION|>--- conflicted
+++ resolved
@@ -345,7 +345,6 @@
 		typespaces = []string{}
 	}
 
-<<<<<<< HEAD
 	removals, children := tsl.getChildSnapshotRemovals(c, typespaces)
 	handleRemovals(c, removals)
 
@@ -355,17 +354,12 @@
 func (tsl *TypespaceList) getChildSnapshotRemovals(c *ctx,
 	typespaces []string) (removed []inodeRemoval, children []directoryContents) {
 
-	parentUnlock := callOnce(tsl.getParentLock().RLock().RUnlock)
-	defer parentUnlock.invoke()
-	defer tsl.Lock().Unlock()
-=======
 	var parentInfo directoryContents
 	func() {
 		defer tsl.getParentLock().RLock().RUnlock()
 		parentInfo = getParentInfo_(c, tsl.parentId_(), fillRootAttrWrapper,
 			"", "")
 	}()
->>>>>>> 2ca2b5e4
 
 	defer tsl.Lock().Unlock()
 
@@ -709,7 +703,6 @@
 		namespaces = []string{}
 	}
 
-<<<<<<< HEAD
 	removals, children := nsl.getChildSnapshotRemovals(c, namespaces)
 	handleRemovals(c, removals)
 
@@ -719,17 +712,12 @@
 func (nsl *NamespaceList) getChildSnapshotRemovals(c *ctx,
 	namespaces []string) (removed []inodeRemoval, children []directoryContents) {
 
-	parentUnlock := callOnce(nsl.getParentLock().RLock().RUnlock)
-	defer parentUnlock.invoke()
-	defer nsl.Lock().Unlock()
-=======
 	var parentInfo directoryContents
 	func() {
 		defer nsl.getParentLock().RLock().RUnlock()
 		parentInfo = getParentInfo_(c, nsl.parentId_(), fillRootAttrWrapper,
 			nsl.typespaceName, "")
 	}()
->>>>>>> 2ca2b5e4
 
 	defer nsl.Lock().Unlock()
 
@@ -1124,7 +1112,6 @@
 		workspaces = map[string]quantumfs.WorkspaceNonce{}
 	}
 
-<<<<<<< HEAD
 	removals, children := wsl.getChildSnapshotRemovals(c, workspaces)
 	handleRemovals(c, removals)
 
@@ -1135,19 +1122,6 @@
 	workspaces map[string]quantumfs.WorkspaceNonce) (removed []inodeRemoval,
 	children []directoryContents) {
 
-	parentUnlock := callOnce(wsl.getParentLock().RLock().RUnlock)
-	defer parentUnlock.invoke()
-	defer wsl.Lock().Unlock()
-
-	if len(workspaces) > 0 {
-		removed = wsl.updateChildren_(c, workspaces)
-	}
-
-	parentInfo := getParentInfo_(c, wsl, fillTypespaceAttr, wsl.typespaceName,
-		wsl.namespaceName)
-	// unlock the parent early
-	parentUnlock.invoke()
-=======
 	var parentInfo directoryContents
 	func() {
 		defer wsl.getParentLock().RLock().RUnlock()
@@ -1156,7 +1130,6 @@
 	}()
 
 	defer wsl.Lock().Unlock()
->>>>>>> 2ca2b5e4
 
 	namesAndIds := make(map[string]InodeIdInfo, len(wsl.workspacesByName))
 	for name, info := range wsl.workspacesByName {
