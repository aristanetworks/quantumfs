--- conflicted
+++ resolved
@@ -410,16 +410,11 @@
 		}
 	}
 
-<<<<<<< HEAD
-	defer tsl.Lock(c).Unlock()
-	updateChildren(c, list, &tsl.typespacesByName, &tsl.typespacesById, tsl)
-=======
 	var rems []inodeRemoval
 	rtn := func () fuse.Status {
-		defer tsl.Lock().Unlock()
+		defer tsl.Lock(c).Unlock()
 		rems = updateChildren_(c, list, &tsl.typespacesByName,
 			&tsl.typespacesById, tsl)
->>>>>>> bf923aa6
 
 		if !exists {
 			return fuse.ENOENT
@@ -756,15 +751,10 @@
 			break
 		}
 	}
-<<<<<<< HEAD
-	defer nsl.Lock(c).Unlock()
-	updateChildren(c, list, &nsl.namespacesByName, &nsl.namespacesById, nsl)
-=======
->>>>>>> bf923aa6
 
 	var rems []inodeRemoval
 	rtn := func () fuse.Status {
-		defer nsl.Lock().Unlock()
+		defer nsl.Lock(c).Unlock()
 		rems = updateChildren_(c, list, &nsl.namespacesByName,
 			&nsl.namespacesById, nsl)
 
@@ -1189,22 +1179,17 @@
 			break
 		}
 	}
-<<<<<<< HEAD
-	defer wsl.Lock(c).Unlock()
-	wsl.updateChildren(c, workspaces)
-=======
 
 	// This lock-unlock-locking is code smell, so we have to be careful in
 	// updateNewChildren to only add when the old has been removed
 	rems := func () []inodeRemoval {
-		defer wsl.Lock().Unlock()
+		defer wsl.Lock(c).Unlock()
 		return wsl.determineRemovedChildren_(c, workspaces)
 	} ()
 	handleRemovals(c, rems)
 
 	defer wsl.Lock().Unlock()
 	wsl.updateNewChildren_(c, workspaces)
->>>>>>> bf923aa6
 
 	if !exists {
 		return fuse.ENOENT
