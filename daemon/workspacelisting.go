// Copyright (c) 2016 Arista Networks, Inc.  All rights reserved.
// Arista Networks, Inc. Confidential and Proprietary.

package daemon

// The code which handles listing available workspaces as the first three levels of
// the directory hierarchy.

import (
	"syscall"
	"time"

	"github.com/aristanetworks/quantumfs"
	"github.com/aristanetworks/quantumfs/utils"
	"github.com/hanwen/go-fuse/fuse"
)

// Arbitrary nlinks for directories if we fail to retrieve the real number from the
// WorkspaceDB. 2 are for . and ..
//
// Choose five to represent 3 typespaces.
const estimatedTypespaceNum = 5

// Choose three to represent 1 namespace
const minimumNamespaceNum = 3

// Choose three to represent 1 workspace
const minimumWorkspaceNum = 3

func interpretListingError(c *ctx, err error, cmd string) fuse.Status {
	switch err := err.(type) {
	default:
		c.elog("Unexpected error from %s: %s", cmd, err.Error())
		return fuse.EIO

	case quantumfs.WorkspaceDbErr:
		if err.Code == quantumfs.WSDB_WORKSPACE_NOT_FOUND {
			return fuse.ENOENT
		}
		c.elog("Unexpected wsdb error from %s: %s", cmd, err.Error())
		return fuse.EIO
	}
}

func NewTypespaceList() Inode {
	tsl := TypespaceList{
		InodeCommon:      InodeCommon{id: quantumfs.InodeIdRoot},
		typespacesByName: make(map[string]InodeIdInfo),
		typespacesById:   make(map[InodeId]string),
		realTreeState: &TreeState{
			name: "",
		},
	}
	tsl.self = &tsl
	tsl.InodeCommon.treeState_ = tsl.realTreeState
	utils.Assert(tsl.treeState() != nil, "TypespaceList treeState nil at init")
	return &tsl
}

type TypespaceList struct {
	InodeCommon

	// Map from child name to Inode ID
	typespacesByName map[string]InodeIdInfo
	typespacesById   map[InodeId]string

	realTreeState *TreeState
}

func (tsl *TypespaceList) dirty_(c *ctx) {
	// Override InodeCommon.dirty_() because namespaces don't get dirty in the
	// traditional manner
	c.vlog("TypespaceList::dirty_ doing nothing")
}

func (tsl *TypespaceList) Access(c *ctx, mask uint32, uid uint32,
	gid uint32) fuse.Status {

	return fuse.OK
}

func (tsl *TypespaceList) GetAttr(c *ctx, out *fuse.AttrOut) fuse.Status {
	defer c.funcIn("TypespaceList::GetAttr").Out()
	out.AttrValid = c.config.CacheTimeSeconds
	out.AttrValidNsec = c.config.CacheTimeNsecs

	fillRootAttr(c, &out.Attr, tsl.InodeCommon.id)
	return fuse.OK
}

func (tsl *TypespaceList) markSelfAccessed(c *ctx, op quantumfs.PathFlags) {
	defer c.FuncIn("TypespaceList::markSelfAccessed", "CRUD %x", op).Out()
	tsl.markAccessed(c, "", op)
	return
}

func (tsl *TypespaceList) markAccessed(c *ctx, path string, op quantumfs.PathFlags) {
	c.elog("Invalid markAccessed on TypespaceList")
	return
}

func fillRootAttrWrapper(c *ctx, attr *fuse.Attr, inodeNum InodeId, _ string,
	_ string) {

	fillRootAttr(c, attr, inodeNum)
}

func fillRootAttr(c *ctx, attr *fuse.Attr, inodeNum InodeId) {
	defer c.FuncIn("fillRootAttr", "inode %d", inodeNum).Out()
	num, err := c.workspaceDB.NumTypespaces(&c.Ctx)
	if err != nil {
		c.elog("Error fetching number of typespaces: %s", err.Error())
		num = estimatedTypespaceNum
	}

	c.vlog("/ has %d children", num)

	fillAttr(attr, inodeNum, uint32(num))
}

type listingAttrFill func(c *ctx, attr *fuse.Attr, inodeNum InodeId,
	typespace string, namespace string)

func fillTypespaceAttr(c *ctx, attr *fuse.Attr, inodeNum InodeId,
	typespace string, namespace string) {

	defer c.FuncIn("fillTypespaceAttr", "inode %d", inodeNum).Out()

	num, err := c.workspaceDB.NumNamespaces(&c.Ctx, typespace)
	if err != nil {
		c.elog("Error fetching number of namespaces in %s: %s", typespace,
			err.Error())
		num = minimumNamespaceNum
	}

	c.vlog("%s/%s has %d children", typespace, namespace, num)

	fillAttr(attr, inodeNum, uint32(num))
}

func fillNamespaceAttr(c *ctx, attr *fuse.Attr, inodeNum InodeId,
	typespace string, namespace string) {

	defer c.FuncIn("fillNamespaceAttr", "inode %d", inodeNum).Out()

	num, err := c.workspaceDB.NumWorkspaces(&c.Ctx, typespace, namespace)
	if err != nil {
		c.elog("Error fetching number of workspace in %s/%s: %s", typespace,
			namespace, err.Error())
		num = minimumWorkspaceNum
	}

	c.vlog("%s/%s has %d children", typespace, namespace, num)

	fillAttr(attr, inodeNum, uint32(num))
}

func fillAttr(attr *fuse.Attr, inodeNum InodeId, numChildren uint32) {
	attr.Ino = uint64(inodeNum)
	attr.Size = 4096
	attr.Blocks = 1

	now := time.Now()
	attr.Atime = uint64(now.Unix())
	attr.Atimensec = uint32(now.Nanosecond())
	attr.Mtime = uint64(now.Unix())
	attr.Mtimensec = uint32(now.Nanosecond())

	attr.Ctime = 1
	attr.Ctimensec = 1
	attr.Mode = 0555 | fuse.S_IFDIR
	attr.Nlink = 2 + numChildren
	attr.Owner.Uid = 0
	attr.Owner.Gid = 0
	attr.Blksize = 4096
}

func fillEntryOutCacheData(c *ctx, out *fuse.EntryOut) {
	out.EntryValid = c.config.CacheTimeSeconds
	out.EntryValidNsec = c.config.CacheTimeNsecs
	out.AttrValid = c.config.CacheTimeSeconds
	out.AttrValidNsec = c.config.CacheTimeNsecs
}

func clearEntryOutCacheData(c *ctx, out *fuse.EntryOut) {
	out.EntryValid = 0
	out.EntryValidNsec = 0
	out.AttrValid = 0
	out.AttrValidNsec = 0
}

func fillAttrOutCacheData(c *ctx, out *fuse.AttrOut) {
	out.AttrValid = c.config.CacheTimeSeconds
	out.AttrValidNsec = c.config.CacheTimeNsecs
}

type inodeRemoval struct {
	id	InodeId
	name	string
	parent	InodeId
}

func handleRemovals(c *ctx, removals []inodeRemoval) {
	for _, rem := range removals {
		c.qfs.handleMetaInodeRemoval(c, rem.id, rem.name, rem.parent)
	}
}

// Update the internal namespaces list with the most recent available listing
// Must be called with the inode locks needed to protect inodeMap and nameMap
func updateChildren_(c *ctx, names []string, inodeMap *map[string]InodeIdInfo,
	nameMap *map[InodeId]string, parent Inode) []inodeRemoval {

	defer c.FuncIn("updateChildren_", "Parent Inode %d",
		parent.inodeNum()).Out()

	touched := make(map[string]bool)
	// First add any new entries
	for _, name := range names {
		if _, exists := (*inodeMap)[name]; !exists {
			inodeId := c.qfs.newInodeId(c)
			c.vlog("Adding new child %s inodeId %d generation %d", name,
				inodeId.id, inodeId.generation)
			(*inodeMap)[name] = inodeId
			(*nameMap)[inodeId.id] = name

			c.qfs.addUninstantiated(c, []inodePair{
				newInodePair(inodeId.id, parent.inodeNum())})
		}
		touched[name] = true
	}

	// Then delete entries which no longer exist
	rtn := make([]inodeRemoval, 0)
	for name, id := range *inodeMap {
		if _, exists := touched[name]; !exists {
			c.vlog("Removing deleted child %s", name)

			// Note: do not uninstantiate them now - remove them
			// from their parents and let the kernel forget them
			// naturally.
			delete(*inodeMap, name)
			delete(*nameMap, id.id)
			rtn = append(rtn, inodeRemoval {
				id:	id.id,
				name:	name,
				parent:	parent.inodeNum(),
			})
		}
	}

	return rtn
}

func snapshotChildren(c *ctx, inode Inode, children *map[string]InodeIdInfo,
	typespace string, namespace string, fillChildren listingAttrFill,
	fillMe listingAttrFill, parentInfo directoryContents) []directoryContents {

	defer c.FuncIn("snapshotChildren", "typespace %s namespace %s", typespace,
		namespace).Out()

	out := make([]directoryContents, 0, len(*children)+2)

	c.vlog("Adding .")
	child := directoryContents{
		filename: ".",
		fuseType: fuse.S_IFDIR,
	}
	fillMe(c, &child.attr, inode.inodeNum(), typespace, namespace)
	out = append(out, child)

	c.vlog("Adding ..")
	out = append(out, parentInfo)

	c.vlog("Adding the rest of the %d children", len(*children))
	for name, inode := range *children {
		child := directoryContents{
			filename: name,
			fuseType: fuse.S_IFDIR,
		}

		if typespace == "" {
			fillChildren(c, &child.attr, inode.id, name, "")
		} else {
			fillChildren(c, &child.attr, inode.id, typespace, name)
		}

		out = append(out, child)
	}

	return out
}

func (tsl *TypespaceList) Open(c *ctx, flags uint32, mode uint32,
	out *fuse.OpenOut) fuse.Status {

	c.vlog("TypespaceList::Open doing nothing")
	return fuse.ENOSYS
}

func (tsl *TypespaceList) OpenDir(c *ctx, flags uint32,
	mode uint32, out *fuse.OpenOut) fuse.Status {

	defer c.funcIn("TypespaceList::OpenDir").Out()

	ds := newDirectorySnapshot(c, tsl)
	c.qfs.setFileHandle(c, ds.FileHandleCommon.id, ds)
	out.Fh = uint64(ds.FileHandleCommon.id)
	out.OpenFlags = fuse.FOPEN_KEEP_CACHE

	return fuse.OK
}

func (tsl *TypespaceList) foreachDirectInode(c *ctx, visitFn inodeVisitFn) {
	defer tsl.Lock(c).Unlock()

	for k, _ := range tsl.typespacesById {
		iterateAgain := visitFn(k)
		if !iterateAgain {
			return
		}
	}
}

// Must be called with the inode's parent lock held for reads
func getParentInfo_(c *ctx, inode Inode, fillParent listingAttrFill,
	typespace string, namespace string) directoryContents {

	rtn := directoryContents{
		filename:	"..",
		fuseType:	fuse.S_IFDIR,
	}

	parentId := inode.parentId_()
	fillParent(c, &rtn.attr, parentId, typespace, namespace)
	return rtn
}

func (tsl *TypespaceList) getChildSnapshot(c *ctx) []directoryContents {
	defer c.funcIn("TypespaceList::getChildSnapshot").Out()

	typespaces, err := c.workspaceDB.TypespaceList(&c.Ctx)
	if err != nil {
		c.elog("Unexpected error from WorkspaceDB.TypespaceList: %s",
			err.Error())
		typespaces = []string{}
	}

<<<<<<< HEAD
	parentUnlock := callOnce(tsl.ParentRLock(c).RUnlock)
=======
	removals, children := tsl.getChildSnapshotRemovals(c, typespaces)
	handleRemovals(c, removals)

	return children
}

func (tsl* TypespaceList) getChildSnapshotRemovals(c *ctx,
	typespaces []string) (rems []inodeRemoval, children []directoryContents) {

	parentUnlock := callOnce(tsl.getParentLock().RLock().RUnlock)
>>>>>>> ae0100f4
	defer parentUnlock.invoke()
	defer tsl.Lock(c).Unlock()

	parentInfo := getParentInfo_(c, tsl, fillRootAttrWrapper, "", "")
	// unlock the parent early
	parentUnlock.invoke()

	if len(typespaces) > 0 {
		// We only accept positive lists
		rems = updateChildren_(c, typespaces, &tsl.typespacesByName,
			&tsl.typespacesById, tsl)
	}

	// The kernel will override our parent's attributes so it doesn't matter what
	// we put into there.
	children = snapshotChildren(c, tsl, &tsl.typespacesByName, "", "",
		fillTypespaceAttr, fillRootAttrWrapper, parentInfo)

	api := directoryContents{
		filename: quantumfs.ApiPath,
		fuseType: fuse.S_IFREG,
	}
	fillApiAttr(c, &api.attr)
	children = append(children, api)

	return rems, children
}

func (tsl *TypespaceList) Lookup(c *ctx, name string,
	out *fuse.EntryOut) fuse.Status {

	defer c.FuncIn("TypespaceList::Lookup", "name %s", name).Out()

	if name == quantumfs.ApiPath {
		out.NodeId = quantumfs.InodeIdApi
		out.Generation = 1
		fillEntryOutCacheData(c, out)
		fillApiAttr(c, &out.Attr)
		return fuse.OK
	}

	list, err := c.workspaceDB.TypespaceList(&c.Ctx)
	if err != nil {
		return interpretListingError(c, err, "WorkspaceDB.TypespaceList")
	}

	exists := false
	for _, typespace := range list {
		if name == typespace {
			exists = true
			break
		}
	}

	var rems []inodeRemoval
	rtn := func () fuse.Status {
		defer tsl.Lock(c).Unlock()
		rems = updateChildren_(c, list, &tsl.typespacesByName,
			&tsl.typespacesById, tsl)

		if !exists {
			return fuse.ENOENT
		}

		inodeNum := tsl.typespacesByName[name]
		c.qfs.incrementLookupCount(c, inodeNum.id)
		out.NodeId = uint64(inodeNum.id)
		out.Generation = inodeNum.generation
		fillEntryOutCacheData(c, out)
		fillTypespaceAttr(c, &out.Attr, inodeNum.id, name, "")

		return fuse.OK
	} ()
	handleRemovals(c, rems)

	return rtn
}

func (tsl *TypespaceList) Create(c *ctx, input *fuse.CreateIn, name string,
	out *fuse.CreateOut) fuse.Status {

	c.vlog("TypespaceList::Create doing nothing")
	return fuse.EACCES
}

func (tsl *TypespaceList) SetAttr(c *ctx, attr *fuse.SetAttrIn,
	out *fuse.AttrOut) fuse.Status {

	c.wlog("Invalid SetAttr on TypespaceList")
	return fuse.ENOSYS
}

func (tsl *TypespaceList) Mkdir(c *ctx, name string, input *fuse.MkdirIn,
	out *fuse.EntryOut) fuse.Status {

	c.vlog("TypespaceList::Mkdir doing nothing")
	return fuse.EPERM
}

func (tsl *TypespaceList) getChildAttr(c *ctx, inodeNum InodeId, out *fuse.Attr,
	owner fuse.Owner) {

	panic("TypespaceList doesn't support record fetch")
}

func (tsl *TypespaceList) Unlink(c *ctx, name string) fuse.Status {
	c.wlog("Invalid Unlink on TypespaceList")
	return fuse.ENOTDIR
}

func (tsl *TypespaceList) Rmdir(c *ctx, name string) fuse.Status {
	c.wlog("Invalid Rmdir on TypespaceList")
	return fuse.EACCES
}

func (tsl *TypespaceList) Symlink(c *ctx, pointedTo string, linkName string,
	out *fuse.EntryOut) fuse.Status {

	c.wlog("Invalid Symlink on TypespaceList")
	return fuse.EACCES
}

func (tsl *TypespaceList) Readlink(c *ctx) ([]byte, fuse.Status) {
	c.wlog("Invalid Readlink on TypespaceList")
	return nil, fuse.EINVAL
}

func (tsl *TypespaceList) Mknod(c *ctx, name string, input *fuse.MknodIn,
	out *fuse.EntryOut) fuse.Status {

	c.wlog("Invalid Mknod on TypespaceList")
	return fuse.ENOSYS
}

func (tsl *TypespaceList) RenameChild(c *ctx, oldName string,
	newName string) fuse.Status {

	c.elog("Invalid RenameChild on TypespaceList")
	return fuse.ENOSYS
}

func (tsl *TypespaceList) GetXAttrSize(c *ctx,
	attr string) (size int, result fuse.Status) {

	c.vlog("Invalid GetXAttrSize on TypespaceList")
	return 0, fuse.ENODATA
}

func (tsl *TypespaceList) GetXAttrData(c *ctx,
	attr string) (data []byte, result fuse.Status) {

	c.vlog("Invalid GetXAttrData on TypespaceList")
	return nil, fuse.ENODATA
}

func (tsl *TypespaceList) ListXAttr(c *ctx) (attributes []byte, result fuse.Status) {
	c.vlog("Invalid ListXAttr on TypespaceList")
	return []byte{}, fuse.OK
}

func (tsl *TypespaceList) SetXAttr(c *ctx, attr string, data []byte) fuse.Status {
	c.vlog("Invalid SetXAttr on TypespaceList")
	return fuse.Status(syscall.ENOSPC)
}

func (tsl *TypespaceList) RemoveXAttr(c *ctx, attr string) fuse.Status {
	c.vlog("Invalid RemoveXAttr on TypespaceList")
	return fuse.ENODATA
}

func (tsl *TypespaceList) syncChild(c *ctx, inodeNum InodeId,
	newKey quantumfs.ObjectKey, hardlinkDelta *HardlinkDelta) {

	c.vlog("TypespaceList::syncChild doing nothing")
}

func (tsl *TypespaceList) setChildAttr(c *ctx, inodeNum InodeId,
	newType *quantumfs.ObjectType, attr *fuse.SetAttrIn,
	out *fuse.AttrOut, updateMtime bool) fuse.Status {

	c.elog("Invalid setChildAttr on TypespaceList")
	return fuse.ENOSYS
}

func (tsl *TypespaceList) getChildXAttrSize(c *ctx, inodeNum InodeId,
	attr string) (size int, result fuse.Status) {

	c.elog("Invalid getChildXAttrSize on TypespaceList")
	return 0, fuse.ENODATA
}

func (tsl *TypespaceList) getChildXAttrData(c *ctx, inodeNum InodeId,
	attr string) (data []byte, result fuse.Status) {

	c.elog("Invalid getChildXAttrData on TypespaceList")
	return nil, fuse.ENODATA
}

func (tsl *TypespaceList) listChildXAttr(c *ctx,
	inodeNum InodeId) (attributes []byte, result fuse.Status) {

	c.elog("Invalid listChildXAttr on TypespaceList")
	return []byte{}, fuse.OK
}

func (tsl *TypespaceList) setChildXAttr(c *ctx, inodeNum InodeId, attr string,
	data []byte) fuse.Status {

	c.elog("Invalid setChildXAttr on TypespaceList")
	return fuse.Status(syscall.ENOSPC)
}

func (tsl *TypespaceList) removeChildXAttr(c *ctx, inodeNum InodeId,
	attr string) fuse.Status {

	c.elog("Invalid removeChildXAttr on TypespaceList")
	return fuse.ENODATA
}

// Must be called with the instantiation lock
func (tsl *TypespaceList) instantiateChild_(c *ctx,
	inodeNum InodeId) Inode {

	defer c.funcIn("TypespaceList::instantiateChild_").Out()
	defer tsl.Lock(c).Unlock()

	inode, release := c.qfs.inodeNoInstantiate(c, inodeNum)
	// release immediately. We can't hold the mapMutex while we instantiate,
	// but it's okay since the instantiationLock should be held already.
	release()
	if inode != nil {
		c.vlog("Someone has already instantiated inode %d", inodeNum)
		return inode
	}

	// The api file will never be truly forgotten (see QuantumFs.Forget()) and so
	// doesn't need to ever be re-instantiated.

	name, exists := tsl.typespacesById[inodeNum]
	if exists {
		c.vlog("Instantiating %d -> %s", inodeNum, name)
	} else {
		c.vlog("inode %d doesn't exist", inodeNum)
	}

	return newNamespaceList(c, name, "", "", tsl, inodeNum)
}

func (tsl *TypespaceList) flush(c *ctx) quantumfs.ObjectKey {
	defer c.funcIn("TypespaceList::flush").Out()
	return quantumfs.EmptyBlockKey
}

func newNamespaceList(c *ctx, typespace string, namespace string, workspace string,
	parent Inode, inodeNum InodeId) Inode {

	defer c.FuncIn("newNamespaceList", "typespace %s", typespace).Out()

	nsl := NamespaceList{
		InodeCommon:      InodeCommon{id: inodeNum},
		typespaceName:    typespace,
		namespacesByName: make(map[string]InodeIdInfo),
		namespacesById:   make(map[InodeId]string),
		realTreeState: &TreeState{
			name: typespace,
		},
	}
	nsl.self = &nsl
	nsl.setParent(c, parent)
	nsl.InodeCommon.treeState_ = nsl.realTreeState
	utils.Assert(nsl.treeState() != nil, "NamespaceList treeState nil at init")
	return &nsl
}

type NamespaceList struct {
	InodeCommon
	typespaceName string

	// Map from child name to Inode ID
	namespacesByName map[string]InodeIdInfo
	namespacesById   map[InodeId]string

	realTreeState *TreeState
}

func (nsl *NamespaceList) dirty_(c *ctx) {
	// Override InodeCommon.dirty_() because namespaces don't get dirty in the
	// traditional manner
	c.vlog("NamespaceList::dirty_ doing nothing")
}

func (nsl *NamespaceList) Access(c *ctx, mask uint32, uid uint32,
	gid uint32) fuse.Status {

	return fuse.OK
}

func (nsl *NamespaceList) GetAttr(c *ctx, out *fuse.AttrOut) fuse.Status {
	defer c.funcIn("NamespaceList::GetAttr").Out()
	out.AttrValid = c.config.CacheTimeSeconds
	out.AttrValidNsec = c.config.CacheTimeNsecs

	fillTypespaceAttr(c, &out.Attr, nsl.InodeCommon.id, nsl.typespaceName, "")
	return fuse.OK
}

func (nsl *NamespaceList) Open(c *ctx, flags uint32, mode uint32,
	out *fuse.OpenOut) fuse.Status {

	c.vlog("NamespaceList::Open doing nothing")
	return fuse.ENOSYS
}

func (nsl *NamespaceList) OpenDir(c *ctx, flags uint32,
	mode uint32, out *fuse.OpenOut) fuse.Status {

	defer c.funcIn("NamespaceList::OpenDir").Out()

	ds := newDirectorySnapshot(c, nsl)
	c.qfs.setFileHandle(c, ds.FileHandleCommon.id, ds)
	out.Fh = uint64(ds.FileHandleCommon.id)
	out.OpenFlags = fuse.FOPEN_KEEP_CACHE

	return fuse.OK
}

func (nsl *NamespaceList) foreachDirectInode(c *ctx, visitFn inodeVisitFn) {
	defer nsl.Lock(c).Unlock()

	for k, _ := range nsl.namespacesById {
		iterateAgain := visitFn(k)
		if !iterateAgain {
			return
		}
	}
}

func (nsl *NamespaceList) getChildSnapshot(c *ctx) []directoryContents {
	defer c.funcIn("NamespaceList::getChildSnapshot").Out()

	namespaces, err := c.workspaceDB.NamespaceList(&c.Ctx, nsl.typespaceName)
	if err != nil {
		c.elog("Unexpected error type from WorkspaceDB.NamespaceList: %s",
			err.Error())
		namespaces = []string{}
	}

<<<<<<< HEAD
	parentUnlock := callOnce(nsl.ParentRLock(c).RUnlock)
=======
	removals, children := nsl.getChildSnapshotRemovals(c, namespaces)
	handleRemovals(c, removals)

	return children
}

func (nsl *NamespaceList) getChildSnapshotRemovals(c *ctx,
	namespaces []string) (rems []inodeRemoval, children []directoryContents) {

	parentUnlock := callOnce(nsl.getParentLock().RLock().RUnlock)
>>>>>>> ae0100f4
	defer parentUnlock.invoke()
	defer nsl.Lock(c).Unlock()

	parentInfo := getParentInfo_(c, nsl, fillRootAttrWrapper, nsl.typespaceName,
		"")
	// unlock the parent early
	parentUnlock.invoke()

	if len(namespaces) > 0 {
		// We only accept positive lists
		rems = updateChildren_(c, namespaces, &nsl.namespacesByName,
			&nsl.namespacesById, nsl)
	}

	children = snapshotChildren(c, nsl, &nsl.namespacesByName,
		nsl.typespaceName, "", fillNamespaceAttr, fillTypespaceAttr,
		parentInfo)

	return rems, children
}

func (nsl *NamespaceList) Lookup(c *ctx, name string,
	out *fuse.EntryOut) fuse.Status {

	defer c.FuncIn("NamespaceList::Lookup", "name %s", name).Out()

	list, err := c.workspaceDB.NamespaceList(&c.Ctx, nsl.typespaceName)
	if err != nil {
		return interpretListingError(c, err, "WorkspaceDB.NamespaceList")
	}

	exists := false
	for _, namespace := range list {
		if name == namespace {
			exists = true
			break
		}
	}

	var rems []inodeRemoval
	rtn := func () fuse.Status {
		defer nsl.Lock(c).Unlock()
		rems = updateChildren_(c, list, &nsl.namespacesByName,
			&nsl.namespacesById, nsl)

		if !exists {
			return fuse.ENOENT
		}
		c.vlog("Namespace exists")

		inodeNum := nsl.namespacesByName[name]
		c.qfs.incrementLookupCount(c, inodeNum.id)
		out.NodeId = uint64(inodeNum.id)
		out.Generation = inodeNum.generation
		fillEntryOutCacheData(c, out)
		fillNamespaceAttr(c, &out.Attr, inodeNum.id, nsl.typespaceName, name)

		return fuse.OK
	} ()
	handleRemovals(c, rems)

	return rtn
}

func (nsl *NamespaceList) Create(c *ctx, input *fuse.CreateIn, name string,
	out *fuse.CreateOut) fuse.Status {

	c.vlog("NamespaceList::Create doing nothing")
	return fuse.EACCES
}

func (nsl *NamespaceList) SetAttr(c *ctx, attr *fuse.SetAttrIn,
	out *fuse.AttrOut) fuse.Status {

	c.wlog("Invalid SetAttr on NamespaceList")
	return fuse.ENOSYS
}

func (nsl *NamespaceList) Mkdir(c *ctx, name string, input *fuse.MkdirIn,
	out *fuse.EntryOut) fuse.Status {

	c.vlog("NamespaceList::Mkdir doing nothing")
	return fuse.EPERM
}

func (nsl *NamespaceList) getChildAttr(c *ctx, inodeNum InodeId, out *fuse.Attr,
	owner fuse.Owner) {

	panic("NamespaceList doesn't support record fetch")
}

func (nsl *NamespaceList) Unlink(c *ctx, name string) fuse.Status {
	c.wlog("Invalid Unlink on NamespaceList")
	return fuse.ENOTDIR
}

func (nsl *NamespaceList) Rmdir(c *ctx, name string) fuse.Status {
	c.wlog("Invalid Rmdir on NamespaceList")
	return fuse.EACCES
}

func (nsl *NamespaceList) Symlink(c *ctx, pointedTo string, linkName string,
	out *fuse.EntryOut) fuse.Status {

	c.wlog("Invalid Symlink on NamespaceList")
	return fuse.EACCES
}

func (nsl *NamespaceList) Readlink(c *ctx) ([]byte, fuse.Status) {
	c.wlog("Invalid Readlink on NamespaceList")
	return nil, fuse.EINVAL
}

func (nsl *NamespaceList) Mknod(c *ctx, name string, input *fuse.MknodIn,
	out *fuse.EntryOut) fuse.Status {

	c.wlog("Invalid Mknod on NamespaceList")
	return fuse.ENOSYS
}

func (nsl *NamespaceList) RenameChild(c *ctx, oldName string,
	newName string) fuse.Status {

	c.elog("Invalid RenameChild on NamespaceList")
	return fuse.ENOSYS
}

func (nsl *NamespaceList) GetXAttrSize(c *ctx,
	attr string) (size int, result fuse.Status) {

	c.vlog("Invalid GetXAttrSize on NamespaceList")
	return 0, fuse.ENODATA
}

func (nsl *NamespaceList) GetXAttrData(c *ctx,
	attr string) (data []byte, result fuse.Status) {

	c.vlog("Invalid GetXAttrData on NamespaceList")
	return nil, fuse.ENODATA
}

func (nsl *NamespaceList) ListXAttr(c *ctx) (attributes []byte, result fuse.Status) {
	c.vlog("Invalid ListXAttr on NamespaceList")
	return []byte{}, fuse.OK
}

func (nsl *NamespaceList) SetXAttr(c *ctx, attr string, data []byte) fuse.Status {
	c.vlog("Invalid SetXAttr on NamespaceList")
	return fuse.Status(syscall.ENOSPC)
}

func (nsl *NamespaceList) RemoveXAttr(c *ctx, attr string) fuse.Status {
	c.vlog("Invalid RemoveXAttr on NamespaceList")
	return fuse.ENODATA
}

func (nsl *NamespaceList) syncChild(c *ctx, inodeNum InodeId,
	newKey quantumfs.ObjectKey, hardlinkDelta *HardlinkDelta) {

	c.vlog("NamespaceList::syncChild doing nothing")
}

func (nsl *NamespaceList) setChildAttr(c *ctx, inodeNum InodeId,
	newType *quantumfs.ObjectType, attr *fuse.SetAttrIn,
	out *fuse.AttrOut, updateMtime bool) fuse.Status {

	c.elog("Invalid setChildAttr on NamespaceList")
	return fuse.ENOSYS
}

func (nsl *NamespaceList) getChildXAttrSize(c *ctx, inodeNum InodeId,
	attr string) (size int, result fuse.Status) {

	c.elog("Invalid getChildXAttrSize on NamespaceList")
	return 0, fuse.ENODATA
}

func (nsl *NamespaceList) getChildXAttrData(c *ctx, inodeNum InodeId,
	attr string) (data []byte, result fuse.Status) {

	c.elog("Invalid getChildXAttrData on NamespaceList")
	return nil, fuse.ENODATA
}

func (nsl *NamespaceList) listChildXAttr(c *ctx,
	inodeNum InodeId) (attributes []byte, result fuse.Status) {

	c.elog("Invalid listChildXAttr on NamespaceList")
	return []byte{}, fuse.OK
}

func (nsl *NamespaceList) setChildXAttr(c *ctx, inodeNum InodeId, attr string,
	data []byte) fuse.Status {

	c.elog("Invalid setChildXAttr on NamespaceList")
	return fuse.Status(syscall.ENOSPC)
}

func (nsl *NamespaceList) removeChildXAttr(c *ctx, inodeNum InodeId,
	attr string) fuse.Status {

	c.elog("Invalid removeChildXAttr on NamespaceList")
	return fuse.ENODATA
}

// Must be called with the instantiation lock
func (nsl *NamespaceList) instantiateChild_(c *ctx,
	inodeNum InodeId) Inode {

	defer c.funcIn("NamespaceList::instantiateChild_").Out()
	defer nsl.Lock(c).Unlock()

	inode, release := c.qfs.inodeNoInstantiate(c, inodeNum)
	// release immediately. We can't hold the mapMutex while we instantiate,
	// but it's okay since the instantiationLock should be held already.
	release()
	if inode != nil {
		c.vlog("Someone has already instantiated inode %d", inodeNum)
		return inode
	}

	name, exists := nsl.namespacesById[inodeNum]
	if exists {
		c.vlog("Instantiating %d -> %s/%s", inodeNum, nsl.typespaceName,
			name)
	} else {
		c.vlog("inode %d doesn't exist", inodeNum)
	}

	return newWorkspaceList(c, nsl.typespaceName, name, nsl, inodeNum)
}

func (nsl *NamespaceList) markSelfAccessed(c *ctx, op quantumfs.PathFlags) {
	defer c.FuncIn("NamespaceList::markSelfAccessed", "CRUD %x", op).Out()
	nsl.markAccessed(c, "", op)
	return
}

func (nsl *NamespaceList) markAccessed(c *ctx, path string, op quantumfs.PathFlags) {
	c.elog("Invalid markAccessed on NamespaceList")
	return
}

func (nsl *NamespaceList) flush(c *ctx) quantumfs.ObjectKey {
	defer c.funcIn("NamespaceList::flush").Out()
	return quantumfs.EmptyBlockKey
}

func newWorkspaceList(c *ctx, typespace string, namespace string,
	parent Inode, inodeNum InodeId) Inode {

	defer c.FuncIn("newWorkspaceList", "typespace %s namespace %s",
		typespace, namespace).Out()

	wsl := WorkspaceList{
		InodeCommon:      InodeCommon{id: inodeNum},
		typespaceName:    typespace,
		namespaceName:    namespace,
		workspacesByName: make(map[string]workspaceInfo),
		workspacesById:   make(map[InodeId]string),
		realTreeState: &TreeState{
			name: typespace + "/" + namespace,
		},
	}
	wsl.self = &wsl
	wsl.setParent(c, parent)
	wsl.InodeCommon.treeState_ = wsl.realTreeState
	utils.Assert(wsl.treeState() != nil, "WorkspaceList treeState nil at init")
	return &wsl
}

type workspaceInfo struct {
	id    InodeIdInfo
	nonce quantumfs.WorkspaceNonce
}

type WorkspaceList struct {
	InodeCommon
	typespaceName string
	namespaceName string

	// Map from child name to Inode ID
	workspacesByName map[string]workspaceInfo
	workspacesById   map[InodeId]string

	realTreeState *TreeState
}

func (wsl *WorkspaceList) dirty_(c *ctx) {
	// Override InodeCommon.dirty_() because workspaces don't get dirty in the
	// traditional manner.
	c.vlog("WorkspaceList::dirty_ doing nothing")
}

func (wsl *WorkspaceList) Access(c *ctx, mask uint32, uid uint32,
	gid uint32) fuse.Status {

	return fuse.OK
}

func (wsl *WorkspaceList) GetAttr(c *ctx, out *fuse.AttrOut) fuse.Status {
	defer c.funcIn("WorkspaceList::GetAttr").Out()
	out.AttrValid = c.config.CacheTimeSeconds
	out.AttrValidNsec = c.config.CacheTimeNsecs

	fillNamespaceAttr(c, &out.Attr, wsl.InodeCommon.id, wsl.typespaceName,
		wsl.namespaceName)
	return fuse.OK
}

func (wsl *WorkspaceList) Open(c *ctx, flags uint32, mode uint32,
	out *fuse.OpenOut) fuse.Status {

	c.vlog("WorkspaceList::Open doing nothing")
	return fuse.ENOSYS
}

func (wsl *WorkspaceList) OpenDir(c *ctx, flags uint32,
	mode uint32, out *fuse.OpenOut) fuse.Status {

	defer c.funcIn("WorkspaceList::OpenDir").Out()

	ds := newDirectorySnapshot(c, wsl)
	c.qfs.setFileHandle(c, ds.FileHandleCommon.id, ds)
	out.Fh = uint64(ds.FileHandleCommon.id)
	out.OpenFlags = fuse.FOPEN_KEEP_CACHE

	return fuse.OK
}

func (wsl *WorkspaceList) foreachDirectInode(c *ctx, visitFn inodeVisitFn) {
	defer wsl.Lock(c).Unlock()

	for k, _ := range wsl.workspacesById {
		iterateAgain := visitFn(k)
		if !iterateAgain {
			return
		}
	}
}

// Update the internal workspace list with the most recent available listing
// Must be called with the wsl inode lock held
func (wsl *WorkspaceList) determineRemovedChildren_(c *ctx,
	names map[string]quantumfs.WorkspaceNonce) []inodeRemoval {

	defer c.FuncIn("WorkspaceList::updateChildren", "Parent Inode %d",
		wsl.inodeNum()).Out()

	// First delete any outdated entries
	rtn := make([]inodeRemoval, 0)
	for name, info := range wsl.workspacesByName {
		wsdbNonce, exists := names[name]
		if !exists || !wsdbNonce.SameIncarnation(&info.nonce) {
			c.vlog("Removing deleted child %s %s",
				name, info.nonce.String())

			// Note: do not uninstantiate them now - remove them
			// from their parents
			delete(wsl.workspacesByName, name)
			delete(wsl.workspacesById, info.id.id)
			rtn = append(rtn, inodeRemoval {
				id:	info.id.id,
				name:	name,
				parent:	wsl.inodeNum(),
			})
		}
	}

	return rtn
}

// Must be called with the wsl inode lock held
func (wsl *WorkspaceList) updateNewChildren_(c *ctx,
	names map[string]quantumfs.WorkspaceNonce) {

	// Then re-add any new entries
	for name, nonce := range names {
		if _, exists := wsl.workspacesByName[name]; !exists {
			c.vlog("Adding new child %s (%s)", name, nonce.String())
			inodeId := c.qfs.newInodeId(c)
			wsl.workspacesByName[name] = workspaceInfo{
				id:    inodeId,
				nonce: nonce,
			}
			wsl.workspacesById[inodeId.id] = name

			c.qfs.addUninstantiated(c, []inodePair{
				newInodePair(inodeId.id, wsl.inodeNum())})
		}
	}

}

func (wsl *WorkspaceList) getChildSnapshot(c *ctx) []directoryContents {
	defer c.funcIn("WorkspaceList::getChildSnapshot").Out()

	workspaces, err := c.workspaceDB.WorkspaceList(&c.Ctx, wsl.typespaceName,
		wsl.namespaceName)
	if err != nil {
		c.elog("Unexpected error type from WorkspaceDB.WorkspaceList: %s",
			err.Error())
		workspaces = map[string]quantumfs.WorkspaceNonce{}
	}

<<<<<<< HEAD
	parentUnlock := callOnce(wsl.ParentRLock(c).RUnlock)
=======
	removals, children := wsl.getChildSnapshotRemovals(c, workspaces)
	handleRemovals(c, removals)

	return children
}

func (wsl *WorkspaceList) getChildSnapshotRemovals(c *ctx,
	workspaces map[string]quantumfs.WorkspaceNonce) (rems []inodeRemoval,
	children []directoryContents) {

	if len(workspaces) > 0 {
		// We only accept positive lists
		rems := func () []inodeRemoval {
			defer wsl.Lock().Unlock()
			return wsl.determineRemovedChildren_(c, workspaces)
		} ()
		handleRemovals(c, rems)
	}

	parentUnlock := callOnce(wsl.getParentLock().RLock().RUnlock)
>>>>>>> ae0100f4
	defer parentUnlock.invoke()
	defer wsl.Lock(c).Unlock()

	if len(workspaces) > 0 {
		wsl.updateNewChildren_(c, workspaces)
	}

	parentInfo := getParentInfo_(c, wsl, fillTypespaceAttr, wsl.typespaceName,
		wsl.namespaceName)
	// unlock the parent early
	parentUnlock.invoke()

	namesAndIds := make(map[string]InodeIdInfo, len(wsl.workspacesByName))
	for name, info := range wsl.workspacesByName {
		namesAndIds[name] = info.id
	}
	children = snapshotChildren(c, wsl, &namesAndIds, wsl.typespaceName,
		wsl.namespaceName, fillWorkspaceAttrFake, fillNamespaceAttr,
		parentInfo)

	return rems, children
}

func (wsl *WorkspaceList) Lookup(c *ctx, name string,
	out *fuse.EntryOut) fuse.Status {

	defer c.FuncIn("WorkspaceList::Lookup", "name %s", name).Out()

	workspaces, err := c.workspaceDB.WorkspaceList(&c.Ctx, wsl.typespaceName,
		wsl.namespaceName)
	if err != nil {
		return interpretListingError(c, err, "WorkspaceDB.WorkspaceList")
	}

	exists := false
	for workspace, _ := range workspaces {
		if name == workspace {
			exists = true
			break
		}
	}

	// This lock-unlock-locking is code smell, so we have to be careful in
	// updateNewChildren to only add when the old has been removed
	rems := func () []inodeRemoval {
		defer wsl.Lock(c).Unlock()
		return wsl.determineRemovedChildren_(c, workspaces)
	} ()
	handleRemovals(c, rems)

	defer wsl.Lock().Unlock()
	wsl.updateNewChildren_(c, workspaces)

	if !exists {
		return fuse.ENOENT
	}
	c.vlog("Workspace exists")

	inodeInfo := wsl.workspacesByName[name]
	c.qfs.incrementLookupCount(c, inodeInfo.id.id)
	out.NodeId = uint64(inodeInfo.id.id)
	out.Generation = inodeInfo.id.generation
	fillEntryOutCacheData(c, out)
	fillWorkspaceAttrFake(c, &out.Attr, inodeInfo.id.id, "", "")

	return fuse.OK
}

func (wsl *WorkspaceList) Create(c *ctx, input *fuse.CreateIn, name string,
	out *fuse.CreateOut) fuse.Status {

	c.vlog("WorkspaceList::Create doing nothing")
	return fuse.EACCES
}

func (wsl *WorkspaceList) SetAttr(c *ctx, attr *fuse.SetAttrIn,
	out *fuse.AttrOut) fuse.Status {

	c.wlog("Invalid SetAttr on WorkspaceList")
	return fuse.ENOSYS
}

func (wsl *WorkspaceList) Mkdir(c *ctx, name string, input *fuse.MkdirIn,
	out *fuse.EntryOut) fuse.Status {

	c.vlog("WorkspaceList::Mkdir doing nothing")
	return fuse.EPERM
}

func (wsl *WorkspaceList) getChildAttr(c *ctx, inodeNum InodeId, out *fuse.Attr,
	owner fuse.Owner) {

	panic("WorkspaceList doesn't support record fetch")
}

func (wsl *WorkspaceList) Unlink(c *ctx, name string) fuse.Status {
	c.wlog("Invalid Unlink on WorkspaceList")
	return fuse.ENOTDIR
}

func (wsl *WorkspaceList) Rmdir(c *ctx, name string) fuse.Status {
	c.wlog("Invalid Rmdir on WorkspaceList")
	return fuse.EACCES
}

func (wsl *WorkspaceList) Symlink(c *ctx, pointedTo string, linkName string,
	out *fuse.EntryOut) fuse.Status {

	c.wlog("Invalid Symlink on WorkspaceList")
	return fuse.EACCES
}

func (wsl *WorkspaceList) Readlink(c *ctx) ([]byte, fuse.Status) {
	c.wlog("Invalid Readlink on WorkspaceList")
	return nil, fuse.EINVAL
}

func (wsl *WorkspaceList) Mknod(c *ctx, name string, input *fuse.MknodIn,
	out *fuse.EntryOut) fuse.Status {

	c.wlog("Invalid Mknod on WorkspaceList")
	return fuse.ENOSYS
}

func (wsl *WorkspaceList) RenameChild(c *ctx, oldName string,
	newName string) fuse.Status {

	c.elog("Invalid RenameChild on WorkspaceList")
	return fuse.ENOSYS
}

func (wsl *WorkspaceList) GetXAttrSize(c *ctx,
	attr string) (size int, result fuse.Status) {

	c.vlog("Invalid GetXAttrSize on WorkspaceList")
	return 0, fuse.ENODATA
}

func (wsl *WorkspaceList) GetXAttrData(c *ctx,
	attr string) (data []byte, result fuse.Status) {

	c.vlog("Invalid GetXAttrData on WorkspaceList")
	return nil, fuse.ENODATA
}

func (wsl *WorkspaceList) ListXAttr(c *ctx) (attributes []byte, result fuse.Status) {
	c.vlog("Invalid ListXAttr on WorkspaceList")
	return []byte{}, fuse.OK
}

func (wsl *WorkspaceList) SetXAttr(c *ctx, attr string, data []byte) fuse.Status {
	c.vlog("Invalid SetXAttr on WorkspaceList")
	return fuse.Status(syscall.ENOSPC)
}

func (wsl *WorkspaceList) RemoveXAttr(c *ctx, attr string) fuse.Status {
	c.vlog("Invalid RemoveXAttr on WorkspaceList")
	return fuse.ENODATA
}

func (wsl *WorkspaceList) syncChild(c *ctx, inodeNum InodeId,
	newKey quantumfs.ObjectKey, hardlinkDelta *HardlinkDelta) {

	c.vlog("WorkspaceList::syncChild doing nothing")
}

func (wsl *WorkspaceList) setChildAttr(c *ctx, inodeNum InodeId,
	newType *quantumfs.ObjectType, attr *fuse.SetAttrIn,
	out *fuse.AttrOut, updateMtime bool) fuse.Status {

	c.vlog("WorkspaceList::setChildAttr doing nothing")
	out.AttrValid = 0
	out.AttrValidNsec = 0
	fillWorkspaceAttrFake(c, &out.Attr, inodeNum, "", "")
	return fuse.OK
}

func (wsl *WorkspaceList) getChildXAttrSize(c *ctx, inodeNum InodeId,
	attr string) (size int, result fuse.Status) {

	c.elog("Invalid getChildXAttrSize on WorkspaceList")
	return 0, fuse.ENODATA
}

func (wsl *WorkspaceList) getChildXAttrData(c *ctx, inodeNum InodeId,
	attr string) (data []byte, result fuse.Status) {

	c.elog("Invalid getChildXAttrData on WorkspaceList")
	return nil, fuse.ENODATA
}

func (wsl *WorkspaceList) listChildXAttr(c *ctx,
	inodeNum InodeId) (attributes []byte, result fuse.Status) {

	c.elog("Invalid listChildXAttr on WorkspaceList")
	return []byte{}, fuse.OK
}

func (wsl *WorkspaceList) setChildXAttr(c *ctx, inodeNum InodeId, attr string,
	data []byte) fuse.Status {

	c.elog("Invalid setChildXAttr on WorkspaceList")
	return fuse.Status(syscall.ENOSPC)
}

func (wsl *WorkspaceList) removeChildXAttr(c *ctx, inodeNum InodeId,
	attr string) fuse.Status {

	c.elog("Invalid removeChildXAttr on WorkspaceList")
	return fuse.ENODATA
}

// Must be called with the instantiation lock
func (wsl *WorkspaceList) instantiateChild_(c *ctx,
	inodeNum InodeId) Inode {

	defer c.funcIn("WorkspaceList::instantiateChild_").Out()
	defer wsl.Lock(c).Unlock()

	inode, release := c.qfs.inodeNoInstantiate(c, inodeNum)
	// release immediately. We can't hold the mapMutex while we instantiate,
	// but it's okay since the instantiationLock should be held already.
	release()
	if inode != nil {
		c.vlog("Someone has already instantiated inode %d", inodeNum)
		return inode
	}

	name, exists := wsl.workspacesById[inodeNum]
	if exists {
		c.vlog("Instantiating %d -> %s/%s/%s", inodeNum, wsl.typespaceName,
			wsl.namespaceName, name)
	} else {
		c.vlog("inode %d doesn't exist", inodeNum)
	}

	return newWorkspaceRoot(c, wsl.typespaceName, wsl.namespaceName,
		wsl.workspacesById[inodeNum], wsl, inodeNum)
}

func (wsl *WorkspaceList) markSelfAccessed(c *ctx, op quantumfs.PathFlags) {
	defer c.FuncIn("WorkspaceList::markSelfAccessed", "CRUD %x", op).Out()
	wsl.markAccessed(c, "", op)
	return
}

func (wsl *WorkspaceList) markAccessed(c *ctx, path string, op quantumfs.PathFlags) {
	c.elog("Invalid markAccessed on WorkspaceList")
	return
}
func (wsl *WorkspaceList) flush(c *ctx) quantumfs.ObjectKey {
	defer c.funcIn("WorkspaceList::flush").Out()
	return quantumfs.EmptyBlockKey
}<|MERGE_RESOLUTION|>--- conflicted
+++ resolved
@@ -346,9 +346,6 @@
 		typespaces = []string{}
 	}
 
-<<<<<<< HEAD
-	parentUnlock := callOnce(tsl.ParentRLock(c).RUnlock)
-=======
 	removals, children := tsl.getChildSnapshotRemovals(c, typespaces)
 	handleRemovals(c, removals)
 
@@ -358,8 +355,7 @@
 func (tsl* TypespaceList) getChildSnapshotRemovals(c *ctx,
 	typespaces []string) (rems []inodeRemoval, children []directoryContents) {
 
-	parentUnlock := callOnce(tsl.getParentLock().RLock().RUnlock)
->>>>>>> ae0100f4
+	parentUnlock := callOnce(tsl.ParentRLock(c).RUnlock)
 	defer parentUnlock.invoke()
 	defer tsl.Lock(c).Unlock()
 
@@ -707,9 +703,6 @@
 		namespaces = []string{}
 	}
 
-<<<<<<< HEAD
-	parentUnlock := callOnce(nsl.ParentRLock(c).RUnlock)
-=======
 	removals, children := nsl.getChildSnapshotRemovals(c, namespaces)
 	handleRemovals(c, removals)
 
@@ -719,8 +712,7 @@
 func (nsl *NamespaceList) getChildSnapshotRemovals(c *ctx,
 	namespaces []string) (rems []inodeRemoval, children []directoryContents) {
 
-	parentUnlock := callOnce(nsl.getParentLock().RLock().RUnlock)
->>>>>>> ae0100f4
+	parentUnlock := callOnce(nsl.ParentRLock(c).RUnlock)
 	defer parentUnlock.invoke()
 	defer nsl.Lock(c).Unlock()
 
@@ -1126,9 +1118,6 @@
 		workspaces = map[string]quantumfs.WorkspaceNonce{}
 	}
 
-<<<<<<< HEAD
-	parentUnlock := callOnce(wsl.ParentRLock(c).RUnlock)
-=======
 	removals, children := wsl.getChildSnapshotRemovals(c, workspaces)
 	handleRemovals(c, removals)
 
@@ -1148,8 +1137,7 @@
 		handleRemovals(c, rems)
 	}
 
-	parentUnlock := callOnce(wsl.getParentLock().RLock().RUnlock)
->>>>>>> ae0100f4
+	parentUnlock := callOnce(wsl.ParentRLock(c).RUnlock)
 	defer parentUnlock.invoke()
 	defer wsl.Lock(c).Unlock()
 
