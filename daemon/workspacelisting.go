// Copyright (c) 2016 Arista Networks, Inc.  All rights reserved.
// Arista Networks, Inc. Confidential and Proprietary.

package daemon

// The code which handles listing available workspaces as the first three levels of
// the directory hierarchy.

import (
	"syscall"
	"time"

	"github.com/aristanetworks/quantumfs"
	"github.com/aristanetworks/quantumfs/utils"
	"github.com/hanwen/go-fuse/fuse"
)

// Arbitrary nlinks for directories if we fail to retrieve the real number from the
// WorkspaceDB. 2 are for . and ..
//
// Choose five to represent 3 typespaces.
const estimatedTypespaceNum = 5

// Choose three to represent 1 namespace
const minimumNamespaceNum = 3

// Choose three to represent 1 workspace
const minimumWorkspaceNum = 3

func interpretListingError(c *ctx, err error, cmd string) fuse.Status {
	switch err := err.(type) {
	default:
		c.elog("Unexpected error from %s: %s", cmd, err.Error())
		return fuse.EIO

	case quantumfs.WorkspaceDbErr:
		if err.Code == quantumfs.WSDB_WORKSPACE_NOT_FOUND {
			return fuse.ENOENT
		}
		c.elog("Unexpected wsdb error from %s: %s", cmd, err.Error())
		return fuse.EIO
	}
}

func NewTypespaceList() Inode {
	tsl := TypespaceList{
		InodeCommon:      InodeCommon{id: quantumfs.InodeIdRoot},
		typespacesByName: make(map[string]InodeIdInfo),
		typespacesById:   make(map[InodeId]string),
		realTreeState: &TreeState{
			name: "",
		},
	}
	tsl.self = &tsl
	tsl.InodeCommon.treeState_ = tsl.realTreeState
	utils.Assert(tsl.treeState() != nil, "TypespaceList treeState nil at init")
	return &tsl
}

type TypespaceList struct {
	InodeCommon

	// Map from child name to Inode ID
	typespacesByName map[string]InodeIdInfo
	typespacesById   map[InodeId]string

	realTreeState *TreeState
}

func (tsl *TypespaceList) dirty_(c *ctx) {
	// Override InodeCommon.dirty_() because namespaces don't get dirty in the
	// traditional manner
	c.vlog("TypespaceList::dirty_ doing nothing")
}

func (tsl *TypespaceList) Access(c *ctx, mask uint32, uid uint32,
	gid uint32) fuse.Status {

	return fuse.OK
}

func (tsl *TypespaceList) GetAttr(c *ctx, out *fuse.AttrOut) fuse.Status {
	defer c.funcIn("TypespaceList::GetAttr").Out()
	out.AttrValid = c.config.CacheTimeSeconds
	out.AttrValidNsec = c.config.CacheTimeNsecs

	fillRootAttr(c, &out.Attr, tsl.InodeCommon.id)
	return fuse.OK
}

func (tsl *TypespaceList) markSelfAccessed(c *ctx, op quantumfs.PathFlags) {
	defer c.FuncIn("TypespaceList::markSelfAccessed", "CRUD %x", op).Out()
	tsl.markAccessed(c, "", op)
	return
}

func (tsl *TypespaceList) markAccessed(c *ctx, path string, op quantumfs.PathFlags) {
	c.elog("Invalid markAccessed on TypespaceList")
	return
}

func fillRootAttrWrapper(c *ctx, attr *fuse.Attr, inodeNum InodeId, _ string,
	_ string) {

	fillRootAttr(c, attr, inodeNum)
}

func fillRootAttr(c *ctx, attr *fuse.Attr, inodeNum InodeId) {
	defer c.FuncIn("fillRootAttr", "inode %d", inodeNum).Out()
	num, err := c.workspaceDB.NumTypespaces(&c.Ctx)
	if err != nil {
		c.elog("Error fetching number of typespaces: %s", err.Error())
		num = estimatedTypespaceNum
	}

	c.vlog("/ has %d children", num)

	fillAttr(attr, inodeNum, uint32(num))
}

type listingAttrFill func(c *ctx, attr *fuse.Attr, inodeNum InodeId,
	typespace string, namespace string)

func fillTypespaceAttr(c *ctx, attr *fuse.Attr, inodeNum InodeId,
	typespace string, namespace string) {

	defer c.FuncIn("fillTypespaceAttr", "inode %d", inodeNum).Out()

	num, err := c.workspaceDB.NumNamespaces(&c.Ctx, typespace)
	if err != nil {
		c.elog("Error fetching number of namespaces in %s: %s", typespace,
			err.Error())
		num = minimumNamespaceNum
	}

	c.vlog("%s/%s has %d children", typespace, namespace, num)

	fillAttr(attr, inodeNum, uint32(num))
}

func fillNamespaceAttr(c *ctx, attr *fuse.Attr, inodeNum InodeId,
	typespace string, namespace string) {

	defer c.FuncIn("fillNamespaceAttr", "inode %d", inodeNum).Out()

	num, err := c.workspaceDB.NumWorkspaces(&c.Ctx, typespace, namespace)
	if err != nil {
		c.elog("Error fetching number of workspace in %s/%s: %s", typespace,
			namespace, err.Error())
		num = minimumWorkspaceNum
	}

	c.vlog("%s/%s has %d children", typespace, namespace, num)

	fillAttr(attr, inodeNum, uint32(num))
}

func fillAttr(attr *fuse.Attr, inodeNum InodeId, numChildren uint32) {
	attr.Ino = uint64(inodeNum)
	attr.Size = 4096
	attr.Blocks = 1

	now := time.Now()
	attr.Atime = uint64(now.Unix())
	attr.Atimensec = uint32(now.Nanosecond())
	attr.Mtime = uint64(now.Unix())
	attr.Mtimensec = uint32(now.Nanosecond())

	attr.Ctime = 1
	attr.Ctimensec = 1
	attr.Mode = 0555 | fuse.S_IFDIR
	attr.Nlink = 2 + numChildren
	attr.Owner.Uid = 0
	attr.Owner.Gid = 0
	attr.Blksize = 4096
}

func fillEntryOutCacheData(c *ctx, out *fuse.EntryOut) {
	out.EntryValid = c.config.CacheTimeSeconds
	out.EntryValidNsec = c.config.CacheTimeNsecs
	out.AttrValid = c.config.CacheTimeSeconds
	out.AttrValidNsec = c.config.CacheTimeNsecs
}

func clearEntryOutCacheData(c *ctx, out *fuse.EntryOut) {
	out.EntryValid = 0
	out.EntryValidNsec = 0
	out.AttrValid = 0
	out.AttrValidNsec = 0
}

func fillAttrOutCacheData(c *ctx, out *fuse.AttrOut) {
	out.AttrValid = c.config.CacheTimeSeconds
	out.AttrValidNsec = c.config.CacheTimeNsecs
}

// Update the internal namespaces list with the most recent available listing
func updateChildren(c *ctx, names []string, inodeMap *map[string]InodeIdInfo,
	nameMap *map[InodeId]string, parent Inode) {

	defer c.FuncIn("updateChildren", "Parent Inode %d",
		parent.inodeNum()).Out()

	touched := make(map[string]bool)
	// First add any new entries
	for _, name := range names {
		if _, exists := (*inodeMap)[name]; !exists {
			inodeId := c.qfs.newInodeId(c)
			c.vlog("Adding new child %s inodeId %d generation %d", name,
				inodeId.id, inodeId.generation)
			(*inodeMap)[name] = inodeId
			(*nameMap)[inodeId.id] = name

			c.qfs.addUninstantiated(c, []inodePair{
				newInodePair(inodeId.id, parent.inodeNum())})
		}
		touched[name] = true
	}

	// Then delete entries which no longer exist
	for name, id := range *inodeMap {
		if _, exists := touched[name]; !exists {
			c.vlog("Removing deleted child %s", name)

			// Note: do not uninstantiate them now - remove them
			// from their parents and let the kernel forget them
			// naturally.
			delete(*inodeMap, name)
			delete(*nameMap, id.id)
			c.qfs.handleMetaInodeRemoval(c, id.id, name,
				parent.inodeNum())
		}
	}
}

func snapshotChildren(c *ctx, inode Inode, children *map[string]InodeIdInfo,
	typespace string, namespace string, fillChildren listingAttrFill,
	fillMe listingAttrFill, parentInfo directoryContents) []directoryContents {

	defer c.FuncIn("snapshotChildren", "typespace %s namespace %s", typespace,
		namespace).Out()

	out := make([]directoryContents, 0, len(*children)+2)

	c.vlog("Adding .")
	child := directoryContents{
		filename: ".",
		fuseType: fuse.S_IFDIR,
	}
	fillMe(c, &child.attr, inode.inodeNum(), typespace, namespace)
	out = append(out, child)

	c.vlog("Adding ..")
	out = append(out, parentInfo)

	c.vlog("Adding the rest of the %d children", len(*children))
	for name, inode := range *children {
		child := directoryContents{
			filename: name,
			fuseType: fuse.S_IFDIR,
		}

		if typespace == "" {
			fillChildren(c, &child.attr, inode.id, name, "")
		} else {
			fillChildren(c, &child.attr, inode.id, typespace, name)
		}

		out = append(out, child)
	}

	return out
}

func (tsl *TypespaceList) Open(c *ctx, flags uint32, mode uint32,
	out *fuse.OpenOut) fuse.Status {

	c.vlog("TypespaceList::Open doing nothing")
	return fuse.ENOSYS
}

func (tsl *TypespaceList) OpenDir(c *ctx, flags uint32,
	mode uint32, out *fuse.OpenOut) fuse.Status {

	defer c.funcIn("TypespaceList::OpenDir").Out()

	ds := newDirectorySnapshot(c, tsl)
	c.qfs.setFileHandle(c, ds.FileHandleCommon.id, ds)
	out.Fh = uint64(ds.FileHandleCommon.id)
	out.OpenFlags = fuse.FOPEN_KEEP_CACHE

	return fuse.OK
}

func (tsl *TypespaceList) foreachDirectInode(c *ctx, visitFn inodeVisitFn) {
	defer tsl.Lock(c).Unlock()

	for k, _ := range tsl.typespacesById {
		iterateAgain := visitFn(k)
		if !iterateAgain {
			return
		}
	}
}

// Must be called with the inode's parent lock held for reads
func getParentInfo_(c *ctx, inode Inode, fillParent listingAttrFill,
	typespace string, namespace string) directoryContents {

	rtn := directoryContents{
		filename:	"..",
		fuseType:	fuse.S_IFDIR,
	}

	parentId := inode.parentId_()
	fillParent(c, &rtn.attr, parentId, typespace, namespace)
	return rtn
}

func (tsl *TypespaceList) getChildSnapshot(c *ctx) []directoryContents {
	defer c.funcIn("TypespaceList::getChildSnapshot").Out()

	typespaces, err := c.workspaceDB.TypespaceList(&c.Ctx)
	if err != nil {
		c.elog("Unexpected error from WorkspaceDB.TypespaceList: %s",
			err.Error())
		typespaces = []string{}
	}

<<<<<<< HEAD
	defer tsl.Lock(c).Unlock()
=======
	parentUnlock := callOnce(tsl.getParentLock().RLock().RUnlock)
	defer parentUnlock.invoke()
	defer tsl.Lock().Unlock()
>>>>>>> 00ce5409

	parentInfo := getParentInfo_(c, tsl, fillRootAttrWrapper, "", "")
	// unlock the parent early
	parentUnlock.invoke()

	if err == nil {
		// We only accept positive lists
		updateChildren(c, typespaces, &tsl.typespacesByName,
			&tsl.typespacesById, tsl)
	}

	// The kernel will override our parent's attributes so it doesn't matter what
	// we put into there.
	children := snapshotChildren(c, tsl, &tsl.typespacesByName, "", "",
		fillTypespaceAttr, fillRootAttrWrapper, parentInfo)

	api := directoryContents{
		filename: quantumfs.ApiPath,
		fuseType: fuse.S_IFREG,
	}
	fillApiAttr(c, &api.attr)
	children = append(children, api)

	return children
}

func (tsl *TypespaceList) Lookup(c *ctx, name string,
	out *fuse.EntryOut) fuse.Status {

	defer c.FuncIn("TypespaceList::Lookup", "name %s", name).Out()

	if name == quantumfs.ApiPath {
		out.NodeId = quantumfs.InodeIdApi
		out.Generation = 1
		fillEntryOutCacheData(c, out)
		fillApiAttr(c, &out.Attr)
		return fuse.OK
	}

	list, err := c.workspaceDB.TypespaceList(&c.Ctx)
	if err != nil {
		return interpretListingError(c, err, "WorkspaceDB.TypespaceList")
	}

	exists := false
	for _, typespace := range list {
		if name == typespace {
			exists = true
			break
		}
	}

	defer tsl.Lock(c).Unlock()
	updateChildren(c, list, &tsl.typespacesByName, &tsl.typespacesById, tsl)

	if !exists {
		return fuse.ENOENT
	}

	inodeNum := tsl.typespacesByName[name]
	c.qfs.incrementLookupCount(c, inodeNum.id)
	out.NodeId = uint64(inodeNum.id)
	out.Generation = inodeNum.generation
	fillEntryOutCacheData(c, out)
	fillTypespaceAttr(c, &out.Attr, inodeNum.id, name, "")

	return fuse.OK
}

func (tsl *TypespaceList) Create(c *ctx, input *fuse.CreateIn, name string,
	out *fuse.CreateOut) fuse.Status {

	c.vlog("TypespaceList::Create doing nothing")
	return fuse.EACCES
}

func (tsl *TypespaceList) SetAttr(c *ctx, attr *fuse.SetAttrIn,
	out *fuse.AttrOut) fuse.Status {

	c.wlog("Invalid SetAttr on TypespaceList")
	return fuse.ENOSYS
}

func (tsl *TypespaceList) Mkdir(c *ctx, name string, input *fuse.MkdirIn,
	out *fuse.EntryOut) fuse.Status {

	c.vlog("TypespaceList::Mkdir doing nothing")
	return fuse.EPERM
}

func (tsl *TypespaceList) getChildAttr(c *ctx, inodeNum InodeId, out *fuse.Attr,
	owner fuse.Owner) {

	panic("TypespaceList doesn't support record fetch")
}

func (tsl *TypespaceList) Unlink(c *ctx, name string) fuse.Status {
	c.wlog("Invalid Unlink on TypespaceList")
	return fuse.ENOTDIR
}

func (tsl *TypespaceList) Rmdir(c *ctx, name string) fuse.Status {
	c.wlog("Invalid Rmdir on TypespaceList")
	return fuse.EACCES
}

func (tsl *TypespaceList) Symlink(c *ctx, pointedTo string, linkName string,
	out *fuse.EntryOut) fuse.Status {

	c.wlog("Invalid Symlink on TypespaceList")
	return fuse.EACCES
}

func (tsl *TypespaceList) Readlink(c *ctx) ([]byte, fuse.Status) {
	c.wlog("Invalid Readlink on TypespaceList")
	return nil, fuse.EINVAL
}

func (tsl *TypespaceList) Mknod(c *ctx, name string, input *fuse.MknodIn,
	out *fuse.EntryOut) fuse.Status {

	c.wlog("Invalid Mknod on TypespaceList")
	return fuse.ENOSYS
}

func (tsl *TypespaceList) RenameChild(c *ctx, oldName string,
	newName string) fuse.Status {

	c.elog("Invalid RenameChild on TypespaceList")
	return fuse.ENOSYS
}

func (tsl *TypespaceList) GetXAttrSize(c *ctx,
	attr string) (size int, result fuse.Status) {

	c.vlog("Invalid GetXAttrSize on TypespaceList")
	return 0, fuse.ENODATA
}

func (tsl *TypespaceList) GetXAttrData(c *ctx,
	attr string) (data []byte, result fuse.Status) {

	c.vlog("Invalid GetXAttrData on TypespaceList")
	return nil, fuse.ENODATA
}

func (tsl *TypespaceList) ListXAttr(c *ctx) (attributes []byte, result fuse.Status) {
	c.vlog("Invalid ListXAttr on TypespaceList")
	return []byte{}, fuse.OK
}

func (tsl *TypespaceList) SetXAttr(c *ctx, attr string, data []byte) fuse.Status {
	c.vlog("Invalid SetXAttr on TypespaceList")
	return fuse.Status(syscall.ENOSPC)
}

func (tsl *TypespaceList) RemoveXAttr(c *ctx, attr string) fuse.Status {
	c.vlog("Invalid RemoveXAttr on TypespaceList")
	return fuse.ENODATA
}

func (tsl *TypespaceList) syncChild(c *ctx, inodeNum InodeId,
	newKey quantumfs.ObjectKey, hardlinkDelta *HardlinkDelta) {

	c.vlog("TypespaceList::syncChild doing nothing")
}

func (tsl *TypespaceList) setChildAttr(c *ctx, inodeNum InodeId,
	newType *quantumfs.ObjectType, attr *fuse.SetAttrIn,
	out *fuse.AttrOut, updateMtime bool) fuse.Status {

	c.elog("Invalid setChildAttr on TypespaceList")
	return fuse.ENOSYS
}

func (tsl *TypespaceList) getChildXAttrSize(c *ctx, inodeNum InodeId,
	attr string) (size int, result fuse.Status) {

	c.elog("Invalid getChildXAttrSize on TypespaceList")
	return 0, fuse.ENODATA
}

func (tsl *TypespaceList) getChildXAttrData(c *ctx, inodeNum InodeId,
	attr string) (data []byte, result fuse.Status) {

	c.elog("Invalid getChildXAttrData on TypespaceList")
	return nil, fuse.ENODATA
}

func (tsl *TypespaceList) listChildXAttr(c *ctx,
	inodeNum InodeId) (attributes []byte, result fuse.Status) {

	c.elog("Invalid listChildXAttr on TypespaceList")
	return []byte{}, fuse.OK
}

func (tsl *TypespaceList) setChildXAttr(c *ctx, inodeNum InodeId, attr string,
	data []byte) fuse.Status {

	c.elog("Invalid setChildXAttr on TypespaceList")
	return fuse.Status(syscall.ENOSPC)
}

func (tsl *TypespaceList) removeChildXAttr(c *ctx, inodeNum InodeId,
	attr string) fuse.Status {

	c.elog("Invalid removeChildXAttr on TypespaceList")
	return fuse.ENODATA
}

// Must be called with the instantiation lock
func (tsl *TypespaceList) instantiateChild_(c *ctx,
	inodeNum InodeId) Inode {

	defer c.funcIn("TypespaceList::instantiateChild_").Out()
	defer tsl.Lock(c).Unlock()

	inode, release := c.qfs.inodeNoInstantiate(c, inodeNum)
	// release immediately. We can't hold the mapMutex while we instantiate,
	// but it's okay since the instantiationLock should be held already.
	release()
	if inode != nil {
		c.vlog("Someone has already instantiated inode %d", inodeNum)
		return inode
	}

	// The api file will never be truly forgotten (see QuantumFs.Forget()) and so
	// doesn't need to ever be re-instantiated.

	name, exists := tsl.typespacesById[inodeNum]
	if exists {
		c.vlog("Instantiating %d -> %s", inodeNum, name)
	} else {
		c.vlog("inode %d doesn't exist", inodeNum)
	}

	return newNamespaceList(c, name, "", "", tsl, inodeNum)
}

func (tsl *TypespaceList) flush(c *ctx) quantumfs.ObjectKey {
	defer c.funcIn("TypespaceList::flush").Out()
	return quantumfs.EmptyBlockKey
}

func newNamespaceList(c *ctx, typespace string, namespace string, workspace string,
	parent Inode, inodeNum InodeId) Inode {

	defer c.FuncIn("newNamespaceList", "typespace %s", typespace).Out()

	nsl := NamespaceList{
		InodeCommon:      InodeCommon{id: inodeNum},
		typespaceName:    typespace,
		namespacesByName: make(map[string]InodeIdInfo),
		namespacesById:   make(map[InodeId]string),
		realTreeState: &TreeState{
			name: typespace,
		},
	}
	nsl.self = &nsl
	nsl.setParent(c, parent)
	nsl.InodeCommon.treeState_ = nsl.realTreeState
	utils.Assert(nsl.treeState() != nil, "NamespaceList treeState nil at init")
	return &nsl
}

type NamespaceList struct {
	InodeCommon
	typespaceName string

	// Map from child name to Inode ID
	namespacesByName map[string]InodeIdInfo
	namespacesById   map[InodeId]string

	realTreeState *TreeState
}

func (nsl *NamespaceList) dirty_(c *ctx) {
	// Override InodeCommon.dirty_() because namespaces don't get dirty in the
	// traditional manner
	c.vlog("NamespaceList::dirty_ doing nothing")
}

func (nsl *NamespaceList) Access(c *ctx, mask uint32, uid uint32,
	gid uint32) fuse.Status {

	return fuse.OK
}

func (nsl *NamespaceList) GetAttr(c *ctx, out *fuse.AttrOut) fuse.Status {
	defer c.funcIn("NamespaceList::GetAttr").Out()
	out.AttrValid = c.config.CacheTimeSeconds
	out.AttrValidNsec = c.config.CacheTimeNsecs

	fillTypespaceAttr(c, &out.Attr, nsl.InodeCommon.id, nsl.typespaceName, "")
	return fuse.OK
}

func (nsl *NamespaceList) Open(c *ctx, flags uint32, mode uint32,
	out *fuse.OpenOut) fuse.Status {

	c.vlog("NamespaceList::Open doing nothing")
	return fuse.ENOSYS
}

func (nsl *NamespaceList) OpenDir(c *ctx, flags uint32,
	mode uint32, out *fuse.OpenOut) fuse.Status {

	defer c.funcIn("NamespaceList::OpenDir").Out()

	ds := newDirectorySnapshot(c, nsl)
	c.qfs.setFileHandle(c, ds.FileHandleCommon.id, ds)
	out.Fh = uint64(ds.FileHandleCommon.id)
	out.OpenFlags = fuse.FOPEN_KEEP_CACHE

	return fuse.OK
}

func (nsl *NamespaceList) foreachDirectInode(c *ctx, visitFn inodeVisitFn) {
	defer nsl.Lock(c).Unlock()

	for k, _ := range nsl.namespacesById {
		iterateAgain := visitFn(k)
		if !iterateAgain {
			return
		}
	}
}

func (nsl *NamespaceList) getChildSnapshot(c *ctx) []directoryContents {
	defer c.funcIn("NamespaceList::getChildSnapshot").Out()

	namespaces, err := c.workspaceDB.NamespaceList(&c.Ctx, nsl.typespaceName)
	if err != nil {
		c.elog("Unexpected error type from WorkspaceDB.NamespaceList: %s",
			err.Error())
		namespaces = []string{}
	}

<<<<<<< HEAD
	defer nsl.Lock(c).Unlock()
=======
	parentUnlock := callOnce(nsl.getParentLock().RLock().RUnlock)
	defer parentUnlock.invoke()
	defer nsl.Lock().Unlock()
>>>>>>> 00ce5409

	parentInfo := getParentInfo_(c, nsl, fillRootAttrWrapper, nsl.typespaceName,
		"")
	// unlock the parent early
	parentUnlock.invoke()

	if err == nil {
		// We only accept positive lists
		updateChildren(c, namespaces, &nsl.namespacesByName,
			&nsl.namespacesById, nsl)
	}

	children := snapshotChildren(c, nsl, &nsl.namespacesByName,
		nsl.typespaceName, "", fillNamespaceAttr, fillTypespaceAttr,
		parentInfo)

	return children
}

func (nsl *NamespaceList) Lookup(c *ctx, name string,
	out *fuse.EntryOut) fuse.Status {

	defer c.FuncIn("NamespaceList::Lookup", "name %s", name).Out()

	list, err := c.workspaceDB.NamespaceList(&c.Ctx, nsl.typespaceName)
	if err != nil {
		return interpretListingError(c, err, "WorkspaceDB.NamespaceList")
	}

	exists := false
	for _, namespace := range list {
		if name == namespace {
			exists = true
			break
		}
	}
	defer nsl.Lock(c).Unlock()
	updateChildren(c, list, &nsl.namespacesByName, &nsl.namespacesById, nsl)

	if !exists {
		return fuse.ENOENT
	}
	c.vlog("Namespace exists")

	inodeNum := nsl.namespacesByName[name]
	c.qfs.incrementLookupCount(c, inodeNum.id)
	out.NodeId = uint64(inodeNum.id)
	out.Generation = inodeNum.generation
	fillEntryOutCacheData(c, out)
	fillNamespaceAttr(c, &out.Attr, inodeNum.id, nsl.typespaceName, name)

	return fuse.OK
}

func (nsl *NamespaceList) Create(c *ctx, input *fuse.CreateIn, name string,
	out *fuse.CreateOut) fuse.Status {

	c.vlog("NamespaceList::Create doing nothing")
	return fuse.EACCES
}

func (nsl *NamespaceList) SetAttr(c *ctx, attr *fuse.SetAttrIn,
	out *fuse.AttrOut) fuse.Status {

	c.wlog("Invalid SetAttr on NamespaceList")
	return fuse.ENOSYS
}

func (nsl *NamespaceList) Mkdir(c *ctx, name string, input *fuse.MkdirIn,
	out *fuse.EntryOut) fuse.Status {

	c.vlog("NamespaceList::Mkdir doing nothing")
	return fuse.EPERM
}

func (nsl *NamespaceList) getChildAttr(c *ctx, inodeNum InodeId, out *fuse.Attr,
	owner fuse.Owner) {

	panic("NamespaceList doesn't support record fetch")
}

func (nsl *NamespaceList) Unlink(c *ctx, name string) fuse.Status {
	c.wlog("Invalid Unlink on NamespaceList")
	return fuse.ENOTDIR
}

func (nsl *NamespaceList) Rmdir(c *ctx, name string) fuse.Status {
	c.wlog("Invalid Rmdir on NamespaceList")
	return fuse.EACCES
}

func (nsl *NamespaceList) Symlink(c *ctx, pointedTo string, linkName string,
	out *fuse.EntryOut) fuse.Status {

	c.wlog("Invalid Symlink on NamespaceList")
	return fuse.EACCES
}

func (nsl *NamespaceList) Readlink(c *ctx) ([]byte, fuse.Status) {
	c.wlog("Invalid Readlink on NamespaceList")
	return nil, fuse.EINVAL
}

func (nsl *NamespaceList) Mknod(c *ctx, name string, input *fuse.MknodIn,
	out *fuse.EntryOut) fuse.Status {

	c.wlog("Invalid Mknod on NamespaceList")
	return fuse.ENOSYS
}

func (nsl *NamespaceList) RenameChild(c *ctx, oldName string,
	newName string) fuse.Status {

	c.elog("Invalid RenameChild on NamespaceList")
	return fuse.ENOSYS
}

func (nsl *NamespaceList) GetXAttrSize(c *ctx,
	attr string) (size int, result fuse.Status) {

	c.vlog("Invalid GetXAttrSize on NamespaceList")
	return 0, fuse.ENODATA
}

func (nsl *NamespaceList) GetXAttrData(c *ctx,
	attr string) (data []byte, result fuse.Status) {

	c.vlog("Invalid GetXAttrData on NamespaceList")
	return nil, fuse.ENODATA
}

func (nsl *NamespaceList) ListXAttr(c *ctx) (attributes []byte, result fuse.Status) {
	c.vlog("Invalid ListXAttr on NamespaceList")
	return []byte{}, fuse.OK
}

func (nsl *NamespaceList) SetXAttr(c *ctx, attr string, data []byte) fuse.Status {
	c.vlog("Invalid SetXAttr on NamespaceList")
	return fuse.Status(syscall.ENOSPC)
}

func (nsl *NamespaceList) RemoveXAttr(c *ctx, attr string) fuse.Status {
	c.vlog("Invalid RemoveXAttr on NamespaceList")
	return fuse.ENODATA
}

func (nsl *NamespaceList) syncChild(c *ctx, inodeNum InodeId,
	newKey quantumfs.ObjectKey, hardlinkDelta *HardlinkDelta) {

	c.vlog("NamespaceList::syncChild doing nothing")
}

func (nsl *NamespaceList) setChildAttr(c *ctx, inodeNum InodeId,
	newType *quantumfs.ObjectType, attr *fuse.SetAttrIn,
	out *fuse.AttrOut, updateMtime bool) fuse.Status {

	c.elog("Invalid setChildAttr on NamespaceList")
	return fuse.ENOSYS
}

func (nsl *NamespaceList) getChildXAttrSize(c *ctx, inodeNum InodeId,
	attr string) (size int, result fuse.Status) {

	c.elog("Invalid getChildXAttrSize on NamespaceList")
	return 0, fuse.ENODATA
}

func (nsl *NamespaceList) getChildXAttrData(c *ctx, inodeNum InodeId,
	attr string) (data []byte, result fuse.Status) {

	c.elog("Invalid getChildXAttrData on NamespaceList")
	return nil, fuse.ENODATA
}

func (nsl *NamespaceList) listChildXAttr(c *ctx,
	inodeNum InodeId) (attributes []byte, result fuse.Status) {

	c.elog("Invalid listChildXAttr on NamespaceList")
	return []byte{}, fuse.OK
}

func (nsl *NamespaceList) setChildXAttr(c *ctx, inodeNum InodeId, attr string,
	data []byte) fuse.Status {

	c.elog("Invalid setChildXAttr on NamespaceList")
	return fuse.Status(syscall.ENOSPC)
}

func (nsl *NamespaceList) removeChildXAttr(c *ctx, inodeNum InodeId,
	attr string) fuse.Status {

	c.elog("Invalid removeChildXAttr on NamespaceList")
	return fuse.ENODATA
}

// Must be called with the instantiation lock
func (nsl *NamespaceList) instantiateChild_(c *ctx,
	inodeNum InodeId) Inode {

	defer c.funcIn("NamespaceList::instantiateChild_").Out()
	defer nsl.Lock(c).Unlock()

	inode, release := c.qfs.inodeNoInstantiate(c, inodeNum)
	// release immediately. We can't hold the mapMutex while we instantiate,
	// but it's okay since the instantiationLock should be held already.
	release()
	if inode != nil {
		c.vlog("Someone has already instantiated inode %d", inodeNum)
		return inode
	}

	name, exists := nsl.namespacesById[inodeNum]
	if exists {
		c.vlog("Instantiating %d -> %s/%s", inodeNum, nsl.typespaceName,
			name)
	} else {
		c.vlog("inode %d doesn't exist", inodeNum)
	}

	return newWorkspaceList(c, nsl.typespaceName, name, nsl, inodeNum)
}

func (nsl *NamespaceList) markSelfAccessed(c *ctx, op quantumfs.PathFlags) {
	defer c.FuncIn("NamespaceList::markSelfAccessed", "CRUD %x", op).Out()
	nsl.markAccessed(c, "", op)
	return
}

func (nsl *NamespaceList) markAccessed(c *ctx, path string, op quantumfs.PathFlags) {
	c.elog("Invalid markAccessed on NamespaceList")
	return
}

func (nsl *NamespaceList) flush(c *ctx) quantumfs.ObjectKey {
	defer c.funcIn("NamespaceList::flush").Out()
	return quantumfs.EmptyBlockKey
}

func newWorkspaceList(c *ctx, typespace string, namespace string,
	parent Inode, inodeNum InodeId) Inode {

	defer c.FuncIn("newWorkspaceList", "typespace %s namespace %s",
		typespace, namespace).Out()

	wsl := WorkspaceList{
		InodeCommon:      InodeCommon{id: inodeNum},
		typespaceName:    typespace,
		namespaceName:    namespace,
		workspacesByName: make(map[string]workspaceInfo),
		workspacesById:   make(map[InodeId]string),
		realTreeState: &TreeState{
			name: typespace + "/" + namespace,
		},
	}
	wsl.self = &wsl
	wsl.setParent(c, parent)
	wsl.InodeCommon.treeState_ = wsl.realTreeState
	utils.Assert(wsl.treeState() != nil, "WorkspaceList treeState nil at init")
	return &wsl
}

type workspaceInfo struct {
	id    InodeIdInfo
	nonce quantumfs.WorkspaceNonce
}

type WorkspaceList struct {
	InodeCommon
	typespaceName string
	namespaceName string

	// Map from child name to Inode ID
	workspacesByName map[string]workspaceInfo
	workspacesById   map[InodeId]string

	realTreeState *TreeState
}

func (wsl *WorkspaceList) dirty_(c *ctx) {
	// Override InodeCommon.dirty_() because workspaces don't get dirty in the
	// traditional manner.
	c.vlog("WorkspaceList::dirty_ doing nothing")
}

func (wsl *WorkspaceList) Access(c *ctx, mask uint32, uid uint32,
	gid uint32) fuse.Status {

	return fuse.OK
}

func (wsl *WorkspaceList) GetAttr(c *ctx, out *fuse.AttrOut) fuse.Status {
	defer c.funcIn("WorkspaceList::GetAttr").Out()
	out.AttrValid = c.config.CacheTimeSeconds
	out.AttrValidNsec = c.config.CacheTimeNsecs

	fillNamespaceAttr(c, &out.Attr, wsl.InodeCommon.id, wsl.typespaceName,
		wsl.namespaceName)
	return fuse.OK
}

func (wsl *WorkspaceList) Open(c *ctx, flags uint32, mode uint32,
	out *fuse.OpenOut) fuse.Status {

	c.vlog("WorkspaceList::Open doing nothing")
	return fuse.ENOSYS
}

func (wsl *WorkspaceList) OpenDir(c *ctx, flags uint32,
	mode uint32, out *fuse.OpenOut) fuse.Status {

	defer c.funcIn("WorkspaceList::OpenDir").Out()

	ds := newDirectorySnapshot(c, wsl)
	c.qfs.setFileHandle(c, ds.FileHandleCommon.id, ds)
	out.Fh = uint64(ds.FileHandleCommon.id)
	out.OpenFlags = fuse.FOPEN_KEEP_CACHE

	return fuse.OK
}

func (wsl *WorkspaceList) foreachDirectInode(c *ctx, visitFn inodeVisitFn) {
	defer wsl.Lock(c).Unlock()

	for k, _ := range wsl.workspacesById {
		iterateAgain := visitFn(k)
		if !iterateAgain {
			return
		}
	}
}

// Update the internal workspace list with the most recent available listing
func (wsl *WorkspaceList) updateChildren(c *ctx,
	names map[string]quantumfs.WorkspaceNonce) {

	defer c.FuncIn("WorkspaceList::updateChildren", "Parent Inode %d",
		wsl.inodeNum()).Out()

	// First delete any outdated entries
	for name, info := range wsl.workspacesByName {
		wsdbNonce, exists := names[name]
		if !exists || !wsdbNonce.SameIncarnation(&info.nonce) {
			c.vlog("Removing deleted child %s %s",
				name, info.nonce.String())

			// Note: do not uninstantiate them now - remove them
			// from their parents
			delete(wsl.workspacesByName, name)
			delete(wsl.workspacesById, info.id.id)
			c.qfs.handleMetaInodeRemoval(c, info.id.id, name,
				wsl.inodeNum())
		}
	}

	// Then re-add any new entries
	for name, nonce := range names {
		if _, exists := wsl.workspacesByName[name]; !exists {
			c.vlog("Adding new child %s (%s)", name, nonce.String())
			inodeId := c.qfs.newInodeId(c)
			wsl.workspacesByName[name] = workspaceInfo{
				id:    inodeId,
				nonce: nonce,
			}
			wsl.workspacesById[inodeId.id] = name

			c.qfs.addUninstantiated(c, []inodePair{
				newInodePair(inodeId.id, wsl.inodeNum())})
		}
	}

}

func (wsl *WorkspaceList) getChildSnapshot(c *ctx) []directoryContents {
	defer c.funcIn("WorkspaceList::getChildSnapshot").Out()

	workspaces, err := c.workspaceDB.WorkspaceList(&c.Ctx, wsl.typespaceName,
		wsl.namespaceName)
	if err != nil {
		c.elog("Unexpected error type from WorkspaceDB.WorkspaceList: %s",
			err.Error())
		workspaces = map[string]quantumfs.WorkspaceNonce{}
	}

<<<<<<< HEAD
	defer wsl.Lock(c).Unlock()
=======
	parentUnlock := callOnce(wsl.getParentLock().RLock().RUnlock)
	defer parentUnlock.invoke()
	defer wsl.Lock().Unlock()
>>>>>>> 00ce5409

	parentInfo := getParentInfo_(c, wsl, fillTypespaceAttr, wsl.typespaceName,
		wsl.namespaceName)
	// unlock the parent early
	parentUnlock.invoke()

	if err == nil {
		// We only accept positive lists
		wsl.updateChildren(c, workspaces)
	}

	namesAndIds := make(map[string]InodeIdInfo, len(wsl.workspacesByName))
	for name, info := range wsl.workspacesByName {
		namesAndIds[name] = info.id
	}
	children := snapshotChildren(c, wsl, &namesAndIds, wsl.typespaceName,
		wsl.namespaceName, fillWorkspaceAttrFake, fillNamespaceAttr,
		parentInfo)

	return children
}

func (wsl *WorkspaceList) Lookup(c *ctx, name string,
	out *fuse.EntryOut) fuse.Status {

	defer c.FuncIn("WorkspaceList::Lookup", "name %s", name).Out()

	workspaces, err := c.workspaceDB.WorkspaceList(&c.Ctx, wsl.typespaceName,
		wsl.namespaceName)
	if err != nil {
		return interpretListingError(c, err, "WorkspaceDB.WorkspaceList")
	}

	exists := false
	for workspace, _ := range workspaces {
		if name == workspace {
			exists = true
			break
		}
	}
	defer wsl.Lock(c).Unlock()
	wsl.updateChildren(c, workspaces)

	if !exists {
		return fuse.ENOENT
	}
	c.vlog("Workspace exists")

	inodeInfo := wsl.workspacesByName[name]
	c.qfs.incrementLookupCount(c, inodeInfo.id.id)
	out.NodeId = uint64(inodeInfo.id.id)
	out.Generation = inodeInfo.id.generation
	fillEntryOutCacheData(c, out)
	fillWorkspaceAttrFake(c, &out.Attr, inodeInfo.id.id, "", "")

	return fuse.OK
}

func (wsl *WorkspaceList) Create(c *ctx, input *fuse.CreateIn, name string,
	out *fuse.CreateOut) fuse.Status {

	c.vlog("WorkspaceList::Create doing nothing")
	return fuse.EACCES
}

func (wsl *WorkspaceList) SetAttr(c *ctx, attr *fuse.SetAttrIn,
	out *fuse.AttrOut) fuse.Status {

	c.wlog("Invalid SetAttr on WorkspaceList")
	return fuse.ENOSYS
}

func (wsl *WorkspaceList) Mkdir(c *ctx, name string, input *fuse.MkdirIn,
	out *fuse.EntryOut) fuse.Status {

	c.vlog("WorkspaceList::Mkdir doing nothing")
	return fuse.EPERM
}

func (wsl *WorkspaceList) getChildAttr(c *ctx, inodeNum InodeId, out *fuse.Attr,
	owner fuse.Owner) {

	panic("WorkspaceList doesn't support record fetch")
}

func (wsl *WorkspaceList) Unlink(c *ctx, name string) fuse.Status {
	c.wlog("Invalid Unlink on WorkspaceList")
	return fuse.ENOTDIR
}

func (wsl *WorkspaceList) Rmdir(c *ctx, name string) fuse.Status {
	c.wlog("Invalid Rmdir on WorkspaceList")
	return fuse.EACCES
}

func (wsl *WorkspaceList) Symlink(c *ctx, pointedTo string, linkName string,
	out *fuse.EntryOut) fuse.Status {

	c.wlog("Invalid Symlink on WorkspaceList")
	return fuse.EACCES
}

func (wsl *WorkspaceList) Readlink(c *ctx) ([]byte, fuse.Status) {
	c.wlog("Invalid Readlink on WorkspaceList")
	return nil, fuse.EINVAL
}

func (wsl *WorkspaceList) Mknod(c *ctx, name string, input *fuse.MknodIn,
	out *fuse.EntryOut) fuse.Status {

	c.wlog("Invalid Mknod on WorkspaceList")
	return fuse.ENOSYS
}

func (wsl *WorkspaceList) RenameChild(c *ctx, oldName string,
	newName string) fuse.Status {

	c.elog("Invalid RenameChild on WorkspaceList")
	return fuse.ENOSYS
}

func (wsl *WorkspaceList) GetXAttrSize(c *ctx,
	attr string) (size int, result fuse.Status) {

	c.vlog("Invalid GetXAttrSize on WorkspaceList")
	return 0, fuse.ENODATA
}

func (wsl *WorkspaceList) GetXAttrData(c *ctx,
	attr string) (data []byte, result fuse.Status) {

	c.vlog("Invalid GetXAttrData on WorkspaceList")
	return nil, fuse.ENODATA
}

func (wsl *WorkspaceList) ListXAttr(c *ctx) (attributes []byte, result fuse.Status) {
	c.vlog("Invalid ListXAttr on WorkspaceList")
	return []byte{}, fuse.OK
}

func (wsl *WorkspaceList) SetXAttr(c *ctx, attr string, data []byte) fuse.Status {
	c.vlog("Invalid SetXAttr on WorkspaceList")
	return fuse.Status(syscall.ENOSPC)
}

func (wsl *WorkspaceList) RemoveXAttr(c *ctx, attr string) fuse.Status {
	c.vlog("Invalid RemoveXAttr on WorkspaceList")
	return fuse.ENODATA
}

func (wsl *WorkspaceList) syncChild(c *ctx, inodeNum InodeId,
	newKey quantumfs.ObjectKey, hardlinkDelta *HardlinkDelta) {

	c.vlog("WorkspaceList::syncChild doing nothing")
}

func (wsl *WorkspaceList) setChildAttr(c *ctx, inodeNum InodeId,
	newType *quantumfs.ObjectType, attr *fuse.SetAttrIn,
	out *fuse.AttrOut, updateMtime bool) fuse.Status {

	c.vlog("WorkspaceList::setChildAttr doing nothing")
	out.AttrValid = 0
	out.AttrValidNsec = 0
	fillWorkspaceAttrFake(c, &out.Attr, inodeNum, "", "")
	return fuse.OK
}

func (wsl *WorkspaceList) getChildXAttrSize(c *ctx, inodeNum InodeId,
	attr string) (size int, result fuse.Status) {

	c.elog("Invalid getChildXAttrSize on WorkspaceList")
	return 0, fuse.ENODATA
}

func (wsl *WorkspaceList) getChildXAttrData(c *ctx, inodeNum InodeId,
	attr string) (data []byte, result fuse.Status) {

	c.elog("Invalid getChildXAttrData on WorkspaceList")
	return nil, fuse.ENODATA
}

func (wsl *WorkspaceList) listChildXAttr(c *ctx,
	inodeNum InodeId) (attributes []byte, result fuse.Status) {

	c.elog("Invalid listChildXAttr on WorkspaceList")
	return []byte{}, fuse.OK
}

func (wsl *WorkspaceList) setChildXAttr(c *ctx, inodeNum InodeId, attr string,
	data []byte) fuse.Status {

	c.elog("Invalid setChildXAttr on WorkspaceList")
	return fuse.Status(syscall.ENOSPC)
}

func (wsl *WorkspaceList) removeChildXAttr(c *ctx, inodeNum InodeId,
	attr string) fuse.Status {

	c.elog("Invalid removeChildXAttr on WorkspaceList")
	return fuse.ENODATA
}

// Must be called with the instantiation lock
func (wsl *WorkspaceList) instantiateChild_(c *ctx,
	inodeNum InodeId) Inode {

	defer c.funcIn("WorkspaceList::instantiateChild_").Out()
	defer wsl.Lock(c).Unlock()

	inode, release := c.qfs.inodeNoInstantiate(c, inodeNum)
	// release immediately. We can't hold the mapMutex while we instantiate,
	// but it's okay since the instantiationLock should be held already.
	release()
	if inode != nil {
		c.vlog("Someone has already instantiated inode %d", inodeNum)
		return inode
	}

	name, exists := wsl.workspacesById[inodeNum]
	if exists {
		c.vlog("Instantiating %d -> %s/%s/%s", inodeNum, wsl.typespaceName,
			wsl.namespaceName, name)
	} else {
		c.vlog("inode %d doesn't exist", inodeNum)
	}

	return newWorkspaceRoot(c, wsl.typespaceName, wsl.namespaceName,
		wsl.workspacesById[inodeNum], wsl, inodeNum)
}

func (wsl *WorkspaceList) markSelfAccessed(c *ctx, op quantumfs.PathFlags) {
	defer c.FuncIn("WorkspaceList::markSelfAccessed", "CRUD %x", op).Out()
	wsl.markAccessed(c, "", op)
	return
}

func (wsl *WorkspaceList) markAccessed(c *ctx, path string, op quantumfs.PathFlags) {
	c.elog("Invalid markAccessed on WorkspaceList")
	return
}
func (wsl *WorkspaceList) flush(c *ctx) quantumfs.ObjectKey {
	defer c.funcIn("WorkspaceList::flush").Out()
	return quantumfs.EmptyBlockKey
}<|MERGE_RESOLUTION|>--- conflicted
+++ resolved
@@ -327,13 +327,9 @@
 		typespaces = []string{}
 	}
 
-<<<<<<< HEAD
-	defer tsl.Lock(c).Unlock()
-=======
 	parentUnlock := callOnce(tsl.getParentLock().RLock().RUnlock)
 	defer parentUnlock.invoke()
-	defer tsl.Lock().Unlock()
->>>>>>> 00ce5409
+	defer tsl.Lock(c).Unlock()
 
 	parentInfo := getParentInfo_(c, tsl, fillRootAttrWrapper, "", "")
 	// unlock the parent early
@@ -672,13 +668,9 @@
 		namespaces = []string{}
 	}
 
-<<<<<<< HEAD
-	defer nsl.Lock(c).Unlock()
-=======
 	parentUnlock := callOnce(nsl.getParentLock().RLock().RUnlock)
 	defer parentUnlock.invoke()
-	defer nsl.Lock().Unlock()
->>>>>>> 00ce5409
+	defer nsl.Lock(c).Unlock()
 
 	parentInfo := getParentInfo_(c, nsl, fillRootAttrWrapper, nsl.typespaceName,
 		"")
@@ -1062,13 +1054,9 @@
 		workspaces = map[string]quantumfs.WorkspaceNonce{}
 	}
 
-<<<<<<< HEAD
-	defer wsl.Lock(c).Unlock()
-=======
 	parentUnlock := callOnce(wsl.getParentLock().RLock().RUnlock)
 	defer parentUnlock.invoke()
-	defer wsl.Lock().Unlock()
->>>>>>> 00ce5409
+	defer wsl.Lock(c).Unlock()
 
 	parentInfo := getParentInfo_(c, wsl, fillTypespaceAttr, wsl.typespaceName,
 		wsl.namespaceName)
