--- conflicted
+++ resolved
@@ -35,13 +35,9 @@
 	realTreeLock sync.RWMutex
 }
 
-<<<<<<< HEAD
-func (nsl *NamespaceList) dirty(c *ctx) {
+func (tsl *TypespaceList) dirty(c *ctx) {
 	// Override InodeCommon.dirty() because namespaces don't get dirty in the
 	// traditional manner
-=======
-func (tsl *TypespaceList) dirty(c *ctx) {
->>>>>>> 38f243de
 }
 
 func (tsl *TypespaceList) dirtyChild(c *ctx, child InodeId) {
@@ -478,6 +474,8 @@
 }
 
 func (nsl *NamespaceList) dirty(c *ctx) {
+	// Override InodeCommon.dirty() because namespaces don't get dirty in the
+	// traditional manner
 }
 
 func (nsl *NamespaceList) dirtyChild(c *ctx, child InodeId) {
