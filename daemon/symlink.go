--- conflicted
+++ resolved
@@ -213,16 +213,10 @@
 			return link.key, nil
 		}
 
-<<<<<<< HEAD
-		key, err := c.dataStore.Set(&c.Ctx,
-			newImmutableBuffer([]byte(link.dirtyPointsTo),
-				quantumfs.KeyTypeMetadata, c.dataStore))
-=======
 		buf := newBuffer(c, []byte(link.dirtyPointsTo),
 			quantumfs.KeyTypeMetadata)
 
 		key, err := buf.Key(&c.Ctx)
->>>>>>> c0502b38
 		if err != nil {
 			panic(fmt.Sprintf("Failed to upload block: %v", err))
 		}
