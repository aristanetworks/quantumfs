--- conflicted
+++ resolved
@@ -144,7 +144,6 @@
 	return fuse.ENOSYS
 }
 
-<<<<<<< HEAD
 func (link *Symlink) GetXAttrSize(c *ctx,
 	attr string) (size int, result fuse.Status) {
 
@@ -172,13 +171,13 @@
 func (link *Symlink) RemoveXAttr(c *ctx, attr string) fuse.Status {
 	c.elog("Invalid RemoveXAttr on Symlink")
 	return fuse.ENODATA
-=======
+}
+
 func (link *Symlink) Link(c *ctx, srcInode Inode, newName string,
 	out *fuse.EntryOut) fuse.Status {
 
 	c.elog("Invalid Link on Symlink")
 	return fuse.ENOTDIR
->>>>>>> 82c3e2af
 }
 
 func (link *Symlink) syncChild(c *ctx, inodeNum InodeId,
