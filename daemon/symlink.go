// Copyright (c) 2016 Arista Networks, Inc.  All rights reserved.
// Arista Networks, Inc. Confidential and Proprietary.

package daemon

// This file holds the Symlink type, which represents symlinks

import (
	"fmt"

	"github.com/aristanetworks/quantumfs"
	"github.com/aristanetworks/quantumfs/utils"
	"github.com/hanwen/go-fuse/fuse"
)

func newSymlink(c *ctx, name string, key quantumfs.ObjectKey, size uint64,
	inodeNum InodeId, parent Inode, mode uint32, rdev uint32,
	dirRecord quantumfs.DirectoryRecord) Inode {

	defer c.FuncIn("newSymlink", "name %s", name).Out()

	symlink := Symlink{
		InodeCommon: InodeCommon{
			id:         inodeNum,
			name_:      name,
			accessed_:  0,
			treeState_: parent.treeState(),
		},
		key: key,
	}
	symlink.self = &symlink
	symlink.setParent(c, parent)
	utils.Assert(symlink.treeState() != nil, "Symlink treeState nil at init")

	if dirRecord != nil {
		dirRecord.SetPermissions(modeToPermissions(0777, 0))
	}
	return &symlink
}

type Symlink struct {
	InodeCommon
	key quantumfs.ObjectKey

	// String to hold not-yet-flushed pointed to data, if len > 0
	dirtyPointsTo string
}

func (link *Symlink) Access(c *ctx, mask uint32, uid uint32,
	gid uint32) fuse.Status {

	defer c.funcIn("Symlink::Access").Out()
	c.elog("Access called on a symlink - should have been dereferenced.")

	return fuse.OK
}

func (link *Symlink) Lookup(c *ctx, name string, out *fuse.EntryOut) fuse.Status {
	c.wlog("Invalid Lookup call on Symlink")
	return fuse.ENOSYS
}

func (link *Symlink) Open(c *ctx, flags uint32, mode uint32,
	out *fuse.OpenOut) fuse.Status {

	c.wlog("Invalid Open call on Symlink")
	return fuse.ENOSYS
}

func (link *Symlink) OpenDir(c *ctx, flags uint32, mode uint32,
	out *fuse.OpenOut) fuse.Status {

	c.vlog("Symlink::OpenDir doing nothing")
	return fuse.ENOTDIR
}

func (link *Symlink) Create(c *ctx, input *fuse.CreateIn, name string,
	out *fuse.CreateOut) fuse.Status {

	c.vlog("Symlink::Create doing nothing")
	return fuse.ENOTDIR
}

func (link *Symlink) SetAttr(c *ctx, attr *fuse.SetAttrIn,
	out *fuse.AttrOut) fuse.Status {

	defer c.funcIn("Symlink::SetAttr").Out()

	return link.parentSetChildAttr(c, link.InodeCommon.id, nil, attr, out,
		false)
}

func (link *Symlink) Mkdir(c *ctx, name string, input *fuse.MkdirIn,
	out *fuse.EntryOut) fuse.Status {

	c.vlog("Symlink::Mkdir doing nothing")
	return fuse.ENOTDIR
}

func (link *Symlink) Unlink(c *ctx, name string) fuse.Status {
	c.wlog("Invalid Unlink on Symlink")
	return fuse.ENOTDIR
}

func (link *Symlink) Rmdir(c *ctx, name string) fuse.Status {
	c.wlog("Invalid Rmdir on Symlink")
	return fuse.ENOTDIR
}

func (link *Symlink) Symlink(c *ctx, pointedTo string, linkName string,
	out *fuse.EntryOut) fuse.Status {

	c.wlog("Invalid Symlink on Symlink")
	return fuse.ENOTDIR
}

func (link *Symlink) Readlink(c *ctx) ([]byte, fuse.Status) {
	defer c.funcIn("Symlink::Readlink").Out()

<<<<<<< HEAD
	defer link.Lock(c).Unlock()

=======
	// Mark accessed must happen outside of the inode lock
>>>>>>> 10a3cfc4
	link.self.markSelfAccessed(c, quantumfs.PathRead)

	defer link.Lock().Unlock()

	// If we have an unflushed pointsTo, then use it
	if link.dirtyPointsTo != "" {
		return []byte(link.dirtyPointsTo), fuse.OK
	}

	data := c.dataStore.Get(&c.Ctx, link.key)
	if data == nil {
		return nil, fuse.EIO
	}

	return slowCopy(data), fuse.OK
}

func (link *Symlink) Mknod(c *ctx, name string, input *fuse.MknodIn,
	out *fuse.EntryOut) fuse.Status {

	c.wlog("Invalid Mknod on Symlink")
	return fuse.ENOSYS
}

func (link *Symlink) RenameChild(c *ctx, oldName string,
	newName string) fuse.Status {

	c.wlog("Invalid RenameChild on Symlink")
	return fuse.ENOSYS
}

func (link *Symlink) GetXAttrSize(c *ctx,
	attr string) (size int, result fuse.Status) {

	defer c.funcIn("Symlink::GetXAttrSize").Out()
	return link.parentGetChildXAttrSize(c, link.inodeNum(), attr)
}

func (link *Symlink) GetXAttrData(c *ctx,
	attr string) (data []byte, result fuse.Status) {

	defer c.funcIn("Symlink::GetXAttrData").Out()
	return link.parentGetChildXAttrData(c, link.inodeNum(), attr)
}

func (link *Symlink) ListXAttr(c *ctx) (attributes []byte, result fuse.Status) {
	defer c.funcIn("Symlink::ListXAttr").Out()
	return link.parentListChildXAttr(c, link.inodeNum())
}

func (link *Symlink) SetXAttr(c *ctx, attr string, data []byte) fuse.Status {
	defer c.funcIn("Symlink::SetXAttr").Out()
	return link.parentSetChildXAttr(c, link.inodeNum(), attr, data)
}

func (link *Symlink) RemoveXAttr(c *ctx, attr string) fuse.Status {
	defer c.funcIn("Symlink::RemoveXAttr").Out()
	return link.parentRemoveChildXAttr(c, link.inodeNum(), attr)
}

// Must be called with the instantiation lock
func (link *Symlink) instantiateChild_(c *ctx, inodeNum InodeId) Inode {
	c.elog("Invalid instantiateChild_ on Symlink")
	return nil
}

func (link *Symlink) flush(c *ctx) quantumfs.ObjectKey {
	defer c.funcIn("Symlink::flush").Out()

	link.parentSyncChild(c, func() (quantumfs.ObjectKey, *HardlinkDelta) {
		if link.dirtyPointsTo == "" {
			// use existing key
			return link.key, nil
		}

		buf := newBuffer(c, []byte(link.dirtyPointsTo),
			quantumfs.KeyTypeMetadata)

		key, err := buf.Key(&c.Ctx)
		if err != nil {
			panic(fmt.Sprintf("Failed to upload block: %v", err))
		}
		link.key = key

		link.dirtyPointsTo = ""

		return link.key, nil
	})

	return link.key
}

func (link *Symlink) setLink(c *ctx, pointTo string) {
	defer c.FuncIn("Symlink::setLink", "%s", pointTo).Out()

	defer link.Lock(c).Unlock()
	link.dirtyPointsTo = pointTo
}<|MERGE_RESOLUTION|>--- conflicted
+++ resolved
@@ -117,15 +117,10 @@
 func (link *Symlink) Readlink(c *ctx) ([]byte, fuse.Status) {
 	defer c.funcIn("Symlink::Readlink").Out()
 
-<<<<<<< HEAD
+	// Mark accessed must happen outside of the inode lock
+	link.self.markSelfAccessed(c, quantumfs.PathRead)
+
 	defer link.Lock(c).Unlock()
-
-=======
-	// Mark accessed must happen outside of the inode lock
->>>>>>> 10a3cfc4
-	link.self.markSelfAccessed(c, quantumfs.PathRead)
-
-	defer link.Lock().Unlock()
 
 	// If we have an unflushed pointsTo, then use it
 	if link.dirtyPointsTo != "" {
