--- conflicted
+++ resolved
@@ -26,15 +26,11 @@
 }
 
 type HardlinkTable interface {
-<<<<<<< HEAD
-	getHardlinkByInode(inodeId InodeId) (bool, quantumfs.ImmutableDirectoryRecord)
+	recordByInodeId(c *ctx, inodeId InodeId) quantumfs.ImmutableDirectoryRecord
+	recordByFileId(fileId quantumfs.FileId) (
+		record quantumfs.ImmutableDirectoryRecord)
 	modifyChildWithFunc(c *ctx, inodeId InodeId,
 		modify func(record quantumfs.DirectoryRecord))
-=======
-	recordByInodeId(c *ctx, inodeId InodeId) quantumfs.DirectoryRecord
-	recordByFileId(fileId quantumfs.FileId) (
-		record quantumfs.ImmutableDirectoryRecord)
->>>>>>> e8e1bb84
 	checkHardlink(inodeId InodeId) (bool, quantumfs.FileId)
 	instantiateHardlink(c *ctx, inodeNum InodeId) Inode
 	markHardlinkPath(c *ctx, path string, fileId quantumfs.FileId)
@@ -268,13 +264,8 @@
 
 // Ensure we don't return the vanilla record, enclose it in a hardlink wrapper so
 // that the wrapper can correctly pick and choose attributes like nlink
-<<<<<<< HEAD
-func (ht *HardlinkTableImpl) getHardlinkByInode(inodeId InodeId) (valid bool,
+func (ht *HardlinkTableImpl) recordByInodeId(c *ctx, inodeId InodeId) (
 	record quantumfs.ImmutableDirectoryRecord) {
-=======
-func (ht *HardlinkTableImpl) recordByInodeId(c *ctx, inodeId InodeId) (
-	record quantumfs.DirectoryRecord) {
->>>>>>> e8e1bb84
 
 	defer ht.linkLock.RLock().RUnlock()
 
