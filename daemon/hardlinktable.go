--- conflicted
+++ resolved
@@ -172,12 +172,8 @@
 	entry.record().SetContentTime(quantumfs.NewTime(time.Now()))
 
 	if entry.effectiveNlink() > 0 {
-<<<<<<< HEAD
-		return nil, nil
-=======
 		ht.hardlinks[fileId] = entry
 		return nil
->>>>>>> 3abfbccf
 	}
 
 	// all references to this hardlink are gone and we must remove it
