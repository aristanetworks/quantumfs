--- conflicted
+++ resolved
@@ -12,18 +12,11 @@
 )
 
 type HardlinkTableEntry struct {
-<<<<<<< HEAD
 	publishableRecord quantumfs.DirectoryRecord
 	effectiveRecord   quantumfs.DirectoryRecord
-	nlink             uint32
+	nlink             int64
 	inodeId           InodeId
 	paths             []string
-=======
-	record  quantumfs.DirectoryRecord
-	nlink   int64
-	inodeId InodeId
-	paths   []string
->>>>>>> 396a795e
 
 	// delta shows the changes made to the nlink in the tree that
 	// have not been published yet.
