// Copyright (c) 2016 Arista Networks, Inc.  All rights reserved.
// Arista Networks, Inc. Confidential and Proprietary.

package daemon

// Test library

import "bytes"
import "errors"
import "flag"
import "fmt"
import "io"
import "io/ioutil"
import "math/rand"
import "os"
import "reflect"
import "runtime"
import "runtime/debug"
import "strings"
import "strconv"
import "sync"
import "sync/atomic"
import "syscall"
import "testing"
import "time"

import "github.com/aristanetworks/quantumfs"
import "github.com/aristanetworks/quantumfs/processlocal"
import "github.com/aristanetworks/quantumfs/qlog"

import "github.com/hanwen/go-fuse/fuse"

const fusectlPath = "/sys/fs/fuse/"

type quantumFsTest func(test *testHelper)

type logscanError struct {
	logFile           string
	shouldFailLogscan bool
	testName          string
}

var errorMutex sync.Mutex
var errorLogs []logscanError

func noStdOut(format string, args ...interface{}) error {
	// Do nothing
	return nil
}

// This is the normal way to run tests in the most time efficient manner
func runTest(t *testing.T, test quantumFsTest) {
	t.Parallel()
	runTestCommon(t, test, true)
}

// If you need to initialize the QuantumFS instance in some special way, then use
// this variant.
func runTestNoQfs(t *testing.T, test quantumFsTest) {
	t.Parallel()
	runTestCommon(t, test, false)
}

// If you need to initialize the QuantumFS instance in some special way and the test
// is relatively expensive, then use this variant.
func runTestNoQfsExpensiveTest(t *testing.T, test quantumFsTest) {
	runTestCommon(t, test, false)
}

// If you have a test which is expensive in terms of CPU time, then use
// runExpensiveTest() which will not run it at the same time as other tests. This is
// to prevent multiple expensive tests from running concurrently and causing each
// other to time out due to CPU starvation.
func runExpensiveTest(t *testing.T, test quantumFsTest) {
	runTestCommon(t, test, true)
}

func runTestCommon(t *testing.T, test quantumFsTest, startDefaultQfs bool) {
	// Since we grab the test name from the backtrace, it must always be an
	// identical number of frames back to the name of the test. Otherwise
	// multiple tests will end up using the same temporary directory and nothing
	// will work.
	//
	// 2 <testname>
	// 1 runTest/runExpensiveTest
	// 0 runTestCommon
	testPc, _, _, _ := runtime.Caller(2)
	testName := runtime.FuncForPC(testPc).Name()
	lastSlash := strings.LastIndex(testName, "/")
	testName = testName[lastSlash+1:]
	cachePath := testRunDir + "/" + testName
	th := &testHelper{
		t:          t,
		testName:   testName,
		testResult: make(chan string),
		startTime:  time.Now(),
		cachePath:  cachePath,
		logger: qlog.NewQlogExt(cachePath+"/ramfs", 60*10000*24,
			noStdOut),
	}
	th.createTestDirs()

	defer th.endTest()

	// Allow tests to run for up to 1 seconds before considering them timed out.
	// If we are going to start a standard QuantumFS instance we can start the
	// timer before the test proper and therefore avoid false positive test
	// failures due to timeouts caused by system slowness as we try to mount
	// dozens of FUSE filesystems at once.
	if startDefaultQfs {
		th.startDefaultQuantumFs()
	}

	th.log("Finished test preamble, starting test proper")
	go th.execute(test)

	var testResult string

	select {
	case <-time.After(1000 * time.Millisecond):
		testResult = "ERROR: TIMED OUT"

	case testResult = <-th.testResult:
	}

	if !th.shouldFail && testResult != "" {
		th.log("ERROR: Test failed unexpectedly:\n%s\n", testResult)
	} else if th.shouldFail && testResult == "" {
		th.log("ERROR: Test is expected to fail, but didn't")
	}
}

func (th *testHelper) execute(test quantumFsTest) {
	// Catch any panics and covert them into test failures
	defer func(th *testHelper) {
		err := recover()
		trace := ""

		// If the test passed pass that fact back to runTest()
		if err == nil {
			err = ""
		} else {
			// Capture the stack trace of the failure
			trace = BytesToString(debug.Stack())
			trace = strings.SplitN(trace, "\n", 8)[7]
		}

		var result string
		switch err.(type) {
		default:
			result = fmt.Sprintf("Unknown panic type: %v", err)
		case string:
			result = err.(string)
		case error:
			result = err.(error).Error()
		}

		if trace != "" {
			result += "\nStack Trace:\n" + trace
		}

		th.testResult <- result
	}(th)

	test(th)
}

func abortFuse(th *testHelper) {
	if th.fuseConnection == 0 {
		// Nothing to abort
		return
	}

	// Forcefully abort the filesystem so it can be unmounted
	th.t.Logf("Aborting FUSE connection %d", th.fuseConnection)
	path := fmt.Sprintf("%s/connections/%d/abort", fusectlPath,
		th.fuseConnection)
	abort, err := os.OpenFile(path, os.O_WRONLY, 0)
	if err != nil {
		// We cannot abort so we won't terminate. We are
		// truly wedged.
		panic("Failed to abort FUSE connection (open)")
	}

	if _, err := abort.Write([]byte("1")); err != nil {
		panic("Failed to abort FUSE connection (write)")
	}

	abort.Close()
}

// endTest cleans up the testing environment after the test has finished
func (th *testHelper) endTest() {
	exception := recover()

	if th.api != nil {
		th.api.Close()
	}

	if th.qfs != nil && th.qfs.server != nil {
		if exception != nil {
			th.t.Logf("Failed with exception, forcefully unmounting: %v",
				exception)
			th.log("Failed with exception, forcefully unmounting: %v",
				exception)
			abortFuse(th)
		}

		if err := th.qfs.server.Unmount(); err != nil {
			abortFuse(th)

			runtime.GC()

			if err := th.qfs.server.Unmount(); err != nil {
				th.log("ERROR: Failed to unmount quantumfs "+
					"instance after aborting: %v", err)
			}
			th.log("ERROR: Failed to unmount quantumfs instance, "+
				"are you leaking a file descriptor?: %v", err)
		}
	}

	if th.tempDir != "" {
		th.waitToBeUnmounted()
		time.Sleep(1 * time.Second)

		if testFailed := th.logscan(); !testFailed {
			if err := os.RemoveAll(th.tempDir); err != nil {
				th.t.Fatalf("Failed to cleanup temporary mount "+
					"point: %v", err)
			}
		}
	} else {
		th.t.Fatalf("No temporary directory available for logs")
	}

	if exception != nil {
		th.t.Fatalf("Test failed with exception: %v", exception)
	}
}

func (th *testHelper) waitToBeUnmounted() {
	for i := 0; i < 100; i++ {
		mounts, err := ioutil.ReadFile("/proc/self/mountinfo")
		if err == nil {
			mounts := BytesToString(mounts)
			if !strings.Contains(mounts, th.tempDir) {
				th.log("Waited %d times to unmount", i)
				return
			}
		}

		time.Sleep(100 * time.Millisecond)
	}

	panic("Filesystem didn't unmount in time")
}

// Repeatedly check the condition by calling the function until that function returns
// true.
//
// No timeout is provided beyond the normal test timeout.
func (th *testHelper) waitFor(description string, condition func() bool) {
	th.log("Started waiting for %s", description)
	for {
		if condition() {
			th.log("Finished waiting for %s", description)
			return
		} else {
			th.log("Condition not satisfied")
			time.Sleep(20 * time.Millisecond)
		}
	}
}

// Check the test output for errors
func (th *testHelper) logscan() (foundErrors bool) {
	// Check the format string map for the log first to speed this up
	logFile := th.tempDir + "/ramfs/qlog"
	errorsPresent := qlog.LogscanSkim(logFile)

	// Nothing went wrong if either we should fail and there were errors,
	// or we shouldn't fail and there weren't errors
	if th.shouldFailLogscan == errorsPresent {
		return false
	}

	// There was a problem
	errorMutex.Lock()
	errorLogs = append(errorLogs, logscanError{
		logFile:           logFile,
		shouldFailLogscan: th.shouldFailLogscan,
		testName:          th.testName,
	})
	errorMutex.Unlock()

	if !th.shouldFailLogscan {
		th.t.Fatalf("Test FAILED due to FATAL messages\n")
	} else {
		th.t.Fatalf("Test FAILED due to missing FATAL messages\n")
	}

	return true
}

func outputLogError(errInfo logscanError) (summary string) {
	errors := make([]string, 0, 10)
	testOutput := qlog.ParseLogs(errInfo.logFile)

	lines := strings.Split(testOutput, "\n")

	extraLines := 0
	for _, line := range lines {
		if strings.Contains(line, "PANIC") ||
			strings.Contains(line, "WARN") ||
			strings.Contains(line, "ERROR") {
			extraLines = 2
		}

		// Output a couple extra lines after an ERROR
		if extraLines > 0 {
			// ensure a single line isn't ridiculously long
			if len(line) > 255 {
				line = line[:255] + "...TRUNCATED"
			}

			errors = append(errors, line)
			extraLines--
		}
	}

	if !errInfo.shouldFailLogscan {
		fmt.Printf("Test %s FAILED due to ERROR. Dumping Logs:\n%s\n"+
			"--- Test %s FAILED\n\n\n", errInfo.testName, testOutput,
			errInfo.testName)
		return fmt.Sprintf("--- Test %s FAILED due to errors:\n%s\n",
			errInfo.testName, strings.Join(errors, "\n"))
	} else {
		fmt.Printf("Test %s FAILED due to missing FATAL messages."+
			" Dumping Logs:\n%s\n--- Test %s FAILED\n\n\n",
			errInfo.testName, testOutput, errInfo.testName)
		return fmt.Sprintf("--- Test %s FAILED\nExpected errors, but found"+
			" none.\n", errInfo.testName)
	}
}

// This helper is more of a namespacing mechanism than a coherent object
type testHelper struct {
	mutex             sync.Mutex // Protects a mishmash of the members
	t                 *testing.T
	testName          string
	qfs               *QuantumFs
	cachePath         string
	logger            *qlog.Qlog
	tempDir           string
	fuseConnection    int
	api               *quantumfs.Api
	testResult        chan string
	startTime         time.Time
	shouldFail        bool
	shouldFailLogscan bool
}

func (th *testHelper) createTestDirs() {
	th.tempDir = testRunDir + "/" + th.testName

	mountPath := th.tempDir + "/mnt"
	os.MkdirAll(mountPath, 0777)
	th.log("Using mountpath %s", mountPath)

	os.MkdirAll(th.tempDir+"/ether", 0777)
}

func (th *testHelper) defaultConfig() QuantumFsConfig {
	mountPath := th.tempDir + "/mnt"

	config := QuantumFsConfig{
		CachePath:        th.tempDir + "/ramfs",
		CacheSize:        1 * 1024 * 1024,
		CacheTimeSeconds: 1,
		CacheTimeNsecs:   0,
		MemLogBytes:      uint64(qlog.DefaultMmapSize),
		MountPath:        mountPath,
		WorkspaceDB:      processlocal.NewWorkspaceDB(""),
		DurableStore:     processlocal.NewDataStore(""),
	}
	return config
}

func (th *testHelper) startDefaultQuantumFs() {
	config := th.defaultConfig()

	th.startQuantumFs(config)
}

// If the filesystem panics, abort it and unmount it to prevent the test binary from
// hanging.
func serveSafely(th *testHelper) {
	defer func(th *testHelper) {
		exception := recover()
		if exception != nil {
			if th.fuseConnection != 0 {
				abortFuse(th)
			}
			th.t.Fatalf("FUSE panic'd: %v", exception)
		}
	}(th)

	var mountOptions = fuse.MountOptions{
		AllowOther:    true,
		MaxBackground: 1024,
		MaxWrite:      quantumfs.MaxBlockSize,
		FsName:        "cluster",
		Name:          th.testName,
		Options:       make([]string, 0),
	}
	mountOptions.Options = append(mountOptions.Options, "suid")
	mountOptions.Options = append(mountOptions.Options, "dev")

	th.qfs.Serve(mountOptions)
}

func (th *testHelper) startQuantumFs(config QuantumFsConfig) {
	if err := os.MkdirAll(config.CachePath, 0777); err != nil {
		th.t.Fatalf("Unable to setup test ramfs path")
	}

	th.log("Instantiating quantumfs instance...")
	quantumfs := NewQuantumFsLogs(config, th.logger)
	th.qfs = quantumfs

	th.log("Waiting for QuantumFs instance to start...")

	go serveSafely(th)

	th.fuseConnection = findFuseConnection(th.testCtx(), config.MountPath)
	th.assert(th.fuseConnection != -1, "Failed to find mount")
	th.log("QuantumFs instance started")
}

func (th *testHelper) log(format string, args ...interface{}) error {
	th.logger.Log(qlog.LogTest, qlog.TestReqId, 1,
		"[%s] "+format, append([]interface{}{th.testName},
			args...)...)

	return nil
}

func (th *testHelper) getApi() *quantumfs.Api {
	if th.api != nil {
		return th.api
	}

	th.api = quantumfs.NewApiWithPath(th.absPath(quantumfs.ApiPath))
	return th.api
}

// Make the given path absolute to the mount root
func (th *testHelper) absPath(path string) string {
	return th.tempDir + "/mnt/" + path
}

// Make the given path relative to the mount root
func (th *testHelper) relPath(path string) string {
	return strings.TrimPrefix(path, th.tempDir+"/mnt/")
}

// Extract namespace and workspace path from the absolute path of
// a workspaceroot
func (th *testHelper) getWorkspaceComponents(abspath string) (string, string) {
	relpath := th.relPath(abspath)
	components := strings.Split(relpath, "/")

	return components[0], components[1]
}

// Return a random namespace/workspace name of given length
func randomNamespaceName(size int) string {
	const chars = "abcdefghijklmnopqrstuvwxyz" + "0123456789-." +
		"ABCDEFGHIJKLMNOPQRSTUVWXYZ"

	result := ""
	for i := 0; i < size; i++ {
		result += string(chars[rand.Intn(len(chars))])
	}

	return result
}

func TestRandomNamespaceName(t *testing.T) {
	runTestNoQfs(t, func(test *testHelper) {
		name1 := randomNamespaceName(8)
		name2 := randomNamespaceName(8)
		name3 := randomNamespaceName(10)

		test.assert(len(name1) == 8, "name1 wrong length: %d", len(name1))
		test.assert(name1 != name2, "name1 == name2: '%s'", name1)
		test.assert(len(name3) == 10, "name3 wrong length: %d", len(name1))
	})
}

func (th *testHelper) nullWorkspaceRel() string {
	return quantumfs.NullNamespaceName + "/" + quantumfs.NullWorkspaceName
}

func (th *testHelper) nullWorkspace() string {
	return th.absPath(th.nullWorkspaceRel())
}

// Create a new workspace to test within
//
// Returns the absolute path of the workspace
func (th *testHelper) newWorkspace() string {
	api := th.getApi()

	src := th.nullWorkspaceRel()
	dst := randomNamespaceName(8) + "/" + randomNamespaceName(10)

	err := api.Branch(src, dst)
	th.assert(err == nil, "Failed to branch workspace: %v", err)

	return th.absPath(dst)
}

// Branch existing workspace into new random name
//
// Returns the relative path of the new workspace.
func (th *testHelper) branchWorkspace(original string) string {
	src := th.relPath(original)
	dst := randomNamespaceName(8) + "/" + randomNamespaceName(10)

	api := th.getApi()
	err := api.Branch(src, dst)

	th.assert(err == nil, "Failed to branch workspace: %s -> %s: %v", src, dst,
		err)

	return dst
}

// Sync all the active workspaces
func (th *testHelper) syncAllWorkspaces() {
	api := th.getApi()
	err := api.SyncAll()

	th.assert(err == nil, "Error when syncing all workspaces: %v", err)
}

// Retrieve a list of FileDescriptor from an Inode
func (th *testHelper) fileDescriptorFromInodeNum(inodeNum uint64) []*FileDescriptor {
	handles := make([]*FileDescriptor, 0)

	th.qfs.mapMutex.Lock()

	for _, file := range th.qfs.fileHandles {
		fh, ok := file.(*FileDescriptor)
		if !ok {
			continue
		}

		if fh.inodeNum == InodeId(inodeNum) {
			handles = append(handles, fh)
		}
	}

	th.qfs.mapMutex.Unlock()

	return handles
}

// Return the inode number from QuantumFS. Fails if the absolute path doesn't exist.
func (th *testHelper) getInodeNum(path string) InodeId {
	var stat syscall.Stat_t
	err := syscall.Stat(path, &stat)
	th.assert(err == nil, "Error grabbing file inode: %v", err)

	return InodeId(stat.Ino)
}

// Retrieve the Inode from Quantumfs. Returns nil is not instantiated
func (th *testHelper) getInode(path string) Inode {
	inodeNum := th.getInodeNum(path)
	inode := th.qfs.inodeNoInstantiate(&th.qfs.c, inodeNum)
	if inode == nil {
		return nil
	}

	return inode
}

// Retrieve the rootId of the given workspace
func (th *testHelper) workspaceRootId(namespace string,
	workspace string) quantumfs.ObjectKey {

	key, err := th.qfs.c.workspaceDB.Workspace(&th.newCtx().Ctx,
		namespace, workspace)
	th.assert(err == nil, "Error fetching key")

	return key
}

// Global test request ID incremented for all the running tests
var requestId = uint64(1000000000)

// Temporary directory for this test run
var testRunDir string

func init() {
	syscall.Umask(0)

	var err error
	for i := 0; i < 10; i++ {
		testRunDir, err = ioutil.TempDir("", "quantumfsTest")
		if err != nil {
			continue
		}
		if err := os.Chmod(testRunDir, 777); err != nil {
			continue
		}
		return
	}
	panic(fmt.Sprintf("Unable to create temporary test directory: %v", err))
}

func TestMain(m *testing.M) {
	flag.Parse()

	if os.Getuid() != 0 {
		panic("quantumfs.daemon tests must be run as root")
	}

	// Disable Garbage Collection. Because the tests provide both the filesystem
	// and the code accessing that filesystem the program is reentrant in ways
	// opaque to the golang scheduler. Thus we can end up in a deadlock situation
	// between two threads:
	//
	// ThreadFS is the filesystem, ThreadT is the test
	//
	//   ThreadFS                    ThreadT
	//                               Start filesystem syscall
	//   Start executing response
	//   <GC Wait>                   <Queue GC wait after syscal return>
	//                        DEADLOCK
	//
	// Because the filesystem request is blocked waiting on GC and the syscall
	// will never return to allow GC to progress, the test program is deadlocked.
	debug.SetGCPercent(-1)

	// Precompute a bunch of our genData to save time during tests
	genData(40 * 1024 * 1024)

	// Setup an array for tests with errors to be logscanned later
	errorLogs = make([]logscanError, 0)

	result := m.Run()

	testSummary := ""
	errorMutex.Lock()
	for i := 0; i < len(errorLogs); i++ {
		testSummary += outputLogError(errorLogs[i])
	}
	errorMutex.Unlock()
	fmt.Println("------ Test Summary:\n" + testSummary)

	os.RemoveAll(testRunDir)
	os.Exit(result)
}

// Produce a request specific ctx variable to use for quantumfs internal calls
func (th *testHelper) newCtx() *ctx {
	reqId := atomic.AddUint64(&requestId, 1)
	c := th.qfs.c.dummyReq(reqId)
	c.Ctx.Vlog(qlog.LogTest, "Allocating request %d to test %s", reqId,
		th.testName)
	return c
}

// Produce a test infrastructure ctx variable for use with QuantumFS utility
// functions.
func (th *testHelper) testCtx() *ctx {
	return th.qfs.c.dummyReq(qlog.TestReqId)
}

//only to be used for some testing - not all functions will work with this
func (c *ctx) dummyReq(request uint64) *ctx {
	requestCtx := &ctx{
		Ctx: quantumfs.Ctx{
			Qlog:      c.Qlog,
			RequestId: request,
		},
		qfs:         c.qfs,
		config:      c.config,
		workspaceDB: c.workspaceDB,
		dataStore:   c.dataStore,
		fuseCtx:     nil,
	}
	return requestCtx
}

// assert the condition is true. If it is not true then fail the test with the given
// message
func (th *testHelper) assert(condition bool, format string, args ...interface{}) {
	if !condition {
		msg := fmt.Sprintf(format, args...)
		panic(msg)
	}
}

type TLA struct {
	mustContain bool   // Whether the log must or must not contain the text
	text        string // text which must or must not be in the log
	failMsg     string // Message to fail with
}

// Assert the test log contains the given text
func (th *testHelper) assertLogContains(text string, failMsg string) {
	th.assertTestLog([]TLA{TLA{true, text, failMsg}})
}

// Assert the test log doesn't contain the given text
func (th *testHelper) assertLogDoesNotContain(text string, failMsg string) {
	th.assertTestLog([]TLA{TLA{false, text, failMsg}})
}

func (th *testHelper) assertTestLog(logs []TLA) {
	logFile := th.tempDir + "/ramfs/qlog"
	logOutput := qlog.ParseLogs(logFile)

	for _, tla := range logs {
		exists := strings.Contains(logOutput, tla.text)
		th.assert(exists == tla.mustContain, tla.failMsg)
	}
}

type crashOnWrite struct {
	FileHandle
}

func (crash *crashOnWrite) Write(c *ctx, offset uint64, size uint32, flags uint32,
	buf []byte) (uint32, fuse.Status) {

	panic("Intentional crash")
}

// If a quantumfs test fails then it may leave the filesystem mount hanging around in
// a blocked state. testHelper needs to forcefully abort and umount these to keep the
// system functional. Test this forceful unmounting here.
func TestPanicFilesystemAbort(t *testing.T) {
	runTestNoQfs(t, func(test *testHelper) {
		test.shouldFailLogscan = true

		test.startDefaultQuantumFs()
		api := test.getApi()

		// Introduce a panicing error into quantumfs
		test.qfs.mapMutex.Lock()
		for k, v := range test.qfs.fileHandles {
			test.qfs.fileHandles[k] = &crashOnWrite{FileHandle: v}
		}
		test.qfs.mapMutex.Unlock()

		// panic Quantumfs
		api.Branch("_null/null", "test/crash")
	})
}

// If a test never returns from some event, such as an inifinite loop, the test
// should timeout and cleanup after itself.
func TestTimeout(t *testing.T) {
	runTest(t, func(test *testHelper) {
		test.shouldFail = true
		time.Sleep(60 * time.Second)

		// If we get here then the test library didn't time us out and we
		// sould fail this test.
		test.shouldFail = false
		test.assert(false, "Test didn't fail due to timeout")
	})
}

func printToFile(filename string, data string) error {
	file, err := os.OpenFile(filename, os.O_CREATE|os.O_APPEND|os.O_RDWR,
		0777)
	if file == nil || err != nil {
		return err
	}
	defer file.Close()

	written := 0
	for written < len(data) {
		var writeIt int
		writeIt, err = file.Write([]byte(data[written:]))
		written += writeIt
		if err != nil {
			return errors.New("Unable to write all data")
		}
	}

	return nil
}

func (test *testHelper) readTo(file *os.File, offset int, num int) []byte {
	rtn := make([]byte, num)

	for totalCount := 0; totalCount < num; {
		readIt, err := file.ReadAt(rtn[totalCount:],
			int64(offset+totalCount))
		if err == io.EOF {
			return rtn[:totalCount+readIt]
		}
		test.assert(err == nil, "Unable to read from file")
		totalCount += readIt
	}

	return rtn
}

func (test *testHelper) checkSparse(fileA string, fileB string, offset int,
	len int) {

	fdA, err := os.OpenFile(fileA, os.O_RDONLY, 0777)
	test.assert(err == nil, "Unable to open fileA for RDONLY")
	defer fdA.Close()

	fdB, err := os.OpenFile(fileB, os.O_RDONLY, 0777)
	test.assert(err == nil, "Unable to open fileB for RDONLY")
	defer fdB.Close()

	statA, err := fdA.Stat()
	test.assert(err == nil, "Unable to fetch fileA stats")
	statB, err := fdB.Stat()
	test.assert(err == nil, "Unable to fetch fileB stats")
	test.assert(statB.Size() == statA.Size(), "file sizes don't match")

	rtnA := make([]byte, len)
	rtnB := make([]byte, len)

	for idx := int64(0); idx+int64(len) < statA.Size(); idx += int64(offset) {
		var readA int
		for readA < len {
			readIt, err := fdA.ReadAt(rtnA[readA:], idx+int64(readA))

			if err == io.EOF {
				return
			}
			test.assert(err == nil,
				"Error while reading from fileA at %d", idx)
			readA += readIt
		}

		var readB int
		for readB < len {
			readIt, err := fdB.ReadAt(rtnB[readB:], idx+int64(readB))

			if err == io.EOF {
				return
			}
			test.assert(err == nil,
				"Error while reading from fileB at %d", idx)
			readB += readIt
		}
		test.assert(bytes.Equal(rtnA, rtnB), "data mismatch, %v vs %v",
			rtnA, rtnB)
	}
}

func (test *testHelper) checkZeroSparse(fileA string, offset int) {

	fdA, err := os.OpenFile(fileA, os.O_RDONLY, 0777)
	test.assert(err == nil, "Unable to open fileA for RDONLY")
	defer fdA.Close()

	statA, err := fdA.Stat()
	test.assert(err == nil, "Unable to fetch fileA stats")

	rtnA := make([]byte, 1)
	for idx := int64(0); idx < statA.Size(); idx += int64(offset) {
		_, err := fdA.ReadAt(rtnA, idx)

		if err == io.EOF {
			return
		}
		test.assert(err == nil,
			"Error while reading from fileA at %d", idx)

		test.assert(bytes.Equal(rtnA, []byte{0}), "file %s not zeroed",
			fileA)
	}
}

func (test *testHelper) fileSize(filename string) int64 {
	var stat syscall.Stat_t
	err := syscall.Stat(filename, &stat)
	test.assert(err == nil, "Error stat'ing test file: %v", err)
	return stat.Size
}

// Convert an absolute workspace path to the matching WorkspaceRoot object
func (test *testHelper) getWorkspaceRoot(workspace string) *WorkspaceRoot {
	parts := strings.Split(test.relPath(workspace), "/")
	wsr, ok := test.qfs.getWorkspaceRoot(&test.qfs.c, parts[0], parts[1])

	test.assert(ok, "WorkspaceRoot object for %s not found", workspace)

	return wsr
}

func (test *testHelper) getAccessList(workspace string) map[string]bool {
	return test.getWorkspaceRoot(workspace).getList()
}

func (test *testHelper) assertAccessList(testlist map[string]bool,
	wsrlist map[string]bool, message string) {

	eq := reflect.DeepEqual(testlist, wsrlist)
	msg := fmt.Sprintf("\ntestlist:%v\n, wsrlist:%v\n", testlist, wsrlist)
	message = message + msg
	test.assert(eq, message)
}

var genDataMutex sync.RWMutex
var precompGenData []byte
var genDataLast int

func genData(maxLen int) []byte {
	if maxLen > len(precompGenData) {
		// we need to expand the array
		genDataMutex.Lock()

		for len(precompGenData) <= maxLen {
			precompGenData = append(precompGenData,
				strconv.Itoa(genDataLast)...)
			genDataLast++
		}

		genDataMutex.Unlock()
	}
	genDataMutex.RLock()
	defer genDataMutex.RUnlock()

	return precompGenData[:maxLen]
}

func TestGenData(t *testing.T) {
	runTestNoQfs(t, func(test *testHelper) {
		hardcoded := "012345678910111213141516171819202122232425262"
		data := genData(len(hardcoded))

		test.assert(bytes.Equal([]byte(hardcoded), data),
			"Data gen function off: %s vs %s", hardcoded, data)
	})
}

// Change the UID/GID the test thread to the given values. Use -1 not to change
// either the UID or GID.
func (test *testHelper) setUidGid(uid int, gid int) {
	// The quantumfs tests are run as root because some tests require
	// root privileges. However, root can read or write any file
	// irrespective of the file permissions. Obviously if we want to
	// test permissions then we cannot run as root.
	//
	// To accomplish this we lock this goroutine to a particular OS
	// thread, then we change the EUID of that thread to something which
	// isn't root. Finally at the end we need to restore the EUID of the
	// thread before unlocking ourselves from that thread. If we do not
	// follow this precise cleanup order other tests or goroutines may
	// run using the other UID incorrectly.
	runtime.LockOSThread()
	if gid != -1 {
		err := syscall.Setregid(-1, gid)
		if err != nil {
			runtime.UnlockOSThread()
		}
		test.assert(err == nil, "Faild to change test EGID: %v", err)
	}

	if uid != -1 {
		err := syscall.Setreuid(-1, uid)
		if err != nil {
			syscall.Setregid(-1, 0)
			runtime.UnlockOSThread()
		}
		test.assert(err == nil, "Failed to change test EUID: %v", err)
	}

}

<<<<<<< HEAD
// Set the Uid back to zero
func (test *testHelper) revert() {
	// Test always runs as root, so its euid is 0
	err := syscall.Setreuid(-1, 0)
	runtime.UnlockOSThread()
	test.assert(err == nil, "Failed to set test EUID back to 0: %v", err)
}

// A lot of times you're trying to do a test and you get error codes. The errors
// often describe the problem better than any test.assert message, so use them
func (test *testHelper) noErr(err error) {
	if err != nil {
		test.assert(false, err.Error())
	}
=======
// Set the UID and GID back to the defaults
func (test *testHelper) setUidGidToDefault() {
	defer runtime.UnlockOSThread()

	// Test always runs as root, so its euid and egid is 0
	err1 := syscall.Setreuid(-1, 0)
	err2 := syscall.Setregid(-1, 0)

	test.assert(err1 == nil, "Failed to set test EGID back to 0: %v", err1)
	test.assert(err2 == nil, "Failed to set test EUID back to 0: %v", err2)
>>>>>>> 7d5723bb
}<|MERGE_RESOLUTION|>--- conflicted
+++ resolved
@@ -985,13 +985,16 @@
 
 }
 
-<<<<<<< HEAD
-// Set the Uid back to zero
-func (test *testHelper) revert() {
-	// Test always runs as root, so its euid is 0
-	err := syscall.Setreuid(-1, 0)
-	runtime.UnlockOSThread()
-	test.assert(err == nil, "Failed to set test EUID back to 0: %v", err)
+// Set the UID and GID back to the defaults
+func (test *testHelper) setUidGidToDefault() {
+	defer runtime.UnlockOSThread()
+
+	// Test always runs as root, so its euid and egid is 0
+	err1 := syscall.Setreuid(-1, 0)
+	err2 := syscall.Setregid(-1, 0)
+
+	test.assert(err1 == nil, "Failed to set test EGID back to 0: %v", err1)
+	test.assert(err2 == nil, "Failed to set test EUID back to 0: %v", err2)
 }
 
 // A lot of times you're trying to do a test and you get error codes. The errors
@@ -1000,16 +1003,4 @@
 	if err != nil {
 		test.assert(false, err.Error())
 	}
-=======
-// Set the UID and GID back to the defaults
-func (test *testHelper) setUidGidToDefault() {
-	defer runtime.UnlockOSThread()
-
-	// Test always runs as root, so its euid and egid is 0
-	err1 := syscall.Setreuid(-1, 0)
-	err2 := syscall.Setregid(-1, 0)
-
-	test.assert(err1 == nil, "Failed to set test EGID back to 0: %v", err1)
-	test.assert(err2 == nil, "Failed to set test EUID back to 0: %v", err2)
->>>>>>> 7d5723bb
 }