--- conflicted
+++ resolved
@@ -243,250 +243,7 @@
 // in a package. This helper is more of a namespacing mechanism than a
 // coherent object.
 type testHelper struct {
-<<<<<<< HEAD
-	mutex             sync.Mutex // Protects a mishmash of the members
-	t                 *testing.T
-	testName          string
-	qfs               *QuantumFs
-	qfsWait           sync.WaitGroup
-	cachePath         string
-	logger            *qlog.Qlog
-	tempDir           string
-	fuseConnection    int
-	api               *quantumfs.Api
-	testResult        chan string
-	startTime         time.Time
-	shouldFail        bool
-	shouldFailLogscan bool
-}
-
-func (th *testHelper) createTestDirs() {
-	th.tempDir = testRunDir + "/" + th.testName
-
-	mountPath := th.tempDir + "/mnt"
-	os.MkdirAll(mountPath, 0777)
-	th.log("Using mountpath %s", mountPath)
-
-	os.MkdirAll(th.tempDir+"/ether", 0777)
-}
-
-func (th *testHelper) defaultConfig() QuantumFsConfig {
-	mountPath := th.tempDir + "/mnt"
-
-	config := QuantumFsConfig{
-		CachePath:        th.tempDir + "/ramfs",
-		CacheSize:        1 * 1024 * 1024,
-		CacheTimeSeconds: 1,
-		CacheTimeNsecs:   0,
-		DirtyFlushDelay:  30 * time.Second,
-		MemLogBytes:      uint64(qlog.DefaultMmapSize),
-		MountPath:        mountPath,
-		WorkspaceDB:      processlocal.NewWorkspaceDB(""),
-		DurableStore:     processlocal.NewDataStore(""),
-	}
-	return config
-}
-
-func (th *testHelper) startDefaultQuantumFs() {
-	config := th.defaultConfig()
-
-	th.startQuantumFs(config)
-}
-
-// If the filesystem panics, abort it and unmount it to prevent the test binary from
-// hanging.
-func serveSafely(th *testHelper) {
-	defer func(th *testHelper) {
-		exception := recover()
-		if exception != nil {
-			if th.fuseConnection != 0 {
-				abortFuse(th)
-			}
-			th.t.Fatalf("FUSE panic'd: %v", exception)
-		}
-	}(th)
-
-	var mountOptions = fuse.MountOptions{
-		AllowOther:    true,
-		MaxBackground: 1024,
-		MaxWrite:      quantumfs.MaxBlockSize,
-		FsName:        "QuantumFS",
-		Name:          th.testName,
-		Options:       make([]string, 0),
-	}
-	mountOptions.Options = append(mountOptions.Options, "suid")
-	mountOptions.Options = append(mountOptions.Options, "dev")
-
-	th.qfsWait.Add(1)
-	defer th.qfsWait.Done()
-	th.qfs.Serve(mountOptions)
-}
-
-func (th *testHelper) startQuantumFs(config QuantumFsConfig) {
-	if err := os.MkdirAll(config.CachePath, 0777); err != nil {
-		th.t.Fatalf("Unable to setup test ramfs path")
-	}
-
-	th.log("Instantiating quantumfs instance...")
-	quantumfs := NewQuantumFsLogs(config, th.logger)
-	th.qfs = quantumfs
-
-	th.log("Waiting for QuantumFs instance to start...")
-
-	go serveSafely(th)
-
-	th.fuseConnection = findFuseConnection(th.testCtx(), config.MountPath)
-	th.assert(th.fuseConnection != -1, "Failed to find mount")
-	th.log("QuantumFs instance started")
-}
-
-func (th *testHelper) waitForQuantumFsToFinish() {
-	th.qfsWait.Wait()
-}
-
-func (th *testHelper) log(format string, args ...interface{}) error {
-	th.t.Logf(th.testName+": "+format, args...)
-	th.logger.Log(qlog.LogTest, qlog.TestReqId, 1,
-		"[%s] "+format, append([]interface{}{th.testName},
-			args...)...)
-
-	return nil
-}
-
-func (th *testHelper) getApi() *quantumfs.Api {
-	if th.api != nil {
-		return th.api
-	}
-
-	api, err := quantumfs.NewApiWithPath(th.absPath(quantumfs.ApiPath))
-	th.api = api
-	th.assert(err == nil, "Failed to get API: %s", err)
-	return th.api
-}
-
-// Make the given path absolute to the mount root
-func (th *testHelper) absPath(path string) string {
-	return th.tempDir + "/mnt/" + path
-}
-
-// Make the given path relative to the mount root
-func (th *testHelper) relPath(path string) string {
-	return strings.TrimPrefix(path, th.tempDir+"/mnt/")
-}
-
-// Extract namespace and workspace path from the absolute path of
-// a workspaceroot
-func (th *testHelper) getWorkspaceComponents(abspath string) (string,
-	string, string) {
-
-	relpath := th.relPath(abspath)
-	components := strings.Split(relpath, "/")
-
-	return components[0], components[1], components[2]
-}
-
-// Return a random namespace/workspace name of given length
-func randomNamespaceName(size int) string {
-	const chars = "abcdefghijklmnopqrstuvwxyz" + "0123456789-." +
-		"ABCDEFGHIJKLMNOPQRSTUVWXYZ"
-
-	result := ""
-	for i := 0; i < size; i++ {
-		result += string(chars[rand.Intn(len(chars))])
-	}
-
-	return result
-}
-
-func TestRandomNamespaceName(t *testing.T) {
-	runTestNoQfs(t, func(test *testHelper) {
-		name1 := randomNamespaceName(8)
-		name2 := randomNamespaceName(8)
-		name3 := randomNamespaceName(10)
-
-		test.assert(len(name1) == 8, "name1 wrong length: %d", len(name1))
-		test.assert(name1 != name2, "name1 == name2: '%s'", name1)
-		test.assert(len(name3) == 10, "name3 wrong length: %d", len(name1))
-	})
-}
-
-func (th *testHelper) nullWorkspaceRel() string {
-	type_ := quantumfs.NullSpaceName
-	name_ := quantumfs.NullSpaceName
-	work_ := quantumfs.NullSpaceName
-	return type_ + "/" + name_ + "/" + work_
-}
-
-func (th *testHelper) nullWorkspace() string {
-	return th.absPath(th.nullWorkspaceRel())
-}
-
-func (th *testHelper) newWorkspaceWithoutWritePerm() string {
-	api := th.getApi()
-
-	type_ := randomNamespaceName(8)
-	name_ := randomNamespaceName(10)
-	work_ := randomNamespaceName(8)
-
-	src := th.nullWorkspaceRel()
-	dst := type_ + "/" + name_ + "/" + work_
-
-	err := api.Branch(src, dst)
-	th.assert(err == nil, "Failed to branch workspace: %v", err)
-
-	return th.absPath(dst)
-}
-
-// Create a new workspace to test within
-//
-// Returns the absolute path of the workspace
-func (th *testHelper) newWorkspace() string {
-	path := th.newWorkspaceWithoutWritePerm()
-
-	api := th.getApi()
-	err := api.EnableRootWrite(th.relPath(path))
-	th.assert(err == nil, "Failed to enable write permission in workspace: %v",
-		err)
-
-	return path
-}
-
-func (th *testHelper) branchWorkspaceWithoutWritePerm(original string) string {
-	src := th.relPath(original)
-	dst := randomNamespaceName(8) + "/" + randomNamespaceName(10) +
-		"/" + randomNamespaceName(8)
-
-	api := th.getApi()
-	err := api.Branch(src, dst)
-	th.assert(err == nil, "Failed to branch workspace: %s -> %s: %v", src, dst,
-		err)
-
-	return dst
-}
-
-// Branch existing workspace into new random name
-//
-// Returns the relative path of the new workspace.
-func (th *testHelper) branchWorkspace(original string) string {
-	dst := th.branchWorkspaceWithoutWritePerm(original)
-
-	api := th.getApi()
-	err := api.EnableRootWrite(dst)
-	th.assert(err == nil, "Failed to enable write permission in workspace: %v",
-		err)
-
-	return dst
-}
-
-// Sync all the active workspaces
-func (th *testHelper) syncAllWorkspaces() {
-	api := th.getApi()
-	err := api.SyncAll()
-
-	th.assert(err == nil, "Error when syncing all workspaces: %v", err)
-=======
 	TestHelper
->>>>>>> 600cc2d6
 }
 
 // Retrieve a list of FileDescriptor from an Inode
