--- conflicted
+++ resolved
@@ -799,15 +799,9 @@
 	defer release()
 	test.Assert(inode != nil, "No Inode found for inode %d", inodeId)
 
-<<<<<<< HEAD
-	c := test.qfs.c.NewThread()
+	c := test.qfs.c.newThread()
 	defer inode.ParentRLock(c).RUnlock()
 	parent_, release := inode.parent_(test.qfs.c.NewThread())
-=======
-	c := test.qfs.c.newThread()
-	defer inode.getParentLock().RLock().RUnlock()
-	parent_, release := inode.parent_(test.qfs.c.newThread())
->>>>>>> cd9fb9a4
 	defer release()
 	parent := asDirectory(parent_)
 
