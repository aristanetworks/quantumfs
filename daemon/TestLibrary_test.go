--- conflicted
+++ resolved
@@ -326,15 +326,8 @@
 
 // Convert an absolute workspace path to the matching WorkspaceRoot object
 func (th *testHelper) getWorkspaceRoot(workspace string) *WorkspaceRoot {
-<<<<<<< HEAD
 	parts := strings.Split(th.relPath(workspace), "/")
 	wsr, ok := th.qfs.getWorkspaceRoot(&th.qfs.c, parts[0], parts[1], parts[2])
-=======
-	parts := strings.Split(th.RelPath(workspace), "/")
-	wsr, ok := th.qfs.getWorkspaceRoot(&th.qfs.c,
-		parts[0], parts[1], parts[2])
->>>>>>> 910b7f1c
-
 	th.Assert(ok, "WorkspaceRoot object for %s not found", workspace)
 
 	return wsr
