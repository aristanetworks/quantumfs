// Copyright (c) 2016 Arista Networks, Inc.  All rights reserved.
// Arista Networks, Inc. Confidential and Proprietary.

package daemon

// This file holds the File type, which represents regular files

import "bytes"
import "errors"
import "sync"

import "github.com/aristanetworks/quantumfs"
import "github.com/aristanetworks/quantumfs/utils"

import "github.com/hanwen/go-fuse/fuse"

const FMODE_EXEC = 0x20 // From Linux

func newSmallFile(c *ctx, name string, key quantumfs.ObjectKey, size uint64,
	inodeNum InodeId, parent Inode, mode uint32, rdev uint32,
	dirRecord quantumfs.DirectoryRecord) (Inode, []InodeId) {

	accessor := newSmallAccessor(c, size, key)

	return newFile_(c, name, inodeNum, key, parent, accessor), nil
}

func newMediumFile(c *ctx, name string, key quantumfs.ObjectKey, size uint64,
	inodeNum InodeId, parent Inode, mode uint32, rdev uint32,
	dirRecord quantumfs.DirectoryRecord) (Inode, []InodeId) {

	accessor := newMediumAccessor(c, key)

	return newFile_(c, name, inodeNum, key, parent, accessor), nil
}

func newLargeFile(c *ctx, name string, key quantumfs.ObjectKey, size uint64,
	inodeNum InodeId, parent Inode, mode uint32, rdev uint32,
	dirRecord quantumfs.DirectoryRecord) (Inode, []InodeId) {

	accessor := newLargeAccessor(c, key)

	return newFile_(c, name, inodeNum, key, parent, accessor), nil
}

func newVeryLargeFile(c *ctx, name string, key quantumfs.ObjectKey, size uint64,
	inodeNum InodeId, parent Inode, mode uint32, rdev uint32,
	dirRecord quantumfs.DirectoryRecord) (Inode, []InodeId) {

	accessor := newVeryLargeAccessor(c, key)

	return newFile_(c, name, inodeNum, key, parent, accessor), nil
}

func newFile_(c *ctx, name string, inodeNum InodeId,
	key quantumfs.ObjectKey, parent Inode, accessor blockAccessor) *File {

	file := File{
		InodeCommon: InodeCommon{
			id:        inodeNum,
			name_:     name,
			accessed_: 0,
			treeLock_: parent.treeLock(),
		},
		accessor: accessor,
	}
	file.self = &file
	file.setParent(parent.inodeNum())

	utils.Assert(file.treeLock() != nil, "File treeLock nil at init")

	return &file
}

type File struct {
	InodeCommon
	accessor     blockAccessor
	unlinkRecord quantumfs.DirectoryRecord
	unlinkXAttr  map[string][]byte
	unlinkLock   DeferableRwMutex
}

func (fi *File) dirtyChild(c *ctx, child InodeId) {
	if child != fi.inodeNum() {
		panic("Unsupported dirtyChild() call on File")
	}
}

func (fi *File) Access(c *ctx, mask uint32, uid uint32,
	gid uint32) fuse.Status {

	defer c.funcIn("File::Access").out()

	fi.markSelfAccessed(c, false)
	access := accessPermission(c, fi, mask, uid)
	if access {
		return fuse.OK
	}

	return fuse.EPERM
}

func (fi *File) GetAttr(c *ctx, out *fuse.AttrOut) fuse.Status {
	defer c.funcIn("File::GetAttr").out()

	record, err := fi.parentGetChildRecordCopy(c, fi.InodeCommon.id)
	if err != nil {
		c.elog("Unable to get record from parent for inode %d", fi.id)
		return fuse.EIO
	}

	fillAttrOutCacheData(c, out)
	fillAttrWithDirectoryRecord(c, &out.Attr, fi.InodeCommon.id, c.fuseCtx.Owner,
		record)

	return fuse.OK
}

func (fi *File) OpenDir(c *ctx, flags_ uint32, mode uint32,
	out *fuse.OpenOut) fuse.Status {

	return fuse.ENOTDIR
}

func (fi *File) Open(c *ctx, flags uint32, mode uint32,
	out *fuse.OpenOut) fuse.Status {

	defer c.funcIn("File::Open").out()

<<<<<<< HEAD
	if !openPermission(c, fi, flags) {
		return fuse.EPERM
=======
	err := hasPermissionOpenFlags(c, fi, flags)
	if err != fuse.OK {
		return err
>>>>>>> eac2395f
	}
	fi.self.markSelfAccessed(c, false)

	fileHandleNum := c.qfs.newFileHandleId()
	fileDescriptor := newFileDescriptor(fi, fi.id, fileHandleNum, fi.treeLock())
	c.qfs.setFileHandle(c, fileHandleNum, fileDescriptor)

	c.dlog("Opened Inode %d as Fh: %d", fi.inodeNum(), fileHandleNum)

	out.OpenFlags = 0
	out.Fh = uint64(fileHandleNum)

	return fuse.OK
}

func (fi *File) Lookup(c *ctx, name string, out *fuse.EntryOut) fuse.Status {
	return fuse.ENOSYS
}

func (fi *File) Create(c *ctx, input *fuse.CreateIn, name string,
	out *fuse.CreateOut) fuse.Status {

	return fuse.ENOTDIR
}

func (fi *File) SetAttr(c *ctx, attr *fuse.SetAttrIn,
	out *fuse.AttrOut) fuse.Status {

	defer c.funcIn("File::SetAttr").out()
	c.vlog("SetAttr valid %x size %d", attr.Valid, attr.Size)

	var updateMtime bool

	result := func() fuse.Status {
		defer fi.Lock().Unlock()

		c.vlog("Got file lock")

		if utils.BitFlagsSet(uint(attr.Valid), fuse.FATTR_SIZE) {
			if attr.Size != fi.accessor.fileLength() {
				updateMtime = true
			}

			if attr.Size == 0 {
				fi.accessor.truncate(c, 0)
				return fuse.OK
			}
			endBlkIdx, _ := fi.accessor.blockIdxInfo(c, attr.Size-1)

			err := fi.reconcileFileType(c, endBlkIdx)
			if err != nil {
				c.elog("Could not reconcile file type with new end" +
					" blockIdx")
				return fuse.EIO
			}

			err = fi.accessor.truncate(c, uint64(attr.Size))
			if err != nil {
				return fuse.EIO
			}

			fi.self.dirty(c)
		}

		return fuse.OK
	}()

	if result != fuse.OK {
		return result
	}

	return fi.parentSetChildAttr(c, fi.InodeCommon.id, nil, attr, out,
		updateMtime)
}

func (fi *File) Mkdir(c *ctx, name string, input *fuse.MkdirIn,
	out *fuse.EntryOut) fuse.Status {

	return fuse.ENOTDIR
}

func (fi *File) Unlink(c *ctx, name string) fuse.Status {
	c.elog("Invalid Unlink on File")
	return fuse.ENOTDIR
}

func (fi *File) Rmdir(c *ctx, name string) fuse.Status {
	c.elog("Invalid Rmdir on File")
	return fuse.ENOTDIR
}

func (fi *File) Symlink(c *ctx, pointedTo string, linkName string,
	out *fuse.EntryOut) fuse.Status {

	c.elog("Invalid Symlink on File")
	return fuse.ENOTDIR
}

func (fi *File) Readlink(c *ctx) ([]byte, fuse.Status) {
	c.elog("Invalid Readlink on File")
	return nil, fuse.EINVAL
}

func (fi *File) Mknod(c *ctx, name string, input *fuse.MknodIn,
	out *fuse.EntryOut) fuse.Status {

	c.elog("Invalid Mknod on File")
	return fuse.ENOSYS
}

func (fi *File) RenameChild(c *ctx, oldName string, newName string) fuse.Status {

	c.elog("Invalid RenameChild on File")
	return fuse.ENOSYS
}

func (fi *File) MvChild(c *ctx, dstInode Inode, oldName string,
	newName string) fuse.Status {

	c.elog("Invalid MvChild on File")
	return fuse.ENOSYS
}

func (fi *File) GetXAttrSize(c *ctx,
	attr string) (size int, result fuse.Status) {

	defer c.funcIn("File::GetXAttrSize").out()

	return fi.parentGetChildXAttrSize(c, fi.inodeNum(), attr)
}

func (fi *File) GetXAttrData(c *ctx,
	attr string) (data []byte, result fuse.Status) {

	defer c.funcIn("File::GetXAttrData").out()

	return fi.parentGetChildXAttrData(c, fi.inodeNum(), attr)
}

func (fi *File) ListXAttr(c *ctx) (attributes []byte, result fuse.Status) {
	defer c.funcIn("File::ListXAttr").out()

	return fi.parentListChildXAttr(c, fi.inodeNum())
}

func (fi *File) SetXAttr(c *ctx, attr string, data []byte) fuse.Status {
	defer c.funcIn("File::SetXAttr").out()

	return fi.parentSetChildXAttr(c, fi.inodeNum(), attr, data)
}

func (fi *File) RemoveXAttr(c *ctx, attr string) fuse.Status {
	defer c.funcIn("File::RemoveXAttr").out()

	return fi.parentRemoveChildXAttr(c, fi.inodeNum(), attr)
}

func (fi *File) instantiateChild(c *ctx, inodeNum InodeId) (Inode, []InodeId) {
	c.elog("Invalid instantiateChild on File")
	return nil, nil
}

func (fi *File) syncChild(c *ctx, inodeNum InodeId, newKey quantumfs.ObjectKey) {
	c.elog("Invalid syncChild on File")
}

// When a file is unlinked its parent forgets about it, so we cannot ask it for our
// properties. Since the file cannot be accessed from the directory tree any longer
// we do not need to upload it or any of its content. When being unlinked we'll
// orphan the File by making it its own parent.
func (fi *File) setChildAttr(c *ctx, inodeNum InodeId, newType *quantumfs.ObjectType,
	attr *fuse.SetAttrIn, out *fuse.AttrOut, updateMtime bool) fuse.Status {

	defer c.funcIn("File::setChildAttr").out()

	if !fi.isOrphaned() {
		c.elog("Invalid setChildAttr on File")
		return fuse.EIO
	}

	c.dlog("File::setChildAttr Enter")
	defer c.dlog("File::setChildAttr Exit")
	defer fi.unlinkLock.Lock().Unlock()

	if fi.unlinkRecord == nil {
		panic("setChildAttr on self file before unlinking")
	}

	modifyEntryWithAttr(c, newType, attr, fi.unlinkRecord, updateMtime)

	if out != nil {
		fillAttrOutCacheData(c, out)
		fillAttrWithDirectoryRecord(c, &out.Attr, inodeNum,
			c.fuseCtx.Owner, fi.unlinkRecord)
	}

	return fuse.OK
}

// Requires unlinkLock
func (fi *File) parseExtendedAttributes_(c *ctx) {
	if fi.unlinkXAttr != nil {
		return
	}

	// Download and parse the extended attributes
	fi.unlinkXAttr = make(map[string][]byte)

	key := fi.unlinkRecord.ExtendedAttributes()
	if key.IsEqualTo(quantumfs.EmptyBlockKey) {
		return
	}

	buffer := c.dataStore.Get(&c.Ctx, key)
	if buffer == nil {
		c.elog("Failed to retrieve extended attribute list")
		return
	}

	attributes := buffer.AsExtendedAttributes()

	for i := 0; i < attributes.NumAttributes(); i++ {
		name, attrKey := attributes.Attribute(i)

		c.vlog("Found attribute key: %s", attrKey.String())
		buffer := c.dataStore.Get(&c.Ctx, attrKey)
		if buffer == nil {
			c.elog("Failed to retrieve attribute datablock")
			continue
		}

		fi.unlinkXAttr[name] = buffer.Get()
	}
}

func (fi *File) getExtendedAttribute(c *ctx, attr string) ([]byte, bool) {
	defer c.FuncIn("File::getExtendedAttribute", "Attr: %s", attr).out()

	defer fi.unlinkLock.Lock().Unlock()

	fi.parseExtendedAttributes_(c)

	data, ok := fi.unlinkXAttr[attr]
	return data, ok
}

func (fi *File) getChildXAttrSize(c *ctx, inodeNum InodeId,
	attr string) (size int, result fuse.Status) {

	defer c.funcIn("File::getChildXAttrSize").out()

	if !fi.isOrphaned() {
		c.elog("Invalid getChildXAttrSize on File")
		return 0, fuse.EIO
	}

	value, ok := fi.getExtendedAttribute(c, attr)
	if !ok {
		// No such attribute
		return 0, fuse.ENODATA
	} else {
		return len(value), fuse.OK
	}
}

func (fi *File) getChildXAttrData(c *ctx, inodeNum InodeId,
	attr string) (data []byte, result fuse.Status) {

	defer c.funcIn("File::getChildXAttrData").out()

	if !fi.isOrphaned() {
		c.elog("Invalid getChildXAttrData on File")
		return nil, fuse.EIO
	}

	value, ok := fi.getExtendedAttribute(c, attr)
	if !ok {
		// No such attribute
		return nil, fuse.ENODATA
	} else {
		return value, fuse.OK
	}
}

func (fi *File) listChildXAttr(c *ctx,
	inodeNum InodeId) (attributes []byte, result fuse.Status) {

	defer c.funcIn("File::listChildXAttr").out()

	if !fi.isOrphaned() {
		c.elog("Invalid listChildXAttr on File")
		return nil, fuse.EIO
	}

	defer fi.unlinkLock.Lock().Unlock()

	fi.parseExtendedAttributes_(c)

	var nameBuffer bytes.Buffer
	for name := range fi.unlinkXAttr {
		c.vlog("Appending %s", name)
		nameBuffer.WriteString(name)
		nameBuffer.WriteByte(0)
	}

	// don't append our self-defined extended attribute XAttrTypeKey to hide it

	c.vlog("Returning %d bytes", nameBuffer.Len())

	return nameBuffer.Bytes(), fuse.OK
}

func (fi *File) setChildXAttr(c *ctx, inodeNum InodeId, attr string,
	data []byte) fuse.Status {

	defer c.funcIn("File::setChildXAttr").out()

	if !fi.isOrphaned() {
		c.elog("Invalid setChildXAttr on File")
		return fuse.EIO
	}

	defer fi.unlinkLock.Lock().Unlock()

	fi.parseExtendedAttributes_(c)

	fi.unlinkXAttr[attr] = data

	return fuse.OK
}

func (fi *File) removeChildXAttr(c *ctx, inodeNum InodeId,
	attr string) fuse.Status {

	defer c.funcIn("File::setChildXAttr").out()

	if !fi.isOrphaned() {
		c.elog("Invalid setChildXAttr on File")
		return fuse.EIO
	}

	defer fi.unlinkLock.Lock().Unlock()

	fi.parseExtendedAttributes_(c)

	if _, ok := fi.unlinkXAttr[attr]; !ok {
		return fuse.ENODATA
	}

	delete(fi.unlinkXAttr, attr)

	return fuse.OK
}

func (fi *File) getChildRecordCopy(c *ctx,
	inodeNum InodeId) (quantumfs.DirectoryRecord, error) {

	defer c.funcIn("File::getChildRecordCopy").out()

	if !fi.isOrphaned() {
		c.elog("Unsupported record fetch on file")
		return &quantumfs.DirectRecord{},
			errors.New("Unsupported record fetch")
	}

	c.dlog("File::getChildRecord Enter")
	defer c.dlog("File::getChildRecord Exit")
	defer fi.unlinkLock.Lock().Unlock()

	if fi.unlinkRecord == nil {
		panic("getChildRecord on self file before unlinking")
	}

	return fi.unlinkRecord.ShallowCopy(), nil
}

func (fi *File) setChildRecord(c *ctx, record quantumfs.DirectoryRecord) {
	defer c.funcIn("File::setChildRecord").out()

	defer fi.unlinkLock.Lock().Unlock()

	if fi.unlinkRecord != nil {
		panic("setChildRecord on self file after unlinking")
	}

	fi.unlinkRecord = record
}

func resize(buffer []byte, size int) []byte {
	if len(buffer) > size {
		return buffer[:size]
	}

	for len(buffer) < size {
		newLength := make([]byte, size-len(buffer))
		buffer = append(buffer, newLength...)
	}

	return buffer
}

func pushData(c *ctx, buffer quantumfs.Buffer) (quantumfs.ObjectKey, error) {
	key, err := buffer.Key(&c.Ctx)
	if err != nil {
		c.elog("Unable to write data to the datastore")
		return quantumfs.ObjectKey{},
			errors.New("Unable to write to the datastore")
	}

	return key, nil
}

func calcTypeGivenBlocks(numBlocks int) quantumfs.ObjectType {
	switch {
	case numBlocks <= 1:
		return quantumfs.ObjectTypeSmallFile
	case numBlocks <= quantumfs.MaxBlocksMediumFile():
		return quantumfs.ObjectTypeMediumFile
	case numBlocks <= quantumfs.MaxBlocksLargeFile():
		return quantumfs.ObjectTypeLargeFile
	default:
		return quantumfs.ObjectTypeVeryLargeFile
	}
}

// Given the block index to write into the file, ensure that we are the
// correct file type
func (fi *File) reconcileFileType(c *ctx, blockIdx int) error {
	defer c.funcIn("File::reconcileFileType").out()

	neededType := calcTypeGivenBlocks(blockIdx + 1)
	c.dlog("blockIdx %d", blockIdx)
	newAccessor := fi.accessor.convertTo(c, neededType)
	if newAccessor == nil {
		return errors.New("Unable to process needed type for accessor")
	}

	if fi.accessor != newAccessor {
		fi.accessor = newAccessor
		var attr fuse.SetAttrIn
		fi.parentSetChildAttr(c, fi.id, &neededType, &attr, nil, false)
	}
	return nil
}

type blockAccessor interface {

	// Read data from the block via an index
	readBlock(*ctx, int, uint64, []byte) (int, error)

	// Write data to a block via an index
	writeBlock(*ctx, int, uint64, []byte) (int, error)

	// Get the file's length in bytes
	fileLength() uint64

	// Extract block and remaining offset from absolute offset
	blockIdxInfo(c *ctx, absOffset uint64) (int, uint64)

	// Convert contents into new accessor type, nil accessor if current is fine
	convertTo(*ctx, quantumfs.ObjectType) blockAccessor

	// Write file's metadata to the datastore and provide the key
	sync(c *ctx) quantumfs.ObjectKey

	// Truncate to lessen length *only*, error otherwise
	truncate(c *ctx, newLength uint64) error
}

func (fi *File) writeBlock(c *ctx, blockIdx int, offset uint64, buf []byte) (int,
	error) {

	defer c.funcIn("File::writeBlock").out()

	err := fi.reconcileFileType(c, blockIdx)
	if err != nil {
		c.elog("Could not reconcile file type with new blockIdx")
		return 0, err
	}

	var written int
	written, err = fi.accessor.writeBlock(c, blockIdx, offset, buf)
	if err != nil {
		return 0, err
	}

	return written, nil
}

type blockFn func(*ctx, int, uint64, []byte) (int, error)

// Returns the number of bytes operated on, and any error code
func (fi *File) operateOnBlocks(c *ctx, offset uint64, size uint32, buf []byte,
	fn blockFn) (uint64, error) {

	defer c.funcIn("File::operateOnBlocks").out()
	c.vlog("operateOnBlocks offset %d size %d", offset, size)

	count := uint64(0)

	// Ensure size and buf are consistent
	buf = buf[:size]
	size = uint32(len(buf))

	if size == 0 {
		c.vlog("block operation with zero size or buf")
		return 0, nil
	}

	// Determine the block to start in
	startBlkIdx, newOffset := fi.accessor.blockIdxInfo(c, offset)
	endBlkIdx, _ := fi.accessor.blockIdxInfo(c, offset+uint64(size)-1)
	offset = newOffset

	// Handle the first block a little specially (with offset)
	c.dlog("Reading initial block %d offset %d", startBlkIdx, offset)
	iterCount, err := fn(c, startBlkIdx, offset, buf[count:])
	if err != nil {
		c.elog("Unable to operate on first data block")
		return 0, errors.New("Unable to operate on first data block")
	}
	count += uint64(iterCount)

	c.vlog("Processing blocks %d to %d", startBlkIdx+1, endBlkIdx)
	// Loop through the blocks, operating on them
	for i := startBlkIdx + 1; i <= endBlkIdx; i++ {
		iterCount, err = fn(c, i, 0, buf[count:])
		if err != nil {
			// We couldn't do more, but that's okay we've done some
			// already so just return early and report what we've done
			break
		}
		count += uint64(iterCount)
	}

	return count, nil
}

func (fi *File) Read(c *ctx, offset uint64, size uint32, buf []byte,
	nonblocking bool) (fuse.ReadResult, fuse.Status) {

	defer c.funcIn("File::Read").out()
	defer fi.Lock().Unlock()

	readCount, err := fi.operateOnBlocks(c, offset, size, buf,
		fi.accessor.readBlock)

	if err != nil {
		return fuse.ReadResult(nil), fuse.EIO
	}

	c.vlog("Returning %d bytes", readCount)

	return fuse.ReadResultData(buf[:readCount]), fuse.OK
}

func (fi *File) Write(c *ctx, offset uint64, size uint32, flags uint32,
	buf []byte) (uint32, fuse.Status) {

	defer c.funcIn("File::Write").out()
	c.vlog("offset %d size %d flags %x", offset, size, flags)

	writeCount, result := func() (uint32, fuse.Status) {
		defer fi.Lock().Unlock()

		writeCount, err := fi.operateOnBlocks(c, offset, size, buf,
			fi.writeBlock)

		if err != nil {
			return 0, fuse.EIO
		}
		fi.self.dirty(c)
		return uint32(writeCount), fuse.OK
	}()

	if result != fuse.OK {
		return writeCount, result
	}

	// Update the size with what we were able to write
	var attr fuse.SetAttrIn
	attr.Valid = fuse.FATTR_SIZE
	attr.Size = uint64(fi.accessor.fileLength())
	fi.parentSetChildAttr(c, fi.id, nil, &attr, nil, true)
	fi.dirty(c)

	return writeCount, fuse.OK
}

func (fi *File) flush(c *ctx) quantumfs.ObjectKey {
	defer c.FuncIn("File::flush", "%s", fi.name_).out()

	defer fi.Lock().Unlock()

	key := quantumfs.EmptyBlockKey
	fi.parentSyncChild(c, fi.inodeNum(), func() quantumfs.ObjectKey {
		key = fi.accessor.sync(c)
		return key
	})
	return key
}

func newFileDescriptor(file *File, inodeNum InodeId,
	fileHandleId FileHandleId, treeLock *sync.RWMutex) FileHandle {

	fd := &FileDescriptor{
		FileHandleCommon: FileHandleCommon{
			id:        fileHandleId,
			inodeNum:  inodeNum,
			treeLock_: treeLock,
		},
		file: file,
	}

	utils.Assert(fd.treeLock() != nil, "FileDescriptor treeLock nil at init")
	return fd
}

type FileDescriptor struct {
	FileHandleCommon
	file *File
}

func (fd *FileDescriptor) dirty(c *ctx) {
	fd.file.self.dirty(c)
}

func (fd *FileDescriptor) ReadDirPlus(c *ctx, input *fuse.ReadIn,
	out *fuse.DirEntryList) fuse.Status {

	c.elog("Invalid ReadDirPlus against FileDescriptor")
	return fuse.ENOSYS
}

func (fd *FileDescriptor) Read(c *ctx, offset uint64, size uint32, buf []byte,
	nonblocking bool) (fuse.ReadResult, fuse.Status) {

	return fd.file.Read(c, offset, size, buf, nonblocking)
}

func (fd *FileDescriptor) Write(c *ctx, offset uint64, size uint32, flags uint32,
	buf []byte) (uint32, fuse.Status) {

	return fd.file.Write(c, offset, size, flags, buf)
}<|MERGE_RESOLUTION|>--- conflicted
+++ resolved
@@ -127,14 +127,9 @@
 
 	defer c.funcIn("File::Open").out()
 
-<<<<<<< HEAD
-	if !openPermission(c, fi, flags) {
-		return fuse.EPERM
-=======
 	err := hasPermissionOpenFlags(c, fi, flags)
 	if err != fuse.OK {
 		return err
->>>>>>> eac2395f
 	}
 	fi.self.markSelfAccessed(c, false)
 
