--- conflicted
+++ resolved
@@ -127,14 +127,9 @@
 
 	defer c.funcIn("File::Open").out()
 
-<<<<<<< HEAD
-	if !openPermission(c, fi, flags) {
-		return fuse.EPERM
-=======
 	err := hasPermissionOpenFlags(c, fi, flags)
 	if err != fuse.OK {
 		return err
->>>>>>> d2de3be1
 	}
 	fi.self.markSelfAccessed(c, false)
 
