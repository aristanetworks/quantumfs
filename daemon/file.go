// Copyright (c) 2016 Arista Networks, Inc.  All rights reserved.
// Arista Networks, Inc. Confidential and Proprietary.

package daemon

// This file holds the File type, which represents regular files

import "errors"
import "sync"
import "syscall"

import "github.com/aristanetworks/quantumfs"

import "github.com/hanwen/go-fuse/fuse"

const FMODE_EXEC = 0x20 // From Linux

func newSmallFile(c *ctx, key quantumfs.ObjectKey, size uint64, inodeNum InodeId,
	parent Inode, mode uint32, rdev uint32,
	dirRecord *quantumfs.DirectoryRecord) Inode {

	accessor := newSmallAccessor(c, size, key)

	return newFile_(c, inodeNum, key, parent, accessor)
}

func newMediumFile(c *ctx, key quantumfs.ObjectKey, size uint64, inodeNum InodeId,
	parent Inode, mode uint32, rdev uint32,
	dirRecord *quantumfs.DirectoryRecord) Inode {

	accessor := newMediumAccessor(c, key)

	return newFile_(c, inodeNum, key, parent, accessor)
}

func newLargeFile(c *ctx, key quantumfs.ObjectKey, size uint64, inodeNum InodeId,
	parent Inode, mode uint32, rdev uint32,
	dirRecord *quantumfs.DirectoryRecord) Inode {

	accessor := newLargeAccessor(c, key)

	return newFile_(c, inodeNum, key, parent, accessor)
}

func newVeryLargeFile(c *ctx, key quantumfs.ObjectKey, size uint64, inodeNum InodeId,
	parent Inode, mode uint32, rdev uint32,
	dirRecord *quantumfs.DirectoryRecord) Inode {

	accessor := newVeryLargeAccessor(c, key)

	return newFile_(c, inodeNum, key, parent, accessor)
}

func newFile_(c *ctx, inodeNum InodeId,
	key quantumfs.ObjectKey, parent Inode, accessor blockAccessor) *File {

	file := File{
		InodeCommon: InodeCommon{
			id:        inodeNum,
			treeLock_: parent.treeLock(),
		},
		accessor: accessor,
	}
	file.self = &file
	file.setParent(parent)

	assert(file.treeLock() != nil, "File treeLock nil at init")

	return &file
}

type File struct {
	InodeCommon
	accessor     blockAccessor
	unlinkRecord *quantumfs.DirectoryRecord
}

// Mark this file dirty and notify your paent
func (fi *File) dirty(c *ctx) {
	fi.setDirty(true)
	fi.parent().dirtyChild(c, fi)
}

func (fi *File) dirtyChild(c *ctx, child Inode) {
	if child != fi.self {
		panic("Unsupported dirtyChild() call on File")
	}
}

func (fi *File) Access(c *ctx, mask uint32, uid uint32,
	gid uint32) fuse.Status {

	c.elog("Unsupported Access on File")
	return fuse.ENOSYS
}

func (fi *File) GetAttr(c *ctx, out *fuse.AttrOut) fuse.Status {
	record, err := fi.parent().getChildRecord(c, fi.InodeCommon.id)
	if err != nil {
		c.elog("Unable to get record from parent for inode %d", fi.id)
		return fuse.EIO
	}

	fillAttrOutCacheData(c, out)
	fillAttrWithDirectoryRecord(c, &out.Attr, fi.InodeCommon.id, c.fuseCtx.Owner,
		&record)

	return fuse.OK
}

func (fi *File) OpenDir(c *ctx, flags_ uint32, mode uint32,
	out *fuse.OpenOut) fuse.Status {

	return fuse.ENOTDIR
}

func (fi *File) openPermission(c *ctx, flags_ uint32) bool {
	record, error := fi.parent().getChildRecord(c, fi.id)
	if error != nil {
		return false
	}

	if c.fuseCtx.Owner.Uid == 0 {
		c.vlog("Root permission check, allowing")
		return true
	}

	flags := uint(flags_)

	c.vlog("Open permission check. Have %x, flags %x", record.Permissions(),
		flags)

	var userAccess bool
	switch flags & syscall.O_ACCMODE {
	case syscall.O_RDONLY:
		userAccess = BitAnyFlagSet(uint(record.Permissions()),
			quantumfs.PermReadOther|quantumfs.PermReadGroup|
				quantumfs.PermReadOwner)
	case syscall.O_WRONLY:
		userAccess = BitAnyFlagSet(uint(record.Permissions()),
			quantumfs.PermWriteOwner|quantumfs.PermWriteGroup|
				quantumfs.PermWriteOwner)
	case syscall.O_RDWR:
		userAccess = BitAnyFlagSet(uint(record.Permissions()),
			quantumfs.PermWriteOther|quantumfs.PermWriteGroup|
				quantumfs.PermWriteOwner|quantumfs.PermReadOther|
				quantumfs.PermReadGroup|quantumfs.PermReadOwner)
	}

	var execAccess bool
	if BitFlagsSet(flags, FMODE_EXEC) {
		execAccess = BitAnyFlagSet(uint(record.Permissions()),
			quantumfs.PermExecOther|quantumfs.PermExecGroup|
				quantumfs.PermExecOwner|quantumfs.PermSUID|
				quantumfs.PermSGID)
	}

	success := userAccess || execAccess
	c.vlog("Permission check result %d", success)
	return success
}

func (fi *File) Open(c *ctx, flags uint32, mode uint32,
	out *fuse.OpenOut) fuse.Status {

	c.vlog("File::Open Enter")
	defer c.vlog("File::Open Exit")

	if !fi.openPermission(c, flags) {
		return fuse.EPERM
	}

	fileHandleNum := c.qfs.newFileHandleId()
	fileDescriptor := newFileDescriptor(fi, fi.id, fileHandleNum, fi.treeLock())
	c.qfs.setFileHandle(c, fileHandleNum, fileDescriptor)

	c.dlog("Opened Inode %d as Fh: %d", fi.inodeNum(), fileHandleNum)

	out.OpenFlags = 0
	out.Fh = uint64(fileHandleNum)

	return fuse.OK
}

func (fi *File) Lookup(c *ctx, name string, out *fuse.EntryOut) fuse.Status {
	return fuse.ENOSYS
}

func (fi *File) Create(c *ctx, input *fuse.CreateIn, name string,
	out *fuse.CreateOut) fuse.Status {

	return fuse.ENOTDIR
}

func (fi *File) SetAttr(c *ctx, attr *fuse.SetAttrIn,
	out *fuse.AttrOut) fuse.Status {

	c.vlog("File::SetAttr Enter valid %x size %d", attr.Valid, attr.Size)
	defer c.vlog("File::SetAttr Exit")

	result := func() fuse.Status {
		defer fi.Lock().Unlock()

		c.vlog("Got file lock")

		if BitFlagsSet(uint(attr.Valid), fuse.FATTR_SIZE) {
			if attr.Size == 0 {
				fi.accessor.truncate(c, 0)
				return fuse.OK
			}
			endBlkIdx, _ := fi.accessor.blockIdxInfo(c, attr.Size-1)

			err := fi.reconcileFileType(c, endBlkIdx)
			if err != nil {
				c.elog("Could not reconcile file type with new end" +
					" blockIdx")
				return fuse.EIO
			}

			err = fi.accessor.truncate(c, uint64(attr.Size))
			if err != nil {
				return fuse.EIO
			}

			fi.self.dirty(c)
		}

		return fuse.OK
	}()

	if result != fuse.OK {
		return result
	}

	return fi.parent().setChildAttr(c, fi.InodeCommon.id, nil, attr, out)
}

func (fi *File) Mkdir(c *ctx, name string, input *fuse.MkdirIn,
	out *fuse.EntryOut) fuse.Status {

	return fuse.ENOTDIR
}

func (fi *File) Unlink(c *ctx, name string) fuse.Status {
	c.elog("Invalid Unlink on File")
	return fuse.ENOTDIR
}

func (fi *File) Rmdir(c *ctx, name string) fuse.Status {
	c.elog("Invalid Rmdir on File")
	return fuse.ENOTDIR
}

func (fi *File) Symlink(c *ctx, pointedTo string, linkName string,
	out *fuse.EntryOut) fuse.Status {

	c.elog("Invalid Symlink on File")
	return fuse.ENOTDIR
}

func (fi *File) Readlink(c *ctx) ([]byte, fuse.Status) {
	c.elog("Invalid Readlink on File")
	return nil, fuse.EINVAL
}

func (fi *File) Sync(c *ctx) fuse.Status {
	c.vlog("File::Sync Enter")
	defer c.vlog("File::Sync Exit")

	func() {
		defer fi.Lock().Unlock()
		if fi.isDirty() {
			key := fi.sync_DOWN(c)
			fi.parent().syncChild(c, fi.InodeCommon.id, key)
		}
	}()

	return fuse.OK
}

func (fi *File) Mknod(c *ctx, name string, input *fuse.MknodIn,
	out *fuse.EntryOut) fuse.Status {

	c.elog("Invalid Mknod on File")
	return fuse.ENOSYS
}

func (fi *File) RenameChild(c *ctx, oldName string, newName string) fuse.Status {

	c.elog("Invalid RenameChild on File")
	return fuse.ENOSYS
}

func (fi *File) MvChild(c *ctx, dstInode Inode, oldName string,
	newName string) fuse.Status {

	c.elog("Invalid MvChild on File")
	return fuse.ENOSYS
}

<<<<<<< HEAD
func (fi *File) GetXAttrSize(c *ctx,
	attr string) (size int, result fuse.Status) {

	return fi.parent().getChildXAttrSize(c, fi.inodeNum(), attr)
}

func (fi *File) GetXAttrData(c *ctx,
	attr string) (data []byte, result fuse.Status) {

	return fi.parent().getChildXAttrData(c, fi.inodeNum(), attr)
}

func (fi *File) ListXAttr(c *ctx) (attributes []byte, result fuse.Status) {
	return fi.parent().listChildXAttr(c, fi.inodeNum())
}

func (fi *File) SetXAttr(c *ctx, attr string, data []byte) fuse.Status {
	return fi.parent().setChildXAttr(c, fi.inodeNum(), attr, data)
}

func (fi *File) RemoveXAttr(c *ctx, attr string) fuse.Status {
	return fi.parent().removeChildXAttr(c, fi.inodeNum(), attr)
=======
func (fi *File) Link(c *ctx, srcInode Inode, newName string,
	out *fuse.EntryOut) fuse.Status {

	c.elog("Invalid Link on File")
	return fuse.ENOTDIR
>>>>>>> 82c3e2af
}

func (fi *File) syncChild(c *ctx, inodeNum InodeId, newKey quantumfs.ObjectKey) {
	c.elog("Invalid syncChild on File")
}

// When a file is unlinked its parent forgets about it, so we cannot ask it for our
// properties. Since the file cannot be accessed from the directory tree any longer
// we do not need to upload it or any of its content. When being unlinked we'll
// orphan the File by making it its own parent.
//
// Sometimes a File will access its own parent with or without its lock held. To
// protect the internal DirectoryRecord we'll abuse the InodeCommon.parentLock.
func (fi *File) setChildAttr(c *ctx, inodeNum InodeId, newType *quantumfs.ObjectType,
	attr *fuse.SetAttrIn, out *fuse.AttrOut) fuse.Status {

	if inodeNum != fi.inodeNum() {
		c.elog("Invalid setChildAttr on File")
		return fuse.ENOSYS
	}

	c.dlog("File::setChildAttr Enter")
	defer c.dlog("File::setChildAttr Exit")
	fi.parentLock.Lock()
	defer fi.parentLock.Unlock()

	if fi.unlinkRecord == nil {
		panic("setChildAttr on self file before unlinking")
	}

	modifyEntryWithAttr(c, newType, attr, fi.unlinkRecord)

	if out != nil {
		fillAttrOutCacheData(c, out)
		fillAttrWithDirectoryRecord(c, &out.Attr, inodeNum,
			c.fuseCtx.Owner, fi.unlinkRecord)
	}

	return fuse.OK
}

func (fi *File) getChildXAttrSize(c *ctx, inodeNum InodeId,
	attr string) (size int, result fuse.Status) {

	c.elog("Invalid getChildXAttrSize on File")
	return 0, fuse.ENODATA
}

func (fi *File) getChildXAttrData(c *ctx, inodeNum InodeId,
	attr string) (data []byte, result fuse.Status) {

	c.elog("Invalid getChildXAttrData on File")
	return nil, fuse.ENODATA
}

func (fi *File) listChildXAttr(c *ctx,
	inodeNum InodeId) (attributes []byte, result fuse.Status) {

	c.elog("Invalid listChildXAttr on File")
	return []byte{}, fuse.OK
}

func (fi *File) setChildXAttr(c *ctx, inodeNum InodeId, attr string,
	data []byte) fuse.Status {

	c.elog("Invalid setChildXAttr on File")
	return fuse.Status(syscall.ENOSPC)
}

func (fi *File) removeChildXAttr(c *ctx, inodeNum InodeId,
	attr string) fuse.Status {

	c.elog("Invalid removeChildXAttr on File")
	return fuse.ENODATA
}

func (fi *File) getChildRecord(c *ctx, inodeNum InodeId) (quantumfs.DirectoryRecord,
	error) {

	if inodeNum != fi.inodeNum() {
		c.elog("Unsupported record fetch on file")
		return quantumfs.DirectoryRecord{},
			errors.New("Unsupported record fetch")
	}

	c.dlog("File::getChildRecord Enter")
	defer c.dlog("File::getChildRecord Exit")
	fi.parentLock.Lock()
	defer fi.parentLock.Unlock()

	if fi.unlinkRecord == nil {
		panic("getChildRecord on self file before unlinking")
	}

	return *fi.unlinkRecord, nil
}

func (fi *File) setChildRecord(c *ctx, record *quantumfs.DirectoryRecord) {
	c.dlog("File::setChildRecord Enter")
	defer c.dlog("File::setChildRecord Exit")
	fi.parentLock.Lock()
	defer fi.parentLock.Unlock()

	if fi.unlinkRecord != nil {
		panic("setChildRecord on self file after unlinking")
	}

	fi.unlinkRecord = cloneDirectoryRecord(record)
}

func resize(buffer []byte, size int) []byte {
	if len(buffer) > size {
		return buffer[:size]
	}

	for len(buffer) < size {
		newLength := make([]byte, size-len(buffer))
		buffer = append(buffer, newLength...)
	}

	return buffer
}

func fetchDataSized(c *ctx, key quantumfs.ObjectKey,
	targetSize int) quantumfs.Buffer {

	orig := c.dataStore.Get(&c.Ctx, key)
	if orig == nil {
		c.elog("Data for key missing from datastore")
		return nil
	}

	// Before we return the buffer, make sure it's the size it needs to be
	rtn := newBuffer(c, resize(orig.Get(), targetSize), key.Type())

	return rtn
}

func pushData(c *ctx, buffer quantumfs.Buffer) (quantumfs.ObjectKey, error) {
	key, err := buffer.Key(&c.Ctx)
	if err != nil {
		c.elog("Unable to write data to the datastore")
		return quantumfs.ObjectKey{},
			errors.New("Unable to write to the datastore")
	}

	return key, nil
}

func calcTypeGivenBlocks(numBlocks int) quantumfs.ObjectType {
	switch {
	case numBlocks <= 1:
		return quantumfs.ObjectTypeSmallFile
	case numBlocks <= quantumfs.MaxBlocksMediumFile:
		return quantumfs.ObjectTypeMediumFile
	case numBlocks <= quantumfs.MaxBlocksLargeFile:
		return quantumfs.ObjectTypeLargeFile
	default:
		return quantumfs.ObjectTypeVeryLargeFile
	}
}

// Given the block index to write into the file, ensure that we are the
// correct file type
func (fi *File) reconcileFileType(c *ctx, blockIdx int) error {
	neededType := calcTypeGivenBlocks(blockIdx + 1)
	c.dlog("File::reconcileFileType blockIdx %d", blockIdx)
	newAccessor := fi.accessor.convertTo(c, neededType)
	if newAccessor == nil {
		return errors.New("Unable to process needed type for accessor")
	}

	if fi.accessor != newAccessor {
		fi.accessor = newAccessor
		var attr fuse.SetAttrIn
		fi.parent().setChildAttr(c, fi.id, &neededType, &attr, nil)
	}
	return nil
}

type blockAccessor interface {

	// Read data from the block via an index
	readBlock(*ctx, int, uint64, []byte) (int, error)

	// Write data to a block via an index
	writeBlock(*ctx, int, uint64, []byte) (int, error)

	// Get the file's length in bytes
	fileLength() uint64

	// Extract block and remaining offset from absolute offset
	blockIdxInfo(c *ctx, absOffset uint64) (int, uint64)

	// Convert contents into new accessor type, nil accessor if current is fine
	convertTo(*ctx, quantumfs.ObjectType) blockAccessor

	// Write file's metadata to the datastore and provide the key
	sync(c *ctx) quantumfs.ObjectKey

	// Truncate to lessen length *only*, error otherwise
	truncate(c *ctx, newLength uint64) error
}

func (fi *File) writeBlock(c *ctx, blockIdx int, offset uint64, buf []byte) (int,
	error) {

	err := fi.reconcileFileType(c, blockIdx)
	if err != nil {
		c.elog("Could not reconcile file type with new blockIdx")
		return 0, err
	}

	var written int
	written, err = fi.accessor.writeBlock(c, blockIdx, offset, buf)
	if err != nil {
		return 0, err
	}

	return written, nil
}

type blockFn func(*ctx, int, uint64, []byte) (int, error)

// Returns the number of bytes operated on, and any error code
func (fi *File) operateOnBlocks(c *ctx, offset uint64, size uint32, buf []byte,
	fn blockFn) (uint64, error) {

	c.vlog("File::operateOnBlocks Enter offset %d size %d", offset, size)
	defer c.vlog("File::operateOnBlocks Exit")

	count := uint64(0)

	// Ensure size and buf are consistent
	buf = buf[:size]
	size = uint32(len(buf))

	if size == 0 {
		c.vlog("block operation with zero size or buf")
		return 0, nil
	}

	// Determine the block to start in
	startBlkIdx, newOffset := fi.accessor.blockIdxInfo(c, offset)
	endBlkIdx, _ := fi.accessor.blockIdxInfo(c, offset+uint64(size)-1)
	offset = newOffset

	// Handle the first block a little specially (with offset)
	c.dlog("Reading initial block %d offset %d", startBlkIdx, offset)
	iterCount, err := fn(c, startBlkIdx, offset, buf[count:])
	if err != nil {
		c.elog("Unable to operate on first data block")
		return 0, errors.New("Unable to operate on first data block")
	}
	count += uint64(iterCount)

	c.vlog("Processing blocks %d to %d", startBlkIdx+1, endBlkIdx)
	// Loop through the blocks, operating on them
	for i := startBlkIdx + 1; i <= endBlkIdx; i++ {
		iterCount, err = fn(c, i, 0, buf[count:])
		if err != nil {
			// We couldn't do more, but that's okay we've done some
			// already so just return early and report what we've done
			break
		}
		count += uint64(iterCount)
	}

	return count, nil
}

func (fi *File) Read(c *ctx, offset uint64, size uint32, buf []byte,
	nonblocking bool) (fuse.ReadResult, fuse.Status) {

	defer fi.Lock().Unlock()

	readCount, err := fi.operateOnBlocks(c, offset, size, buf,
		fi.accessor.readBlock)

	if err != nil {
		return fuse.ReadResult(nil), fuse.EIO
	}

	return fuse.ReadResultData(buf[:readCount]), fuse.OK
}

func (fi *File) Write(c *ctx, offset uint64, size uint32, flags uint32,
	buf []byte) (uint32, fuse.Status) {

	c.vlog("File::Write Enter offset %d size %d flags %x", offset, size, flags)
	defer c.vlog("File::Write Exit")

	writeCount, result := func() (uint32, fuse.Status) {
		defer fi.Lock().Unlock()

		writeCount, err := fi.operateOnBlocks(c, offset, size, buf,
			fi.writeBlock)

		if err != nil {
			return 0, fuse.EIO
		}
		fi.self.dirty(c)
		return uint32(writeCount), fuse.OK
	}()

	if result != fuse.OK {
		return writeCount, result
	}

	// Update the size with what we were able to write
	var attr fuse.SetAttrIn
	attr.Valid = fuse.FATTR_SIZE
	attr.Size = uint64(fi.accessor.fileLength())
	fi.parent().setChildAttr(c, fi.id, nil, &attr, nil)
	fi.dirty(c)

	return writeCount, fuse.OK
}

func newFileDescriptor(file *File, inodeNum InodeId,
	fileHandleId FileHandleId, treeLock *sync.RWMutex) FileHandle {

	fd := &FileDescriptor{
		FileHandleCommon: FileHandleCommon{
			id:        fileHandleId,
			inodeNum:  inodeNum,
			treeLock_: treeLock,
		},
		file: file,
	}

	assert(fd.treeLock() != nil, "FileDescriptor treeLock nil at init")
	return fd
}

type FileDescriptor struct {
	FileHandleCommon
	file *File
}

func (fd *FileDescriptor) dirty(c *ctx) {
	fd.file.self.dirty(c)
}

func (fd *FileDescriptor) ReadDirPlus(c *ctx, input *fuse.ReadIn,
	out *fuse.DirEntryList) fuse.Status {

	c.elog("Invalid ReadDirPlus against FileDescriptor")
	return fuse.ENOSYS
}

func (fd *FileDescriptor) Read(c *ctx, offset uint64, size uint32, buf []byte,
	nonblocking bool) (fuse.ReadResult, fuse.Status) {

	return fd.file.Read(c, offset, size, buf, nonblocking)
}

func (fd *FileDescriptor) Write(c *ctx, offset uint64, size uint32, flags uint32,
	buf []byte) (uint32, fuse.Status) {

	return fd.file.Write(c, offset, size, flags, buf)
}

func (fd *FileDescriptor) Sync(c *ctx) fuse.Status {
	return fd.file.Sync(c)
}<|MERGE_RESOLUTION|>--- conflicted
+++ resolved
@@ -298,7 +298,6 @@
 	return fuse.ENOSYS
 }
 
-<<<<<<< HEAD
 func (fi *File) GetXAttrSize(c *ctx,
 	attr string) (size int, result fuse.Status) {
 
@@ -321,13 +320,13 @@
 
 func (fi *File) RemoveXAttr(c *ctx, attr string) fuse.Status {
 	return fi.parent().removeChildXAttr(c, fi.inodeNum(), attr)
-=======
+}
+
 func (fi *File) Link(c *ctx, srcInode Inode, newName string,
 	out *fuse.EntryOut) fuse.Status {
 
 	c.elog("Invalid Link on File")
 	return fuse.ENOTDIR
->>>>>>> 82c3e2af
 }
 
 func (fi *File) syncChild(c *ctx, inodeNum InodeId, newKey quantumfs.ObjectKey) {
