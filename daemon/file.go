// Copyright (c) 2016 Arista Networks, Inc.  All rights reserved.
// Arista Networks, Inc. Confidential and Proprietary.

package daemon

// This file holds the File type, which represents regular files

import "errors"
import "sync"
import "syscall"

import "github.com/aristanetworks/quantumfs"

import "github.com/hanwen/go-fuse/fuse"

const execBit = 0x1
const writeBit = 0x2
const readBit = 0x4

func newSmallFile(c *ctx, key quantumfs.ObjectKey, size uint64, inodeNum InodeId,
	parent Inode) Inode {

	accessor := newSmallAccessor(c, size, key)

	return newFile_(c, inodeNum, key, parent, accessor)
}

func newMediumFile(c *ctx, key quantumfs.ObjectKey, size uint64, inodeNum InodeId,
	parent Inode) Inode {

	accessor := newMediumAccessor(c, key)

	return newFile_(c, inodeNum, key, parent, accessor)
}

func newLargeFile(c *ctx, key quantumfs.ObjectKey, inodeNum InodeId,
	parent Inode) Inode {

	accessor := newLargeAccessor(c, key)

	return newFile_(c, inodeNum, key, parent, accessor)
}

func newFile_(c *ctx, inodeNum InodeId,
	key quantumfs.ObjectKey, parent Inode, accessor blockAccessor) *File {

	file := File{
<<<<<<< HEAD
		InodeCommon: InodeCommon{id: inodeNum},
		key:         key,
		parent:      parent,
		accessor:    accessor,
=======
		InodeCommon: InodeCommon{
			id:        inodeNum,
			treeLock_: parent.treeLock(),
		},
		fileType: fileType,
		key:      key,
		parent:   parent,
		accessor: accessor,
>>>>>>> 08110cd2
	}
	file.self = &file

	assert(file.treeLock() != nil, "File treeLock nil at init")

	return &file
}

type File struct {
	InodeCommon
	key      quantumfs.ObjectKey
	parent   Inode
	accessor blockAccessor
}

// Mark this file dirty and notify your paent
func (fi *File) dirty(c *ctx) {
	fi.setDirty(true)
	fi.parent.dirtyChild(c, fi)
}

func (fi *File) Access(c *ctx, mask uint32, uid uint32,
	gid uint32) fuse.Status {

	c.elog("Unsupported Access on File")
	return fuse.ENOSYS
}

func (fi *File) GetAttr(c *ctx, out *fuse.AttrOut) fuse.Status {
	record, err := fi.parent.getChildRecord(c, fi.InodeCommon.id)
	if err != nil {
		c.elog("Unable to get record from parent for inode %d", fi.id)
		return fuse.EIO
	}

	fillAttrOutCacheData(c, out)
	fillAttrWithDirectoryRecord(c, &out.Attr, fi.InodeCommon.id, c.fuseCtx.Owner,
		&record)

	return fuse.OK
}

func (fi *File) OpenDir(c *ctx, flags uint32, mode uint32,
	out *fuse.OpenOut) fuse.Status {

	return fuse.ENOTDIR
}

func (fi *File) openPermission(c *ctx, flags uint32) bool {
	record, error := fi.parent.getChildRecord(c, fi.id)
	if error != nil {
		return false
	}

	c.vlog("Open permission check. Have %x, flags %x", record.Permissions, flags)
	//this only works because we don't have owner/group/other specific perms.
	//we need to confirm whether we can treat the root user/group specially.
	switch flags & syscall.O_ACCMODE {
	case syscall.O_RDONLY:
		return (record.Permissions & readBit) != 0
	case syscall.O_WRONLY:
		return (record.Permissions & writeBit) != 0
	case syscall.O_RDWR:
		var bitmask uint8 = readBit | writeBit
		return (record.Permissions & bitmask) == bitmask
	}

	return false
}

func (fi *File) Open(c *ctx, flags uint32, mode uint32,
	out *fuse.OpenOut) fuse.Status {

	if !fi.openPermission(c, flags) {
		return fuse.EPERM
	}

	fileHandleNum := c.qfs.newFileHandleId()
	fileDescriptor := newFileDescriptor(fi, fi.id, fileHandleNum, fi.treeLock())
	c.qfs.setFileHandle(c, fileHandleNum, fileDescriptor)

	out.OpenFlags = 0
	out.Fh = uint64(fileHandleNum)

	return fuse.OK
}

func (fi *File) Lookup(c *ctx, name string, out *fuse.EntryOut) fuse.Status {
	return fuse.ENOSYS
}

func (fi *File) Create(c *ctx, input *fuse.CreateIn, name string,
	out *fuse.CreateOut) fuse.Status {

	return fuse.ENOTDIR
}

func (fi *File) SetAttr(c *ctx, attr *fuse.SetAttrIn,
	out *fuse.AttrOut) fuse.Status {

<<<<<<< HEAD
	if BitFlagsSet(uint(attr.Valid), fuse.FATTR_SIZE) {
		endBlkIdx, _ := fi.accessor.blockIdxInfo(attr.Size - 1)
=======
	result := func() fuse.Status {
		defer fi.Lock().Unlock()
>>>>>>> 08110cd2

		if BitFlagsSet(uint(attr.Valid), fuse.FATTR_SIZE) {
			endBlkIdx, _ := fi.accessor.blockIdxInfo(attr.Size)

			err := fi.reconcileFileType(c, endBlkIdx)
			if err != nil {
				c.elog("Could not reconcile file type with new end" +
					" blockIdx")
				return fuse.EIO
			}

			err = fi.accessor.truncate(c, uint64(attr.Size))
			if err != nil {
				return fuse.EIO
			}
		}

		// Update the entry metadata
		fi.key = fi.accessor.writeToStore(c)
<<<<<<< HEAD
		fi.dirty(c)
=======

		return fuse.OK
	}()

	if result != fuse.OK {
		return result
>>>>>>> 08110cd2
	}

	return fi.parent.setChildAttr(c, fi.InodeCommon.id, nil, attr, out)
}

func (fi *File) Mkdir(c *ctx, name string, input *fuse.MkdirIn,
	out *fuse.EntryOut) fuse.Status {

	return fuse.ENOTDIR
}

func (fi *File) Unlink(c *ctx, name string) fuse.Status {
	c.elog("Invalid Unlink on File")
	return fuse.ENOTDIR
}

func (fi *File) Rmdir(c *ctx, name string) fuse.Status {
	c.elog("Invalid Rmdir on File")
	return fuse.ENOTDIR
}

func (fi *File) Symlink(c *ctx, pointedTo string, linkName string,
	out *fuse.EntryOut) fuse.Status {

	c.elog("Invalid Symlink on File")
	return fuse.ENOTDIR
}

func (fi *File) Readlink(c *ctx) ([]byte, fuse.Status) {
	c.elog("Invalid Readlink on File")
	return nil, fuse.EINVAL
}

func (fi *File) setChildAttr(c *ctx, inodeNum InodeId, newType *quantumfs.ObjectType,
	attr *fuse.SetAttrIn, out *fuse.AttrOut) fuse.Status {

	c.elog("Invalid setChildAttr on File")
	return fuse.ENOSYS
}

func (fi *File) getChildRecord(c *ctx, inodeNum InodeId) (quantumfs.DirectoryRecord,
	error) {

	c.elog("Unsupported record fetch on file")
	return quantumfs.DirectoryRecord{}, errors.New("Unsupported record fetch")
}

func resize(buffer []byte, size int) []byte {
	if len(buffer) > size {
		return buffer[:size]
	}

	for len(buffer) < size {
		newLength := make([]byte, size-len(buffer))
		buffer = append(buffer, newLength...)
	}

	return buffer
}

func fetchDataSized(c *ctx, key quantumfs.ObjectKey,
	targetSize int) *quantumfs.Buffer {

	rtn := DataStore.Get(c, key)
	if rtn == nil {
		c.elog("Data for key missing from datastore")
		return nil
	}

	// Before we return the buffer, make sure it's the size it needs to be
	rtn.Set(resize(rtn.Get(), targetSize))

	return rtn
}

func pushData(c *ctx, buffer *quantumfs.Buffer) (*quantumfs.ObjectKey,
	error) {

	newFileKey := buffer.Key(quantumfs.KeyTypeData)

	err := DataStore.Set(c, newFileKey,
		quantumfs.NewBuffer(buffer.Get()))
	if err != nil {
		c.elog("Unable to write data to the datastore")
		return nil, errors.New("Unable to write to the datastore")
	}

	return &newFileKey, nil
}

func calcTypeGivenBlocks(numBlocks int) quantumfs.ObjectType {
	switch {
	case numBlocks <= 1:
		return quantumfs.ObjectTypeSmallFile
	case numBlocks <= quantumfs.MaxBlocksMediumFile:
		return quantumfs.ObjectTypeMediumFile
	case numBlocks <= quantumfs.MaxBlocksLargeFile:
		return quantumfs.ObjectTypeLargeFile
	default:
		return quantumfs.ObjectTypeVeryLargeFile
	}
}

// Given the block index to write into the file, ensure that we are the
// correct file type
func (fi *File) reconcileFileType(c *ctx, blockIdx int) error {

	neededType := calcTypeGivenBlocks(blockIdx + 1)
	newAccessor := fi.accessor.convertTo(c, neededType)
	if newAccessor == nil {
		return errors.New("Unable to process needed type for accessor")
	}

	if fi.accessor != newAccessor {
		fi.accessor = newAccessor
		var attr fuse.SetAttrIn
		fi.parent.setChildAttr(c, fi.id, &neededType, &attr, nil)
	}
	return nil
}

type blockAccessor interface {

	// Read data from the block via an index
	readBlock(*ctx, int, uint64, []byte) (int, error)

	// Write data to a block via an index
	writeBlock(*ctx, int, uint64, []byte) (int, error)

	// Get the file's length in bytes
	fileLength() uint64

	// Extract block and remaining offset from absolute offset
	blockIdxInfo(uint64) (int, uint64)

	// Convert contents into new accessor type, nil accessor if current is fine
	convertTo(*ctx, quantumfs.ObjectType) blockAccessor

	// Write file's metadata to the datastore and provide the key
	writeToStore(c *ctx) quantumfs.ObjectKey

	// Truncate to lessen length *only*, error otherwise
	truncate(*ctx, uint64) error
}

func (fi *File) writeBlock(c *ctx, blockIdx int, offset uint64, buf []byte) (int,
	error) {

	err := fi.reconcileFileType(c, blockIdx)
	if err != nil {
		c.elog("Could not reconcile file type with new blockIdx")
		return 0, err
	}

	var written int
	written, err = fi.accessor.writeBlock(c, blockIdx, offset, buf)
	if err != nil {
		return 0, err
	}

	return written, nil
}

type blockFn func(*ctx, int, uint64, []byte) (int, error)

// Returns the number of bytes operated on, and any error code
func (fi *File) operateOnBlocks(c *ctx, offset uint64, size uint32, buf []byte,
	fn blockFn) (uint64, error) {

	count := uint64(0)

	// Ensure size and buf are consistent
	buf = buf[:size]
	size = uint32(len(buf))

	if size == 0 {
		c.vlog("block operation with zero size or buf")
		return 0, nil
	}

	// Determine the block to start in
	startBlkIdx, newOffset := fi.accessor.blockIdxInfo(offset)
	endBlkIdx, _ := fi.accessor.blockIdxInfo(offset + uint64(size) - 1)
	offset = newOffset

	// Handle the first block a little specially (with offset)
	iterCount, err := fn(c, startBlkIdx, offset, buf[count:])
	if err != nil {
		c.elog("Unable to operate on first data block")
		return 0, errors.New("Unable to operate on first data block")
	}
	count += uint64(iterCount)

	// Loop through the blocks, operating on them
	for i := startBlkIdx + 1; i <= endBlkIdx; i++ {
		iterCount, err = fn(c, i, 0, buf[count:])
		if err != nil {
			// We couldn't do more, but that's okay we've done some
			// already so just return early and report what we've done
			break
		}
		count += uint64(iterCount)
	}

	return count, nil
}

func (fi *File) Read(c *ctx, offset uint64, size uint32, buf []byte,
	nonblocking bool) (fuse.ReadResult, fuse.Status) {

	defer fi.RLock().RUnlock()

	readCount, err := fi.operateOnBlocks(c, offset, size, buf,
		fi.accessor.readBlock)

	if err != nil {
		return fuse.ReadResult(nil), fuse.EIO
	}

	return fuse.ReadResultData(buf[:readCount]), fuse.OK
}

func (fi *File) Write(c *ctx, offset uint64, size uint32, flags uint32,
	buf []byte) (uint32, fuse.Status) {

	writeCount, result := func() (uint32, fuse.Status) {
		defer fi.Lock().Unlock()

		writeCount, err := fi.operateOnBlocks(c, offset, size, buf,
			fi.writeBlock)

		if err != nil {
			return 0, fuse.EIO
		}

		// Update the direct entry
		fi.key = fi.accessor.writeToStore(c)
		return uint32(writeCount), fuse.OK
	}()

	if result != fuse.OK {
		return writeCount, result
	}

	// Update the size with what we were able to write
	var attr fuse.SetAttrIn
	attr.Valid = fuse.FATTR_SIZE
	attr.Size = uint64(fi.accessor.fileLength())
	fi.parent.setChildAttr(c, fi.id, nil, &attr, nil)
	fi.dirty(c)

	return writeCount, fuse.OK
}

func newFileDescriptor(file *File, inodeNum InodeId,
	fileHandleId FileHandleId, treeLock *sync.RWMutex) FileHandle {

	fd := &FileDescriptor{
		FileHandleCommon: FileHandleCommon{
			id:        fileHandleId,
			inodeNum:  inodeNum,
			treeLock_: treeLock,
		},
		file: file,
	}

	assert(fd.treeLock() != nil, "FileDescriptor treeLock nil at init")
	return fd
}

type FileDescriptor struct {
	FileHandleCommon
	file *File
}

func (fd *FileDescriptor) dirty(c *ctx) {
	fd.file.self.dirty(c)
}

func (fd *FileDescriptor) ReadDirPlus(c *ctx, input *fuse.ReadIn,
	out *fuse.DirEntryList) fuse.Status {

	c.elog("Invalid ReadDirPlus against FileDescriptor")
	return fuse.ENOSYS
}

func (fd *FileDescriptor) Read(c *ctx, offset uint64, size uint32, buf []byte,
	nonblocking bool) (fuse.ReadResult, fuse.Status) {

	return fd.file.Read(c, offset, size, buf, nonblocking)
}

func (fd *FileDescriptor) Write(c *ctx, offset uint64, size uint32, flags uint32,
	buf []byte) (uint32, fuse.Status) {

	return fd.file.Write(c, offset, size, flags, buf)
}<|MERGE_RESOLUTION|>--- conflicted
+++ resolved
@@ -45,21 +45,13 @@
 	key quantumfs.ObjectKey, parent Inode, accessor blockAccessor) *File {
 
 	file := File{
-<<<<<<< HEAD
-		InodeCommon: InodeCommon{id: inodeNum},
-		key:         key,
-		parent:      parent,
-		accessor:    accessor,
-=======
 		InodeCommon: InodeCommon{
 			id:        inodeNum,
 			treeLock_: parent.treeLock(),
 		},
-		fileType: fileType,
 		key:      key,
 		parent:   parent,
 		accessor: accessor,
->>>>>>> 08110cd2
 	}
 	file.self = &file
 
@@ -160,16 +152,11 @@
 func (fi *File) SetAttr(c *ctx, attr *fuse.SetAttrIn,
 	out *fuse.AttrOut) fuse.Status {
 
-<<<<<<< HEAD
-	if BitFlagsSet(uint(attr.Valid), fuse.FATTR_SIZE) {
-		endBlkIdx, _ := fi.accessor.blockIdxInfo(attr.Size - 1)
-=======
 	result := func() fuse.Status {
 		defer fi.Lock().Unlock()
->>>>>>> 08110cd2
 
 		if BitFlagsSet(uint(attr.Valid), fuse.FATTR_SIZE) {
-			endBlkIdx, _ := fi.accessor.blockIdxInfo(attr.Size)
+			endBlkIdx, _ := fi.accessor.blockIdxInfo(attr.Size - 1)
 
 			err := fi.reconcileFileType(c, endBlkIdx)
 			if err != nil {
@@ -182,23 +169,19 @@
 			if err != nil {
 				return fuse.EIO
 			}
+
+			// Update the entry metadata
+			fi.key = fi.accessor.writeToStore(c)
 		}
-
-		// Update the entry metadata
-		fi.key = fi.accessor.writeToStore(c)
-<<<<<<< HEAD
-		fi.dirty(c)
-=======
 
 		return fuse.OK
 	}()
 
 	if result != fuse.OK {
 		return result
->>>>>>> 08110cd2
-	}
-
-	return fi.parent.setChildAttr(c, fi.InodeCommon.id, nil, attr, out)
+	}
+
+	return fi.parent.setChildAttr(c, fi.InodeCommon.id, attr, out)
 }
 
 func (fi *File) Mkdir(c *ctx, name string, input *fuse.MkdirIn,
