// Copyright (c) 2016 Arista Networks, Inc.  All rights reserved.
// Arista Networks, Inc. Confidential and Proprietary.

package daemon

// This file holds the File type, which represents regular files

import (
	"errors"

	"github.com/aristanetworks/quantumfs"
	"github.com/aristanetworks/quantumfs/utils"
	"github.com/hanwen/go-fuse/fuse"
)

const FMODE_EXEC = 0x20 // From Linux

func newSmallFile(c *ctx, name string, key quantumfs.ObjectKey, size uint64,
	inodeNum InodeId, parent Inode, mode uint32, rdev uint32,
	dirRecord quantumfs.DirectoryRecord) (Inode, []InodeId) {

	defer c.FuncIn("newSmallFile", "name %s", name).Out()

	accessor := newSmallAccessor(c, size, key)

	return newFile_(c, name, inodeNum, key, parent, accessor), nil
}

func newMediumFile(c *ctx, name string, key quantumfs.ObjectKey, size uint64,
	inodeNum InodeId, parent Inode, mode uint32, rdev uint32,
	dirRecord quantumfs.DirectoryRecord) (Inode, []InodeId) {

	defer c.FuncIn("newMediumFile", "name %s", name).Out()

	accessor := newMediumAccessor(c, key)

	return newFile_(c, name, inodeNum, key, parent, accessor), nil
}

func newLargeFile(c *ctx, name string, key quantumfs.ObjectKey, size uint64,
	inodeNum InodeId, parent Inode, mode uint32, rdev uint32,
	dirRecord quantumfs.DirectoryRecord) (Inode, []InodeId) {

	defer c.FuncIn("newLargeFile", "name %s", name).Out()

	accessor := newLargeAccessor(c, key)

	return newFile_(c, name, inodeNum, key, parent, accessor), nil
}

func newVeryLargeFile(c *ctx, name string, key quantumfs.ObjectKey, size uint64,
	inodeNum InodeId, parent Inode, mode uint32, rdev uint32,
	dirRecord quantumfs.DirectoryRecord) (Inode, []InodeId) {

	defer c.FuncIn("newVeryLargeFile", "name %s", name).Out()

	accessor := newVeryLargeAccessor(c, key)

	return newFile_(c, name, inodeNum, key, parent, accessor), nil
}

func newFile_(c *ctx, name string, inodeNum InodeId,
	key quantumfs.ObjectKey, parent Inode, accessor blockAccessor) *File {

	defer c.funcIn("newFile_").Out()

	file := File{
		InodeCommon: InodeCommon{
			id:        inodeNum,
			name_:     name,
			accessed_: 0,
			treeLock_: parent.treeLock(),
		},
		accessor: accessor,
	}
	file.self = &file
	file.setParent(parent.inodeNum())

	utils.Assert(file.treeLock() != nil, "File treeLock nil at init")

	return &file
}

type File struct {
	InodeCommon
	accessor blockAccessor
}

func (fi *File) handleAccessorTypeChange(c *ctx,
	remoteRecord quantumfs.ImmutableDirectoryRecord) {

	defer c.FuncIn("File::handleAccessorTypeChange", "%s: %d",
		remoteRecord.Filename(), remoteRecord.Type()).Out()
	switch remoteRecord.Type() {
	case quantumfs.ObjectTypeSmallFile:
		fi.accessor = newSmallAccessor(c, 0, remoteRecord.ID())
		fi.accessor.reload(c, remoteRecord.ID())
	case quantumfs.ObjectTypeMediumFile:
		fi.accessor = newMediumAccessor(c, remoteRecord.ID())
	case quantumfs.ObjectTypeLargeFile:
		fi.accessor = newLargeAccessor(c, remoteRecord.ID())
	case quantumfs.ObjectTypeVeryLargeFile:
		fi.accessor = newVeryLargeAccessor(c, remoteRecord.ID())
	}
}

func (fi *File) dirtyChild(c *ctx, child InodeId) {
	c.FuncIn("FuncIn::dirtyChild", "inode %d", child).Out()
	if child != fi.inodeNum() {
		panic("Unsupported dirtyChild() call on File")
	}
}

func (fi *File) Access(c *ctx, mask uint32, uid uint32, gid uint32) fuse.Status {

	defer c.funcIn("File::Access").Out()
	return hasAccessPermission(c, fi, mask, uid, gid)
}

func (fi *File) GetAttr(c *ctx, out *fuse.AttrOut) fuse.Status {
	defer c.funcIn("File::GetAttr").Out()

	record, err := fi.parentGetChildRecordCopy(c, fi.InodeCommon.id)
	if err != nil {
		c.elog("Unable to get record from parent for inode %d", fi.id)
		return fuse.EIO
	}

	fillAttrOutCacheData(c, out)
	fillAttrWithDirectoryRecord(c, &out.Attr, fi.InodeCommon.id, c.fuseCtx.Owner,
		record)

	return fuse.OK
}

func (fi *File) OpenDir(c *ctx, flags_ uint32, mode uint32,
	out *fuse.OpenOut) fuse.Status {

	c.vlog("File::OpenDir doing nothing")
	return fuse.ENOTDIR
}

func (fi *File) Open(c *ctx, flags uint32, mode uint32,
	out *fuse.OpenOut) fuse.Status {

	defer c.funcIn("File::Open").Out()

	err := hasPermissionOpenFlags(c, fi, flags)
	if err != fuse.OK {
		return err
	}

	fileHandleNum := c.qfs.newFileHandleId()
	fileDescriptor := newFileDescriptor(fi, fi.id, fileHandleNum, fi.treeLock())
	c.qfs.setFileHandle(c, fileHandleNum, fileDescriptor)

	c.dlog("Opened Inode %d as Fh: %d", fi.inodeNum(), fileHandleNum)

	out.OpenFlags = fuse.FOPEN_KEEP_CACHE
	out.Fh = uint64(fileHandleNum)

	return fuse.OK
}

func (fi *File) Lookup(c *ctx, name string, out *fuse.EntryOut) fuse.Status {
	c.vlog("File::Lookup doing nothing")
	return fuse.ENOSYS
}

func (fi *File) Create(c *ctx, input *fuse.CreateIn, name string,
	out *fuse.CreateOut) fuse.Status {

	c.vlog("File::Create doing nothing")
	return fuse.ENOTDIR
}

func (fi *File) SetAttr(c *ctx, attr *fuse.SetAttrIn,
	out *fuse.AttrOut) fuse.Status {

	defer c.funcIn("File::SetAttr").Out()

	var updateMtime bool

	if utils.BitFlagsSet(uint(attr.Valid), fuse.FATTR_SIZE) {
		result := func() fuse.Status {
			defer fi.Lock().Unlock()

			c.vlog("Got file lock")

			if attr.Size != fi.accessor.fileLength(c) {
				updateMtime = true
			}

			if attr.Size == 0 {
				fi.accessor.truncate(c, 0)
				return fuse.OK
			}
			endBlkIdx, _ := fi.accessor.blockIdxInfo(c, attr.Size-1)

			err := fi.reconcileFileType(c, endBlkIdx)
			if err != nil {
				c.elog("Could not reconcile file type with new end" +
					" blockIdx")
				return fuse.EIO
			}

			err = fi.accessor.truncate(c, uint64(attr.Size))
			if err != nil {
				return fuse.EIO
			}

			fi.self.dirty(c)

			return fuse.OK
		}()

		if result != fuse.OK {
			return result
		}

		fi.self.markSelfAccessed(c, quantumfs.PathUpdated)
	}

	return fi.parentSetChildAttr(c, fi.InodeCommon.id, nil, attr, out,
		updateMtime)
}

func (fi *File) Mkdir(c *ctx, name string, input *fuse.MkdirIn,
	out *fuse.EntryOut) fuse.Status {

	c.vlog("File::Mkdir doing nothing")
	return fuse.ENOTDIR
}

func (fi *File) Unlink(c *ctx, name string) fuse.Status {
	c.elog("Invalid Unlink on File")
	return fuse.ENOTDIR
}

func (fi *File) Rmdir(c *ctx, name string) fuse.Status {
	c.elog("Invalid Rmdir on File")
	return fuse.ENOTDIR
}

func (fi *File) Symlink(c *ctx, pointedTo string, linkName string,
	out *fuse.EntryOut) fuse.Status {

	c.elog("Invalid Symlink on File")
	return fuse.ENOTDIR
}

func (fi *File) Readlink(c *ctx) ([]byte, fuse.Status) {
	c.elog("Invalid Readlink on File")
	return nil, fuse.EINVAL
}

func (fi *File) Mknod(c *ctx, name string, input *fuse.MknodIn,
	out *fuse.EntryOut) fuse.Status {

	c.elog("Invalid Mknod on File")
	return fuse.ENOSYS
}

func (fi *File) RenameChild(c *ctx, oldName string, newName string) fuse.Status {

	c.elog("Invalid RenameChild on File")
	return fuse.ENOSYS
}

func (fi *File) MvChild(c *ctx, dstInode Inode, oldName string,
	newName string) fuse.Status {

	c.elog("Invalid MvChild on File")
	return fuse.ENOSYS
}

func (fi *File) GetXAttrSize(c *ctx,
	attr string) (size int, result fuse.Status) {

	defer c.funcIn("File::GetXAttrSize").Out()

	return fi.parentGetChildXAttrSize(c, fi.inodeNum(), attr)
}

func (fi *File) GetXAttrData(c *ctx,
	attr string) (data []byte, result fuse.Status) {

	defer c.funcIn("File::GetXAttrData").Out()

	return fi.parentGetChildXAttrData(c, fi.inodeNum(), attr)
}

func (fi *File) ListXAttr(c *ctx) (attributes []byte, result fuse.Status) {
	defer c.funcIn("File::ListXAttr").Out()

	return fi.parentListChildXAttr(c, fi.inodeNum())
}

func (fi *File) SetXAttr(c *ctx, attr string, data []byte) fuse.Status {
	defer c.FuncIn("File::SetXAttr", "%s", attr).Out()

	return fi.parentSetChildXAttr(c, fi.inodeNum(), attr, data)
}

func (fi *File) RemoveXAttr(c *ctx, attr string) fuse.Status {
	defer c.funcIn("File::RemoveXAttr").Out()

	return fi.parentRemoveChildXAttr(c, fi.inodeNum(), attr)
}

func (fi *File) instantiateChild(c *ctx, inodeNum InodeId) (Inode, []InodeId) {
	c.elog("Invalid instantiateChild on File")
	return nil, nil
}

func (fi *File) syncChild(c *ctx, inodeNum InodeId, newKey quantumfs.ObjectKey) {
	c.elog("Invalid syncChild on File")
}

func resize(buffer []byte, size int) []byte {
	if len(buffer) > size {
		return buffer[:size]
	}

	for len(buffer) < size {
		newLength := make([]byte, size-len(buffer))
		buffer = append(buffer, newLength...)
	}

	return buffer
}

func calcTypeGivenBlocks(numBlocks int) quantumfs.ObjectType {
	switch {
	case numBlocks <= 1:
		return quantumfs.ObjectTypeSmallFile
	case numBlocks <= quantumfs.MaxBlocksMediumFile():
		return quantumfs.ObjectTypeMediumFile
	case numBlocks <= quantumfs.MaxBlocksLargeFile():
		return quantumfs.ObjectTypeLargeFile
	default:
		return quantumfs.ObjectTypeVeryLargeFile
	}
}

// Given the block index to write into the file, ensure that we are the
// correct file type
func (fi *File) reconcileFileType(c *ctx, blockIdx int) error {
	defer c.funcIn("File::reconcileFileType").Out()

	neededType := calcTypeGivenBlocks(blockIdx + 1)
	c.dlog("blockIdx %d", blockIdx)
	newAccessor := fi.accessor.convertTo(c, neededType)
	if newAccessor == nil {
		return errors.New("Unable to process needed type for accessor")
	}

	if fi.accessor != newAccessor {
		fi.accessor = newAccessor
		var attr fuse.SetAttrIn
		fi.parentSetChildAttr(c, fi.id, &neededType, &attr, nil, false)
	}
	return nil
}

type blockAccessor interface {

	// Read data from the block via an index
	readBlock(*ctx, int, uint64, []byte) (int, error)

	// Write data to a block via an index
	writeBlock(*ctx, int, uint64, []byte) (int, error)

	// Get the file's length in bytes
	fileLength(c *ctx) uint64

	// Extract block and remaining offset from absolute offset
	blockIdxInfo(c *ctx, absOffset uint64) (int, uint64)

	// Convert contents into new accessor type, nil accessor if current is fine
	convertTo(*ctx, quantumfs.ObjectType) blockAccessor

	// Write file's metadata to the datastore and provide the key
	sync(c *ctx, pub publishFn) quantumfs.ObjectKey

	// Reload the content of the file from datastore
	reload(c *ctx, key quantumfs.ObjectKey)

	// Truncate to lessen length *only*, error otherwise
	truncate(c *ctx, newLength uint64) error
}

func (fi *File) writeBlock(c *ctx, blockIdx int, offset uint64, buf []byte) (int,
	error) {

	defer c.funcIn("File::writeBlock").Out()

	err := fi.reconcileFileType(c, blockIdx)
	if err != nil {
		c.elog("Could not reconcile file type with new blockIdx")
		return 0, err
	}

	var written int
	written, err = fi.accessor.writeBlock(c, blockIdx, offset, buf)
	if err != nil {
		return 0, err
	}

	return written, nil
}

type blockFn func(*ctx, int, uint64) error

func operateOnBlocks(c *ctx, accessor blockAccessor, offset uint64, size uint32,
	fn blockFn) error {

	defer c.funcIn("File::operateOnBlocks").Out()
	c.vlog("operateOnBlocks offset %d size %d", offset, size)

	if size == 0 {
		c.vlog("block operation with zero size or buf")
		return nil
	}

	// Determine the block to start in
	startBlkIdx, newOffset := accessor.blockIdxInfo(c, offset)
	endBlkIdx, _ := accessor.blockIdxInfo(c, offset+uint64(size)-1)
	offset = newOffset

	// Handle the first block a little specially (with offset)
	c.dlog("Reading initial block %d offset %d", startBlkIdx, offset)
	err := fn(c, startBlkIdx, offset)
	if err != nil {
		c.elog("Unable to operate on first data block: %s", err.Error())
		return errors.New("Unable to operate on first data block")
	}

	c.vlog("Processing blocks %d to %d", startBlkIdx+1, endBlkIdx)
	// Loop through the blocks, operating on them
	for i := startBlkIdx + 1; i <= endBlkIdx; i++ {
		err = fn(c, i, 0)
		if err != nil {
			// We couldn't do more, but that's okay we've done some
			// already so just return early and report what we've done
			c.elog("Block operation stopped early: %s", err.Error())
			break
		}
	}

	return nil
}

func (fi *File) Read(c *ctx, offset uint64, size uint32, buf []byte,
	nonblocking bool) (fuse.ReadResult, fuse.Status) {

	defer c.funcIn("File::Read").Out()

	var readCount int
	readResult, status := func() (fuse.ReadResult, fuse.Status) {
		defer fi.RLock().RUnlock()

		// Ensure size and buf are consistent
		buf = buf[:size]
		size = uint32(len(buf))

		err := operateOnBlocks(c, fi.accessor, offset, size,
			func(c *ctx, blockIdx int, offset uint64) error {
				read, err := fi.accessor.readBlock(c, blockIdx,
					offset, buf[readCount:])

				readCount += read
				return err
			})

		if err != nil {
			return fuse.ReadResult(nil), fuse.EIO
		}

		return fuse.ReadResultData(buf[:readCount]), fuse.OK
	}()

	if status == fuse.OK {
		fi.self.markSelfAccessed(c, quantumfs.PathRead)
		c.vlog("Returning %d bytes", readCount)
	}

	return readResult, status
}

func (fi *File) Write(c *ctx, offset uint64, size uint32, flags uint32,
	buf []byte) (uint32, fuse.Status) {

	defer c.funcIn("File::Write").Out()
	c.vlog("offset %d size %d flags %x", offset, size, flags)

	writeCount, result := func() (uint32, fuse.Status) {
		defer fi.Lock().Unlock()

		// Ensure size and buf are consistent
		buf = buf[:size]
		size = uint32(len(buf))

		writeCount_ := 0
		err := operateOnBlocks(c, fi.accessor, offset, size,
			func(c *ctx, blockIdx int, offset uint64) error {
				written, err := fi.writeBlock(c, blockIdx,
					offset, buf[writeCount_:])

				writeCount_ += written
				return err
			})

		if err != nil {
			return 0, fuse.EIO
		}
		fi.self.dirty(c)
		return uint32(writeCount_), fuse.OK
	}()

	if result != fuse.OK {
		return writeCount, result
	}

	// Update the size with what we were able to write
	var attr fuse.SetAttrIn
	attr.Valid = fuse.FATTR_SIZE
	attr.Size = uint64(fi.accessor.fileLength(c))
	fi.parentSetChildAttr(c, fi.id, nil, &attr, nil, true)
	fi.dirty(c)
	fi.self.markSelfAccessed(c, quantumfs.PathUpdated)

	return writeCount, fuse.OK
}

func (fi *File) flush(c *ctx) quantumfs.ObjectKey {
	defer c.FuncIn("File::flush", "%s", fi.name_).Out()

	key := quantumfs.EmptyBlockKey
<<<<<<< HEAD
	fi.parentSyncChild(c, func() (quantumfs.ObjectKey, quantumfs.ObjectType) {
		key = fi.accessor.sync(c, publishNow)
		return key, fi.accessorType
=======
	fi.parentSyncChild(c, func() quantumfs.ObjectKey {
		key = fi.accessor.sync(c)
		return key
>>>>>>> 8b7bea71
	})
	return key
}

func newFileDescriptor(file *File, inodeNum InodeId,
	fileHandleId FileHandleId, treeLock *TreeLock) FileHandle {

	fd := &FileDescriptor{
		FileHandleCommon: FileHandleCommon{
			id:        fileHandleId,
			inodeNum:  inodeNum,
			treeLock_: treeLock,
		},
		file: file,
	}

	utils.Assert(fd.treeLock() != nil, "FileDescriptor treeLock nil at init")
	return fd
}

type FileDescriptor struct {
	FileHandleCommon
	file *File
}

func (fd *FileDescriptor) dirty(c *ctx) {
	defer c.funcIn("FileDescriptor::dirty").Out()
	fd.file.self.dirty(c)
}

func (fd *FileDescriptor) ReadDirPlus(c *ctx, input *fuse.ReadIn,
	out *fuse.DirEntryList) fuse.Status {

	c.elog("Invalid ReadDirPlus against FileDescriptor")
	return fuse.ENOSYS
}

func (fd *FileDescriptor) Read(c *ctx, offset uint64, size uint32, buf []byte,
	nonblocking bool) (fuse.ReadResult, fuse.Status) {

	defer c.funcIn("FileDescriptor::Read").Out()

	return fd.file.Read(c, offset, size, buf, nonblocking)
}

func (fd *FileDescriptor) Write(c *ctx, offset uint64, size uint32, flags uint32,
	buf []byte) (uint32, fuse.Status) {

	defer c.funcIn("FileDescriptor::Write").Out()

	return fd.file.Write(c, offset, size, flags, buf)
}<|MERGE_RESOLUTION|>--- conflicted
+++ resolved
@@ -537,15 +537,9 @@
 	defer c.FuncIn("File::flush", "%s", fi.name_).Out()
 
 	key := quantumfs.EmptyBlockKey
-<<<<<<< HEAD
-	fi.parentSyncChild(c, func() (quantumfs.ObjectKey, quantumfs.ObjectType) {
+	fi.parentSyncChild(c, func() quantumfs.ObjectKey {
 		key = fi.accessor.sync(c, publishNow)
-		return key, fi.accessorType
-=======
-	fi.parentSyncChild(c, func() quantumfs.ObjectKey {
-		key = fi.accessor.sync(c)
 		return key
->>>>>>> 8b7bea71
 	})
 	return key
 }
