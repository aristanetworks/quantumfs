// Copyright (c) 2016 Arista Networks, Inc.  All rights reserved.
// Arista Networks, Inc. Confidential and Proprietary.

package daemon

// This file holds the File type, which represents regular files

import "arista.com/quantumfs"
import "errors"
import "github.com/hanwen/go-fuse/fuse"
import "syscall"

const execBit = 0x1
const writeBit = 0x2
const readBit = 0x4

func newSmallFile(c *ctx, key quantumfs.ObjectKey, inodeNum InodeId,
	parent Inode) Inode {

	return newFile(c, quantumfs.ObjectTypeSmallFile, inodeNum, key, parent)
}

func newFile(c *ctx, fileType quantumfs.ObjectType, inodeNum InodeId,
	key quantumfs.ObjectKey, parent Inode) *File {

	file := File{
		InodeCommon: InodeCommon{id: inodeNum},
		fileType:    fileType,
		key:         key,
		parent:      parent,
	}
	file.self = &file
	file.accessor = &SmallFile{
		key:	key,
		bytes:	0,
	}

	return &file
}

type File struct {
	InodeCommon
	fileType quantumfs.ObjectType
	key      quantumfs.ObjectKey
	parent   Inode
	accessor BlockAccessor
}

// Mark this file dirty and notify your paent
func (fi *File) dirty(c *ctx) {
	fi.dirty_ = true
	fi.parent.dirtyChild(c, fi)
}

func (fi *File) sync(c *ctx) quantumfs.ObjectKey {
	fi.dirty_ = false
	return fi.key
}

func (fi *File) Access(c *ctx, mask uint32, uid uint32,
	gid uint32) fuse.Status {

	c.elog("Unsupported Access on File")
	return fuse.ENOSYS
}

func (fi *File) GetAttr(c *ctx, out *fuse.AttrOut) fuse.Status {
	record, err := fi.parent.getChildRecord(c, fi.InodeCommon.id)
	if err != nil {
		c.elog("Unable to get record from parent for inode %d", fi.id)
		return fuse.EIO
	}

	fillAttrOutCacheData(c, out)
	fillAttrWithDirectoryRecord(c, &out.Attr, fi.InodeCommon.id, c.fuseCtx.Owner,
		&record)

	return fuse.OK
}

func (fi *File) OpenDir(c *ctx, flags uint32, mode uint32,
	out *fuse.OpenOut) fuse.Status {

	return fuse.ENOTDIR
}

func (fi *File) openPermission(c *ctx, flags uint32) bool {
	record, error := fi.parent.getChildRecord(c, fi.id)
	if error != nil {
		return false
	}

	c.vlog("Open permission check. Have %x, flags %x", record.Permissions, flags)
	//this only works because we don't have owner/group/other specific perms.
	//we need to confirm whether we can treat the root user/group specially.
	switch flags & syscall.O_ACCMODE {
	case syscall.O_RDONLY:
		return (record.Permissions & readBit) != 0
	case syscall.O_WRONLY:
		return (record.Permissions & writeBit) != 0
	case syscall.O_RDWR:
		var bitmask uint8 = readBit | writeBit
		return (record.Permissions & bitmask) == bitmask
	}

	return false
}

func (fi *File) Open(c *ctx, flags uint32, mode uint32,
	out *fuse.OpenOut) fuse.Status {

	if !fi.openPermission(c, flags) {
		return fuse.EPERM
	}

	fileHandleNum := c.qfs.newFileHandleId()
	fileDescriptor := newFileDescriptor(fi, fi.id, fileHandleNum)
	c.qfs.setFileHandle(c, fileHandleNum, fileDescriptor)

	out.OpenFlags = 0
	out.Fh = uint64(fileHandleNum)

	return fuse.OK
}

func (fi *File) Lookup(c *ctx, name string, out *fuse.EntryOut) fuse.Status {
	return fuse.ENOSYS
}

func (fi *File) Create(c *ctx, input *fuse.CreateIn, name string,
	out *fuse.CreateOut) fuse.Status {

	return fuse.ENOTDIR
}

func (fi *File) SetAttr(c *ctx, attr *fuse.SetAttrIn,
	out *fuse.AttrOut) fuse.Status {

	if BitFlagsSet(uint(attr.Valid), fuse.FATTR_SIZE) {
		err := fi.accessor.Truncate(c, uint32(attr.Size))
		if err != nil {
			return fuse.EIO
		}
	}

	return fi.parent.setChildAttr(c, fi.InodeCommon.id, attr, out)
}

func (fi *File) Mkdir(c *ctx, name string, input *fuse.MkdirIn,
	out *fuse.EntryOut) fuse.Status {

	return fuse.ENOTDIR
}

func (fi *File) Unlink(c *ctx, name string) fuse.Status {
	c.elog("Invalid Unlink on File")
	return fuse.ENOTDIR
}

func (fi *File) Rmdir(c *ctx, name string) fuse.Status {
	c.elog("Invalid Rmdir on File")
	return fuse.ENOTDIR
}

func (fi *File) Symlink(c *ctx, pointedTo string, linkName string,
	out *fuse.EntryOut) fuse.Status {

	c.elog("Invalid Symlink on File")
	return fuse.ENOTDIR
}

func (fi *File) Readlink(c *ctx) ([]byte, fuse.Status) {
	c.elog("Invalid Readlink on File")
	return nil, fuse.EINVAL
}

func (fi *File) setChildAttr(c *ctx, inodeNum InodeId, attr *fuse.SetAttrIn,
	out *fuse.AttrOut) fuse.Status {

	c.elog("Invalid setChildAttr on File")
	return fuse.ENOSYS
}

func (fi *File) getChildRecord(c *ctx, inodeNum InodeId) (quantumfs.DirectoryRecord,
	error) {

	c.elog("Unsupported record fetch on file")
	return quantumfs.DirectoryRecord{}, errors.New("Unsupported record fetch")
}

func resize(buffer []byte, size int) []byte {
	if len(buffer) > size {
		return buffer[:size]
	}

	for len(buffer) < size {
		newLength := make([]byte, size-len(buffer))
		buffer = append(buffer, newLength...)
	}

	return buffer
}

<<<<<<< HEAD
func fetchData(c *ctx, key quantumfs.ObjectKey) *quantumfs.Buffer {
	var rtn *quantumfs.Buffer

	if key != quantumfs.EmptyBlockKey {
		data := DataStore.Get(c, key)
		if data == nil {
			c.elog("Data for key missing from datastore")
			return nil
		}
		rtn = quantumfs.NewBuffer(data.Get())
	} else {
		rtn = quantumfs.NewBuffer([]byte{})
=======
func (fi *File) fetchData(c *ctx, targetSize uint64) *quantumfs.Buffer {
	data := DataStore.Get(c, fi.key)
	if data == nil {
		c.elog("Data for key missing from datastore")
		return nil
>>>>>>> 65843515
	}
	rtn := quantumfs.NewBuffer(data.Get())

	return rtn
}

func fetchDataSized(c *ctx, key quantumfs.ObjectKey,
	targetSize int) *quantumfs.Buffer { 

	rtn := fetchData(c, key)

	// Before we return the buffer, make sure it's the size it needs to be
	rtn.Set(resize(rtn.Get(), targetSize))

	return rtn
}

<<<<<<< HEAD
func pushData(c *ctx, buffer *quantumfs.Buffer) (*quantumfs.ObjectKey, error) {

	hash := sha1.Sum(buffer.Get())
	newFileKey := quantumfs.NewObjectKey(quantumfs.KeyTypeData, hash)
=======
func (fi *File) pushData(c *ctx, buffer *quantumfs.Buffer) error {
	newFileKey := buffer.Key(quantumfs.KeyTypeData)
>>>>>>> 65843515

	err := DataStore.Set(c, newFileKey,
		quantumfs.NewBuffer(buffer.Get()))
	if err != nil {
		c.elog("Unable to write data to the datastore")
		return nil, errors.New("Unable to write to the datastore")
	}

	return &newFileKey, nil
}

func calcTypeGivenBlocks(numBlocks int) quantumfs.ObjectType {
	if numBlocks <= 1 {
		return quantumfs.ObjectTypeSmallFile
	}

	if numBlocks <= quantumfs.MaxBlocksMediumFile {
		return quantumfs.ObjectTypeMediumFile
	}

	if numBlocks <= quantumfs.MaxBlocksLargeFile {
		return quantumfs.ObjectTypeLargeFile
	}

	return quantumfs.ObjectTypeVeryLargeFile
}

type BlockAccessor interface {

	// Read data from the block via an index
	ReadBlock(*ctx, int, uint64, []byte) (int, error)

	// Write data to a block via an index
	WriteBlock(*ctx, int, uint64, []byte) (int, error)

	// Get the file's length in bytes
	GetFileLength() uint64

	// Get the file's accessor type
	GetType() quantumfs.ObjectType

	// Get the length of a block for this file
	GetBlockLength() uint64

	// Convert contents into new accessor type
	ConvertTo(*ctx, quantumfs.ObjectType) BlockAccessor

	// Get the file's direct data in bytes (raw or metadata depending on type)
	Marshal() ([]byte, error)

	// Truncate to lessen length *only*, error otherwise
	Truncate(*ctx, uint32) error
}

// Given the number of blocks to write into the file, ensure that we are the
// correct file type
func (fi *File) reconcileFileType(c *ctx, numBlocks int) error {

	neededType := calcTypeGivenBlocks(numBlocks)
	if neededType > fi.accessor.GetType() {
		newAccessor := fi.accessor.ConvertTo(c, neededType)
		if newAccessor == nil {
			return errors.New("Could not convert block accessor")
		}
		fi.accessor = newAccessor
	}
	return nil
}

func (fi *File) writeBlock(c *ctx, blockIdx int, offset uint64, buf []byte) (int,
	error) {

	err := fi.reconcileFileType(c, blockIdx)
	if err != nil {
		c.elog("Could not reconcile file type with new blockIdx")
		return 0, err
	}

	var written int
	written, err = fi.accessor.WriteBlock(c, blockIdx, offset, buf)
	if err != nil {
		return 0, errors.New("Couldn't write block")
	}

	return written, nil
}

func (fi *File) Read(c *ctx, offset uint64, size uint32, buf []byte,
	nonblocking bool) (fuse.ReadResult, fuse.Status) {

	readCount := 0

	// Ensure size and buf are consistent
	buf = buf[:size]
	size = uint32(len(buf))

	if size == 0 {
		c.vlog("Read with zero size or buf")
		return fuse.ReadResult(nil), fuse.OK
	}

	// Determine the block to start in
	startBlkIdx := int(offset / fi.accessor.GetBlockLength())
	endBlkIdx := int((offset + uint64(size)) / fi.accessor.GetBlockLength())
	offset = offset % fi.accessor.GetBlockLength()

	// Read the first block a little specially (with offset)
	read, err := fi.accessor.ReadBlock(c, startBlkIdx, offset, buf[readCount:])
	if err != nil {
		c.elog("Unable to read first data block")
		return fuse.ReadResult(nil), fuse.EIO
	}
	readCount += read

	// Loop through the blocks, reading them
	for i := startBlkIdx + 1; i <= endBlkIdx; i++ {
		read, err = fi.accessor.ReadBlock(c, i, 0, buf[readCount:])
		if err != nil {
			// We couldn't read more, but that's okay we've read some
			// already so just return early and report what we've done
			break;
		}
		readCount += read
	}

	return fuse.ReadResultData(buf[:readCount]), fuse.OK
}

func (fi *File) Write(c *ctx, offset uint64, size uint32, flags uint32,
	buf []byte) (uint32, fuse.Status) {

	writeCount := 0

	// Ensure size and buf are consistent
	buf = buf[:size]
	size = uint32(len(buf))

	if size == 0 {
		c.vlog("Write with zero size or buf")
		return 0, fuse.OK
	}

	// Determine the block to start in
	startBlkIdx := int(offset / fi.accessor.GetBlockLength())
	endBlkIdx := int((offset + uint64(size)) / fi.accessor.GetBlockLength())
	offset = offset % fi.accessor.GetBlockLength()

	// Write the first block a little specially (with offset)
	written, err := fi.writeBlock(c, startBlkIdx, offset,
		buf[writeCount:])
	if err != nil {
		c.elog("Unable to write first data block")
		return 0, fuse.EIO
	}
	writeCount += written

	// Loop through the blocks, writing them
	for i := startBlkIdx + 1; i <= endBlkIdx; i++ {
		written, err = fi.writeBlock(c, i, 0, buf[writeCount:])
		if err != nil {
			// We couldn't write more, but that's okay we've written some
			// already so just return early and report what we've done
			break;
		}
		writeCount += written
	}

	// Update the direct entry
	var bytes []byte
	bytes, err = fi.accessor.Marshal()
	if err != nil {
		panic("Failed to marshal baselayer")
	}
	hash := sha1.Sum(bytes)
	newBaseLayerId := quantumfs.NewObjectKey(quantumfs.KeyTypeMetadata, hash)

	var buffer quantumfs.Buffer
	buffer.Set(bytes)
	if err := c.durableStore.Set(newBaseLayerId, &buffer); err != nil {
		panic("Failed to upload new baseLayer object")
	}

	// Update the size with what we were able to write	
	var attr fuse.SetAttrIn
	attr.Valid = fuse.FATTR_SIZE
	attr.Size = uint64(fi.accessor.GetFileLength())
	fi.parent.setChildAttr(c, fi.id, &attr, nil)
	fi.dirty(c)

	return uint32(writeCount), fuse.OK
}

func newFileDescriptor(file *File, inodeNum InodeId,
	fileHandleId FileHandleId) FileHandle {

	return &FileDescriptor{
		FileHandleCommon: FileHandleCommon{
			id:       fileHandleId,
			inodeNum: inodeNum,
		},
		file: file,
	}
}

type FileDescriptor struct {
	FileHandleCommon
	file *File
}

func (fd *FileDescriptor) dirty(c *ctx) {
	fd.file.self.dirty(c)
}

func (fd *FileDescriptor) ReadDirPlus(c *ctx, input *fuse.ReadIn,
	out *fuse.DirEntryList) fuse.Status {

	c.elog("Invalid ReadDirPlus against FileDescriptor")
	return fuse.ENOSYS
}

func (fd *FileDescriptor) Read(c *ctx, offset uint64, size uint32, buf []byte,
	nonblocking bool) (fuse.ReadResult, fuse.Status) {

	return fd.file.Read(c, offset, size, buf, nonblocking)
}

func (fd *FileDescriptor) Write(c *ctx, offset uint64, size uint32, flags uint32,
	buf []byte) (uint32, fuse.Status) {

	return fd.file.Write(c, offset, size, flags, buf)
}<|MERGE_RESOLUTION|>--- conflicted
+++ resolved
@@ -201,26 +201,11 @@
 	return buffer
 }
 
-<<<<<<< HEAD
 func fetchData(c *ctx, key quantumfs.ObjectKey) *quantumfs.Buffer {
-	var rtn *quantumfs.Buffer
-
-	if key != quantumfs.EmptyBlockKey {
-		data := DataStore.Get(c, key)
-		if data == nil {
-			c.elog("Data for key missing from datastore")
-			return nil
-		}
-		rtn = quantumfs.NewBuffer(data.Get())
-	} else {
-		rtn = quantumfs.NewBuffer([]byte{})
-=======
-func (fi *File) fetchData(c *ctx, targetSize uint64) *quantumfs.Buffer {
-	data := DataStore.Get(c, fi.key)
+	data := DataStore.Get(c, key)
 	if data == nil {
 		c.elog("Data for key missing from datastore")
 		return nil
->>>>>>> 65843515
 	}
 	rtn := quantumfs.NewBuffer(data.Get())
 
@@ -238,15 +223,8 @@
 	return rtn
 }
 
-<<<<<<< HEAD
-func pushData(c *ctx, buffer *quantumfs.Buffer) (*quantumfs.ObjectKey, error) {
-
-	hash := sha1.Sum(buffer.Get())
-	newFileKey := quantumfs.NewObjectKey(quantumfs.KeyTypeData, hash)
-=======
 func (fi *File) pushData(c *ctx, buffer *quantumfs.Buffer) error {
 	newFileKey := buffer.Key(quantumfs.KeyTypeData)
->>>>>>> 65843515
 
 	err := DataStore.Set(c, newFileKey,
 		quantumfs.NewBuffer(buffer.Get()))
