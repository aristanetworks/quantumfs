// Copyright (c) 2017 Arista Networks, Inc.  All rights reserved.
// Arista Networks, Inc. Confidential and Proprietary.

// This file has the implementation of the flusher. For every workspace,
// a goroutine will be launched to flush its dirty inodes. Once everything
// is flushed, the goroutine terminates.

// Almost all of the functions in this module require the global flusher
// lock which is a single lock (per qfs instance) protecting all flushers.

package daemon

import (
	"container/list"
	"fmt"
	"time"

	"github.com/aristanetworks/quantumfs/utils"
)

const flusherSanityTimeout = time.Minute

type dirtyInode struct {
	inode      Inode
	expiryTime time.Time
}

type triggerCmd struct {
	flushAll bool
	finished chan error
	ctx      *ctx
}

type FlushRequest struct {
	cmd      FlushCmd
	response chan error
}

type FlushCmd int

const (
	KICK = FlushCmd(iota)
	FLUSHALL
	RETURN
)

type DirtyQueue struct {
	// The Front of the list are the Inodes next in line to flush.
	l         *list.List
	trigger   chan triggerCmd
	cmd       chan FlushRequest
	treeState *TreeState
}

func NewDirtyQueue(treeState *TreeState) *DirtyQueue {
	dq := DirtyQueue{
		l:       list.New(),
		trigger: make(chan triggerCmd, 1000),
		// We would like to allow a large number of
		// cmds to be queued for the flusher thread
		// without the callers worrying about blocking
		// This should change to consolidate all KICKs into one
		cmd:       make(chan FlushRequest, 1000),
		treeState: treeState,
	}
	return &dq
}

// flusher lock must be locked when calling this function
func (dq *DirtyQueue) Len_() int {
	return dq.l.Len()
}

// flusher lock must be locked when calling this function
func (dq *DirtyQueue) Remove_(element *list.Element) {
	dq.l.Remove(element)
}

// flusher lock must be locked when calling this function
func (dq *DirtyQueue) Front_() *list.Element {
	return dq.l.Front()
}

// flusher lock must be locked when calling this function
func (dq *DirtyQueue) PushBack_(v interface{}) *list.Element {
	return dq.l.PushBack(v)
}

// flusher lock must be locked when calling this function
func (dq *DirtyQueue) PushFront_(v interface{}) *list.Element {
	return dq.l.PushFront(v)
}

func (dq *DirtyQueue) kicker(c *ctx) {
	defer c.FuncIn("DirtyQueue::kicker", "%s", dq.treeState.name).Out()
	defer logRequestPanic(c)

	// When we think we have no inodes try periodically anyways to ensure sanity
	nextExpiringInode := time.Now().Add(flusherSanityTimeout)

	for {
		sleepTime := getSleepTime(c, nextExpiringInode)
		cmd := FlushRequest{
			cmd:      KICK,
			response: nil,
		}
		done := false

		select {
		case cmd = <-dq.cmd:
			c.vlog("dq kicker cmd %d", cmd.cmd)
		case <-time.After(sleepTime):
			c.vlog("dq kicker woken up due to timer")
		}

		err := func() error {
			dq.treeState.lock.RLock()
			defer dq.treeState.lock.RUnlock()

			doneChan := make(chan error, 1)
			func() {
				defer c.qfs.flusher.lock.Lock().Unlock()

				// By the time we get the flusher lock, the flush
				// thread may be done and gone by now, so we have to
				// check before we even think of waiting on it
				if dq.Len_() == 0 {
					done = true
					return
				}

				switch cmd.cmd {
				case KICK:
					dq.trigger <- triggerCmd{
						flushAll: false,
						finished: doneChan,
						ctx:      c,
					}
				case FLUSHALL:
					dq.trigger <- triggerCmd{
						flushAll: true,
						finished: doneChan,
						ctx:      c,
					}
				case RETURN:
					c.elog("RETURN with non-empty dirty queue")
				default:
					c.elog("Unhandled flushing type")
				}
			}()

			if done {
				return nil
			}

			// With the flusher lock released, we've allowed the flush
			// thread to do its job and inform us when we can release
			// the treelock
			err := <-doneChan

			defer c.qfs.flusher.lock.Lock().Unlock()
			if dq.Len_() > 0 {
				element := dq.Front_()
				candidate := element.Value.(*dirtyInode)
				nextExpiringInode = candidate.expiryTime
			} else {
				done = true
			}

			return err
		}()

		// notify the caller we're done
		if cmd.response != nil {
			cmd.response <- err
		}

		if done {
			return
		}
	}
}

// Try sending a command to the dirtyqueue, failing immediately
// if it would have blocked
func (dq *DirtyQueue) TryCommand(c *ctx, cmd FlushCmd, response chan error) error {
	c.vlog("Sending cmd %d to dirtyqueue %s", cmd, dq.treeState.name)

	newCmd := FlushRequest{
		cmd:      cmd,
		response: response,
	}

	select {
	case dq.cmd <- newCmd:
		return nil
	default:
		c.vlog("sending cmd %d would have blocked", cmd)
		return fmt.Errorf("sending cmd %d would have blocked", cmd)
	}
}

// treeState lock and flusher lock must be locked R/W when calling this function
func (dq *DirtyQueue) flushCandidate_(c *ctx, dirtyInode *dirtyInode) bool {
	// We must release the flusher lock because when we flush
	// an Inode it will modify its parent and likely place that
	// parent onto the dirty queue. If we still hold that lock
	// we'll deadlock. We defer relocking in order to balance
	// against the deferred unlocking from our caller, even in
	// the case of a panic.
	inode := dirtyInode.inode
	var dirtyElement *list.Element

	// doesn't grab any inode / parent lock, so is safe here
<<<<<<< HEAD
	inode.addRef(c, refFlusher)
	flushSuccess := false
	flusherUnlocked := false

	func() {
		defer func() {
			defer func() {
				if flusherUnlocked {
					c.qfs.flusher.lock.Lock()
				}

				// flushing the inode has failed, if the inode has
				// been dirtied in the meantime, just drop this list
				// entry as there is now another one
				if !flushSuccess {
					flushSuccess = true &&
						inode.markUnclean_(dirtyElement)
				}
			}()
			// we must do this without the flusher locked
			inode.delRef(c, refFlusher)

		}()
=======
	inode.addRef(c, refTransient)
	defer inode.delRef(c, refTransient, nil)

	flushSuccess := func() bool {
		c.qfs.flusher.lock.Unlock()
		defer c.qfs.flusher.lock.Lock()
>>>>>>> e07cd647

		// Fully clean the inode before flushing, both in the inode and the
		// refcount map, so we can detect if its re-dirtied
		skipFlush := false
		inode.delRef(c, refDirty, func() {
			defer c.qfs.flusher.lock.Lock().Unlock()
			dirtyElement = inode.markClean_()
			skipFlush = dq.treeState.skipFlush
		})

		if skipFlush {
			// Don't waste time flushing inodes in deleted workspaces
			c.vlog("Skipping flush as workspace is deleted")
			return true
		}

		return c.qfs.flushInode_(c, inode)
	}()
	if !flushSuccess {
		// re-dirty the inode since flushing failed
		wasRedirtied := inode.markUnclean_(dirtyElement)
		if !wasRedirtied {
			// If we're redirtying the inode, ensure we don't double
			// dirty it if it was already redirtied
			inode.addRef(c, refDirty)
		}

		// If we were redirtied, we want to drop this entry since there's
		// already another in the queue. If not, then we failed, so keep it.
		return wasRedirtied
	}

	return true
}

func init() {
	panicErr = fmt.Errorf("flushQueue panic")
}

var panicErr error

// treeState lock and flusher lock must be locked R/W when calling this function
func (dq *DirtyQueue) flushQueue_(c *ctx, flushAll bool) (done bool, err error) {
	defer c.FuncIn("DirtyQueue::flushQueue_", "flushAll %t skipFlush %t",
		flushAll, dq.treeState.skipFlush).Out()
	defer logRequestPanic(c)
	err = panicErr

	if flushAll {
		dq.sortTopologically_(c)
	}

	// If we are going to skip flushing the inodes, there is no need to wait. We
	// must still go through all the motions to ensure the inode is properly
	// forgotten and, if necessary, uninstantiated.
	if !flushAll {
		flushAll = dq.treeState.skipFlush
	}

	for dq.Len_() > 0 {
		// Should we clean this inode?
		element := dq.Front_()
		candidate := element.Value.(*dirtyInode)

		now := time.Now()
		if !flushAll && candidate.expiryTime.After(now) {
			// all expiring inodes have been flushed
			return false, nil
		}

		if !dq.flushCandidate_(c, candidate) {
			candidate.expiryTime = time.Now().Add(
				c.qfs.config.DirtyFlushDelay.Duration)
			if flushAll {
				return false, fmt.Errorf("Flushing inode %d failed",
					candidate.inode.inodeNum())
			}
			return false, nil
		}
		dq.Remove_(element)
	}
	return true, nil
}

func getSleepTime(c *ctx, nextExpiringInode time.Time) time.Duration {
	sleepTime := nextExpiringInode.Sub(time.Now())
	if sleepTime > flusherSanityTimeout {
		sleepTime = flusherSanityTimeout
	}
	if sleepTime < time.Millisecond {
		c.vlog("Do not allow busywaiting in the flusher")
		sleepTime = time.Millisecond
	}
	c.vlog("Waiting until %s, sleepTime %s",
		nextExpiringInode.String(), sleepTime.String())
	return sleepTime
}

func (dq *DirtyQueue) flusher(c *ctx) {
	defer c.FuncIn("DirtyQueue::flusher", "%s", dq.treeState.name).Out()
	defer logRequestPanic(c)
	done := false

	for !done {
		trigger := <-dq.trigger
		c = trigger.ctx
		c.vlog("trigger, flushAll: %v", trigger.flushAll)

		// NOTE: When we are triggered, the treelock *must* already
		// be locked by the caller (the thread that pushed into dq.trigger),
		// exclusively or not

		func() {
			defer c.qfs.flusher.lock.Lock().Unlock()

			var err error
			done, err = dq.flushQueue_(c, trigger.flushAll)

			// Provide the triggerer a result
			defer func() {
				if trigger.finished != nil {
					trigger.finished <- err
				}
			}()

			if dq.Len_() == 0 {
				done = true
			} else if done {
				c.elog("Done without empty dirty queue")
			}

			utils.Assert(!(done && err != nil),
				"Somehow finished flush with error")

			if done {
				// Cleanup
				delete(c.qfs.flusher.dqs, dq.treeState)

				// end the kicker thread and cleanup triggers
				dq.TryCommand(c, RETURN, nil)
				close(dq.trigger)
				close(dq.cmd)

				// consume any leftover triggers
				for trigger := range dq.trigger {
					if trigger.finished != nil {
						trigger.finished <- err
					}
				}

				// consume any leftover kicker commands
				for cmd := range dq.cmd {
					if cmd.response != nil {
						cmd.response <- err
					}
				}
			}
		}()
	}
}

// flusher lock must be held
func (dq *DirtyQueue) requeue_(c *ctx, inode Inode) {
	defer c.FuncIn("DirtyQueue::requeue_", "inode %d", inode.inodeNum()).Out()

	for {
		dq.moveToBackOfQueue_(c, inode)

		done := func() bool {
			// Normally we would need to take the parent lock here to
			// prevent the inode from being reparented while we traverse
			// up the tree. However, we cannot do that because we already
			// hold the flusher lock and so cannot safely grab the parent
			// lock (for example see Directory.parentSetChildAttr()).
			// Luckily it isn't important that the queue is sorted
			// absolutely correctly in all cases and we can thus retrieve
			// the parent without holding the parent lock because if we
			// receive an out of date parent we'll still operate
			// correctly, just less efficiently.
			if inode.isWorkspaceRoot() || inode.isOrphaned_() {
				return true
			}
			inode = inode.parent_(c)
			return false
		}()
		if done {
			return
		}
	}
}

// Must hold flusher lock
func (dq *DirtyQueue) moveToBackOfQueue_(c *ctx, inode Inode) {
	de := inode.dirtyElement_()
	if de != nil {
		c.vlog("Moving inode %d to end of dirty queue", inode.inodeNum())
		dq.l.MoveToBack(de)
	} else {
		c.vlog("Adding inode %d to end of dirty queue", inode.inodeNum())
		inode.dirty_(c)
	}
}

// When flushing the dirty queue normally the WSR will be dirtied many times
// as it is occasionally published, but children of that WSR are still on the
// dirty queue. When syncing the entire queue we can flush any particular
// inode only once by flushing in reverse topological order, from the leaves
// up to the root.
//
// Must hold the flusher lock
func (dq *DirtyQueue) sortTopologically_(c *ctx) {
	defer c.funcIn("DirtyQueue::sortTopologically_").Out()

	// The general strategy is to dirty all the parents and grand-parents of each
	// inode on the dirty queue up to the WSR. At the end we'll have a close,
	// though not necessarily perfect, approximation of a reverse topological
	// sort. At least the WSR will only be uploaded once, which is the primary
	// goal.

	dirtyInodes := make([]*dirtyInode, 0, dq.Len_())
	for e := dq.Front_(); e != nil; e = e.Next() {
		di := e.Value.(*dirtyInode)
		inodeNum := di.inode.inodeNum()

		// We do not have the parent lock, see the comment in requeue_()
		if di.inode.isOrphaned_() {
			c.vlog("Skipping orphaned inode %d", inodeNum)
			continue
		}

		if di.inode.isListingType() {
			c.vlog("Skipping listing inode %d", inodeNum)
			continue
		}

		dirtyInodes = append(dirtyInodes, di)
		c.vlog("Added inode %d to sorting list", inodeNum)
	}

	for _, di := range dirtyInodes {
		dq.requeue_(c, di.inode)
	}
}

type Flusher struct {
	// This is a map from the treeState to a list of dirty inodes. We use the
	// treeState because every Inode already has the treeState of its workspace
	// so this is an easy way to sort Inodes by workspace.
	dqs  map[*TreeState]*DirtyQueue
	lock utils.DeferableMutex
}

func (flusher *Flusher) nQueued(c *ctx, treeState *TreeState) int {
	defer flusher.lock.Lock().Unlock()
	return flusher.nQueued_(c, treeState)
}

// flusher lock must be locked when calling this function
func (flusher *Flusher) nQueued_(c *ctx, treeState *TreeState) int {
	dq, exists := flusher.dqs[treeState]
	if !exists {
		return 0
	}
	return dq.Len_()
}

func NewFlusher() *Flusher {
	dqs := Flusher{
		dqs: make(map[*TreeState]*DirtyQueue),
	}
	return &dqs
}

// If a workspace is specified, the treelock must already be locked.
// If sync all is specified, no treelock should be locked already
func (flusher *Flusher) sync_(c *ctx, workspace string) error {
	defer c.FuncIn("Flusher::sync", "%s", workspace).Out()

	doneChannels := make([]chan error, 0)
	var err error
	func() {
		defer flusher.lock.Lock().Unlock()

		c.vlog("Flusher: %d dirty queues should finish off",
			len(flusher.dqs))
		for _, dq := range flusher.dqs {
			response := make(chan error, 1)
			if workspace != "" {
				if workspace != dq.treeState.name {
					continue
				}

				// For a single specific workspace, we assume to
				// already have the treelock acquired, so trigger
				// flusher thread manually
				dq.trigger <- triggerCmd{
					flushAll: true,
					finished: response,
					ctx:      c,
				}
			} else {
				err = dq.TryCommand(c, FLUSHALL, response)
				if err != nil {
					c.vlog("failed to send cmd to dirtyqueue")
					return
				}
			}

			doneChannels = append(doneChannels, response)
		}
	}()

	for _, doneChan := range doneChannels {
		if e := <-doneChan; e != nil {
			c.vlog("failed to sync dirty queue %s", e.Error())
			if err == nil {
				err = e
			}
		}
	}
	return err
}

func (flusher *Flusher) syncAll(c *ctx) error {
	defer c.funcIn("Flusher::syncAll").Out()
	return flusher.sync_(c, "")
}

// Must be called with the tree locked
func (flusher *Flusher) syncWorkspace_(c *ctx, workspace string) error {
	defer c.FuncIn("Flusher::syncWorkspace_", "%s", workspace).Out()
	return flusher.sync_(c, workspace)
}

// flusher lock must be locked when calling this function
func (flusher *Flusher) queueDirtyInode_(c *ctx, inode Inode) *list.Element {
	defer c.FuncIn("Flusher::queueDirtyInode_", "inode %d",
		inode.inodeNum()).Out()

	var dirtyNode *dirtyInode
	dirtyElement := inode.dirtyElement_()
	launch := false
	if dirtyElement == nil {
		// This inode wasn't in the dirtyQueue so add it now
		dirtyNode = &dirtyInode{
			inode: inode,
		}

		treeState := inode.treeState()
		dq, ok := flusher.dqs[treeState]
		if !ok {
			dq = NewDirtyQueue(treeState)
			flusher.dqs[treeState] = dq
			launch = true
		}

		// Delay the flushing of dirty inode so as to potentially
		// absorb more writes and consolidate them into a single
		// write into durable storage.
		dirtyNode.expiryTime =
			time.Now().Add(c.qfs.config.DirtyFlushDelay.Duration)

		dirtyElement = dq.PushBack_(dirtyNode)

		inode.addRef(c, refDirty)
	} else {
		dirtyNode = dirtyElement.Value.(*dirtyInode)
		c.vlog("Inode was already in the dirty queue %s",
			dirtyNode.expiryTime.String())
		dirtyNode.expiryTime = time.Now()
	}

	treeState := inode.treeState()
	dq := flusher.dqs[treeState]
	if launch {
		go dq.flusher(c)
		go dq.kicker(c.flusherCtx())
	}

	dq.TryCommand(c, KICK, nil)
	return dirtyElement
}<|MERGE_RESOLUTION|>--- conflicted
+++ resolved
@@ -212,53 +212,8 @@
 	var dirtyElement *list.Element
 
 	// doesn't grab any inode / parent lock, so is safe here
-<<<<<<< HEAD
 	inode.addRef(c, refFlusher)
-	flushSuccess := false
-	flusherUnlocked := false
-
-	func() {
-		defer func() {
-			defer func() {
-				if flusherUnlocked {
-					c.qfs.flusher.lock.Lock()
-				}
-
-				// flushing the inode has failed, if the inode has
-				// been dirtied in the meantime, just drop this list
-				// entry as there is now another one
-				if !flushSuccess {
-					flushSuccess = true &&
-						inode.markUnclean_(dirtyElement)
-				}
-			}()
-			// we must do this without the flusher locked
-			inode.delRef(c, refFlusher)
-
-		}()
-=======
-	inode.addRef(c, refTransient)
-	defer inode.delRef(c, refTransient, nil)
-
-	flushSuccess := func() bool {
-		c.qfs.flusher.lock.Unlock()
-		defer c.qfs.flusher.lock.Lock()
->>>>>>> e07cd647
-
-		// Fully clean the inode before flushing, both in the inode and the
-		// refcount map, so we can detect if its re-dirtied
-		skipFlush := false
-		inode.delRef(c, refDirty, func() {
-			defer c.qfs.flusher.lock.Lock().Unlock()
-			dirtyElement = inode.markClean_()
-			skipFlush = dq.treeState.skipFlush
-		})
-
-		if skipFlush {
-			// Don't waste time flushing inodes in deleted workspaces
-			c.vlog("Skipping flush as workspace is deleted")
-			return true
-		}
+	defer inode.delRef(c, refFlusher, nil)
 
 		return c.qfs.flushInode_(c, inode)
 	}()
