--- conflicted
+++ resolved
@@ -179,13 +179,8 @@
 	}
 }
 
-<<<<<<< HEAD
-// treeLock and flusher lock must be exclusively locked when calling this function
+// treeLock and flusher lock must be locked R/W when calling this function
 func (dq *DirtyQueue) flushCandidate_(c *ctx, dirtyInode *dirtyInode) bool {
-=======
-// treeLock and flusher lock must be locked R/W when calling this function
-func flushCandidate_(c *ctx, dirtyInode *dirtyInode) bool {
->>>>>>> 4b48dd74
 	// We must release the flusher lock because when we flush
 	// an Inode it will modify its parent and likely place that
 	// parent onto the dirty queue. If we still hold that lock
