--- conflicted
+++ resolved
@@ -153,12 +153,8 @@
 			// all expiring inodes have been flushed
 			return candidate.expiryTime, false
 		}
-<<<<<<< HEAD
+
 		if !dq.flushCandidate_(c, candidate) {
-=======
-
-		if !flushCandidate_(c, candidate) {
->>>>>>> dfa8e653
 			candidate.expiryTime = time.Now().Add(
 				c.qfs.config.DirtyFlushDelay)
 			if flushAll {
