--- conflicted
+++ resolved
@@ -566,13 +566,8 @@
 	uid := quantumfs.ObjectUid(uint32(cmd.Uid), uint32(cmd.Uid))
 	gid := quantumfs.ObjectGid(uint32(cmd.Gid), uint32(cmd.Gid))
 
-<<<<<<< HEAD
 	if type_ == quantumfs.ObjectTypeDirectory {
-		c.vlog("Attemped to insert a directory")
-=======
-	if type_ == quantumfs.ObjectTypeDirectoryEntry {
-		c.vlog("Attemtped to insert a directory")
->>>>>>> 44a199e3
+		c.vlog("Attempted to insert a directory")
 		return api.queueErrorResponse(quantumfs.ErrorBadArgs,
 			"InsertInode with directories is not supporte")
 	}
