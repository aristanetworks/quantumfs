--- conflicted
+++ resolved
@@ -406,12 +406,9 @@
 	case quantumfs.CmdEnableRootWrite:
 		c.vlog("Received EnableRootWrite request")
 		api.enableRootWrite(c, buf)
-<<<<<<< HEAD
 	case quantumfs.CmdSetWorkspaceImmutable:
 		c.vlog("Received EnableRootWrite request")
 		api.setWorkspaceImmutable(c, buf)
-=======
->>>>>>> 99ed78b2
 	}
 
 	c.vlog("done writing to file")
@@ -610,43 +607,13 @@
 	api.queueErrorResponse(quantumfs.ErrorOK, "Workspace deletion succeeded")
 }
 
-<<<<<<< HEAD
-func (api *ApiHandle) setWorkspaceImmutable(c *ctx, buf []byte) {
-	defer c.funcIn("Api::setWorkspaceImmutable Enter").out()
-
-	var cmd quantumfs.SetWorkspaceImmutableRequest
-=======
 func (api *ApiHandle) setBlock(c *ctx, buf []byte) {
 	var cmd quantumfs.SetBlockRequest
->>>>>>> 99ed78b2
 	if err := json.Unmarshal(buf, &cmd); err != nil {
 		api.queueErrorResponse(quantumfs.ErrorBadJson, err.Error())
 		return
 	}
 
-<<<<<<< HEAD
-	workspacePath := cmd.WorkspacePath
-	dst := strings.Split(workspacePath, "/")
-	exists, _ := c.workspaceDB.WorkspaceExists(&c.Ctx, dst[0], dst[1], dst[2])
-	if !exists {
-		api.queueErrorResponse(quantumfs.ErrorWorkspaceNotFound,
-			"WorkspaceRoot %s does not exist", workspacePath)
-		return
-	}
-
-	err := c.workspaceDB.SetWorkspaceImmutable(&c.Ctx, dst[0], dst[1], dst[2])
-	if err != nil {
-		api.queueErrorResponse(quantumfs.ErrorCommandFailed,
-			"Workspace %s can't be set immutable", workspacePath)
-		return
-	}
-
-	defer c.qfs.mutabilityLock.Lock().Unlock()
-	c.qfs.workspaceMutability[workspacePath] = false
-
-	api.queueErrorResponse(quantumfs.ErrorOK,
-		"Making workspace immutable succeeded")
-=======
 	if len(cmd.Key) != quantumfs.HashSize {
 		api.queueErrorResponse(quantumfs.ErrorBadArgs,
 			fmt.Sprintf("Key must be %d bytes", quantumfs.HashSize))
@@ -710,5 +677,31 @@
 
 	c.vlog("Data length %d, response length %d", buffer.Size(), len(bytes))
 	api.responses <- fuse.ReadResultData(bytes)
->>>>>>> 99ed78b2
+}
+
+func (api *ApiHandle) setWorkspaceImmutable(c *ctx, buf []byte) {
+	defer c.funcIn("Api::setWorkspaceImmutable Enter").out()
+
+	var cmd quantumfs.SetWorkspaceImmutableRequest
+	workspacePath := cmd.WorkspacePath
+	dst := strings.Split(workspacePath, "/")
+	exists, _ := c.workspaceDB.WorkspaceExists(&c.Ctx, dst[0], dst[1], dst[2])
+	if !exists {
+		api.queueErrorResponse(quantumfs.ErrorWorkspaceNotFound,
+			"WorkspaceRoot %s does not exist", workspacePath)
+		return
+	}
+
+	err := c.workspaceDB.SetWorkspaceImmutable(&c.Ctx, dst[0], dst[1], dst[2])
+	if err != nil {
+		api.queueErrorResponse(quantumfs.ErrorCommandFailed,
+			"Workspace %s can't be set immutable", workspacePath)
+		return
+	}
+
+	defer c.qfs.mutabilityLock.Lock().Unlock()
+	c.qfs.workspaceMutability[workspacePath] = false
+
+	api.queueErrorResponse(quantumfs.ErrorOK,
+		"Making workspace immutable succeeded")
 }