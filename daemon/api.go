// Copyright (c) 2016 Arista Networks, Inc.  All rights reserved.
// Arista Networks, Inc. Confidential and Proprietary.

package daemon

// This file contains all the interaction with the quantumfs API file.

import (
	"encoding/json"
	"errors"
	"fmt"
	"strings"
	"sync/atomic"
	"syscall"
	"time"

	"github.com/aristanetworks/quantumfs"
	"github.com/aristanetworks/quantumfs/utils"
	"github.com/hanwen/go-fuse/fuse"
)

func NewApiInode(treeLock *TreeLock, parent InodeId) Inode {
	api := ApiInode{
		InodeCommon: InodeCommon{
			id:        quantumfs.InodeIdApi,
			name_:     quantumfs.ApiPath,
			treeLock_: treeLock,
		},
	}
	api.self = &api
	api.setParent(parent)
	utils.Assert(api.treeLock() != nil, "ApiInode treeLock is nil at init")
	return &api
}

type ApiInode struct {
	InodeCommon
}

func fillApiAttr(c *ctx, attr *fuse.Attr) {
	attr.Ino = quantumfs.InodeIdApi
	attr.Size = uint64(atomic.LoadInt64(&c.qfs.apiFileSize))
	attr.Blocks = utils.BlocksRoundUp(attr.Size, statBlockSize)

	now := time.Now()
	attr.Atime = uint64(now.Unix())
	attr.Atimensec = uint32(now.Nanosecond())
	attr.Mtime = uint64(now.Unix())
	attr.Mtimensec = uint32(now.Nanosecond())

	attr.Ctime = 1
	attr.Ctimensec = 1
	attr.Mode = 0666 | fuse.S_IFREG
	attr.Nlink = 1
	attr.Owner.Uid = 0
	attr.Owner.Gid = 0
	attr.Blksize = 4096
}

func isKeyValid(key string) bool {
	if length := len(key); length != quantumfs.ExtendedKeyLength {
		return false
	}
	return true
}

func (api *ApiInode) dirty(c *ctx) {
	c.vlog("ApiInode::dirty doing nothing")
	// Override the InodeCommon dirty because the Api can never be changed on the
	// filesystem itself.
}

func (api *ApiInode) Access(c *ctx, mask uint32, uid uint32,
	gid uint32) fuse.Status {

	defer c.FuncIn("ApiInode::Access", "mask %d uid %d gid %d", mask, uid,
		gid).Out()

	switch mask {
	case fuse.F_OK,
		fuse.W_OK,
		fuse.R_OK:
		return fuse.OK
	case fuse.X_OK:
		return fuse.EACCES
	default:
		return fuse.EINVAL
	}
}

func (api *ApiInode) GetAttr(c *ctx, out *fuse.AttrOut) fuse.Status {
	defer c.funcIn("ApiInode::GetAttr").Out()
	out.AttrValid = c.config.CacheTimeSeconds
	out.AttrValidNsec = c.config.CacheTimeNsecs
	fillApiAttr(c, &out.Attr)
	return fuse.OK
}

func (api *ApiInode) OpenDir(c *ctx, flags uint32, mode uint32,
	out *fuse.OpenOut) fuse.Status {

	c.vlog("ApiInode::OpenDir doing nothing")
	return fuse.ENOTDIR
}

func (api *ApiInode) Mkdir(c *ctx, name string, input *fuse.MkdirIn,
	out *fuse.EntryOut) fuse.Status {

	c.vlog("ApiInode::Mkdir doing nothing")
	return fuse.ENOTDIR
}

func (wsr *ApiInode) getChildRecordCopy(c *ctx,
	inodeNum InodeId) (quantumfs.ImmutableDirectoryRecord, error) {

	c.elog("Api doesn't support record fetch")
	return &quantumfs.DirectRecord{}, errors.New("Unsupported record fetch")
}

func (api *ApiInode) Unlink(c *ctx, name string) fuse.Status {
	c.elog("Invalid Unlink on ApiInode")
	return fuse.ENOTDIR
}

func (api *ApiInode) Rmdir(c *ctx, name string) fuse.Status {
	c.elog("Invalid Rmdir on ApiInode")
	return fuse.ENOTDIR
}

func (api *ApiInode) Open(c *ctx, flags uint32, mode uint32,
	out *fuse.OpenOut) fuse.Status {

	defer c.FuncIn("ApiInode::Open", "flags %d mode %d", flags, mode).Out()

	// Verify that O_DIRECT is actually set
	if !utils.BitAnyFlagSet(uint(syscall.O_DIRECT), uint(flags)) {
		c.vlog("FAIL setting O_DIRECT in File descriptor")
		return fuse.EINVAL
	}

	out.OpenFlags = 0
	handle := newApiHandle(c, api.treeLock())
	c.qfs.setFileHandle(c, handle.FileHandleCommon.id, handle)
	out.Fh = uint64(handle.FileHandleCommon.id)
	return fuse.OK
}

func (api *ApiInode) Lookup(c *ctx, name string,
	out *fuse.EntryOut) fuse.Status {

	c.elog("Invalid Lookup on ApiInode")
	return fuse.ENOSYS
}

func (api *ApiInode) Create(c *ctx, input *fuse.CreateIn, name string,
	out *fuse.CreateOut) fuse.Status {
	c.vlog("creating file %s", name)
	return fuse.ENOTDIR
}

func (api *ApiInode) SetAttr(c *ctx, attr *fuse.SetAttrIn,
	out *fuse.AttrOut) fuse.Status {

	c.elog("Invalid SetAttr on ApiInode")
	return fuse.ENOSYS
}

func (api *ApiInode) Symlink(c *ctx, pointedTo string, linkName string,
	out *fuse.EntryOut) fuse.Status {

	c.elog("Invalid Symlink on ApiInode")
	return fuse.ENOTDIR
}

func (api *ApiInode) Readlink(c *ctx) ([]byte, fuse.Status) {
	c.elog("Invalid Readlink on ApiInode")
	return nil, fuse.EINVAL
}

func (api *ApiInode) Mknod(c *ctx, name string, input *fuse.MknodIn,
	out *fuse.EntryOut) fuse.Status {

	c.elog("Invalid Mknod on ApiInode")
	return fuse.ENOSYS
}

func (api *ApiInode) RenameChild(c *ctx, oldName string,
	newName string) fuse.Status {

	c.elog("Invalid RenameChild on ApiInode")
	return fuse.ENOSYS
}

func (api *ApiInode) MvChild(c *ctx, dstInode Inode, oldName string,
	newName string) fuse.Status {

	c.elog("Invalid MvChild on ApiInode")
	return fuse.ENOSYS
}

func (api *ApiInode) GetXAttrSize(c *ctx,
	attr string) (size int, result fuse.Status) {

	c.vlog("ApiInode::GetXAttrSize doing nothing")
	return 0, fuse.ENODATA
}

func (api *ApiInode) GetXAttrData(c *ctx,
	attr string) (data []byte, result fuse.Status) {

	c.vlog("ApiInode::GetXAttrData doing nothing")
	return nil, fuse.ENODATA
}

func (api *ApiInode) ListXAttr(c *ctx) (attributes []byte, result fuse.Status) {
	c.vlog("ApiInode::ListXAttr doing nothing")
	return []byte{}, fuse.OK
}

func (api *ApiInode) SetXAttr(c *ctx, attr string, data []byte) fuse.Status {
	c.vlog("ApiInode::SetXAttr doing nothing")
	return fuse.Status(syscall.ENOSPC)
}

func (api *ApiInode) RemoveXAttr(c *ctx, attr string) fuse.Status {
	c.vlog("ApiInode::RemoveXAttr doing nothing")
	return fuse.ENODATA
}

func (api *ApiInode) syncChild(c *ctx, inodeNum InodeId,
	newKey quantumfs.ObjectKey, newType quantumfs.ObjectType) {

	c.elog("Invalid syncChild on ApiInode")
}

func (api *ApiInode) setChildAttr(c *ctx, inodeNum InodeId, attr *fuse.SetAttrIn,
	out *fuse.AttrOut, updateMtime bool) fuse.Status {

	c.elog("Invalid setChildAttr on ApiInode")
	return fuse.ENOSYS
}

func (api *ApiInode) getChildXAttrSize(c *ctx, inodeNum InodeId,
	attr string) (size int, result fuse.Status) {

	c.elog("Invalid getChildXAttrSize on ApiInode")
	return 0, fuse.ENODATA
}

func (api *ApiInode) getChildXAttrData(c *ctx, inodeNum InodeId,
	attr string) (data []byte, result fuse.Status) {

	c.elog("Invalid getChildXAttrData on ApiInode")
	return nil, fuse.ENODATA
}

func (api *ApiInode) listChildXAttr(c *ctx,
	inodeNum InodeId) (attributes []byte, result fuse.Status) {

	c.elog("Invalid listChildXAttr on ApiInode")
	return []byte{}, fuse.OK
}

func (api *ApiInode) setChildXAttr(c *ctx, inodeNum InodeId, attr string,
	data []byte) fuse.Status {

	c.elog("Invalid setChildXAttr on ApiInode")
	return fuse.Status(syscall.ENOSPC)
}

func (api *ApiInode) removeChildXAttr(c *ctx, inodeNum InodeId,
	attr string) fuse.Status {

	c.elog("Invalid removeChildXAttr on ApiInode")
	return fuse.ENODATA
}

func (api *ApiInode) instantiateChild(c *ctx, inodeNum InodeId) (Inode, []InodeId) {
	c.elog("Invalid instantiateChild on ApiInode")
	return nil, nil
}

func (api *ApiInode) flush(c *ctx) quantumfs.ObjectKey {
	c.vlog("ApiInode::flush doing nothing")
	return quantumfs.EmptyBlockKey
}

func newApiHandle(c *ctx, treeLock *TreeLock) *ApiHandle {
	defer c.funcIn("newApiHandle").Out()

	api := ApiHandle{
		FileHandleCommon: FileHandleCommon{
			id:        c.qfs.newFileHandleId(),
			inodeNum:  quantumfs.InodeIdApi,
			treeLock_: treeLock,
		},
		responses: make(chan fuse.ReadResult, 10),
	}
	utils.Assert(api.treeLock() != nil, "ApiHandle treeLock nil at init")
	return &api
}

// ApiHandle represents the user's interactions with quantumfs and is not necessarily
// synchronized with other api handles.
type ApiHandle struct {
	FileHandleCommon
	responses       chan fuse.ReadResult
	currentResponse []byte
}

func (api *ApiHandle) ReadDirPlus(c *ctx, input *fuse.ReadIn,
	out *fuse.DirEntryList) fuse.Status {

	c.elog("Invalid ReadDirPlus against ApiHandle")
	return fuse.ENOSYS
}

func (api *ApiHandle) Read(c *ctx, offset uint64, size uint32, buf []byte,
	nonblocking bool) (fuse.ReadResult, fuse.Status) {

	defer c.FuncIn("ApiHandle::Read", "offset %d size %d nonblocking %t", offset,
		size, nonblocking).Out()

	// Read() returns nil only if there is no response. There are two cases:
	// 1. The offset is zero and channel api.responses is empty;
	// 2. Buffer api.currentResponse finishes reading.
	if (offset == 0 && len(api.responses) == 0) ||
		(offset > 0 && offset >= uint64(len(api.currentResponse))) {
		c.vlog("No outstanding requests, returning early")
		return nil, fuse.OK
	}

	if offset == 0 {
		// Subtract the file size of last response
		c.qfs.decreaseApiFileSize(c, len(api.currentResponse))
		response := <-api.responses

		buffer := make([]byte, response.Size())
		bytes, _ := response.Bytes(buffer)
		api.currentResponse = bytes
	}

	bytes := api.currentResponse
	maxReturnIndx := offset + uint64(size)
	responseSize := uint64(len(bytes))
	c.vlog("API Response size %d with offset %d", responseSize, offset)

	if responseSize <= maxReturnIndx {
		c.vlog("API returning len %d '%q'", len(bytes[offset:]),
			bytes[offset:])
		return fuse.ReadResultData(bytes[offset:]), fuse.OK
	}
	c.vlog("API returning '%q'", bytes[offset:maxReturnIndx])
	return fuse.ReadResultData(bytes[offset:maxReturnIndx]), fuse.OK
}

func (api *ApiHandle) drainResponseData(c *ctx) {
	c.qfs.decreaseApiFileSize(c, len(api.currentResponse))

	// In case the queue is not empty
	for len(api.responses) > 0 {
		response := <-api.responses
		c.qfs.decreaseApiFileSize(c, response.Size())
	}
}

func makeErrorResponse(code uint32, message string) []byte {
	response := quantumfs.ErrorResponse{
		CommandCommon: quantumfs.CommandCommon{
			CommandId: quantumfs.CmdError,
		},
		ErrorCode: code,
		Message:   message,
	}
	bytes, err := json.Marshal(response)
	if err != nil {
		panic("Failed to marshal API error response")
	}
	return bytes
}

func (api *ApiHandle) queueErrorResponse(code uint32, format string,
	a ...interface{}) int {

	message := fmt.Sprintf(format, a...)
	bytes := makeErrorResponse(code, message)
	api.responses <- fuse.ReadResultData(bytes)

	return len(bytes)
}

func makeAccessListResponse(list quantumfs.PathsAccessed) []byte {
	response := quantumfs.AccessListResponse{
		ErrorResponse: quantumfs.ErrorResponse{
			CommandCommon: quantumfs.CommandCommon{
				CommandId: quantumfs.CmdError,
			},
			ErrorCode: quantumfs.ErrorOK,
			Message:   "",
		},
		PathList: list,
	}

	bytes, err := json.Marshal(response)
	if err != nil {
		panic("Failed to marshal API AccessListResponse")
	}
	return bytes
}

func (api *ApiHandle) queueAccesslistResponse(
	pathList quantumfs.PathsAccessed) int {

	bytes := makeAccessListResponse(pathList)
	api.responses <- fuse.ReadResultData(bytes)
	return len(bytes)
}

func (api *ApiHandle) Write(c *ctx, offset uint64, size uint32, flags uint32,
	buf []byte) (uint32, fuse.Status) {

	defer c.FuncIn("ApiHandle::Write", "offset %d size %d flags %d", offset,
		size, flags).Out()

	var cmd quantumfs.CommandCommon
	err := json.Unmarshal(buf, &cmd)

	if err != nil {
		c.vlog("Error unmarshaling JSON: %s", err.Error())
		api.queueErrorResponse(quantumfs.ErrorBadJson, "%s", err.Error())
	}

	var responseSize int
	switch cmd.CommandId {
	default:
		c.vlog("Received unknown request")
		responseSize = api.queueErrorResponse(quantumfs.ErrorBadCommandId,
			"Unknown command number %d", cmd.CommandId)

	case quantumfs.CmdError:
		c.vlog("Received error from above")
		responseSize = api.queueErrorResponse(quantumfs.ErrorBadCommandId,
			"Invalid message %d to send to quantumfsd",
			cmd.CommandId)

	case quantumfs.CmdBranchRequest:
		c.vlog("Received branch request")
		responseSize = api.branchWorkspace(c, buf)
	case quantumfs.CmdGetAccessed:
		c.vlog("Received GetAccessed request")
		responseSize = api.getAccessed(c, buf)
	case quantumfs.CmdClearAccessed:
		c.vlog("Received ClearAccessed request")
		responseSize = api.clearAccessed(c, buf)
	case quantumfs.CmdSyncAll:
		c.vlog("Received all workspace sync request")
		responseSize = api.syncAll(c)
	case quantumfs.CmdSyncWorkspace:
		c.vlog("Received workspace sync request")
		responseSize = api.syncWorkspace(c, buf)
	// create an object with a given ObjectKey and path
	case quantumfs.CmdInsertInode:
		c.vlog("Received InsertInode request")
		responseSize = api.insertInode(c, buf)
	case quantumfs.CmdDeleteWorkspace:
		c.vlog("Received DeleteWorkspace request")
		responseSize = api.deleteWorkspace(c, buf)
	case quantumfs.CmdSetBlock:
		c.vlog("Received SetBlock request")
		responseSize = api.setBlock(c, buf)
	case quantumfs.CmdGetBlock:
		c.vlog("Received GetBlock request")
		responseSize = api.getBlock(c, buf)
	case quantumfs.CmdEnableRootWrite:
		c.vlog("Received EnableRootWrite request")
		responseSize = api.enableRootWrite(c, buf)
	case quantumfs.CmdSetWorkspaceImmutable:
		c.vlog("Received SetWorkspaceImmutable request")
		responseSize = api.setWorkspaceImmutable(c, buf)
	case quantumfs.CmdMergeWorkspaces:
		c.vlog("Received merge request")
		responseSize = api.mergeWorkspace(c, buf)
	case quantumfs.CmdRefreshWorkspace:
		c.vlog("Received refresh request")
		responseSize = api.refreshWorkspace(c, buf)
	case quantumfs.CmdAdvanceWSDB:
		c.vlog("Received advanceWSDB request")
		responseSize = api.advanceWSDB(c, buf)
	}

	c.vlog("done writing to file")
	c.qfs.increaseApiFileSize(c, responseSize)
	return size, fuse.OK
}

func (api *ApiHandle) branchWorkspace(c *ctx, buf []byte) int {
	defer c.funcIn("ApiHandle::branchWorkspace").Out()

	var cmd quantumfs.BranchRequest
	if err := json.Unmarshal(buf, &cmd); err != nil {
		c.vlog("Error unmarshaling JSON: %s", err.Error())
		return api.queueErrorResponse(quantumfs.ErrorBadJson, "%s",
			err.Error())
	}

	src := strings.Split(cmd.Src, "/")
	dst := strings.Split(cmd.Dst, "/")

	c.vlog("Branching %s/%s/%s to %s/%s/%s", src[0], src[1], src[2], dst[0],
		dst[1], dst[2])

	if err := c.qfs.syncWorkspace(c, cmd.Src); err != nil {
		c.vlog("syncWorkspace failed: %s", err.Error())
		return api.queueErrorResponse(
			quantumfs.ErrorCommandFailed, "%s", err.Error())
	}

	if err := c.workspaceDB.BranchWorkspace(&c.Ctx, src[0], src[1], src[2],
		dst[0], dst[1], dst[2]); err != nil {

		c.vlog("branch failed: %s", err.Error())
		return api.queueErrorResponse(
			quantumfs.ErrorCommandFailed, "%s", err.Error())
	}

	return api.queueErrorResponse(quantumfs.ErrorOK, "Branch Succeeded")
}

func (api *ApiHandle) mergeWorkspace(c *ctx, buf []byte) int {
	defer c.funcIn("ApiHandle::mergeWorkspace").Out()

	var cmd quantumfs.MergeRequest
	var err error
	if err := json.Unmarshal(buf, &cmd); err != nil {
		c.vlog("Error unmarshaling JSON: %s", err.Error())
		return api.queueErrorResponse(quantumfs.ErrorBadJson, "%s",
			err.Error())
	}

	// Fetch base
	c.qfs.syncWorkspace(c, cmd.BaseWorkspace)
	baseRootId := quantumfs.EmptyWorkspaceKey
	base := strings.Split(cmd.BaseWorkspace, "/")
	baseRootId, _, err = c.workspaceDB.Workspace(&c.Ctx, base[0], base[1],
		base[2])
	if err != nil {
		c.vlog("Workspace not fetched (%s): %s", base, err.Error())
		return api.queueErrorResponse(0+
			quantumfs.ErrorWorkspaceNotFound,
			"WorkspaceRoot %s does not exist or is not active",
			cmd.BaseWorkspace)
	}

	// Fetch Remote
	c.qfs.syncWorkspace(c, cmd.RemoteWorkspace)
	remote := strings.Split(cmd.RemoteWorkspace, "/")
	remoteRootId, _, err := c.workspaceDB.Workspace(&c.Ctx, remote[0], remote[1],
		remote[2])
	if err != nil {
		c.vlog("Workspace not fetched (%s): %s", remote, err.Error())
		return api.queueErrorResponse(quantumfs.ErrorWorkspaceNotFound,
			"WorkspaceRoot %s does not exist or is not active",
			cmd.RemoteWorkspace)
	}

	// Fetch/prepare Local
	local := strings.Split(cmd.LocalWorkspace, "/")
	localWsr, cleanup, ok := c.qfs.getWorkspaceRoot(c, local[0], local[1],
		local[2])
	defer cleanup()
	if !ok {
		c.vlog("Unable to instantiate local workspace")
		return api.queueErrorResponse(quantumfs.ErrorWorkspaceNotFound,
			"WorkspaceRoot %s could not be instantiated (not found)",
			cmd.LocalWorkspace)
	}

	// Prevent local changes while we perform the merge
	defer localWsr.LockTree().Unlock()
	if err := c.qfs.flusher.syncWorkspace_(c, cmd.LocalWorkspace); err != nil {
		c.vlog("Failed flushing local workspace: %s", err.Error())
		return api.queueErrorResponse(quantumfs.ErrorBadCommandId,
			"Failed flushing local workspace: %s", err.Error())
	}

	localRootId := localWsr.publishedRootId
	localNonce := localWsr.nonce

	c.vlog("Merging %s/%s/%s into %s/%s/%s", remote[0], remote[1], remote[2],
		local[0], local[1], local[2])

	skipPaths := mergeSkipPaths{
		paths: make(map[string]struct{}, len(cmd.SkipPaths)),
	}

	for _, path := range cmd.SkipPaths {
		skipPaths.paths[path] = struct{}{}
	}

	newRootId, err := mergeWorkspaceRoot(c, baseRootId, remoteRootId,
<<<<<<< HEAD
		localRootId, cmd.ConflictPreference, &skipPaths)
=======
		localRootId, mergePreference(cmd.ConflictPreference),
		mergeSkipPaths{paths: cmd.SkipPaths})
>>>>>>> 23192e22
	if err != nil {
		c.vlog("Merge failed: %s", err.Error())
		return api.queueErrorResponse(quantumfs.ErrorCommandFailed,
			"Merge failed: %s", err.Error())
	}

	_, err = c.workspaceDB.AdvanceWorkspace(&c.Ctx, local[0], local[1],
		local[2], localNonce, localRootId, newRootId)
	if err != nil {
		c.vlog("Workspace can't advance after merge began, try again: %s",
			err.Error())
		return api.queueErrorResponse(quantumfs.ErrorCommandFailed,
			"Workspace rootId advanced after merge began, try again.")
	}

	localWsr.refresh_(c)

	return api.queueErrorResponse(quantumfs.ErrorOK, "Merge Succeeded")
}

func (api *ApiHandle) refreshWorkspace(c *ctx, buf []byte) int {
	defer c.funcIn("ApiHandle::refreshWorkspace").Out()

	var cmd quantumfs.RefreshRequest
	if err := json.Unmarshal(buf, &cmd); err != nil {
		c.vlog("Error unmarshaling JSON: %s", err.Error())
		return api.queueErrorResponse(quantumfs.ErrorBadJson, "%s",
			err.Error())
	}
	c.vlog("Refreshing workspace %s", cmd.Workspace)

	c.qfs.refreshWorkspace(c, cmd.Workspace)

	return api.queueErrorResponse(quantumfs.ErrorOK, "Refresh Succeeded")
}

func (api *ApiHandle) advanceWSDB(c *ctx, buf []byte) int {
	defer c.funcIn("ApiHandle::advanceWSDB").Out()

	var cmd quantumfs.AdvanceWSDBRequest
	if err := json.Unmarshal(buf, &cmd); err != nil {
		c.vlog("Error unmarshaling JSON: %s", err.Error())
		return api.queueErrorResponse(quantumfs.ErrorBadJson, "%s",
			err.Error())
	}
	c.vlog("Advancing wsdb of %s to that of %s", cmd.Workspace,
		cmd.ReferenceWorkspace)

	workspace := strings.Split(cmd.Workspace, "/")
	wsr, cleanup, ok := c.qfs.getWorkspaceRoot(c, workspace[0],
		workspace[1], workspace[2])
	defer cleanup()
	if !ok {
		c.vlog("Workspace not found: %s", cmd.Workspace)
		return api.queueErrorResponse(quantumfs.ErrorWorkspaceNotFound,
			"Workspace %s does not exist or is not active",
			cmd.Workspace)
	}

	ref := strings.Split(cmd.ReferenceWorkspace, "/")
	refRootId, nonce, err := c.workspaceDB.Workspace(&c.Ctx, ref[0], ref[1],
		ref[2])

	if err != nil {
		return api.queueErrorResponse(quantumfs.ErrorWorkspaceNotFound,
			"Workspace %s does not exist or is not active",
			cmd.ReferenceWorkspace)
	}

	rootId, err := c.workspaceDB.AdvanceWorkspace(&c.Ctx, workspace[0],
		workspace[1], workspace[2], nonce, wsr.publishedRootId, refRootId)

	if err != nil {
		return api.queueErrorResponse(quantumfs.ErrorCommandFailed,
			"Workspace %s is already at %s",
			cmd.Workspace, rootId.String())
	}

	return api.queueErrorResponse(quantumfs.ErrorOK,
		"AdvanceWSDB Succeeded")
}

func (api *ApiHandle) getAccessed(c *ctx, buf []byte) int {
	defer c.funcIn("ApiHandle::getAccessed").Out()

	var cmd quantumfs.AccessedRequest
	if err := json.Unmarshal(buf, &cmd); err != nil {
		c.vlog("Error unmarshaling JSON: %s", err.Error())
		return api.queueErrorResponse(quantumfs.ErrorBadJson, "%s",
			err.Error())
	}

	wsr := cmd.WorkspaceRoot
	dst := strings.Split(wsr, "/")
	workspace, cleanup, ok := c.qfs.getWorkspaceRoot(c, dst[0], dst[1], dst[2])
	defer cleanup()
	if !ok {
		c.vlog("Workspace not found: %s", wsr)
		return api.queueErrorResponse(quantumfs.ErrorWorkspaceNotFound,
			"WorkspaceRoot %s does not exist or is not active", wsr)
	}

	accessList := workspace.getList(c)
	return api.queueAccesslistResponse(accessList)
}

func (api *ApiHandle) clearAccessed(c *ctx, buf []byte) int {
	defer c.funcIn("ApiHandle::clearAccessed").Out()

	var cmd quantumfs.AccessedRequest
	if err := json.Unmarshal(buf, &cmd); err != nil {
		c.vlog("Error unmarshaling JSON: %s", err.Error())
		return api.queueErrorResponse(quantumfs.ErrorBadJson, "%s",
			err.Error())
	}

	wsr := cmd.WorkspaceRoot
	dst := strings.Split(wsr, "/")
	workspace, cleanup, ok := c.qfs.getWorkspaceRoot(c, dst[0], dst[1], dst[2])
	defer cleanup()
	if !ok {
		c.vlog("Workspace not found: %s", wsr)
		return api.queueErrorResponse(quantumfs.ErrorWorkspaceNotFound,
			"WorkspaceRoot %s does not exist or is not active", wsr)
	}

	workspace.clearList()
	return api.queueErrorResponse(quantumfs.ErrorOK,
		"Clear AccessList Succeeded")
}

func (api *ApiHandle) syncAll(c *ctx) int {
	defer c.funcIn("ApiHandle::syncAll").Out()

	if err := c.qfs.syncAll(c); err != nil {
		c.vlog("Error syncAll %s", err.Error())
		return api.queueErrorResponse(quantumfs.ErrorCommandFailed, "%s",
			err.Error())

	}
	return api.queueErrorResponse(quantumfs.ErrorOK, "SyncAll Succeeded")
}

func (api *ApiHandle) syncWorkspace(c *ctx, buf []byte) int {
	defer c.funcIn("ApiHandle::syncWorkspace").Out()

	var cmd quantumfs.SyncWorkspaceRequest
	if err := json.Unmarshal(buf, &cmd); err != nil {
		c.vlog("Error unmarshaling JSON: %s", err.Error())
		return api.queueErrorResponse(quantumfs.ErrorBadJson, "%s",
			err.Error())
	}
	c.vlog("Syncing workspace %s", cmd.Workspace)

	if err := c.qfs.syncWorkspace(c, cmd.Workspace); err != nil {
		c.vlog("Error sync %s", err.Error())
		return api.queueErrorResponse(quantumfs.ErrorCommandFailed, "%s",
			err.Error())

	}
	return api.queueErrorResponse(quantumfs.ErrorOK, "SyncWorkspace Succeeded")
}

func (api *ApiHandle) insertInode(c *ctx, buf []byte) int {
	defer c.funcIn("Api::insertInode").Out()

	var cmd quantumfs.InsertInodeRequest
	if err := json.Unmarshal(buf, &cmd); err != nil {
		c.vlog("Error unmarshaling JSON: %s", err.Error())
		return api.queueErrorResponse(quantumfs.ErrorBadJson, "%s",
			err.Error())
	}

	if !isKeyValid(cmd.Key) {
		return api.queueErrorResponse(quantumfs.ErrorBadArgs,
			"key \"%s\" should be %d bytes",
			cmd.Key, quantumfs.ExtendedKeyLength)
	}

	dst := strings.Split(cmd.DstPath, "/")
	key, type_, size, err := quantumfs.DecodeExtendedKey(cmd.Key)
	permissions := cmd.Permissions
	uid := quantumfs.ObjectUid(uint32(cmd.Uid), uint32(cmd.Uid))
	gid := quantumfs.ObjectGid(uint32(cmd.Gid), uint32(cmd.Gid))

	if type_ == quantumfs.ObjectTypeDirectory {
		c.vlog("Attempted to insert a directory")
		return api.queueErrorResponse(quantumfs.ErrorBadArgs,
			"InsertInode with directories is not supporte")
	}

	wsr := dst[0] + "/" + dst[1] + "/" + dst[2]
	workspace, cleanup, ok := c.qfs.getWorkspaceRoot(c, dst[0], dst[1], dst[2])
	defer cleanup()
	if !ok {
		c.vlog("Workspace not found: %s", wsr)
		return api.queueErrorResponse(quantumfs.ErrorWorkspaceNotFound,
			"WorkspaceRoot %s does not exist or is not active", wsr)
	}

	if len(dst) == 3 { // only have typespace/namespace/workspace
		// duplicate the entire workspace root is illegal
		c.vlog("Attempted to insert workspace root")
		return api.queueErrorResponse(quantumfs.ErrorBadArgs,
			"WorkspaceRoot can not be duplicated")
	}

	if key.Type() != quantumfs.KeyTypeEmbedded {
		if buffer := c.dataStore.Get(&c.Ctx, key); buffer == nil {
			c.vlog("Key not found: %s", key.String())
			return api.queueErrorResponse(quantumfs.ErrorKeyNotFound,
				"Key does not exist in the datastore")
		}
	}

	// get immediate parent of the target node
	p, cleanup, err := func() (Inode, func(), error) {
		// The ApiInode uses tree lock of NamespaceList and not any
		// particular workspace. Thus at this point in the code, we don't
		// have the tree lock on the WorkspaceRoot. Hence, it is safe and
		// necessary to get the tree lock of the WorkspaceRoot exclusively
		// here.
		defer (&workspace.Directory).LockTree().Unlock()
		return (&workspace.Directory).followPath_DOWN(c, dst)
	}()
	defer cleanup()
	if err != nil {
		c.vlog("Path does not exist: %s", cmd.DstPath)
		return api.queueErrorResponse(quantumfs.ErrorBadArgs,
			"Path %s does not exist", cmd.DstPath)
	}

	parent := p.(*Directory)
	target := dst[len(dst)-1]

	if parent.childExists(c, target) == fuse.Status(syscall.EEXIST) {
		return api.queueErrorResponse(quantumfs.ErrorBadArgs,
			"Inode %s should not exist", target)
	}

	c.vlog("Api::insertInode put key %v into node %d - %s",
		key.Value(), parent.inodeNum(), parent.InodeCommon.name_)

	func() {
		defer parent.Lock().Unlock()
		parent.duplicateInode_(c, target, permissions, 0, 0, size,
			quantumfs.UID(uid), quantumfs.GID(gid), type_, key)
	}()

	parent.updateSize(c, fuse.OK)
	return api.queueErrorResponse(quantumfs.ErrorOK, "Insert Inode Succeeded")
}

func (api *ApiHandle) deleteWorkspace(c *ctx, buf []byte) int {
	defer c.funcIn("ApiHandle::deleteWorkspace").Out()

	var cmd quantumfs.DeleteWorkspaceRequest
	if err := json.Unmarshal(buf, &cmd); err != nil {
		c.vlog("Error unmarshaling JSON: %s", err.Error())
		return api.queueErrorResponse(quantumfs.ErrorBadJson, "%s",
			err.Error())
	}

	workspacePath := cmd.WorkspacePath
	parts := strings.Split(workspacePath, "/")
	if err := c.workspaceDB.DeleteWorkspace(&c.Ctx, parts[0], parts[1],
		parts[2]); err != nil {

		c.vlog("DeleteWorkspace failed: %s", err.Error())
		return api.queueErrorResponse(quantumfs.ErrorCommandFailed,
			"%s", err.Error())
	}

	// Remove the record of the removed workspace from workspaceMutability map
	c.vlog("updating local mutability cache")
	defer c.qfs.mutabilityLock.Lock().Unlock()
	delete(c.qfs.workspaceMutability, workspacePath)

	return api.queueErrorResponse(quantumfs.ErrorOK,
		"Workspace deletion succeeded")
}

func (api *ApiHandle) processImmutablilityError(c *ctx, err error,
	workspacePath string, msg string) int {

	switch err := err.(type) {
	default:
		c.wlog("Unknown error type from WorkspaceDB."+
			"WorkspaceIsImmutable: %s", err.Error())
		return api.queueErrorResponse(quantumfs.ErrorCommandFailed,
			"%s of WorkspaceRoot %s", msg, workspacePath)
	case quantumfs.WorkspaceDbErr:
		switch err.Code {
		default:
			c.wlog("Unhandled error from WorkspaceDB."+
				"WorkspaceIsImmutable: %s", err.Error())
			return api.queueErrorResponse(
				quantumfs.ErrorCommandFailed,
				"%s of WorkspaceRoot %s", msg, workspacePath)
		case quantumfs.WSDB_WORKSPACE_NOT_FOUND:
			c.vlog("Workspace does not exist: %s", workspacePath)
			return api.queueErrorResponse(
				quantumfs.ErrorWorkspaceNotFound,
				"WorkspaceRoot %s does not exist", workspacePath)
		}
	}
}

func (api *ApiHandle) enableRootWrite(c *ctx, buf []byte) int {
	defer c.funcIn("Api::enableRootWrite").Out()

	var cmd quantumfs.EnableRootWriteRequest
	if err := json.Unmarshal(buf, &cmd); err != nil {
		c.vlog("Error unmarshaling JSON: %s", err.Error())
		return api.queueErrorResponse(quantumfs.ErrorBadJson, "%s",
			err.Error())
	}

	workspacePath := cmd.Workspace
	dst := strings.Split(workspacePath, "/")
	immutable, err := c.workspaceDB.WorkspaceIsImmutable(&c.Ctx,
		dst[0], dst[1], dst[2])
	if err != nil {
		return api.processImmutablilityError(c, err, workspacePath,
			"Failed to get immutability")
	}

	c.vlog("Setting immutable")

	defer c.qfs.mutabilityLock.Lock().Unlock()
	if immutable {
		delete(c.qfs.workspaceMutability, workspacePath)
		return api.queueErrorResponse(quantumfs.ErrorCommandFailed,
			"WorkspaceRoot has already been set immutable")
	}

	mutability, exists := c.qfs.workspaceMutability[workspacePath]
	if exists && mutability == workspaceImmutableUntilRestart {
		return api.queueErrorResponse(quantumfs.ErrorCommandFailed,
			"Another user is writing to this workspace. Writes are "+
				"disabled, some changes already made may be lost.")
	}

	c.qfs.workspaceMutability[workspacePath] = workspaceMutable
	return api.queueErrorResponse(quantumfs.ErrorOK,
		"Enable Workspace Write Permission Succeeded")
}

func (api *ApiHandle) setBlock(c *ctx, buf []byte) int {
	defer c.funcIn("ApiHandle::setBlock").Out()

	var cmd quantumfs.SetBlockRequest
	if err := json.Unmarshal(buf, &cmd); err != nil {
		c.vlog("Error unmarshaling JSON: %s", err.Error())
		return api.queueErrorResponse(quantumfs.ErrorBadJson, "%s",
			err.Error())
	}

	if len(cmd.Key) != quantumfs.HashSize {
		c.vlog("Key incorrect size %d", len(cmd.Key))
		return api.queueErrorResponse(quantumfs.ErrorBadArgs,
			"Key must be %d bytes", quantumfs.HashSize)
	}

	var hash [quantumfs.HashSize]byte
	copy(hash[:len(hash)], cmd.Key)
	key := quantumfs.NewObjectKey(quantumfs.KeyTypeApi, hash)

	buffer := newBuffer(c, cmd.Data, key.Type())

	err := c.dataStore.durableStore.Set(&c.Ctx, key, buffer)
	if err != nil {
		c.vlog("Setting block in datastore failed: %s", err.Error())
		return api.queueErrorResponse(quantumfs.ErrorCommandFailed, "%s",
			err.Error())
	}

	return api.queueErrorResponse(quantumfs.ErrorOK, "Block set succeeded")
}

func (api *ApiHandle) getBlock(c *ctx, buf []byte) int {
	defer c.funcIn("ApiHandle::getBlock").Out()

	var cmd quantumfs.GetBlockRequest
	if err := json.Unmarshal(buf, &cmd); err != nil {
		c.vlog("Error unmarshaling JSON: %s ", err.Error())
		return api.queueErrorResponse(quantumfs.ErrorBadJson, "%s",
			err.Error())
	}

	if len(cmd.Key) != quantumfs.HashSize {
		c.vlog("Key incorrect size %d", len(cmd.Key))
		return api.queueErrorResponse(quantumfs.ErrorBadArgs,
			"Key must be %d bytes", quantumfs.HashSize)
	}

	var hash [quantumfs.HashSize]byte
	copy(hash[:len(hash)], cmd.Key)
	key := quantumfs.NewObjectKey(quantumfs.KeyTypeApi, hash)

	buffer := c.dataStore.Get(&c.Ctx, key)
	if buffer == nil {
		c.vlog("Datastore returned no data")
		return api.queueErrorResponse(quantumfs.ErrorCommandFailed,
			"Nil buffer returned from datastore")
	}

	response := quantumfs.GetBlockResponse{
		ErrorResponse: quantumfs.ErrorResponse{
			CommandCommon: quantumfs.CommandCommon{
				CommandId: quantumfs.CmdError,
			},
			ErrorCode: quantumfs.ErrorOK,
			Message:   "",
		},
		Data: buffer.Get(),
	}

	bytes, err := json.Marshal(response)
	if err != nil {
		panic("Failed to marshal API GetBlockResponse")
	}

	c.vlog("Data length %d, response length %d", buffer.Size(), len(bytes))
	api.responses <- fuse.ReadResultData(bytes)
	return len(bytes)
}

func (api *ApiHandle) setWorkspaceImmutable(c *ctx, buf []byte) int {
	defer c.funcIn("Api::setWorkspaceImmutable").Out()

	var cmd quantumfs.SetWorkspaceImmutableRequest
	if err := json.Unmarshal(buf, &cmd); err != nil {
		return api.queueErrorResponse(quantumfs.ErrorBadJson, "%s",
			err.Error())
	}

	workspacePath := cmd.WorkspacePath
	dst := strings.Split(workspacePath, "/")
	err := c.workspaceDB.SetWorkspaceImmutable(&c.Ctx, dst[0], dst[1], dst[2])
	if err != nil {
		return api.processImmutablilityError(c, err, workspacePath,
			"Failed to set immutability")
	}

	defer c.qfs.mutabilityLock.Lock().Unlock()

	mutability, exists := c.qfs.workspaceMutability[workspacePath]
	if exists && mutability == workspaceImmutableUntilRestart {
		return api.queueErrorResponse(quantumfs.ErrorCommandFailed,
			"Another user is writing to this workspace. Writes are "+
				"disabled, some changes already made may be lost.")
	}

	delete(c.qfs.workspaceMutability, workspacePath)

	return api.queueErrorResponse(quantumfs.ErrorOK,
		"Making workspace immutable succeeded")
}<|MERGE_RESOLUTION|>--- conflicted
+++ resolved
@@ -598,12 +598,7 @@
 	}
 
 	newRootId, err := mergeWorkspaceRoot(c, baseRootId, remoteRootId,
-<<<<<<< HEAD
-		localRootId, cmd.ConflictPreference, &skipPaths)
-=======
-		localRootId, mergePreference(cmd.ConflictPreference),
-		mergeSkipPaths{paths: cmd.SkipPaths})
->>>>>>> 23192e22
+		localRootId, mergePreference(cmd.ConflictPreference), &skipPaths)
 	if err != nil {
 		c.vlog("Merge failed: %s", err.Error())
 		return api.queueErrorResponse(quantumfs.ErrorCommandFailed,
