--- conflicted
+++ resolved
@@ -581,12 +581,8 @@
 		local[0], local[1], local[2])
 
 	newRootId, err := mergeWorkspaceRoot(c, baseRootId, remoteRootId,
-<<<<<<< HEAD
-		localRootId, cmd.ConflictPreference,
+		localRootId, mergePreference(cmd.ConflictPreference),
 		mergeSkipPaths{paths: cmd.SkipPaths})
-=======
-		localRootId, mergePreference(cmd.ConflictPreference))
->>>>>>> edee7d9f
 	if err != nil {
 		c.vlog("Merge failed: %s", err.Error())
 		return api.queueErrorResponse(quantumfs.ErrorCommandFailed,
