// Copyright (c) 2016 Arista Networks, Inc.  All rights reserved.
// Arista Networks, Inc. Confidential and Proprietary.

package daemon

// This file contains all the interaction with the quantumfs API file.

import "encoding/json"
import "errors"
import "fmt"
import "strings"
import "time"

import "arista.com/quantumfs"
import "github.com/hanwen/go-fuse/fuse"

func NewApiInode() Inode {
	api := ApiInode{
		InodeCommon: InodeCommon{id: quantumfs.InodeIdApi},
	}
	api.self = &api
	return &api
}

type ApiInode struct {
	InodeCommon
}

func fillApiAttr(attr *fuse.Attr) {
	attr.Ino = quantumfs.InodeIdApi
	attr.Size = 1024
	attr.Blocks = 1

	now := time.Now()
	attr.Atime = uint64(now.Unix())
	attr.Atimensec = uint32(now.Nanosecond())
	attr.Mtime = uint64(now.Unix())
	attr.Mtimensec = uint32(now.Nanosecond())

	attr.Ctime = 1
	attr.Ctimensec = 1
	attr.Mode = 0666 | fuse.S_IFREG
	attr.Nlink = 1
	attr.Owner.Uid = 0
	attr.Owner.Gid = 0
	attr.Blksize = 4096
}

func (api *ApiInode) dirty(c *ctx) {
}

func (api *ApiInode) sync(c *ctx) quantumfs.ObjectKey {
	return quantumfs.EmptyBlockKey
}

func (api *ApiInode) Access(c *ctx, mask uint32, uid uint32,
	gid uint32) fuse.Status {

	switch mask {
	case fuse.F_OK,
		fuse.W_OK,
		fuse.R_OK:
		return fuse.OK
	case fuse.X_OK:
		return fuse.EACCES
	default:
		return fuse.EINVAL
	}
}

func (api *ApiInode) GetAttr(c *ctx, out *fuse.AttrOut) fuse.Status {
	out.AttrValid = c.config.CacheTimeSeconds
	out.AttrValidNsec = c.config.CacheTimeNsecs
	fillApiAttr(&out.Attr)
	return fuse.OK
}

func (api *ApiInode) OpenDir(c *ctx, flags uint32, mode uint32,
	out *fuse.OpenOut) fuse.Status {

	return fuse.ENOTDIR
}

func (api *ApiInode) Mkdir(c *ctx, name string, input *fuse.MkdirIn,
	out *fuse.EntryOut) fuse.Status {

	return fuse.ENOTDIR
}

<<<<<<< HEAD
func (wsr *ApiInode) getChildRecord(c *ctx,
	inodeNum InodeId) (quantumfs.DirectoryRecord, error) {

	c.elog("Api doesn't support record fetch")
	return quantumfs.DirectoryRecord{}, errors.New("Unsupported record fetch")
=======
func (api *ApiInode) Unlink(c *ctx, name string) fuse.Status {
	c.elog("Invalid Unlink on ApiInode")
	return fuse.ENOTDIR
}

func (api *ApiInode) Rmdir(c *ctx, name string) fuse.Status {
	c.elog("Invalid Rmdir on ApiInode")
	return fuse.ENOTDIR
>>>>>>> 4360405a
}

func (api *ApiInode) Open(c *ctx, flags uint32, mode uint32,
	out *fuse.OpenOut) fuse.Status {

	out.OpenFlags = 0
	handle := newApiHandle(c)
	c.qfs.setFileHandle(c, handle.FileHandleCommon.id, handle)
	out.Fh = uint64(handle.FileHandleCommon.id)
	return fuse.OK
}

func (api *ApiInode) Lookup(c *ctx, name string,
	out *fuse.EntryOut) fuse.Status {

	c.elog("Invalid Lookup on ApiInode")
	return fuse.ENOSYS
}

func (api *ApiInode) Create(c *ctx, input *fuse.CreateIn, name string,
	out *fuse.CreateOut) fuse.Status {
	c.vlog("creating file %s", name)
	return fuse.ENOTDIR
}

func (api *ApiInode) SetAttr(c *ctx, attr *fuse.SetAttrIn,
	out *fuse.AttrOut) fuse.Status {

	c.elog("Invalid SetAttr on ApiInode")
	return fuse.ENOSYS
}

func (api *ApiInode) setChildAttr(c *ctx, inodeNum InodeId, attr *fuse.SetAttrIn,
	out *fuse.AttrOut) fuse.Status {

	c.elog("Invalid setChildAttr on ApiInode")
	return fuse.ENOSYS
}

func newApiHandle(c *ctx) *ApiHandle {
	api := ApiHandle{
		FileHandleCommon: FileHandleCommon{
			id:       c.qfs.newFileHandleId(),
			inodeNum: quantumfs.InodeIdApi,
		},
		responses: make(chan fuse.ReadResult, 10),
	}
	return &api
}

// ApiHandle represents the user's interactions with quantumfs and is not necessarily
// synchronized with other api handles.
type ApiHandle struct {
	FileHandleCommon
	responses chan fuse.ReadResult
}

func (api *ApiHandle) ReadDirPlus(c *ctx, input *fuse.ReadIn,
	out *fuse.DirEntryList) fuse.Status {

	c.elog("Invalid ReadDirPlus against ApiHandle")
	return fuse.ENOSYS
}

func (api *ApiHandle) Read(c *ctx, offset uint64, size uint32, buf []byte,
	nonblocking bool) (fuse.ReadResult, fuse.Status) {

	c.vlog("Received read request on Api")
	var blocking chan struct{}
	if !nonblocking {
		blocking = make(chan struct{})
	}

	select {
	case response := <-api.responses:
		c.vlog("Returning", response)
		return response, fuse.OK
	case <-blocking:
		// This is a nonblocking socket, so return that nothing is ready
		c.vlog("Nonblocking socket, return nothing")
		return nil, fuse.OK
	}
}

func makeErrorResponse(code uint32, message string) []byte {
	response := quantumfs.ErrorResponse{
		CommandCommon: quantumfs.CommandCommon{
			CommandId: quantumfs.CmdError,
		},
		ErrorCode: code,
		Message:   message,
	}
	bytes, err := json.Marshal(response)
	if err != nil {
		panic("Failed to marshall API error response")
	}
	return bytes
}

func (api *ApiHandle) queueErrorResponse(code uint32, message string) {
	bytes := makeErrorResponse(code, message)
	api.responses <- fuse.ReadResultData(bytes)
}

func (api *ApiHandle) Write(c *ctx, offset uint64, size uint32, flags uint32,
	buf []byte) (uint32, fuse.Status) {
	c.vlog("writing to file")

	var cmd quantumfs.CommandCommon
	err := json.Unmarshal(buf, &cmd)

	if err != nil {
		api.queueErrorResponse(quantumfs.ErrorBadJson, err.Error())
	}

	switch cmd.CommandId {
	default:
		message := fmt.Sprintf("Unknown command number %d", cmd.CommandId)
		api.queueErrorResponse(quantumfs.ErrorBadCommandId, message)

	case quantumfs.CmdError:
		message := fmt.Sprintf("Invalid message %d to send to quantumfsd",
			cmd.CommandId)
		api.queueErrorResponse(quantumfs.ErrorBadCommandId, message)

	case quantumfs.CmdBranchRequest:
		c.vlog("Received branch request")
		api.branchWorkspace(c, buf)

	}

	c.vlog("done writing to file")
	return size, fuse.OK
}

func (api *ApiHandle) branchWorkspace(c *ctx, buf []byte) {
	var cmd quantumfs.BranchRequest
	if err := json.Unmarshal(buf, &cmd); err != nil {
		api.queueErrorResponse(quantumfs.ErrorBadJson, err.Error())
		return
	}

	src := strings.Split(cmd.Src, "/")
	dst := strings.Split(cmd.Dst, "/")

	if err := c.workspaceDB.BranchWorkspace(src[0], src[1], dst[0],
		dst[1]); err != nil {

		api.queueErrorResponse(quantumfs.ErrorCommandFailed, err.Error())
		return
	}

	api.queueErrorResponse(quantumfs.ErrorOK, "Branch Succeeded")
}<|MERGE_RESOLUTION|>--- conflicted
+++ resolved
@@ -87,13 +87,13 @@
 	return fuse.ENOTDIR
 }
 
-<<<<<<< HEAD
 func (wsr *ApiInode) getChildRecord(c *ctx,
 	inodeNum InodeId) (quantumfs.DirectoryRecord, error) {
 
 	c.elog("Api doesn't support record fetch")
 	return quantumfs.DirectoryRecord{}, errors.New("Unsupported record fetch")
-=======
+}
+
 func (api *ApiInode) Unlink(c *ctx, name string) fuse.Status {
 	c.elog("Invalid Unlink on ApiInode")
 	return fuse.ENOTDIR
@@ -102,7 +102,6 @@
 func (api *ApiInode) Rmdir(c *ctx, name string) fuse.Status {
 	c.elog("Invalid Rmdir on ApiInode")
 	return fuse.ENOTDIR
->>>>>>> 4360405a
 }
 
 func (api *ApiInode) Open(c *ctx, flags uint32, mode uint32,
