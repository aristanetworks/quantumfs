--- conflicted
+++ resolved
@@ -149,14 +149,9 @@
 func newMerger(c *ctx, prefer mergePreference, pub publishFn) *merger {
 	return &merger{
 		c:          c,
-<<<<<<< HEAD
-		preference: quantumfs.PreferNewer,
-		pubFn:      publishNow,
-		start:      time.Now(),
-=======
 		preference: prefer,
 		pubFn:      pub,
->>>>>>> 58680820
+		start:      time.Now(),
 	}
 }
 
@@ -246,14 +241,9 @@
 	tracker := merge.newHardlinkTracker(baseHardlinks, remoteHardlinks,
 		localHardlinks)
 
-<<<<<<< HEAD
-	localDirectory, err = mergeDirectory(merge, "/", baseDirectory,
+	localDirectory, err = merge.mergeDirectory("/", baseDirectory,
 		remoteDirectory, localDirectory, true, tracker, skipPaths,
 		breadcrumb)
-=======
-	localDirectory, err = merge.mergeDirectory("/", baseDirectory,
-		remoteDirectory, localDirectory, true, tracker, skipPaths)
->>>>>>> 58680820
 
 	if err != nil {
 		return local, err
