// Copyright (c) 2017 Arista Networks, Inc.  All rights reserved.
// Arista Networks, Inc. Confidential and Proprietary.

package daemon

import (
	"errors"
	"fmt"
	"strings"
	"sync"
	"time"

	"github.com/aristanetworks/quantumfs"
	"github.com/aristanetworks/quantumfs/utils"
	"github.com/hanwen/go-fuse/fuse"
)

// hardlinkTracker used to track and compute the final hardlink versions and ref
// counts. Assumes local will be taken and then compensates when remote is chosen.
// This allows merge to skip traversing local subtrees as an optimization.
// Note: We assume that FileId is universally unique and will never collide
type hardlinkTracker struct {
	// contains all local and remote records, with their contents merged
	allRecords map[quantumfs.FileId]quantumfs.DirectoryRecord

	merged map[quantumfs.FileId]HardlinkTableEntry
}

func (merge *merger) newHardlinkTracker(base map[quantumfs.FileId]HardlinkTableEntry,
	remote map[quantumfs.FileId]HardlinkTableEntry,
	local map[quantumfs.FileId]HardlinkTableEntry) *hardlinkTracker {

	defer merge.c.funcIn("newHardlinkTracker").Out()

	rtn := hardlinkTracker{
		allRecords: make(map[quantumfs.FileId]quantumfs.DirectoryRecord),
		merged:     make(map[quantumfs.FileId]HardlinkTableEntry),
	}

	// Merge all records together and do intra-file merges
	for k, remoteEntry := range remote {
		rtn.allRecords[k] = remoteEntry.record
	}

	// make sure merged has the newest available record versions based off local
	for k, localEntry := range local {
		if remoteEntry, exists := remote[k]; exists {
			var baseRecord quantumfs.DirectoryRecord
			baseEntry, baseExists := base[k]
			if baseExists {
				baseRecord = baseEntry.record
			}

			mergedRecord, err := merge.mergeAttributes(baseRecord,
				remoteEntry.record, localEntry.record)
			if err != nil {
				panic(err)
			}

			err = merge.mergeFile(baseRecord,
				remoteEntry.record, localEntry.record, &mergedRecord)
			if err != nil {
				panic(err)
			}

			rtn.allRecords[k] = mergedRecord.(quantumfs.DirectoryRecord)
		} else {
			rtn.allRecords[k] = localEntry.record
		}

		localEntry.record = rtn.allRecords[k]
		rtn.merged[k] = localEntry
	}

	return &rtn
}

func traverseSubtree(c *ctx, dirKey quantumfs.ObjectKey,
	fn func(quantumfs.DirectoryRecord)) error {

	records, err := loadRecords(c, dirKey)
	if err != nil {
		return err
	}

	for _, v := range records {
		if v.Type() == quantumfs.ObjectTypeDirectory {
			err = traverseSubtree(c, v.ID(), fn)
			if err != nil {
				return err
			}
		}

		fn(v)
	}

	return nil
}

// Compares the local record against merge product and tracks any changes
func (ht *hardlinkTracker) checkLinkChanged(c *ctx, local quantumfs.DirectoryRecord,
	final quantumfs.DirectoryRecord) {

	if final != nil && final.Type() == quantumfs.ObjectTypeHardlink {
		// This is now a new hardlink instance in the system
		ht.increment(final.FileId())
	}

	if local != nil && local.Type() == quantumfs.ObjectTypeHardlink {
		ht.decrement(local.FileId())
	}
}

func (ht *hardlinkTracker) increment(id quantumfs.FileId) {
	link := ht.newestEntry(id)
	link.nlink++

	ht.merged[id] = link
}

func (ht *hardlinkTracker) decrement(id quantumfs.FileId) {
	link := ht.newestEntry(id)

	if link.nlink <= 1 {
		delete(ht.merged, id)
		return
	}

	link.nlink--
	ht.merged[id] = link
}

// Returns the newest HardlinkTableEntry version available, while
// preserving nlink from merged
func (ht *hardlinkTracker) newestEntry(id quantumfs.FileId) HardlinkTableEntry {
	link, _ := ht.merged[id]

	// Use the latest record, but preserve the nlink count from merged
	record, exists := ht.allRecords[id]

	utils.Assert(exists, "Unable to find entry for fileId %d", id)

	link.record = record

	return link
}

type merger struct {
	c          *ctx
	preference mergePreference
	pubFn      publishFn
	start      time.Time
}

func newMerger(c *ctx, prefer mergePreference, pub publishFn) *merger {
	return &merger{
		c:          c,
		preference: prefer,
		pubFn:      pub,
		start:      time.Now(),
	}
}

func loadWorkspaceRoot(c *ctx,
	key quantumfs.ObjectKey) (hardlinks map[quantumfs.FileId]HardlinkTableEntry,
	directory quantumfs.ObjectKey, err error) {

	defer c.funcIn("loadWorkspaceRoot").Out()

	buffer := c.dataStore.Get(&c.Ctx, key)
	if buffer == nil {
		return nil, key,
			fmt.Errorf("Unable to Get block for key: %s", key.String())
	}
	workspaceRoot := buffer.clone().AsWorkspaceRoot()

	links := loadHardlinks(c, workspaceRoot.HardlinkEntry())

	return links, workspaceRoot.BaseLayer(), nil
}

type mergeSkipPaths struct {
	paths map[string]struct{}
}

func mergeUploader(c *ctx, buffers chan quantumfs.Buffer, rtnErr *error,
	wg *sync.WaitGroup) {

	defer c.funcIn("mergeUploader").Out()
	defer wg.Done()

	for buffer := range buffers {
		// if there's been an error, just throw out the buffers
		if *rtnErr != nil {
			continue
		}

<<<<<<< HEAD
		_, err := c.dataStore.Set(&c.Ctx, newImmutableBuffer(buffer.Get(),
			buffer.KeyType(), c.dataStore))
=======
		_, err := buffer.Key(&c.Ctx)
>>>>>>> c0502b38
		if err != nil {
			*rtnErr = err
		}
	}
}

const maxUploadBacklog = 1000

func mergeWorkspaceRoot(c *ctx, base quantumfs.ObjectKey, remote quantumfs.ObjectKey,
	local quantumfs.ObjectKey, prefer mergePreference,
	skipPaths *mergeSkipPaths, breadcrumb string) (quantumfs.ObjectKey, error) {

	defer c.FuncIn("mergeWorkspaceRoot", "Prefer %d skip len %d wsr %s", prefer,
		len(skipPaths.paths), breadcrumb).Out()

	toSet := make(chan quantumfs.Buffer, maxUploadBacklog)
	merge := newMerger(c, prefer, func(c *ctx,
		buf quantumfs.Buffer) (quantumfs.ObjectKey, error) {

		if len(toSet) == maxUploadBacklog-1 {
			c.elog("Merge uploading bandwidth maxed.")
		}

		toSet <- buf
		return quantumfs.NewObjectKey(buf.KeyType(),
			buf.ContentHash()), nil
	})

	var uploadErr error
	var wg sync.WaitGroup
	wg.Add(1)
	go mergeUploader(c, toSet, &uploadErr, &wg)

	baseHardlinks, baseDirectory, err := loadWorkspaceRoot(c, base)
	if err != nil {
		return local, err
	}
	remoteHardlinks, remoteDirectory, err := loadWorkspaceRoot(c, remote)
	if err != nil {
		return local, err
	}
	localHardlinks, localDirectory, err := loadWorkspaceRoot(c,
		local)
	if err != nil {
		return local, err
	}

	tracker := merge.newHardlinkTracker(baseHardlinks, remoteHardlinks,
		localHardlinks)

	localDirectory, err = merge.mergeDirectory("/", baseDirectory,
		remoteDirectory, localDirectory, true, tracker, skipPaths,
		breadcrumb)

	if err != nil {
		return local, err
	}

	rtn := publishWorkspaceRoot(c, localDirectory, tracker.merged,
		merge.pubFn)

	// Ensure everything is uploaded before we continue
	close(toSet)
	wg.Wait()
	return rtn, uploadErr
}

func loadRecords(c *ctx,
	key quantumfs.ObjectKey) (map[string]quantumfs.DirectoryRecord, error) {

	defer c.funcIn("loadRecords").Out()

	rtn := make(map[string]quantumfs.DirectoryRecord)

	for {
		buffer := c.dataStore.Get(&c.Ctx, key)
		if buffer == nil {
			return nil, fmt.Errorf("No object for key %s", key.String())
		}

		baseLayer := buffer.clone().AsDirectoryEntry()

		for i := 0; i < baseLayer.NumEntries(); i++ {
			entry := baseLayer.Entry(i)
			rtn[entry.Filename()] = entry
		}

		if baseLayer.HasNext() {
			key = baseLayer.Next()
		} else {
			return rtn, nil
		}
	}
}

func childSkipPaths(c *ctx, parentSkipPaths *mergeSkipPaths,
	name string) *mergeSkipPaths {

	// Avoid unnecessary allocation
	if len(parentSkipPaths.paths) == 0 {
		return parentSkipPaths
	}

	skipPaths := mergeSkipPaths{
		paths: make(map[string]struct{}, 0),
	}

	for path, _ := range parentSkipPaths.paths {
		if strings.HasPrefix(path, name) {
			trimmed := strings.TrimPrefix(path, name+"/")
			skipPaths.paths[trimmed] = struct{}{}
			c.vlog("Adding skip path %s", trimmed)
		} else {
			c.vlog("Dropping skip path %s", path)
		}
	}

	return &skipPaths
}

// sometimes, in theory, two workspaces could simultaneously create directories or
// records with the same name. We handle these cases like mostly normal conflicts.
func (merge *merger) mergeDirectory(dirName string, base quantumfs.ObjectKey,
	remote quantumfs.ObjectKey, local quantumfs.ObjectKey,
	baseExists bool, ht *hardlinkTracker,
	skipPaths *mergeSkipPaths, breadcrumb string) (quantumfs.ObjectKey, error) {

	breadcrumb += "/" + dirName
	defer merge.c.FuncIn("mergeDirectory", "%s skipPaths len %d mergeTime %s",
		breadcrumb, len(skipPaths.paths),
		time.Since(merge.start).String()).Out()

	var err error
	baseRecords := make(map[string]quantumfs.DirectoryRecord)
	if baseExists {
		baseRecords, err = loadRecords(merge.c, base)
		if err != nil {
			return local, err
		}
	}
	remoteRecords, err := loadRecords(merge.c, remote)
	if err != nil {
		return local, err
	}
	localRecords, err := loadRecords(merge.c, local)
	if err != nil {
		return local, err
	}

	// make a copy to preserve localRecords
	mergedRecords := make(map[string]quantumfs.DirectoryRecord)
	for name, record := range localRecords {
		mergedRecords[name] = record
	}

	for name, remoteRecord := range remoteRecords {
		baseChild, inBase := baseRecords[name]
		localChild, inLocal := localRecords[name]

		if inLocal {
			// We have at least a local and remote, must merge
			if _, skipChild := skipPaths.paths[name]; skipChild {
				merge.c.vlog("skipping child %s due to skiplist",
					name)
				mergedRecords[name] = localChild
				continue
			}

			mergedRecords[name], err = merge.mergeRecord(baseChild,
				remoteRecord, localChild, ht,
				childSkipPaths(merge.c, skipPaths, name), breadcrumb)
			if err != nil {
				return local, err
			}
		} else if !inBase {
			// just take remote since it's known newer than base, but
			// only if local didn't delete it from base
			mergedRecords[name] = remoteRecord

			// Add new links
			if remoteRecord.Type() == quantumfs.ObjectTypeDirectory {
				err = traverseSubtree(merge.c, remoteRecord.ID(),
					func(v quantumfs.DirectoryRecord) {

						ht.checkLinkChanged(merge.c, nil, v)
					})
				if err != nil {
					return local, err
				}
			}
		}

		// check for hardlink addition or update
		mergedRecord, _ := mergedRecords[name]
		ht.checkLinkChanged(merge.c, localChild, mergedRecord)
	}

	if baseExists {
		for name, _ := range baseRecords {
			_, inRemote := remoteRecords[name]
			localRecord, inLocal := localRecords[name]

			// Delete iff the file was deleted in remote only,
			// (otherwise local, our reference, already deleted it and
			// we don't want to doulbly delete)
			if !inRemote && inLocal {
				merge.c.vlog("Remote deleted %s", name)
				delete(mergedRecords, name)

				// check for hardlink deletion
				ht.checkLinkChanged(merge.c, localRecord, nil)
			}
		}
	}

	// turn mergedRecords into a publishable format
	localRecordsList := make([]quantumfs.DirectoryRecord, 0, len(mergedRecords))
	for _, mergeRecord := range mergedRecords {
		localRecordsList = append(localRecordsList, mergeRecord)
	}

	return publishDirectoryRecords(merge.c, localRecordsList, merge.pubFn), nil
}

var emptyAttrs *quantumfs.ExtendedAttributes

func init() {
	emptyAttrs = quantumfs.NewExtendedAttributes()
}

func (merge *merger) mergeExtendedAttrs(base quantumfs.ObjectKey,
	newer quantumfs.ObjectKey, older quantumfs.ObjectKey) (quantumfs.ObjectKey,
	error) {

	baseAttrs, err := getRecordExtendedAttributes(merge.c, base)
	if err == fuse.ENOENT || base.IsEqualTo(quantumfs.ZeroKey) {
		baseAttrs = emptyAttrs
	} else if err != fuse.OK {
		return quantumfs.EmptyBlockKey, errors.New("Merge ExtAttr base: " +
			err.String())
	}

	newerAttrs, err := getRecordExtendedAttributes(merge.c, newer)
	if err == fuse.ENOENT || newer.IsEqualTo(quantumfs.ZeroKey) {
		newerAttrs = emptyAttrs
	} else if err != fuse.OK {
		return quantumfs.EmptyBlockKey, errors.New("Merge ExtAttr new: " +
			err.String())
	}

	olderAttrs, err := getRecordExtendedAttributes(merge.c, older)
	if err == fuse.ENOENT || older.IsEqualTo(quantumfs.ZeroKey) {
		olderAttrs = emptyAttrs
	} else if err != fuse.OK {
		return quantumfs.EmptyBlockKey, errors.New("Merge ExtAttr old: " +
			err.String())
	}

	if baseAttrs == emptyAttrs && newerAttrs == emptyAttrs &&
		olderAttrs == emptyAttrs {

		// There are no extended attributes
		return quantumfs.EmptyBlockKey, nil
	}

	mergeAttrs := quantumfs.NewExtendedAttributes()

	// Add new attrs, but only if they weren't removed in the older branch
	for i := 0; i < newerAttrs.NumAttributes(); i++ {
		key, newerId := newerAttrs.Attribute(i)
		_, inOlder := olderAttrs.AttributeByKey(key)

		if baseAttrs != nil {
			_, inBase := baseAttrs.AttributeByKey(key)
			// skip this attribute since it was removed
			if inBase && !inOlder {
				continue
			}
		}

		mergeAttrs.SetAttribute(mergeAttrs.NumAttributes(), key, newerId)
		mergeAttrs.SetNumAttributes(mergeAttrs.NumAttributes() + 1)
	}

	// Add attrs that were added or only changed by the older branch
	for i := 0; i < olderAttrs.NumAttributes(); i++ {
		key, olderId := olderAttrs.Attribute(i)
		newerId, inNewer := newerAttrs.AttributeByKey(key)

		setId := false

		if baseAttrs != nil {
			baseId, inBase := baseAttrs.AttributeByKey(key)
			if (!inBase && !inNewer) || baseId.IsEqualTo(newerId) {
				setId = true
			}
		} else if newerId.IsEqualTo(quantumfs.EmptyBlockKey) {
			setId = true
		}

		if setId {
			// Take the diff from older
			mergeAttrs.SetAttribute(mergeAttrs.NumAttributes(), key,
				olderId)
			mergeAttrs.SetNumAttributes(mergeAttrs.NumAttributes() + 1)
		}
	}

	// Publish the result
	buffer := newBuffer(merge.c, mergeAttrs.Bytes(), quantumfs.KeyTypeMetadata)
	rtnKey, bufErr := merge.pubFn(merge.c, buffer)
	if bufErr != nil {
		merge.c.elog("Error computing extended attribute key: %v",
			bufErr.Error())
		return quantumfs.EmptyBlockKey, bufErr
	}

	return rtnKey, nil
}

type mergePreference int

func (mp mergePreference) pick(newer quantumfs.DirectoryRecord,
	local quantumfs.DirectoryRecord,
	remote quantumfs.DirectoryRecord) quantumfs.DirectoryRecord {

	switch mp {
	default:
		panic(fmt.Sprintf("Unknown merge preference %d", mp))
	case quantumfs.PreferNewer:
		return newer.Clone()
	case quantumfs.PreferLocal:
		return local.Clone()
	case quantumfs.PreferRemote:
		return remote.Clone()
	}
}

// Merge record attributes based on ContentTime
func (merge *merger) mergeAttributes(base quantumfs.DirectoryRecord,
	remote quantumfs.DirectoryRecord,
	local quantumfs.DirectoryRecord) (quantumfs.DirectoryRecord, error) {

	defer merge.c.funcIn("mergeAttributes").Out()

	newer := local
	older := remote
	if remote.ContentTime() > local.ContentTime() {
		newer = remote
		older = local
	}

	if base == nil {
		// Without a base we cannot be any cleverer than our base preference.
		return merge.preference.pick(newer, local, remote), nil
	}

	if local.FileId() != remote.FileId() {
		// At least one of the sides replaced the base as a deletion followed
		// by a creation. Stay consistent with the deletion-modification
		// scenario and keep the newly created file.
		if local.FileId() == base.FileId() {
			// The remote recreated
			return remote.Clone(), nil
		} else if remote.FileId() == base.FileId() {
			// The local recreated
			return local.Clone(), nil
		} else {
			// Both recreated, keep our preference
			return merge.preference.pick(newer, local, remote), nil
		}
	} else {
		// local.FileId() == remote.FileId()
		//
		// We only take fields from the older record when the newer record
		// and base have the same value, indicating no change from that
		// branch

		rtnRecord := newer.Clone()

		if base.ID().IsEqualTo(newer.ID()) {
			rtnRecord.SetID(older.ID())
			// type and size must match the content set via ID
			rtnRecord.SetSize(older.Size())
			rtnRecord.SetType(older.Type())
		}
		if base.Permissions() == newer.Permissions() {
			rtnRecord.SetPermissions(older.Permissions())
		}
		if base.Owner() == newer.Owner() {
			rtnRecord.SetOwner(older.Owner())
		}
		if base.Group() == newer.Group() {
			rtnRecord.SetGroup(older.Group())
		}

		newKey, err := merge.mergeExtendedAttrs(base.ExtendedAttributes(),
			newer.ExtendedAttributes(), older.ExtendedAttributes())
		if err != nil {
			return nil, err
		}
		rtnRecord.SetExtendedAttributes(newKey)

		if base.ContentTime() == newer.ContentTime() {
			rtnRecord.SetContentTime(older.ContentTime())
		}
		if base.ModificationTime() == newer.ModificationTime() {
			rtnRecord.SetModificationTime(0 +
				older.ModificationTime())
		}

		return rtnRecord, nil
	}
}

func needDeeperMerge(remote quantumfs.DirectoryRecord,
	local quantumfs.DirectoryRecord) bool {

	return !local.ID().IsEqualTo(remote.ID())
}

func (merge *merger) mergeRecord(base quantumfs.DirectoryRecord,
	remote quantumfs.DirectoryRecord, local quantumfs.DirectoryRecord,
	ht *hardlinkTracker, skipPaths *mergeSkipPaths, breadcrumb string) (
	quantumfs.DirectoryRecord, error) {

	breadcrumb += "/" + local.Filename()
	defer merge.c.FuncIn("mergeRecord", "%s", breadcrumb).Out()

	// Merge differently depending on if the type is preserved
	localTypeChanged := base == nil || !local.Type().Matches(base.Type())
	remoteTypeChanged := base == nil || !remote.Type().Matches(base.Type())
	bothSameType := local.Type().Matches(remote.Type())

	rtnRecord, err := merge.mergeAttributes(base, remote, local)
	if err != nil {
		return nil, err
	}

	switch local.Type() {
	case quantumfs.ObjectTypeDirectory:
		if needDeeperMerge(remote, local) &&
			((!localTypeChanged && !remoteTypeChanged) ||
				(base == nil && bothSameType)) {

			var baseId quantumfs.ObjectKey
			if base != nil {
				baseId = base.ID()
			}

			mergedKey, err := merge.mergeDirectory(local.Filename(),
				baseId, remote.ID(), local.ID(), (base != nil), ht,
				skipPaths, breadcrumb)
			if err != nil {
				return local, err
			}

			rtnRecord.SetID(mergedKey)
		}
	case quantumfs.ObjectTypeHardlink:
		if bothSameType {
			// hardlinks use ContentTime to store their created timestamp
			if remote.ContentTime() > local.ContentTime() {
				merge.c.vlog("taking remote copy of %s",
					remote.Filename())
				return remote, nil
			}

			merge.c.vlog("keeping local copy of %s", remote.Filename())
			return local, nil
		}
	case quantumfs.ObjectTypeSmallFile:
		fallthrough
	case quantumfs.ObjectTypeMediumFile:
		fallthrough
	case quantumfs.ObjectTypeLargeFile:
		fallthrough
	case quantumfs.ObjectTypeVeryLargeFile:
		if bothSameType {
			// We can potentially do an intra-file merge
			err = merge.mergeFile(base, remote, local, &rtnRecord)
			return rtnRecord, err
		}
	}

	// If one of them is a hardlink, we have to handle the situation differently
	if local.Type() == quantumfs.ObjectTypeHardlink ||
		remote.Type() == quantumfs.ObjectTypeHardlink {

		hardlink := local
		if remote.Type() == quantumfs.ObjectTypeHardlink {
			hardlink = remote
		}

		// If the FileIds match, just take the hardlink to "convert" the file
		if local.FileId() != remote.FileId() {
			// Check in case this hardlink leg was overwritten
			if remote.Type() != quantumfs.ObjectTypeHardlink &&
				local.ContentTime() < remote.ModificationTime() {

				return remote, nil
			}

			if local.Type() != quantumfs.ObjectTypeHardlink &&
				remote.ContentTime() < local.ModificationTime() {

				return local, nil
			}
		}

		return hardlink, nil
	}

	// if we took remote for a directory, we have to accommodate its
	// hardlinks in the hardlink tracker
	if rtnRecord.ID().IsEqualTo(remote.ID()) &&
		!remote.ID().IsEqualTo(local.ID()) &&
		remote.Type() == quantumfs.ObjectTypeDirectory {

		// Add new links
		err = traverseSubtree(merge.c, remote.ID(),
			func(v quantumfs.DirectoryRecord) {

				ht.checkLinkChanged(merge.c, nil, v)
			})
		if err != nil {
			return nil, err
		}

		// Remove old links
		err = traverseSubtree(merge.c, local.ID(),
			func(v quantumfs.DirectoryRecord) {

				ht.checkLinkChanged(merge.c, v, nil)
			})
		if err != nil {
			return nil, err
		}
	}

	return rtnRecord, nil
}

func loadAccessor(c *ctx, record quantumfs.DirectoryRecord) blockAccessor {
	switch record.Type() {
	case quantumfs.ObjectTypeSmallFile:
		return newSmallAccessor(c, record.Size(), record.ID())
	case quantumfs.ObjectTypeMediumFile:
		return newMediumAccessor(c, record.ID())
	case quantumfs.ObjectTypeLargeFile:
		return newLargeAccessor(c, record.ID())
	case quantumfs.ObjectTypeVeryLargeFile:
		return newVeryLargeAccessor(c, record.ID())
	}

	return nil
}

func chooseAccessors(c *ctx, remote quantumfs.DirectoryRecord,
	local quantumfs.DirectoryRecord) (iterator blockAccessor,
	iteratorRecord quantumfs.DirectoryRecord, other blockAccessor,
	otherRecord quantumfs.DirectoryRecord) {

	localAccessor := loadAccessor(c, local)
	remoteAccessor := loadAccessor(c, remote)

	iteratorRecord = local
	iterator = localAccessor
	otherRecord = remote
	other = remoteAccessor
	if local.Size() > remote.Size() {
		iteratorRecord = remote
		iterator = remoteAccessor
		otherRecord = local
		other = localAccessor
	}

	return iterator, iteratorRecord, other, otherRecord
}

func (merge *merger) mergeFile(base quantumfs.DirectoryRecord,
	remote quantumfs.DirectoryRecord,
	local quantumfs.DirectoryRecord,
	premergedRecord *quantumfs.DirectoryRecord) error {

	defer merge.c.FuncIn("mergeFile", "%s", local.Filename()).Out()

	if !needDeeperMerge(remote, local) {
		return nil
	}

	var baseAccessor blockAccessor
	baseAvailable := false
	if base != nil && base.Type().IsRegularFile() {
		baseAccessor = loadAccessor(merge.c, base)
		baseAvailable = true
	}

	iterator, iteratorRecord, other, otherRecord := chooseAccessors(merge.c,
		remote, local)

	if iterator != nil && other != nil &&
		local.FileId() == remote.FileId() &&
		local.Type().IsRegularFile() && remote.Type().IsRegularFile() {

		// Perform an intra-file merge by iterating through the shorter file,
		// writing its changes to other, and then keeping other
		otherIsOlder := (iteratorRecord.ModificationTime() >
			otherRecord.ModificationTime())

		baseBuf := make([]byte, quantumfs.MaxBlockSize)
		iterBuf := make([]byte, quantumfs.MaxBlockSize)
		otherBuf := make([]byte, quantumfs.MaxBlockSize)

		// iterate through the smaller accessor so we don't have to handle
		// reconciling the accessor type - the size won't change this way
		operateOnBlocks(merge.c, iterator, 0,
			uint32(other.fileLength(merge.c)),
			func(c *ctx, blockIdx int, offset uint64) error {
				var err error
				baseRead := 0
				if baseAvailable {
					baseRead, err = baseAccessor.readBlock(c,
						blockIdx, offset, baseBuf)
					if err != nil {
						return err
					}
				}

				iteratorRead, err := iterator.readBlock(c, blockIdx,
					offset, iterBuf)
				if err != nil {
					return err
				}

				otherRead, err := other.readBlock(c, blockIdx,
					offset, otherBuf)
				if err != nil {
					return err
				}

				utils.Assert(iteratorRead <= otherRead,
					"smaller file has more data somehow")

				// merge each buffer byte by byte, where
				// we take the iterator byte if either:
				// 1) there is no base reference and other is older
				// 2) there is a base reference and other matches it
				// 3) there is a base ref, but it matches neither and
				//    other is older
				baseRefCount := baseRead
				if iteratorRead < baseRead {
					baseRefCount = iteratorRead
				}
				for i := 0; i < baseRefCount; i++ {
					if otherBuf[i] == baseBuf[i] ||
						(otherIsOlder &&
							otherBuf[i] != baseBuf[i] &&
							iterBuf[i] != baseBuf[i]) {

						otherBuf[i] = iterBuf[i]
					}
				}

				for i := baseRead; i < iteratorRead; i++ {
					if otherIsOlder {
						otherBuf[i] = iterBuf[i]
					}
				}

				_, err = other.writeBlock(c, blockIdx,
					offset, otherBuf[:otherRead])
				if err != nil {
					return err
				}

				return nil
			})

		// Use the merged record as a base and update content relevant fields
		(*premergedRecord).SetType(otherRecord.Type())
		(*premergedRecord).SetSize(other.fileLength(merge.c))
		(*premergedRecord).SetID(other.sync(merge.c, merge.pubFn))

		merge.c.vlog("Merging file contents: %d %s", local.FileId(),
			local.Filename())
		return nil
	}

	merge.c.vlog("File conflict for %s: %d %d",
		local.Filename(), local.FileId(), remote.FileId())

	return nil
}<|MERGE_RESOLUTION|>--- conflicted
+++ resolved
@@ -195,12 +195,7 @@
 			continue
 		}
 
-<<<<<<< HEAD
-		_, err := c.dataStore.Set(&c.Ctx, newImmutableBuffer(buffer.Get(),
-			buffer.KeyType(), c.dataStore))
-=======
 		_, err := buffer.Key(&c.Ctx)
->>>>>>> c0502b38
 		if err != nil {
 			*rtnErr = err
 		}
