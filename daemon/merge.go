// Copyright (c) 2017 Arista Networks, Inc.  All rights reserved.
// Arista Networks, Inc. Confidential and Proprietary.

package daemon

import (
	"fmt"

	"github.com/aristanetworks/quantumfs"
	"github.com/aristanetworks/quantumfs/utils"
)

// hardlinkTracker used to track and compute the final hardlink versions and ref
// counts. Assumes local will be taken and then compensates when remote is chosen.
// This allows merge to skip traversing local subtrees as an optimization.
// Note: We assume that FileId is universally unique and will never collide
type hardlinkTracker struct {
	remote map[quantumfs.FileId]linkEntry
	local  map[quantumfs.FileId]linkEntry

	merged map[quantumfs.FileId]linkEntry
}

func newHardlinkTracker(remote_ map[quantumfs.FileId]linkEntry,
	local_ map[quantumfs.FileId]linkEntry) *hardlinkTracker {

	rtn := hardlinkTracker{
		remote: remote_,
		local:  local_,
		merged: make(map[quantumfs.FileId]linkEntry),
	}

	// make sure merged has the newest available record versions based off local
	for k, v := range local_ {
		if remoteEntry, exists := rtn.remote[k]; exists &&
			v.record.ModificationTime() <
				remoteEntry.record.ModificationTime() {

			// only take the newer record, not nlink
			v.record = remoteEntry.record
		}

		rtn.merged[k] = v
	}

	return &rtn
}

func traverseSubtree(c *ctx, dirKey quantumfs.ObjectKey,
	fn func(quantumfs.DirectoryRecord)) error {

	records, err := loadRecords(c, dirKey)
	if err != nil {
		return err
	}

	for _, v := range records {
		if v.Type() == quantumfs.ObjectTypeDirectory {
			err = traverseSubtree(c, v.ID(), fn)
			if err != nil {
				return err
			}
		}

		fn(v)
	}

	return nil
}

// Compares the local record against merge product and tracks any changes
func (ht *hardlinkTracker) checkLinkChanged(c *ctx, local quantumfs.DirectoryRecord,
	final quantumfs.DirectoryRecord) {

	if final != nil && final.Type() == quantumfs.ObjectTypeHardlink {
		// This is now a new hardlink instance in the system
		ht.increment(final.FileId())
	}

	if local != nil && local.Type() == quantumfs.ObjectTypeHardlink {
		ht.decrement(local.FileId())
	}
}

func (ht *hardlinkTracker) increment(id quantumfs.FileId) {
	link := ht.newestEntry(id)
	link.nlink++

	ht.merged[id] = link
}

func (ht *hardlinkTracker) decrement(id quantumfs.FileId) {
	link := ht.newestEntry(id)

	if link.nlink <= 1 {
		delete(ht.merged, id)
		return
	}

	link.nlink--
	ht.merged[id] = link
}

// Returns the newest linkEntry version available, while preserving nlink from merged
func (ht *hardlinkTracker) newestEntry(id quantumfs.FileId) linkEntry {
	link, mergedExists := ht.merged[id]
	mergedSet := false

	// track nlinks separately so we can preserve it
	nlinks := uint32(0)
	if mergedExists {
		nlinks = link.nlink
	}

	if remoteLink, exists := ht.remote[id]; exists {
		link = remoteLink
		mergedSet = true
	}

	if localLink, exists := ht.local[id]; exists && (!mergedSet ||
		link.record.ModificationTime() <
			localLink.record.ModificationTime()) {

		link = localLink
		mergedSet = true
	}

	utils.Assert(mergedSet, "Unable to find entry for fileId %d", id)

	// restore the preserved nlinks - we only want the newest linkEntry.record
	link.nlink = nlinks

	return link
}

func loadWorkspaceRoot(c *ctx,
	key quantumfs.ObjectKey) (hardlinks map[quantumfs.FileId]linkEntry,
	directory quantumfs.ObjectKey, err error) {

	buffer := c.dataStore.Get(&c.Ctx, key)
	if buffer == nil {
		return nil, key,
			fmt.Errorf("Unable to Get block for key: %s", key.String())
	}
	workspaceRoot := buffer.AsWorkspaceRoot()

	links := loadHardlinks(c, workspaceRoot.HardlinkEntry())

	return links, workspaceRoot.BaseLayer(), nil
}

func mergeWorkspaceRoot(c *ctx, base quantumfs.ObjectKey, remote quantumfs.ObjectKey,
	local quantumfs.ObjectKey) (quantumfs.ObjectKey, error) {

	defer c.funcIn("mergeWorkspaceRoot").Out()

	_, baseDirectory, err := loadWorkspaceRoot(c, base)
	if err != nil {
		return local, err
	}
	remoteHardlinks, remoteDirectory, err := loadWorkspaceRoot(c, remote)
	if err != nil {
		return local, err
	}
	localHardlinks, localDirectory, err := loadWorkspaceRoot(c,
		local)
	if err != nil {
		return local, err
	}

	tracker := newHardlinkTracker(remoteHardlinks, localHardlinks)

	localDirectory, err = mergeDirectory(c, baseDirectory,
		remoteDirectory, localDirectory, true, tracker)
	if err != nil {
		return local, err
	}

	return publishWorkspaceRoot(c, localDirectory, tracker.merged), nil
}

func loadRecords(c *ctx,
	key quantumfs.ObjectKey) (map[string]quantumfs.DirectoryRecord, error) {

	rtn := make(map[string]quantumfs.DirectoryRecord)

	for {
		buffer := c.dataStore.Get(&c.Ctx, key)
		if buffer == nil {
			return nil, fmt.Errorf("No object for key %s", key.String())
		}

		baseLayer := buffer.AsDirectoryEntry()

		for i := 0; i < baseLayer.NumEntries(); i++ {
			entry := baseLayer.Entry(i)
			rtn[entry.Filename()] = entry
		}

		if baseLayer.HasNext() {
			key = baseLayer.Next()
		} else {
			return rtn, nil
		}
	}
}

// sometimes, in theory, two workspaces could simultaneously create directories or
// records with the same name. We handle these cases like mostly normal conflicts.
func mergeDirectory(c *ctx, base quantumfs.ObjectKey,
	remote quantumfs.ObjectKey, local quantumfs.ObjectKey,
	baseExists bool, ht *hardlinkTracker) (quantumfs.ObjectKey, error) {

	defer c.funcIn("mergeDirectory").Out()

	var err error
	baseRecords := make(map[string]quantumfs.DirectoryRecord)
	if baseExists {
		baseRecords, err = loadRecords(c, base)
		if err != nil {
			return local, err
		}
	}
	remoteRecords, err := loadRecords(c, remote)
	if err != nil {
		return local, err
	}
	localRecords, err := loadRecords(c, local)
	if err != nil {
		return local, err
	}

	// make a copy to preserve localRecords
	mergedRecords := make(map[string]quantumfs.DirectoryRecord)
	for k, v := range localRecords {
		mergedRecords[k] = v
	}

	for k, v := range remoteRecords {
		baseChild, inBase := baseRecords[k]
		localChild, inLocal := localRecords[k]

		if inLocal {
			// We have at least a local and remote, must merge
			mergedRecords[k], err = mergeRecord(c, baseChild, v,
				localChild, ht)
			if err != nil {
				return local, err
			}
		} else if !inBase {
			// just take remote since it's known newer than base, but
			// only if local didn't delete it from base
			mergedRecords[k] = v

<<<<<<< HEAD
			if v.Type() == quantumfs.ObjectTypeDirectory {
				// Add new links
				err = ht.traverseSubtreeLinks(c, false, v.ID())
				if err != nil {
					return local, err
				}
=======
			// Add new links
			err = traverseSubtree(c, v.ID(),
				func (v quantumfs.DirectoryRecord) {

				ht.checkLinkChanged(c, nil, v)
			})
			if err != nil {
				return local, err
>>>>>>> c95bff0b
			}
		}

		// check for hardlink addition or update
		finalRecord, _ := mergedRecords[k]
		ht.checkLinkChanged(c, localChild, finalRecord)
	}

	if baseExists {
		for k, _ := range baseRecords {
			_, inRemote := remoteRecords[k]
			localRecord, inLocal := localRecords[k]

			// Delete iff the file was deleted in remote only,
			// (otherwise local, our reference, already deleted it and
			// we don't want to doulbly delete)
			if !inRemote && inLocal {
				c.vlog("Remote deleted %s", k)
				delete(mergedRecords, k)

				// check for hardlink deletion
				ht.checkLinkChanged(c, localRecord, nil)
			}
		}
	}

	// turn mergedRecords into a publishable format
	localRecordsList := make([]quantumfs.DirectoryRecord, 0, len(mergedRecords))
	for _, v := range mergedRecords {
		localRecordsList = append(localRecordsList, v)
	}

	// publish localRecordsList
	newBaseLayerId := quantumfs.EmptyDirKey

	entryCapacity := len(localRecordsList)
	entryCapacity, baseLayer := quantumfs.NewDirectoryEntry(entryCapacity)
	entryIdx := 0
	for _, record := range localRecordsList {
		if entryIdx == quantumfs.MaxDirectoryRecords() {
			baseLayer.SetNumEntries(entryIdx)
			newBaseLayerId = publishDirectoryEntry(c, baseLayer,
				newBaseLayerId)
			entryCapacity, baseLayer = quantumfs.NewDirectoryEntry(
				entryCapacity)
			entryIdx = 0
		}

		recordCopy := record.Record()
		baseLayer.SetEntry(entryIdx, &recordCopy)

		entryIdx++
	}

	baseLayer.SetNumEntries(entryIdx)
	return publishDirectoryEntry(c, baseLayer, newBaseLayerId), nil
}

func mergeRecord(c *ctx, base quantumfs.DirectoryRecord,
	remote quantumfs.DirectoryRecord, local quantumfs.DirectoryRecord,
	ht *hardlinkTracker) (quantumfs.DirectoryRecord, error) {

	defer c.FuncIn("mergeRecord", "%s", local.Filename()).Out()

	// Merge differently depending on if the type is preserved
	localTypeChanged := base == nil || !local.Type().Matches(base.Type())
	remoteTypeChanged := base == nil || !remote.Type().Matches(base.Type())
	bothSameType := local.Type().Matches(remote.Type())

	var mergedKey quantumfs.ObjectKey
	updatedKey := false

	var err error
	switch local.Type() {
	case quantumfs.ObjectTypeDirectory:
		if (!localTypeChanged && !remoteTypeChanged) ||
			(base == nil && bothSameType) {

			var baseId quantumfs.ObjectKey
			if base != nil {
				baseId = base.ID()
			}

			mergedKey, err = mergeDirectory(c, baseId,
				remote.ID(), local.ID(), (base != nil), ht)
			if err != nil {
				return local, err
			}

			updatedKey = true
		}
	case quantumfs.ObjectTypeHardlink:
		if bothSameType {
			// hardlinks use ContentTime to store their created timestamp
			if remote.ContentTime() > local.ContentTime() {
				c.vlog("taking remote copy of %s", remote.Filename())
				return remote, nil
			}

			c.vlog("keeping local copy of %s", remote.Filename())
			return local, nil
		}
	case quantumfs.ObjectTypeSmallFile:
		fallthrough
	case quantumfs.ObjectTypeMediumFile:
		fallthrough
	case quantumfs.ObjectTypeLargeFile:
		fallthrough
	case quantumfs.ObjectTypeVeryLargeFile:
		if bothSameType {
			mergedKey, err = mergeFile(c, remote, local)
			if err != nil {
				return nil, err
			}

			updatedKey = true
		}
	}

	// If one of them is a hardlink, we have to handle the situation differently
	if local.Type() == quantumfs.ObjectTypeHardlink ||
		remote.Type() == quantumfs.ObjectTypeHardlink {

		hardlink := local
		if remote.Type() == quantumfs.ObjectTypeHardlink {
			hardlink = remote
		}

		// If the FileIds match, just take the hardlink to "convert" the file
		if local.FileId() != remote.FileId() {
			// Check in case this hardlink leg was overwritten
			if remote.Type() != quantumfs.ObjectTypeHardlink &&
				local.ContentTime() < remote.ModificationTime() {

				return remote, nil
			}

			if local.Type() != quantumfs.ObjectTypeHardlink &&
				remote.ContentTime() < local.ModificationTime() {

				return local, nil
			}
		}

		return hardlink, nil
	}

	rtnRecord := local
	if remote.ModificationTime() > local.ModificationTime() {
		rtnRecord = remote
	}

	if !updatedKey {
		mergedKey = takeNewest(c, remote, local)

		// if we took remote for a directory, we have to accommodate its
		// hardlinks in the hardlink tracker
		if mergedKey == remote.ID() &&
			remote.Type() == quantumfs.ObjectTypeDirectory {

			// Add new links
			err = traverseSubtree(c, remote.ID(),
				func (v quantumfs.DirectoryRecord) {

				ht.checkLinkChanged(c, nil, v)
			})
			if err != nil {
				return nil, err
			}

			// Remove old links
			err = traverseSubtree(c, local.ID(),
				func (v quantumfs.DirectoryRecord) {

				ht.checkLinkChanged(c, v, nil)
			})
			if err != nil {
				return nil, err
			}
		}
	}
	rtnRecord.SetID(mergedKey)

	return rtnRecord, nil
}

func takeNewest(c *ctx, remote quantumfs.DirectoryRecord,
	local quantumfs.DirectoryRecord) quantumfs.ObjectKey {

	defer c.FuncIn("mergeFile", "%s", local.Filename()).Out()

	if remote.ModificationTime() > local.ModificationTime() {
		c.vlog("taking remote copy of %s", remote.Filename())
		return remote.ID()
	}

	c.vlog("keeping local copy of %s", local.Filename())
	return local.ID()
}

func mergeFile(c *ctx, remote quantumfs.DirectoryRecord,
	local quantumfs.DirectoryRecord) (quantumfs.ObjectKey, error) {

	// support intra-file merges here later
	return takeNewest(c, remote, local), nil
}<|MERGE_RESOLUTION|>--- conflicted
+++ resolved
@@ -252,23 +252,16 @@
 			// only if local didn't delete it from base
 			mergedRecords[k] = v
 
-<<<<<<< HEAD
 			if v.Type() == quantumfs.ObjectTypeDirectory {
 				// Add new links
-				err = ht.traverseSubtreeLinks(c, false, v.ID())
+				err = traverseSubtree(c, v.ID(),
+					func (v quantumfs.DirectoryRecord) {
+
+					ht.checkLinkChanged(c, nil, v)
+				})
 				if err != nil {
 					return local, err
 				}
-=======
-			// Add new links
-			err = traverseSubtree(c, v.ID(),
-				func (v quantumfs.DirectoryRecord) {
-
-				ht.checkLinkChanged(c, nil, v)
-			})
-			if err != nil {
-				return local, err
->>>>>>> c95bff0b
 			}
 		}
 
