--- conflicted
+++ resolved
@@ -465,13 +465,7 @@
 		if baseAttrs != nil {
 			_, inBase := baseAttrs.AttributeByKey(key)
 			// skip this attribute since it was removed
-<<<<<<< HEAD
-			if !baseId.IsEqualTo(quantumfs.EmptyBlockKey) &&
-				olderId.IsEqualTo(quantumfs.EmptyBlockKey) {
-
-=======
 			if inBase && !inOlder {
->>>>>>> 67fab2cb
 				continue
 			}
 		}
@@ -488,16 +482,8 @@
 		setId := false
 
 		if baseAttrs != nil {
-<<<<<<< HEAD
-			baseId := baseAttrs.AttributeByKey(key)
-			if (baseId.IsEqualTo(quantumfs.EmptyBlockKey) &&
-				newerId.IsEqualTo(quantumfs.EmptyBlockKey)) ||
-				(baseId.IsEqualTo(newerId)) {
-
-=======
 			baseId, inBase := baseAttrs.AttributeByKey(key)
-			if (!inBase && !inNewer) || (baseId == newerId) {
->>>>>>> 67fab2cb
+			if (!inBase && !inNewer) || (baseId.IsEqualTo(newerId) {
 				setId = true
 			}
 		} else if newerId.IsEqualTo(quantumfs.EmptyBlockKey) {
