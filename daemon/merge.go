// Copyright (c) 2017 Arista Networks, Inc.  All rights reserved.
// Arista Networks, Inc. Confidential and Proprietary.

package daemon

import (
	"fmt"

	"github.com/aristanetworks/quantumfs"
	"github.com/aristanetworks/quantumfs/utils"
)

// hardlinkTracker used to track and compute the final hardlink versions and ref
// counts. Assumes local will be taken and then compensates when remote is chosen.
// This allows merge to skip traversing local subtrees as an optimization.
// Note: We assume that FileId is universally unique and will never collide
type hardlinkTracker struct {
	remote map[quantumfs.FileId]linkEntry
	local  map[quantumfs.FileId]linkEntry

	merged map[quantumfs.FileId]linkEntry
}

func newHardlinkTracker(remote_ map[quantumfs.FileId]linkEntry,
	local_ map[quantumfs.FileId]linkEntry) *hardlinkTracker {

	rtn := hardlinkTracker{
		remote: remote_,
		local:  local_,
		merged: make(map[quantumfs.FileId]linkEntry),
	}

	// make sure merged has the newest available record versions based off local
	for k, v := range local_ {
		if remoteEntry, exists := rtn.remote[k]; exists &&
			v.record.ModificationTime() <
				remoteEntry.record.ModificationTime() {

			// only take the newer record, not nlink
			v.record = remoteEntry.record
		}

		rtn.merged[k] = v
	}

	return &rtn
}

// if treeIsLocal is false, then it's assumed to be remote
func (ht *hardlinkTracker) traverseSubtreeLinks(c *ctx, treeIsLocal bool,
	dirKey quantumfs.ObjectKey) error {

	records, err := loadRecords(c, dirKey)
	if err != nil {
		return err
	}

	for _, v := range records {
		if v.Type() == quantumfs.ObjectTypeDirectory {
			err = ht.traverseSubtreeLinks(c, treeIsLocal, v.ID())
			if err != nil {
				return err
			}
		}

		if treeIsLocal {
			ht.checkLinkChanged(c, v, nil)
		} else {
			ht.checkLinkChanged(c, nil, v)
		}
	}

	return nil
}

// Compares the local record against merge product and tracks any changes
func (ht *hardlinkTracker) checkLinkChanged(c *ctx, local quantumfs.DirectoryRecord,
	final quantumfs.DirectoryRecord) {

	if final != nil {
		if local != nil {
			if local.Type() != quantumfs.ObjectTypeHardlink &&
				final.Type() != quantumfs.ObjectTypeHardlink {

				// not a hardlink to anyone
				return
			}

			if local.FileId() == final.FileId() {
				// no change, so nothing to account for
				return
			}
		}

		// Execution only reaches here if local is nil or different
		if final.Type() == quantumfs.ObjectTypeHardlink {
			// This is now a new hardlink instance in the system
			ht.increment(final.FileId())
		}
	}

	// Execution only reaches here if final is nil or different
	if local != nil && local.Type() == quantumfs.ObjectTypeHardlink {
		ht.decrement(local.FileId())
	}
}

func (ht *hardlinkTracker) increment(id quantumfs.FileId) {
	link := ht.newestEntry(id)
	link.nlink++

	ht.merged[id] = link
}

func (ht *hardlinkTracker) decrement(id quantumfs.FileId) {
	link := ht.newestEntry(id)

	if link.nlink <= 1 {
		delete(ht.merged, id)
		return
	}

	link.nlink--
	ht.merged[id] = link
}

// Returns the newest linkEntry version available, while preserving nlink from merged
func (ht *hardlinkTracker) newestEntry(id quantumfs.FileId) linkEntry {
	link, mergedExists := ht.merged[id]
	mergedSet := false

	// track nlinks separately so we can preserve it
	nlinks := uint32(0)
	if mergedExists {
		nlinks = link.nlink
	}

	if remoteLink, exists := ht.remote[id]; exists {
		link = remoteLink
		mergedSet = true
	}

	if localLink, exists := ht.local[id]; exists && (!mergedSet ||
		link.record.ModificationTime() <
			localLink.record.ModificationTime()) {

		link = localLink
		mergedSet = true
	}

	utils.Assert(mergedSet, "Unable to find entry for fileId %d", id)

	// restore the preserved nlinks - we only want the newest linkEntry.record
	link.nlink = nlinks

	return link
}

func loadWorkspaceRoot(c *ctx,
	key quantumfs.ObjectKey) (hardlinks map[quantumfs.FileId]linkEntry,
	directory quantumfs.ObjectKey, err error) {

	buffer := c.dataStore.Get(&c.Ctx, key)
	if buffer == nil {
		return nil, key,
			fmt.Errorf("Unable to Get block for key: %s", key.String())
	}
	workspaceRoot := buffer.AsWorkspaceRoot()

	links := loadHardlinks(c, workspaceRoot.HardlinkEntry())

	return links, workspaceRoot.BaseLayer(), nil
}

func mergeWorkspaceRoot(c *ctx, base quantumfs.ObjectKey, remote quantumfs.ObjectKey,
	local quantumfs.ObjectKey) (quantumfs.ObjectKey, error) {

	defer c.funcIn("mergeWorkspaceRoot").Out()

	_, baseDirectory, err := loadWorkspaceRoot(c, base)
	if err != nil {
		return local, err
	}
	remoteHardlinks, remoteDirectory, err := loadWorkspaceRoot(c, remote)
	if err != nil {
		return local, err
	}
	localHardlinks, localDirectory, err := loadWorkspaceRoot(c,
		local)
	if err != nil {
		return local, err
	}

	tracker := newHardlinkTracker(remoteHardlinks, localHardlinks)

	localDirectory, err = mergeDirectory(c, baseDirectory,
		remoteDirectory, localDirectory, true, tracker)
	if err != nil {
		return local, err
	}

	return publishWorkspaceRoot(c, localDirectory, tracker.merged), nil
}

func loadRecords(c *ctx,
	key quantumfs.ObjectKey) (map[string]quantumfs.DirectoryRecord, error) {

	rtn := make(map[string]quantumfs.DirectoryRecord)

	for {
		buffer := c.dataStore.Get(&c.Ctx, key)
		if buffer == nil {
			return nil, fmt.Errorf("No object for key %s", key.String())
		}

		baseLayer := buffer.AsDirectoryEntry()

		for i := 0; i < baseLayer.NumEntries(); i++ {
			entry := baseLayer.Entry(i)
			rtn[entry.Filename()] = entry
		}

		if baseLayer.HasNext() {
			key = baseLayer.Next()
		} else {
			return rtn, nil
		}
	}
}

// sometimes, in theory, two workspaces could simultaneously create directories or
// records with the same name. We handle these cases like mostly normal conflicts.
func mergeDirectory(c *ctx, base quantumfs.ObjectKey,
	remote quantumfs.ObjectKey, local quantumfs.ObjectKey,
	baseExists bool, ht *hardlinkTracker) (quantumfs.ObjectKey, error) {

	defer c.funcIn("mergeDirectory").Out()

	var err error
	baseRecords := make(map[string]quantumfs.DirectoryRecord)
	if baseExists {
		baseRecords, err = loadRecords(c, base)
		if err != nil {
			return local, err
		}
	}
	remoteRecords, err := loadRecords(c, remote)
	if err != nil {
		return local, err
	}
	localRecords, err := loadRecords(c, local)
	if err != nil {
		return local, err
	}

	// make a copy to preserve localRecords
	mergedRecords := make(map[string]quantumfs.DirectoryRecord)
	for k, v := range localRecords {
		mergedRecords[k] = v
	}

	for k, v := range remoteRecords {
		baseChild, _ := baseRecords[k]
		localChild, inLocal := localRecords[k]

		if inLocal {
			// We have at least a local and remote, must merge
			mergedRecords[k], err = mergeRecord(c, baseChild, v,
				localChild, ht)
			if err != nil {
				return local, err
			}
		} else {
			// just take remote since it's known newer than base
<<<<<<< HEAD
			finalRecords[k] = v

			// Add new links
			err = ht.traverseSubtreeLinks(c, false, v.ID())
			if err != nil {
				return local, err
			}
=======
			mergedRecords[k] = v
>>>>>>> 46676d52
		}

		// check for hardlink addition or update
		finalRecord, _ := mergedRecords[k]
		ht.checkLinkChanged(c, localChild, finalRecord)
	}

	if baseExists {
		for k, _ := range baseRecords {
			_, inRemote := remoteRecords[k]
			localRecord, inLocal := localRecords[k]

			// Delete iff the file was deleted in remote only,
			// (otherwise local, our reference, already deleted it and
			// we don't want to doulbly delete)
			if !inRemote && inLocal {
				delete(mergedRecords, k)

				// check for hardlink deletion
				ht.checkLinkChanged(c, localRecord, nil)
			}
		}
	}

	// turn mergedRecords into a publishable format
	localRecordsList := make([]quantumfs.DirectoryRecord, 0, len(mergedRecords))
	for _, v := range mergedRecords {
		localRecordsList = append(localRecordsList, v)
	}

	// publish localRecordsList
	newBaseLayerId := quantumfs.EmptyDirKey

	entryCapacity := len(localRecordsList)
	entryCapacity, baseLayer := quantumfs.NewDirectoryEntry(entryCapacity)
	entryIdx := 0
	for _, record := range localRecordsList {
		if entryIdx == quantumfs.MaxDirectoryRecords() {
			baseLayer.SetNumEntries(entryIdx)
			newBaseLayerId = publishDirectoryEntry(c, baseLayer,
				newBaseLayerId)
			entryCapacity, baseLayer = quantumfs.NewDirectoryEntry(
				entryCapacity)
			entryIdx = 0
		}

		recordCopy := record.Record()
		baseLayer.SetEntry(entryIdx, &recordCopy)

		entryIdx++
	}

	baseLayer.SetNumEntries(entryIdx)
	return publishDirectoryEntry(c, baseLayer, newBaseLayerId), nil
}

func mergeRecord(c *ctx, base quantumfs.DirectoryRecord,
	remote quantumfs.DirectoryRecord, local quantumfs.DirectoryRecord,
	ht *hardlinkTracker) (quantumfs.DirectoryRecord, error) {

	defer c.FuncIn("mergeRecord", "%s", local.Filename()).Out()

	// Merge differently depending on if the type is preserved
	localTypeChanged := base == nil || !local.Type().Matches(base.Type())
	remoteTypeChanged := base == nil || !remote.Type().Matches(base.Type())
	bothSameType := local.Type().Matches(remote.Type())

	var mergedKey quantumfs.ObjectKey
	updatedKey := false

	var err error
	switch local.Type() {
	case quantumfs.ObjectTypeDirectory:
		if (!localTypeChanged && !remoteTypeChanged) ||
			(base == nil && bothSameType) {

			var baseId quantumfs.ObjectKey
			if base != nil {
				baseId = base.ID()
			}

			mergedKey, err = mergeDirectory(c, baseId,
				remote.ID(), local.ID(), (base != nil), ht)
			if err != nil {
				return local, err
			}

			updatedKey = true
		}
	case quantumfs.ObjectTypeHardlink:
		if bothSameType {
			// hardlinks use ContentTime to store their created timestamp
			if remote.ContentTime() > local.ContentTime() {
				c.vlog("taking remote copy of %s", remote.Filename())
				return remote, nil
			}

			c.vlog("keeping local copy of %s", remote.Filename())
			return local, nil
		}
	case quantumfs.ObjectTypeSmallFile:
		fallthrough
	case quantumfs.ObjectTypeMediumFile:
		fallthrough
	case quantumfs.ObjectTypeLargeFile:
		fallthrough
	case quantumfs.ObjectTypeVeryLargeFile:
		if bothSameType {
			mergedKey, err = mergeFile(c, remote, local)
			if err != nil {
				return nil, err
			}

			updatedKey = true
		}
	}

	rtnRecord := local
	if remote.ModificationTime() > local.ModificationTime() {
		rtnRecord = remote
	}

	if !updatedKey {
		mergedKey = takeNewest(c, remote, local)

		// if we took remote for a directory, we have to accommodate its
		// hardlinks in the hardlink tracker
		if mergedKey == remote.ID() &&
			remote.Type() == quantumfs.ObjectTypeDirectory {

			// Add new links
			err = ht.traverseSubtreeLinks(c, false, remote.ID())
			if err != nil {
				return nil, err
			}

			// Remove old links
			err = ht.traverseSubtreeLinks(c, true, local.ID())
			if err != nil {
				return nil, err
			}
		}
	}
	rtnRecord.SetID(mergedKey)

	return rtnRecord, nil
}

func takeNewest(c *ctx, remote quantumfs.DirectoryRecord,
	local quantumfs.DirectoryRecord) quantumfs.ObjectKey {

	defer c.FuncIn("mergeFile", "%s", local.Filename()).Out()

	if remote.ModificationTime() > local.ModificationTime() {
		c.vlog("taking remote copy of %s", remote.Filename())
		return remote.ID()
	}

	c.vlog("keeping local copy of %s", local.Filename())
	return local.ID()
}

func mergeFile(c *ctx, remote quantumfs.DirectoryRecord,
	local quantumfs.DirectoryRecord) (quantumfs.ObjectKey, error) {

	// support intra-file merges here later
	return takeNewest(c, remote, local), nil
}<|MERGE_RESOLUTION|>--- conflicted
+++ resolved
@@ -272,17 +272,13 @@
 			}
 		} else {
 			// just take remote since it's known newer than base
-<<<<<<< HEAD
-			finalRecords[k] = v
+			mergedRecords[k] = v
 
 			// Add new links
 			err = ht.traverseSubtreeLinks(c, false, v.ID())
 			if err != nil {
 				return local, err
 			}
-=======
-			mergedRecords[k] = v
->>>>>>> 46676d52
 		}
 
 		// check for hardlink addition or update
