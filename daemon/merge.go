--- conflicted
+++ resolved
@@ -159,13 +159,8 @@
 }
 
 func mergeWorkspaceRoot(c *ctx, base quantumfs.ObjectKey, remote quantumfs.ObjectKey,
-<<<<<<< HEAD
-	local quantumfs.ObjectKey, prefer int, skipPaths mergeSkipPaths) (
-	quantumfs.ObjectKey, error) {
-=======
-	local quantumfs.ObjectKey, prefer mergePreference) (quantumfs.ObjectKey,
-	error) {
->>>>>>> 7f523941
+	local quantumfs.ObjectKey, prefer mergePreference,
+	skipPaths mergeSkipPaths) (quantumfs.ObjectKey, error) {
 
 	defer c.FuncIn("mergeWorkspaceRoot", "Prefer %d skip len %d", prefer,
 		len(skipPaths.paths)).Out()
@@ -228,16 +223,11 @@
 // records with the same name. We handle these cases like mostly normal conflicts.
 func mergeDirectory(c *ctx, dirName string, base quantumfs.ObjectKey,
 	remote quantumfs.ObjectKey, local quantumfs.ObjectKey,
-<<<<<<< HEAD
-	baseExists bool, ht *hardlinkTracker, prefer int, skipPaths mergeSkipPaths) (
-	quantumfs.ObjectKey, error) {
+	baseExists bool, ht *hardlinkTracker, prefer mergePreference,
+	skipPaths mergeSkipPaths) (quantumfs.ObjectKey, error) {
 
 	defer c.FuncIn("mergeDirectory", "%s skipPaths len %d", dirName,
 		len(skipPaths.paths)).Out()
-=======
-	baseExists bool, ht *hardlinkTracker, prefer mergePreference) (
-	quantumfs.ObjectKey, error) {
->>>>>>> 7f523941
 
 	for _, name := range skipPaths.paths {
 		if name == "/" {
@@ -563,13 +553,8 @@
 
 func mergeRecord(c *ctx, base quantumfs.DirectoryRecord,
 	remote quantumfs.DirectoryRecord, local quantumfs.DirectoryRecord,
-<<<<<<< HEAD
-	ht *hardlinkTracker, prefer int, skipPaths mergeSkipPaths) (
+	ht *hardlinkTracker, prefer mergePreference, skipPaths mergeSkipPaths) (
 	quantumfs.DirectoryRecord, error) {
-=======
-	ht *hardlinkTracker, prefer mergePreference) (quantumfs.DirectoryRecord,
-	error) {
->>>>>>> 7f523941
 
 	defer c.FuncIn("mergeRecord", "%s", local.Filename()).Out()
 
