// Copyright (c) 2016 Arista Networks, Inc.  All rights reserved.
// Arista Networks, Inc. Confidential and Proprietary.

package daemon

// The basic Inode and FileHandle structures

import (
	"container/list"
	"fmt"
	"sync"
	"sync/atomic"

	"github.com/aristanetworks/quantumfs"
	"github.com/aristanetworks/quantumfs/utils"
	"github.com/hanwen/go-fuse/fuse"
)

type InodeId uint64

type InodeIdInfo struct {
	id         InodeId
	generation uint64
}

func invalidIdInfo() InodeIdInfo {
	return InodeIdInfo{
		id: quantumfs.InodeIdInvalid,
	}
}

// Inode represents a specific path in the tree which updates as the tree itself
// changes.
type Inode interface {
	Access(c *ctx, mask uint32, uid uint32, gid uint32) fuse.Status

	GetAttr(c *ctx, out *fuse.AttrOut) fuse.Status

	Lookup(c *ctx, name string,
		out *fuse.EntryOut) fuse.Status

	Open(c *ctx, flags uint32, mode uint32,
		out *fuse.OpenOut) fuse.Status

	OpenDir(c *ctx, flags uint32, mode uint32,
		out *fuse.OpenOut) fuse.Status

	Create(c *ctx, input *fuse.CreateIn, name string,
		out *fuse.CreateOut) fuse.Status

	SetAttr(c *ctx, attr *fuse.SetAttrIn, out *fuse.AttrOut) fuse.Status

	Mkdir(c *ctx, name string, input *fuse.MkdirIn,
		out *fuse.EntryOut) fuse.Status

	Unlink(c *ctx, name string) fuse.Status

	Rmdir(c *ctx, name string) fuse.Status

	Symlink(c *ctx, pointedTo string, name string,
		out *fuse.EntryOut) fuse.Status

	Readlink(c *ctx) ([]byte, fuse.Status)

	Mknod(c *ctx, name string, input *fuse.MknodIn,
		out *fuse.EntryOut) fuse.Status

	RenameChild(c *ctx, oldName string, newName string) fuse.Status

	GetXAttrSize(c *ctx, attr string) (size int, result fuse.Status)

	GetXAttrData(c *ctx, attr string) (data []byte, result fuse.Status)

	ListXAttr(c *ctx) (attributes []byte, result fuse.Status)

	SetXAttr(c *ctx, attr string, data []byte) fuse.Status

	RemoveXAttr(c *ctx, attr string) fuse.Status

	// Methods called by children
	setChildAttr(c *ctx, inodeNum InodeId, newType *quantumfs.ObjectType,
		attr *fuse.SetAttrIn, out *fuse.AttrOut,
		updateMtime bool) fuse.Status

	getChildAttr(c *ctx, inodeNum InodeId, out *fuse.Attr, owner fuse.Owner)

	// Update the key for only this child
	syncChild(c *ctx, inodeNum InodeId, newKey quantumfs.ObjectKey,
		hardlinkDelta *HardlinkDelta)

	setChildRecord(c *ctx, record quantumfs.DirectoryRecord)

	getChildXAttrSize(c *ctx, inodeNum InodeId,
		attr string) (size int, result fuse.Status)

	getChildXAttrData(c *ctx,
		inodeNum InodeId, attr string) (data []byte, result fuse.Status)

	listChildXAttr(c *ctx,
		inodeNum InodeId) (attributes []byte, result fuse.Status)

	setChildXAttr(c *ctx, inodeNum InodeId, attr string, data []byte) fuse.Status

	removeChildXAttr(c *ctx, inodeNum InodeId, attr string) fuse.Status

	// Must be called with the instantiation lock
	// Instantiate the Inode for the given child on demand.
	instantiateChild_(c *ctx, inodeNum InodeId) Inode
	finishInit(c *ctx) []inodePair

	name() string
	setName(name string)

	// Returns true if the inode had previously been marked accessed for the
	// passed-in read/update operation. This also stores the union of read/update
	// operations for future reference.
	accessedFor(op quantumfs.PathFlags) bool

	// Clear the cached value of accessed. This should be used if the previous
	// path of the inode has become invalid, perhaps because the inode has been
	// renamed.
	clearAccessedCache()
	markAccessed(c *ctx, path string, op quantumfs.PathFlags)
	markSelfAccessed(c *ctx, op quantumfs.PathFlags)

	absPath(c *ctx, path string) string
	absPath_(c *ctx, path string) string

	// Note: parent_ must only be called with the parentLock R/W Lock-ed, and the
	// parent Inode returned must only be used while that lock is held
	parentId_() InodeId
	parent_(c *ctx) (parent Inode, release func())
	setParent(c *ctx, newParent Inode)
	setParent_(c *ctx, newParent Inode)
	ParentLock(c *ctx) utils.NeedWriteUnlock
	ParentRLock(c *ctx) utils.NeedReadUnlock

	// An orphaned Inode is one which is parented to itself. That is, it is
	// orphaned from the directory tree and cannot be accessed except directly by
	// the inodeNum or by an already open file handle.
	isOrphaned(c *ctx) bool
	isOrphaned_() bool
	orphan(c *ctx, record quantumfs.DirectoryRecord)
	orphan_(c *ctx, record quantumfs.DirectoryRecord)
	deleteSelf(c *ctx,
		deleteFromParent func() (toOrphan quantumfs.DirectoryRecord,
			err fuse.Status)) fuse.Status

	parentMarkAccessed(c *ctx, path string, op quantumfs.PathFlags)
	parentSyncChild(c *ctx, publishFn func() (quantumfs.ObjectKey,
		*HardlinkDelta))
	parentSetChildAttr(c *ctx, inodeNum InodeId, newType *quantumfs.ObjectType,
		attr *fuse.SetAttrIn, out *fuse.AttrOut,
		updateMtime bool) fuse.Status
	parentUpdateSize(c *ctx, getSize_ func() uint64) fuse.Status
	parentGetChildXAttrSize(c *ctx, inodeNum InodeId, attr string) (size int,
		result fuse.Status)
	parentGetChildXAttrData(c *ctx, inodeNum InodeId, attr string) (data []byte,
		result fuse.Status)
	parentListChildXAttr(c *ctx, inodeNum InodeId) (attributes []byte,
		result fuse.Status)
	parentSetChildXAttr(c *ctx, inodeNum InodeId, attr string,
		data []byte) fuse.Status
	parentRemoveChildXAttr(c *ctx, inodeNum InodeId, attr string) fuse.Status
	parentGetChildAttr(c *ctx, inodeNum InodeId, out *fuse.Attr,
		owner fuse.Owner)
	parentGetChildAttr_(c *ctx, inodeNum InodeId, out *fuse.Attr,
		owner fuse.Owner)
	parentHasAncestor(c *ctx, ancestor Inode) bool

	getQuantumfsExtendedKey(c *ctx) ([]byte, fuse.Status)

	isDirty_(c *ctx) bool      // Returns true if the inode is dirty
	dirty(c *ctx)              // Mark this Inode dirty
	dirty_(c *ctx)             // Mark this Inode dirty
	markClean_() *list.Element // Mark this Inode as cleaned
	// Undo marking the inode as clean
	markUnclean_(dirtyElement *list.Element) bool

	// Returns this inode's place in the dirtyQueue
	dirtyElement_() *list.Element

	// Compute a new object key, schedule the object data to be uploaded to the
	// datastore and update the parent with the new key.
	flush(c *ctx) quantumfs.ObjectKey

	MvChild_DOWN(c *ctx, dstInode Inode, oldName string,
		newName string) fuse.Status
	Sync_DOWN(c *ctx) fuse.Status
	link_DOWN(c *ctx, srcInode Inode, newName string,
		out *fuse.EntryOut) fuse.Status

	inodeNum() InodeId

	Lock(*ctx) utils.NeedWriteUnlock

	treeState() *TreeState
	LockTree() utils.NeedWriteUnlock
	RLockTree() utils.NeedReadUnlock

	isWorkspaceRoot() bool
	isListingType() bool

	// cleanup() is called when the Inode has been uninstantiated, but before the
	// final reference has been released. It should perform any deterministic
	// cleanup which is necessary, but it is possible for the Inode to be
	// accessed after cleanup() has completed.
	cleanup(c *ctx)

	// Reference counting to determine when an Inode may become uninstantiated.
	addRef(c *ctx)
	addRef_(c *ctx)
	delRef(c *ctx)
}

type inodeHolder interface {
	foreachDirectInode(c *ctx, visitFn inodeVisitFn)
}

type TreeState struct {
	lock      sync.RWMutex
	name      string
	skipFlush bool
}

func (ts *TreeState) Unlock() {
	ts.lock.Unlock()
}

func (ts *TreeState) RUnlock() {
	ts.lock.RUnlock()
}

type InodeCommon struct {
	// These fields are constant once instantiated
	self         Inode // Leaf subclass instance
	id           InodeId
	idGeneration uint64

	nameLock sync.Mutex
	name_    string // '/' if WorkspaceRoot

	accessed_ uint32

	// Note: parentId must not be accessed or changed without the parentLock
	parentLock orderedRwMutex
	parentId   InodeId

	inodeLock orderedRwMutex

	// The treeState contains some per-tree metadata and the internal lock is
	// used to lock the entire workspace tree when certain tree-wide operations
	// are being performed. Primarily this is done with all requests which call
	// downward (parent to child) in the tree. This is done to ensure that all
	// Inode locks are only acquired child to parent.
	treeState_ *TreeState

	// This element is protected by the flusher lock
	dirtyElement__ *list.Element

	unlinkRecord quantumfs.DirectoryRecord
	unlinkXAttr  map[string][]byte
	unlinkLock   utils.DeferableRwMutex
}

func (inode *InodeCommon) RLock(c *ctx) utils.NeedReadUnlock {
	return inode.inodeLock.RLock(c, inode.id, lockerInodeLock)
}

func (inode *InodeCommon) Lock(c *ctx) utils.NeedWriteUnlock {
	return inode.inodeLock.Lock(c, inode.id, lockerInodeLock)
}

func (inode *InodeCommon) ParentRLock(c *ctx) utils.NeedReadUnlock {
	return inode.parentLock.RLock(c, inode.id, lockerParentLock)
}

func (inode *InodeCommon) ParentLock(c *ctx) utils.NeedWriteUnlock {
	return inode.parentLock.Lock(c, inode.id, lockerParentLock)
}

func (inode *InodeCommon) GetAttr(c *ctx, out *fuse.AttrOut) fuse.Status {
	defer c.funcIn("InodeCommon::GetAttr").Out()

	inode.parentGetChildAttr(c, inode.id, &out.Attr, c.fuseCtx.Owner)
	fillAttrOutCacheData(c, out)

	return fuse.OK
}

// Must have the parentLock R/W Lock()-ed during the call and for the duration the
// id is used
func (inode *InodeCommon) parentId_() InodeId {
	return inode.parentId
}

// Must have the parentLock R/W Lock()-ed during the call and for the duration the
// returned Inode is used
func (inode *InodeCommon) parent_(c *ctx) (parent Inode, release func()) {
	defer c.funcIn("InodeCommon::parent_").Out()
	parent, release = c.qfs.inodeNoInstantiate(c, inode.parentId)
	if parent == nil {
		release()
		c.elog("Parent (%d) was unloaded before child (%d)!",
			inode.parentId, inode.id)
		parent, release = c.qfs.inode(c, inode.parentId)
	}

	return parent, release
}

func (inode *InodeCommon) parentMarkAccessed(c *ctx, path string,
	op quantumfs.PathFlags) {

	defer c.FuncIn("InodeCommon::parentMarkAccessed", "path %s CRUD %x", path,
		op).Out()

	defer inode.ParentRLock(c).RUnlock()

	if inode.isOrphaned_() {
		utils.Assert(path == inode.name(),
			"Directory %s containing path %s is orphaned",
			inode.name(), path)
		c.vlog("file %s is orphaned, not marking", inode.name())
		return
	}

	parent, release := inode.parent_(c)
	defer release()

	if wsr, isWorkspaceRoot := parent.(*WorkspaceRoot); isWorkspaceRoot {
		isHardlink, fileId := wsr.hardlinkTable.checkHardlink(inode.id)
		if isHardlink {
			wsr.markHardlinkAccessed(c, fileId, op)
			return
		}
	}

	parent.markAccessed(c, path, op)
}

func (inode *InodeCommon) parentSyncChild(c *ctx,
	publishFn func() (quantumfs.ObjectKey, *HardlinkDelta)) {

	defer c.FuncIn("InodeCommon::parentSyncChild", "%d", inode.id).Out()

	defer inode.ParentRLock(c).RUnlock()
	defer inode.Lock(c).Unlock()

	// We want to ensure that the orphan check and the parent sync are done
	// under the same lock
	if inode.isOrphaned_() {
		// Still run the publish function to ensure the datastore contains
		// updated contents. Our workspace may no longer care about our data,
		// but someone else may.
		publishFn()
		c.vlog("Not flushing orphaned inode")
		return
	}

	// publish before we sync, once we know it's safe
	baseLayerId, hardlinkDelta := publishFn()

	parent, release := inode.parent_(c)
	defer release()

	parent.syncChild(c, inode.id, baseLayerId, hardlinkDelta)
}

func (inode *InodeCommon) parentUpdateSize(c *ctx,
	getSize_ func() uint64) fuse.Status {

	defer c.funcIn("InodeCommon::parentUpdateSize").Out()

	defer inode.ParentRLock(c).RUnlock()
	defer inode.Lock(c).Unlock()

	var attr fuse.SetAttrIn
	attr.Valid = fuse.FATTR_SIZE
	attr.Size = getSize_()

	if !inode.isOrphaned_() {
		inode.dirty(c)
		parent, release := inode.parent_(c)
		defer release()

		return parent.setChildAttr(c, inode.inodeNum(), nil, &attr, nil,
			true)
	} else {
		return inode.setOrphanChildAttr(c, inode.inodeNum(), nil, &attr, nil,
			true)
	}
}

func (inode *InodeCommon) parentSetChildAttr(c *ctx, inodeNum InodeId,
	newType *quantumfs.ObjectType, attr *fuse.SetAttrIn,
	out *fuse.AttrOut, updateMtime bool) fuse.Status {

	defer c.funcIn("InodeCommon::parentSetChildAttr").Out()

	defer inode.ParentRLock(c).RUnlock()

	if !inode.isOrphaned_() {
		inode.dirty(c)
		parent, release := inode.parent_(c)
		defer release()

		return parent.setChildAttr(c, inodeNum, newType, attr, out,
			updateMtime)
	} else if inode.id == inodeNum {
		return inode.setOrphanChildAttr(c, inodeNum, newType, attr, out,
			updateMtime)
	} else {
		panic("Request for non-self while orphaned")
	}

}

func (inode *InodeCommon) parentGetChildXAttrSize(c *ctx, inodeNum InodeId,
	attr string) (size int, result fuse.Status) {

	defer c.funcIn("InodeCommon::parentGetChildXAttrSize").Out()

	defer inode.ParentRLock(c).RUnlock()
	if !inode.isOrphaned_() {
		parent, release := inode.parent_(c)
		defer release()

		return parent.getChildXAttrSize(c, inodeNum, attr)
	} else if inode.id == inodeNum {
		return inode.getOrphanChildXAttrSize(c, inodeNum, attr)
	} else {
		panic("Request for non-self while orphaned")
	}
}

func (inode *InodeCommon) parentGetChildXAttrData(c *ctx, inodeNum InodeId,
	attr string) (data []byte, result fuse.Status) {

	defer c.funcIn("InodeCommon::parentGetChildXAttrData").Out()

	defer inode.ParentRLock(c).RUnlock()
	if !inode.isOrphaned_() {
		parent, release := inode.parent_(c)
		defer release()

		return parent.getChildXAttrData(c, inodeNum, attr)
	} else if inode.id == inodeNum {
		return inode.getOrphanChildXAttrData(c, inodeNum, attr)
	} else {
		panic("Request for non-self while orphaned")
	}
}

func (inode *InodeCommon) parentListChildXAttr(c *ctx,
	inodeNum InodeId) (attributes []byte, result fuse.Status) {

	defer c.funcIn("InodeCommon::parentListChildXAttr").Out()

	defer inode.ParentRLock(c).RUnlock()
	if !inode.isOrphaned_() {
		parent, release := inode.parent_(c)
		defer release()

		return parent.listChildXAttr(c, inodeNum)
	} else if inode.id == inodeNum {
		return inode.listOrphanChildXAttr(c, inodeNum)
	} else {
		panic("Request for non-self while orphaned")
	}
}

func (inode *InodeCommon) parentSetChildXAttr(c *ctx, inodeNum InodeId, attr string,
	data []byte) fuse.Status {

	defer c.funcIn("InodeCommon::parentSetChildXAttr").Out()

	defer inode.ParentRLock(c).RUnlock()

	if !inode.isOrphaned_() {
		inode.dirty(c)
		parent, release := inode.parent_(c)
		defer release()

		return parent.setChildXAttr(c, inodeNum, attr, data)
	} else if inode.id == inodeNum {
		return inode.setOrphanChildXAttr(c, inodeNum, attr, data)
	} else {
		panic("Request for non-self while orphaned")
	}
}

func (inode *InodeCommon) parentRemoveChildXAttr(c *ctx, inodeNum InodeId,
	attr string) fuse.Status {

	defer c.funcIn("InodeCommon::parentRemoveChildXAttr").Out()

	defer inode.ParentRLock(c).RUnlock()

	if !inode.isOrphaned_() {
		inode.dirty(c)
		parent, release := inode.parent_(c)
		defer release()

		return parent.removeChildXAttr(c, inodeNum, attr)
	} else if inode.id == inodeNum {
		return inode.removeOrphanChildXAttr(c, inodeNum, attr)
	} else {
		panic("Request for non-self while orphaned")
	}
}

func (inode *InodeCommon) parentGetChildAttr(c *ctx, inodeNum InodeId,
	out *fuse.Attr, owner fuse.Owner) {

<<<<<<< HEAD
	defer c.funcIn("InodeCommon::parentGetChildAttr").Out()

	defer inode.ParentRLock(c).RUnlock()
=======
	defer inode.parentLock.RLock().RUnlock()
	inode.parentGetChildAttr_(c, inodeNum, out, owner)
}

func (inode *InodeCommon) parentGetChildAttr_(c *ctx, inodeNum InodeId,
	out *fuse.Attr, owner fuse.Owner) {

	defer c.funcIn("InodeCommon::parentGetChildAttr_").Out()
>>>>>>> a0d67825

	if !inode.isOrphaned_() {
		parent, release := inode.parent_(c)
		defer release()

		parent.getChildAttr(c, inodeNum, out, owner)
	} else if inode.id == inodeNum {
		inode.getOrphanChildAttr(c, inodeNum, out, owner)
	} else {
		panic("Request for non-self while orphaned")
	}
}

// When iterating up the directory tree, we need to lock parents as we go,
// otherwise part of the chain we've iterated past could be moved and change
// what we should have returned here
func (inode *InodeCommon) parentHasAncestor(c *ctx, ancestor Inode) bool {
	defer c.FuncIn("InodeCommon::parentHadAncestor", "%d %d", inode.inodeNum(),
		ancestor.inodeNum())

	defer inode.ParentRLock(c).RUnlock()
	if ancestor.inodeNum() == inode.parentId_() {
		return true
	}

	if inode.parentId_() == quantumfs.InodeIdInvalid {
		return false
	}

	toCheck, release := inode.parent_(c)
	defer release()
	for {
		defer toCheck.ParentRLock(c).RUnlock()

		if ancestor.inodeNum() == toCheck.parentId_() {
			return true
		}

		if toCheck.parentId_() == quantumfs.InodeIdInvalid {
			return false
		}

		toCheck, release = toCheck.parent_(c)
		defer release()
	}
}

func (inode *InodeCommon) setParent(c *ctx, newParent Inode) {
	defer inode.ParentLock(c).Unlock()
	inode.setParent_(c, newParent)
}

// Must be called with parentLock locked for writing
func (inode *InodeCommon) setParent_(c *ctx, newParent Inode) {
	newParent.addRef(c)

	if inode.parentId != quantumfs.InodeIdInvalid {
		oldParent, release := c.qfs.inodeNoInstantiate(c, inode.parentId)
		utils.Assert(oldParent != nil, "oldParent is nil")
		defer release()
		oldParent.delRef(c)
	}

	inode.parentId = newParent.inodeNum()
	utils.Assert(inode.id != inode.parentId, "Orphaned via setParent_()")
}

func (inode *InodeCommon) isOrphaned(c *ctx) bool {
	defer inode.ParentRLock(c).RUnlock()

	return inode.isOrphaned_()
}

func (inode *InodeCommon) orphan(c *ctx, record quantumfs.DirectoryRecord) {
	defer inode.ParentLock(c).Unlock()
	inode.orphan_(c, record)
}

// parentLock must be Locked
func (inode *InodeCommon) orphan_(c *ctx, record quantumfs.DirectoryRecord) {
	defer c.FuncIn("InodeCommon::orphan_", "inode %d", inode.inodeNum()).Out()

	// Since orphan_ isn't a no-op for orphans, we have to do a check to be safe
	if inode.isOrphaned_() {
		return
	}

	oldParent, release := c.qfs.inodeNoInstantiate(c, inode.parentId)
	utils.Assert(oldParent != nil, "oldParent is nil")
	defer release()
	oldParent.delRef(c)

	inode.parentId = inode.id
	inode.setChildRecord(c, record)
}

// parentLock must be RLocked
func (inode *InodeCommon) isOrphaned_() bool {
	return inode.id == inode.parentId
}

func (inode *InodeCommon) inodeNum() InodeId {
	return inode.id
}

// Returns true if the inode is dirty
// flusher lock must be locked when calling this function
func (inode *InodeCommon) isDirty_(c *ctx) bool {
	defer c.funcIn("InodeCommon::isDirty_").Out()
	return inode.dirtyElement__ != nil
}

// Add this Inode to the dirty list
func (inode *InodeCommon) dirty(c *ctx) {
	defer c.FuncIn("InodeCommon::dirty", "inode %d", inode.id).Out()
	defer c.qfs.flusher.lock.Lock(c).Unlock()

	inode.dirty_(c)
}

// Add this Inode to the dirty list
// Must hold flusher lock
func (inode *InodeCommon) dirty_(c *ctx) {
	if inode.dirtyElement__ == nil {
		c.vlog("Queueing inode %d on dirty list", inode.id)
		inode.dirtyElement__ = c.qfs.flusher.queueDirtyInode_(c, inode.self)
	}
}

// Mark this Inode as having been cleaned
// flusher lock must be locked when calling this function
func (inode *InodeCommon) markClean_() *list.Element {
	dirtyElement := inode.dirtyElement__
	inode.dirtyElement__ = nil
	return dirtyElement
}

// Undo marking this inode as clean
// flusher lock must be locked when calling this function
func (inode *InodeCommon) markUnclean_(dirtyElement *list.Element) (already bool) {
	if inode.dirtyElement__ == nil {
		inode.dirtyElement__ = dirtyElement
		return false
	}
	return true
}

func (inode *InodeCommon) getQuantumfsExtendedKey(c *ctx) ([]byte, fuse.Status) {
	defer inode.ParentRLock(c).RUnlock()

	var record quantumfs.ImmutableDirectoryRecord
	if inode.isOrphaned_() {
		record = inode.unlinkRecord
	} else {
		var dir *Directory
		parent, release := inode.parent_(c)
		defer release()

		dir = asDirectory(parent)

		defer dir.RLock(c).RUnlock()
		defer dir.childRecordLock.Lock().Unlock()
		record = dir.getRecordChildCall_(c, inode.inodeNum())
	}

	if record == nil {
		c.wlog("Unable to get record for inode")
		return nil, fuse.EIO
	}

	return record.EncodeExtendedKey(), fuse.OK
}

func (inode *InodeCommon) syncChild(c *ctx, inodeId InodeId,
	newKey quantumfs.ObjectKey, hardlinkDelta *HardlinkDelta) {

	msg := fmt.Sprintf("Unsupported syncChild() call on Inode %v", inode)
	panic(msg)
}

func (inode *InodeCommon) finishInit(c *ctx) []inodePair {
	return nil
}

// flusher lock must be locked when calling this function
func (inode *InodeCommon) dirtyElement_() *list.Element {
	return inode.dirtyElement__
}

func (inode *InodeCommon) name() string {
	inode.nameLock.Lock()
	defer inode.nameLock.Unlock()
	return inode.name_
}

func (inode *InodeCommon) setName(name string) {
	inode.nameLock.Lock()
	defer inode.nameLock.Unlock()
	inode.name_ = name
}

func (inode *InodeCommon) accessedFor(op quantumfs.PathFlags) bool {
	for {
		old := atomic.LoadUint32(&(inode.accessed_))
		new := old | uint32(op)

		if old == new {
			return true
		}

		if atomic.CompareAndSwapUint32(&(inode.accessed_), old, new) {
			return false
		}
	}
}

func (inode *InodeCommon) clearAccessedCache() {
	atomic.StoreUint32(&(inode.accessed_), 0)
}

func (inode *InodeCommon) treeState() *TreeState {
	return inode.treeState_
}

func (inode *InodeCommon) generation() uint64 {
	return 0
}

func (inode *InodeCommon) LockTree() utils.NeedWriteUnlock {
	inode.treeState_.lock.Lock()
	return inode.treeState_
}

func (inode *InodeCommon) RLockTree() utils.NeedReadUnlock {
	inode.treeState_.lock.RLock()
	return inode.treeState_
}

// the inode parentLock must be locked
func (inode *InodeCommon) absPath_(c *ctx, path string) string {
	defer c.FuncIn("InodeCommon::absPath_", "path %s", path).Out()

	if path == "" {
		path = inode.name()
	} else {
		path = inode.name() + "/" + path
	}
	parent, release := inode.parent_(c)
	defer release()

	return parent.absPath(c, path)
}

func (inode *InodeCommon) absPath(c *ctx, path string) string {
	defer c.FuncIn("InodeCommon::absPath", "path %s", path).Out()
	if inode.isWorkspaceRoot() {
		return "/" + path
	}
	if inode.isOrphaned(c) {
		panic("Orphaned file")
	}

	defer inode.ParentRLock(c).RUnlock()
	return inode.absPath_(c, path)
}

func (inode *InodeCommon) markAccessed(c *ctx, path string, op quantumfs.PathFlags) {
	defer c.FuncIn("InodeCommon::markAccessed", "path %s CRUD %x", path,
		op).Out()
	if inode.isWorkspaceRoot() {
		panic("Workspaceroot didn't call .self")
	}

	if path == "" {
		path = inode.name()
	} else {
		path = inode.name() + "/" + path
	}
	inode.parentMarkAccessed(c, path, op)
}

func (inode *InodeCommon) markSelfAccessed(c *ctx, op quantumfs.PathFlags) {
	defer c.FuncIn("InodeCommon::markSelfAccessed", "CRUD %x", op).Out()
	if inode.isOrphaned(c) {
		c.vlog("Orphaned, not marking")
		return
	}

	if inode.accessedFor(op) {
		// This inode has already been marked accessed for these operations
		// so we can short circuit here.
		return
	}

	inode.self.markAccessed(c, "", op)
}

func (inode *InodeCommon) isWorkspaceRoot() bool {
	_, isWsr := inode.self.(*WorkspaceRoot)
	return isWsr
}

func (inode *InodeCommon) isListingType() bool {
	switch inode.self.(type) {
	case *TypespaceList, *NamespaceList, *WorkspaceList:
		return true
	}
	return false
}

// Deleting a child may require that we orphan it, and because we *must* lock from
// a child up to its parent outside of a DOWN function, deletion in the parent
// must be done after the child's lock has been acquired.
func (inode *InodeCommon) deleteSelf(c *ctx,
	deleteFromParent func() (toOrphan quantumfs.DirectoryRecord,
		err fuse.Status)) fuse.Status {

	defer c.FuncIn("InodeCommon::deleteSelf", "%d", inode.inodeNum()).Out()
	defer inode.ParentLock(c).Unlock()
	defer inode.Lock(c).Unlock()

	// One of this inode's names is going away, reset the accessed cache to
	// ensure any remaining names are marked correctly.
	inode.clearAccessedCache()

	// After we've locked the child, we can safely go UP and lock our parent
	toOrphan, err := deleteFromParent()

	if toOrphan != nil {
		// toOrphan can be nil if this is a hardlink or there was an error
		inode.orphan_(c, toOrphan)
	}

	return err
}

func (inode *InodeCommon) cleanup(c *ctx) {
	defer c.funcIn("InodeCommon::cleanup").Out()
	// Most inodes have nothing to do here
}

// Must hold mapMutex for write.
func addInodeRef_(c *ctx, inodeId InodeId) {
	defer c.FuncIn("addInodeRef_", "%d", inodeId).Out()
	refs := c.qfs.inodeRefcounts[inodeId] + 1
	c.qfs.inodeRefcounts[inodeId] = refs

	c.vlog("A: %x refs on inode %d", refs, inodeId)
}

func (inode *InodeCommon) addRef(c *ctx) {
	defer c.qfs.mapMutex.Lock(c).Unlock()

	inode.addRef_(c)
}

func (inode *InodeCommon) addRef_(c *ctx) {
	if inode.inodeNum() <= quantumfs.InodeIdReservedEnd {
		// These Inodes always exist
		return
	}

	addInodeRef_(c, inode.inodeNum())

	utils.Assert(c.qfs.inodeRefcounts[inode.inodeNum()] > 1,
		"Increased from zero refcount!")
}

func (inode *InodeCommon) delRef(c *ctx) {
	defer c.FuncIn("InodeCommon::delRef", "%d", inode.inodeNum()).Out()
	if inode.inodeNum() <= quantumfs.InodeIdReservedEnd {
		// These Inodes always exist
		return
	}

	defer inode.ParentLock(c).Unlock()

	toRelease := func() bool {
		defer c.qfs.mapMutex.Lock(c).Unlock()

		refs := c.qfs.inodeRefcounts[inode.inodeNum()] - 1
		c.qfs.inodeRefcounts[inode.inodeNum()] = refs

		c.vlog("D: %x refs on inode %d", refs, inode.inodeNum())
		if refs != 0 {
			return false
		}

		c.vlog("Uninstantiating inode %d", inode.inodeNum())

		c.qfs.setInode_(c, inode.inodeNum(), nil)
		delete(c.qfs.inodeRefcounts, inode.inodeNum())

		c.qfs.addUninstantiated_(c, []inodePair{
			newInodePair(inode.inodeNum(), inode.parentId_())})
		return true
	}()
	if !toRelease {
		return
	}

	// This Inode is now unlisted and unreachable

	if !inode.isOrphaned_() {
		parent, release := inode.parent_(c)
		defer release()

		parent.delRef(c)
	}

	if dir, isDir := inode.self.(inodeHolder); isDir {
		inodeChildren := make([]InodeId, 0, 200)
		dir.foreachDirectInode(c, func(i InodeId) bool {
			inodeChildren = append(inodeChildren, i)
			return true
		})
		c.qfs.removeUninstantiated(c, inodeChildren)
	}

	inode.cleanup(c)
}

func reload(c *ctx, hardlinkTable HardlinkTable, rc *RefreshContext, inode Inode,
	remoteRecord quantumfs.ImmutableDirectoryRecord) {

	defer c.FuncIn("reload", "%s: %d", remoteRecord.Filename(),
		remoteRecord.Type()).Out()

	switch remoteRecord.Type() {
	default:
		panic(fmt.Sprintf("Reload unsupported on files of type %d",
			remoteRecord.Type()))
	case quantumfs.ObjectTypeSpecial:
		panic("special files cannot be reloaded.")
	case quantumfs.ObjectTypeSymlink:
		panic("symlinks cannot be reloaded.")
	case quantumfs.ObjectTypeDirectory:
		subdir := inode.(*Directory)
		subdir.refresh_DOWN(c.DisableLockCheck(), rc, remoteRecord.ID())
	case quantumfs.ObjectTypeHardlink:
		fileId := remoteRecord.FileId()
		hardlinkRecord := hardlinkTable.recordByFileId(fileId)
		utils.Assert(hardlinkTable != nil, "hardlink %d not found", fileId)
		remoteRecord = hardlinkRecord
		fallthrough
	case quantumfs.ObjectTypeSmallFile:
		fallthrough
	case quantumfs.ObjectTypeMediumFile:
		fallthrough
	case quantumfs.ObjectTypeLargeFile:
		fallthrough
	case quantumfs.ObjectTypeVeryLargeFile:
		regFile := inode.(*File)
		regFile.handleAccessorTypeChange(c, remoteRecord)
	}
}

func getLockOrder(a Inode, b Inode) (lockFirst Inode, lockLast Inode) {
	// Always lock the higher number inode first
	if a.inodeNum() > b.inodeNum() {
		return a, b
	} else {
		return b, a
	}
}

// FileHandle represents a specific path at a specific point in time, even as the
// tree changes underneath it. This is used to provide consistent snapshot views into
// the tree.
type FileHandle interface {
	ReadDirPlus(c *ctx, input *fuse.ReadIn, out *fuse.DirEntryList) fuse.Status
	Read(c *ctx, offset uint64, size uint32, buf []byte, nonblocking bool) (
		fuse.ReadResult, fuse.Status)

	Write(c *ctx, offset uint64, size uint32, flags uint32, buf []byte) (
		uint32, fuse.Status)

	treeState() *TreeState
	LockTree() utils.NeedWriteUnlock
	RLockTree() utils.NeedReadUnlock
}

type FileHandleId uint64

type FileHandleCommon struct {
	id         FileHandleId
	inodeNum   InodeId
	treeState_ *TreeState
}

func (file *FileHandleCommon) treeState() *TreeState {
	return file.treeState_
}

func (file *FileHandleCommon) LockTree() utils.NeedWriteUnlock {
	file.treeState_.lock.Lock()
	return file.treeState_
}

func (file *FileHandleCommon) RLockTree() utils.NeedReadUnlock {
	file.treeState_.lock.RLock()
	return file.treeState_
}<|MERGE_RESOLUTION|>--- conflicted
+++ resolved
@@ -513,12 +513,7 @@
 func (inode *InodeCommon) parentGetChildAttr(c *ctx, inodeNum InodeId,
 	out *fuse.Attr, owner fuse.Owner) {
 
-<<<<<<< HEAD
-	defer c.funcIn("InodeCommon::parentGetChildAttr").Out()
-
-	defer inode.ParentRLock(c).RUnlock()
-=======
-	defer inode.parentLock.RLock().RUnlock()
+	defer inode.ParentRLock(c).RUnlock()
 	inode.parentGetChildAttr_(c, inodeNum, out, owner)
 }
 
@@ -526,7 +521,6 @@
 	out *fuse.Attr, owner fuse.Owner) {
 
 	defer c.funcIn("InodeCommon::parentGetChildAttr_").Out()
->>>>>>> a0d67825
 
 	if !inode.isOrphaned_() {
 		parent, release := inode.parent_(c)
