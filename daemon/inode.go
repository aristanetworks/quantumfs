--- conflicted
+++ resolved
@@ -15,12 +15,8 @@
 	Access(c *ctx, mask uint32, uid uint32, gid uint32) fuse.Status
 
 	GetAttr(c *ctx, out *fuse.AttrOut) fuse.Status
-<<<<<<< HEAD
+
 	Lookup(c *ctx, name string,
-=======
-
-	Lookup(c *ctx, context fuse.Context, name string,
->>>>>>> 986444b3
 		out *fuse.EntryOut) fuse.Status
 
 	Open(c *ctx, flags uint32, mode uint32,
