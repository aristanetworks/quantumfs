--- conflicted
+++ resolved
@@ -762,15 +762,8 @@
 	// Most inodes have nothing to do here
 }
 
-<<<<<<< HEAD
 func (inode *InodeCommon) addRef(c *ctx, owner refType) {
-	if inode.inodeNum() == quantumfs.InodeIdRoot ||
-		inode.inodeNum() == quantumfs.InodeIdApi {
-
-=======
-func (inode *InodeCommon) addRef(c *ctx) {
 	if inode.inodeNum() <= quantumfs.InodeIdReservedEnd {
->>>>>>> 48e039a0
 		// These Inodes always exist
 		return
 	}
@@ -793,15 +786,8 @@
 		"Increased from zero refcount!")
 }
 
-<<<<<<< HEAD
 func (inode *InodeCommon) delRef(c *ctx, owner refType) {
-	if inode.inodeNum() == quantumfs.InodeIdRoot ||
-		inode.inodeNum() == quantumfs.InodeIdApi {
-
-=======
-func (inode *InodeCommon) delRef(c *ctx) {
 	if inode.inodeNum() <= quantumfs.InodeIdReservedEnd {
->>>>>>> 48e039a0
 		// These Inodes always exist
 		return
 	}
