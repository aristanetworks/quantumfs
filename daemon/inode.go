--- conflicted
+++ resolved
@@ -396,13 +396,7 @@
 	newType *quantumfs.ObjectType, attr *fuse.SetAttrIn,
 	out *fuse.AttrOut, updateMtime bool) fuse.Status {
 
-<<<<<<< HEAD
-	defer c.funcIn("InodeCommon::parentSetChildAttr").Out()
-
-	defer inode.ParentRLock(c).RUnlock()
-=======
-	defer inode.parentLock.RLock().RUnlock()
->>>>>>> cbbb93cd
+	defer inode.ParentRLock(c).RUnlock()
 
 	return inode.parentSetChildAttr_(c, inodeNum, newType, attr, out,
 		updateMtime)
