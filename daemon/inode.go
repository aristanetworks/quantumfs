// Copyright (c) 2016 Arista Networks, Inc.  All rights reserved.
// Arista Networks, Inc. Confidential and Proprietary.

// The basic Inode and FileHandle structures
package daemon

import "fmt"
import "reflect"
import "sync"
import "sync/atomic"

import "github.com/aristanetworks/quantumfs"
import "github.com/hanwen/go-fuse/fuse"

type InodeId uint64

// Inode represents a specific path in the tree which updates as the tree itself
// changes.
type Inode interface {
	Access(c *ctx, mask uint32, uid uint32, gid uint32) fuse.Status

	GetAttr(c *ctx, out *fuse.AttrOut) fuse.Status

	Lookup(c *ctx, name string,
		out *fuse.EntryOut) fuse.Status

	Open(c *ctx, flags uint32, mode uint32,
		out *fuse.OpenOut) fuse.Status

	OpenDir(c *ctx, flags uint32, mode uint32,
		out *fuse.OpenOut) fuse.Status

	Create(c *ctx, input *fuse.CreateIn, name string,
		out *fuse.CreateOut) fuse.Status

	SetAttr(c *ctx, attr *fuse.SetAttrIn, out *fuse.AttrOut) fuse.Status

	Mkdir(c *ctx, name string, input *fuse.MkdirIn,
		out *fuse.EntryOut) fuse.Status

	Unlink(c *ctx, name string) fuse.Status

	Rmdir(c *ctx, name string) fuse.Status

	Symlink(c *ctx, pointedTo string, name string,
		out *fuse.EntryOut) fuse.Status

	Readlink(c *ctx) ([]byte, fuse.Status)

	Sync(c *ctx) fuse.Status

	Mknod(c *ctx, name string, input *fuse.MknodIn,
		out *fuse.EntryOut) fuse.Status

	RenameChild(c *ctx, oldName string, newName string) fuse.Status

	MvChild(c *ctx, dstInode Inode, oldName string, newName string) fuse.Status

<<<<<<< HEAD
	GetXAttrSize(c *ctx, attr string) (size int, result fuse.Status)

	GetXAttrData(c *ctx, attr string) (data []byte, result fuse.Status)

	ListXAttr(c *ctx) (attributes []byte, result fuse.Status)

	SetXAttr(c *ctx, attr string, data []byte) fuse.Status

	RemoveXAttr(c *ctx, attr string) fuse.Status
=======
	Link(c *ctx, srcInode Inode, newName string, out *fuse.EntryOut) fuse.Status
>>>>>>> 82c3e2af

	// Methods called by children
	setChildAttr(c *ctx, inodeNum InodeId, newType *quantumfs.ObjectType,
		attr *fuse.SetAttrIn, out *fuse.AttrOut) fuse.Status

	getChildRecord(c *ctx, inodeNum InodeId) (quantumfs.DirectoryRecord, error)

	// Update the key for only this child and then notify all the grandparents of
	// the cascading changes.
	syncChild(c *ctx, inodeNum InodeId, newKey quantumfs.ObjectKey)

	getChildXAttrSize(c *ctx, inodeNum InodeId,
		attr string) (size int, result fuse.Status)

	getChildXAttrData(c *ctx,
		inodeNum InodeId, attr string) (data []byte, result fuse.Status)

	listChildXAttr(c *ctx,
		inodeNum InodeId) (attributes []byte, result fuse.Status)

	setChildXAttr(c *ctx, inodeNum InodeId, attr string, data []byte) fuse.Status

	removeChildXAttr(c *ctx, inodeNum InodeId, attr string) fuse.Status

	parent() Inode
	setParent(newParent Inode)

	dirty(c *ctx) // Mark this Inode dirty
	// Mark this Inode dirty because a child is dirty
	dirtyChild(c *ctx, child Inode)
	isDirty() bool // Is this Inode dirty?

	// Compute a new object key, possibly schedule the sync the object data
	// itself to the datastore
	sync_DOWN(c *ctx) quantumfs.ObjectKey

	inodeNum() InodeId

	treeLock() *sync.RWMutex
	LockTree() *sync.RWMutex
	RLockTree() *sync.RWMutex
}

type InodeCommon struct {
	// These fields are constant once instantiated
	self Inode // Leaf subclass instance
	id   InodeId

	parentLock sync.Mutex // Protects parent_
	parent_    Inode      // nil if WorkspaceRoot

	lock sync.RWMutex

	// The treeLock is used to lock the entire workspace tree when certain
	// tree-wide operations are being performed. Primarily this is done with all
	// requests which call downward (parent to child) in the tree. This is done
	// to ensure that all Inode locks are only acquired child to parent.
	treeLock_ *sync.RWMutex

	// This field is accessed using atomic instructions
	dirty_ uint32 // 1 if this Inode or any children are dirty
}

func (inode *InodeCommon) inodeNum() InodeId {
	return inode.id
}

func (inode *InodeCommon) isDirty() bool {
	if atomic.LoadUint32(&inode.dirty_) == 1 {
		return true
	} else {
		return false
	}
}

func (inode *InodeCommon) setDirty(dirty bool) {
	var val uint32
	if dirty {
		val = 1
	} else {
		val = 0
	}

	atomic.StoreUint32(&inode.dirty_, val)
}

func (inode *InodeCommon) dirtyChild(c *ctx, child Inode) {
	inodeType := reflect.TypeOf(inode)
	msg := fmt.Sprintf("Unsupported dirtyChild() call on leaf Inode: %v %v",
		inodeType, inode)
	panic(msg)
}

func (inode *InodeCommon) parent() Inode {
	inode.parentLock.Lock()
	p := inode.parent_
	inode.parentLock.Unlock()

	return p
}

func (inode *InodeCommon) setParent(newParent Inode) {
	inode.parentLock.Lock()
	inode.parent_ = newParent
	inode.parentLock.Unlock()
}

func (inode *InodeCommon) treeLock() *sync.RWMutex {
	return inode.treeLock_
}

func (inode *InodeCommon) LockTree() *sync.RWMutex {
	inode.treeLock_.Lock()
	return inode.treeLock_
}

func (inode *InodeCommon) RLockTree() *sync.RWMutex {
	inode.treeLock_.RLock()
	return inode.treeLock_
}

func (inode *InodeCommon) Lock() *sync.RWMutex {
	inode.lock.Lock()
	return &inode.lock
}

func (inode *InodeCommon) RLock() *sync.RWMutex {
	inode.lock.RLock()
	return &inode.lock
}

// FileHandle represents a specific path at a specific point in time, even as the
// tree changes underneath it. This is used to provide consistent snapshot views into
// the tree.
type FileHandle interface {
	ReadDirPlus(c *ctx, input *fuse.ReadIn, out *fuse.DirEntryList) fuse.Status
	Read(c *ctx, offset uint64, size uint32, buf []byte, nonblocking bool) (
		fuse.ReadResult, fuse.Status)

	Write(c *ctx, offset uint64, size uint32, flags uint32, buf []byte) (
		uint32, fuse.Status)

	Sync(c *ctx) fuse.Status

	treeLock() *sync.RWMutex
	LockTree() *sync.RWMutex
	RLockTree() *sync.RWMutex
}

type FileHandleId uint64

type FileHandleCommon struct {
	id        FileHandleId
	inodeNum  InodeId
	treeLock_ *sync.RWMutex
}

func (file *FileHandleCommon) treeLock() *sync.RWMutex {
	return file.treeLock_
}

func (file *FileHandleCommon) LockTree() *sync.RWMutex {
	file.treeLock_.Lock()
	return file.treeLock_
}

func (file *FileHandleCommon) RLockTree() *sync.RWMutex {
	file.treeLock_.RLock()
	return file.treeLock_
}<|MERGE_RESOLUTION|>--- conflicted
+++ resolved
@@ -56,7 +56,6 @@
 
 	MvChild(c *ctx, dstInode Inode, oldName string, newName string) fuse.Status
 
-<<<<<<< HEAD
 	GetXAttrSize(c *ctx, attr string) (size int, result fuse.Status)
 
 	GetXAttrData(c *ctx, attr string) (data []byte, result fuse.Status)
@@ -66,9 +65,8 @@
 	SetXAttr(c *ctx, attr string, data []byte) fuse.Status
 
 	RemoveXAttr(c *ctx, attr string) fuse.Status
-=======
+
 	Link(c *ctx, srcInode Inode, newName string, out *fuse.EntryOut) fuse.Status
->>>>>>> 82c3e2af
 
 	// Methods called by children
 	setChildAttr(c *ctx, inodeNum InodeId, newType *quantumfs.ObjectType,
