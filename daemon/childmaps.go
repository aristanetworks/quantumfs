// Copyright (c) 2016 Arista Networks, Inc.  All rights reserved.
// Arista Networks, Inc. Confidential and Proprietary.

package daemon

import "fmt"
import "github.com/aristanetworks/quantumfs"
import "github.com/hanwen/go-fuse/fuse"

// Handles map coordination and partial map pairing (for hardlinks) since now the
// mapping between maps isn't one-to-one.
type ChildMap struct {
	wsr *WorkspaceRoot
	dir *Directory

	// can be many to one
	children map[string]InodeId

	childrenRecords map[InodeId][]quantumfs.DirectoryRecord
}

func newChildMap(numEntries int, wsr_ *WorkspaceRoot, owner *Directory) *ChildMap {
	return &ChildMap{
		wsr:      wsr_,
		dir:      owner,
		children: make(map[string]InodeId, numEntries),
		childrenRecords: make(map[InodeId][]quantumfs.DirectoryRecord,
			numEntries),
	}
}

func (cmap *ChildMap) setRecord(inodeId InodeId,
	record quantumfs.DirectoryRecord) {

	// To prevent overwriting one map, but not the other, ensure we clear first
	cmap.delRecord(inodeId, record.Filename())

	list, exists := cmap.childrenRecords[inodeId]
	if !exists {
		list = make([]quantumfs.DirectoryRecord, 0)
	}

	list = append(list, record)
	cmap.childrenRecords[inodeId] = list
}

func (cmap *ChildMap) delRecord(inodeId InodeId,
	name string) quantumfs.DirectoryRecord {

	list, exists := cmap.childrenRecords[inodeId]
	if !exists {
		return nil
	}

	for i, v := range list {
		if v.Filename() == name {
			list = append(list[:i], list[i+1:]...)
			if len(list) > 0 {
				cmap.childrenRecords[inodeId] = list
			} else {
				delete(cmap.childrenRecords, inodeId)
			}
			return v
		}
	}

	return nil
}

func (cmap *ChildMap) firstRecord(inodeId InodeId) quantumfs.DirectoryRecord {
	list, exists := cmap.childrenRecords[inodeId]
	if !exists {
		return nil
	}

	if len(list) == 0 {
		panic("Empty list leftover and not cleaned up")
	}

	return list[0]
}

func (cmap *ChildMap) getRecord(c *ctx, inodeId InodeId,
	name string) quantumfs.DirectoryRecord {

	defer c.FuncIn("ChildMap::getRecord", "%d %s", inodeId, name).Out()

	list, exists := cmap.childrenRecords[inodeId]
	if !exists {
		return nil
	}

	for _, v := range list {
		if v.Filename() == name {
			return v
		}
	}

	return nil
}

// Returns the inodeId used for the child
func (cmap *ChildMap) loadChild(c *ctx, entry quantumfs.DirectoryRecord,
	inodeId InodeId) InodeId {

	defer c.FuncIn("ChildMap::loadChild", "inode %d", inodeId).Out()

	if entry.Type() == quantumfs.ObjectTypeHardlink {
		linkId := decodeHardlinkKey(entry.ID())
		entry = newHardlink(entry.Filename(), linkId, cmap.wsr)
		establishedInodeId := cmap.wsr.getHardlinkInodeId(c, linkId)

		// If you try to load a hardlink and provide a real inodeId, it
		// should normally match the actual inodeId.
		// The only exception is when the file used to be of another type,
		// but after a refresh it has been changed to be a hardlink.
		if inodeId != quantumfs.InodeIdInvalid &&
			inodeId != establishedInodeId {

			c.wlog("requested hardlink inodeId %d exists as %d",
				inodeId, establishedInodeId)
		}
		inodeId = establishedInodeId
	} else if inodeId == quantumfs.InodeIdInvalid {
		inodeId = c.qfs.newInodeId()
	}

	if entry == nil {
		panic(fmt.Sprintf("Nil DirectoryEntry for inode %d", inodeId))
	}

	cmap.children[entry.Filename()] = inodeId
	// child is not dirty by default

	cmap.setRecord(inodeId, entry)

	return inodeId
}

func (cmap *ChildMap) count() uint64 {
	return uint64(len(cmap.children))
}

func (cmap *ChildMap) foreachChild(c *ctx, fxn func(name string, inodeId InodeId)) {
	for childname, childId := range cmap.children {
		fxn(childname, childId)
	}
}

func (cmap *ChildMap) deleteChild(c *ctx,
	name string) (needsReparent quantumfs.DirectoryRecord) {

	defer c.FuncIn("ChildMap::deleteChild", "name %s", name).Out()

	inodeId, exists := cmap.children[name]
	if !exists {
		c.vlog("name does not exist")
		return nil
	}

	record := cmap.getRecord(c, inodeId, name)
	if record == nil {
		c.vlog("record does not exist")
		return nil
	}

	// This may be a hardlink that is due to be converted.
	if hardlink, isHardlink := record.(*Hardlink); isHardlink {
		newRecord, inodeId := cmap.wsr.removeHardlink(c,
			hardlink.linkId)

		// Wsr says we're about to orphan the last hardlink copy
		if newRecord != nil || inodeId != quantumfs.InodeIdInvalid {
			newRecord.SetFilename(hardlink.Filename())
			record = newRecord
			cmap.loadChild(c, newRecord, inodeId)
		}
	}
	delete(cmap.children, name)

	result := cmap.delRecord(inodeId, name)

	if link, isHardlink := record.(*Hardlink); isHardlink {
		if !cmap.wsr.hardlinkExists(c, link.linkId) {
			c.vlog("hardlink does not exist")
			return nil
		}
		if cmap.wsr.hardlinkDec(link.linkId) {
			// If the refcount was greater than one we shouldn't
			// reparent.
			c.vlog("Hardlink referenced elsewhere")
			return nil
		}
	}
	return result
}

func (cmap *ChildMap) renameChild(c *ctx, oldName string,
	newName string) (oldInodeRemoved InodeId) {

	defer c.FuncIn("ChildMap::renameChild", "oldName %s newName %s", oldName,
		newName).Out()

	if oldName == newName {
		c.vlog("Names are identical")
		return quantumfs.InodeIdInvalid
	}

	inodeId, exists := cmap.children[oldName]
	if !exists {
		c.vlog("oldName doesn't exist")
		return quantumfs.InodeIdInvalid
	}

	record := cmap.getRecord(c, inodeId, oldName)
	if record == nil {
		c.vlog("oldName record doesn't exist")
		panic("inode set without record")
	}

	// record whether we need to cleanup a file we're overwriting
	cleanupInodeId, needCleanup := cmap.children[newName]
	if needCleanup {
		// we have to cleanup before we move, to allow the case where we
		// rename a hardlink to an existing one with the same inode
		cmap.delRecord(cleanupInodeId, newName)
		delete(cmap.children, newName)
	}

	delete(cmap.children, oldName)
	cmap.children[newName] = inodeId
	record.SetFilename(newName)

	if needCleanup {
		c.vlog("cleanupInodeId %d", cleanupInodeId)
		return cleanupInodeId
	}

	return quantumfs.InodeIdInvalid
}

func (cmap *ChildMap) inodeNum(name string) InodeId {
	if inodeId, exists := cmap.children[name]; exists {
		return inodeId
	}

	return quantumfs.InodeIdInvalid
}

func (cmap *ChildMap) directInodes() []InodeId {
	rtn := make([]InodeId, 0, len(cmap.childrenRecords))
	for id, record := range cmap.childrenRecords {
		if _, isHardlink := record[0].(*Hardlink); isHardlink {
			continue
		}
		rtn = append(rtn, id)
	}

	return rtn
}

func (cmap *ChildMap) records() []quantumfs.DirectoryRecord {
	rtn := make([]quantumfs.DirectoryRecord, 0, len(cmap.childrenRecords))
	for _, i := range cmap.childrenRecords {
		rtn = append(rtn, i...)
	}

	return rtn
}

func (cmap *ChildMap) record(inodeNum InodeId) quantumfs.DirectoryRecord {
	return cmap.firstRecord(inodeNum)
}

func (cmap *ChildMap) recordByName(c *ctx, name string) quantumfs.DirectoryRecord {
	defer c.FuncIn("ChildMap::recordByName", "name %s", name).Out()

	inodeNum, exists := cmap.children[name]
	if !exists {
		c.vlog("name doesn't exist")
		return nil
	}

	entry := cmap.getRecord(c, inodeNum, name)
	if entry == nil {
		c.elog("child record map mismatch %d %s", inodeNum, name)
		return nil
	}

	return entry
}

func (cmap *ChildMap) makeHardlink(c *ctx,
	childId InodeId) (copy quantumfs.DirectoryRecord, err fuse.Status) {

	defer c.FuncIn("ChildMap::makeHardlink", "inode %d", childId).Out()

	child := cmap.firstRecord(childId)
	if child == nil {
		c.elog("No child record for inode id %d in childmap", childId)
		return nil, fuse.ENOENT
	}

	// If it's already a hardlink, great no more work is needed
	if link, isLink := child.(*Hardlink); isLink {
		c.vlog("Already a hardlink")

		recordCopy := *link

		// Ensure we update the ref count for this hardlink
		cmap.wsr.hardlinkInc(link.linkId)

		return &recordCopy, fuse.OK
	}

	// record must be a file type to be hardlinked
	if child.Type() != quantumfs.ObjectTypeSmallFile &&
		child.Type() != quantumfs.ObjectTypeMediumFile &&
		child.Type() != quantumfs.ObjectTypeLargeFile &&
		child.Type() != quantumfs.ObjectTypeVeryLargeFile &&
		child.Type() != quantumfs.ObjectTypeSymlink &&
		child.Type() != quantumfs.ObjectTypeSpecial {

		c.dlog("Cannot hardlink %s - not a file", child.Filename())
		return nil, fuse.EINVAL
	}

	// It needs to become a hardlink now. Hand it off to wsr
	c.vlog("Converting into a hardlink")
	newLink := cmap.wsr.newHardlink(c, childId, child)

	cmap.setRecord(childId, newLink)
	linkCopy := *newLink
	return &linkCopy, fuse.OK
<<<<<<< HEAD
=======
}

func (cmap *ChildMap) reload(c *ctx, baseLayerId quantumfs.ObjectKey) {
	cmap.records.reload(c, baseLayerId)
}

func (cmap *ChildMap) publish(c *ctx) quantumfs.ObjectKey {
	return cmap.records.publish(c)
}

type recordsOnDemand struct {
	wsr  *WorkspaceRoot
	base quantumfs.ObjectKey

	// can be many to one
	nameToInode map[string]InodeId
	inodeToName map[InodeId][]string

	nameToEntryIdx map[string]uint32

	cache map[string]quantumfs.DirectoryRecord
	// One of the most common and expensive operations is updating the ID.
	// Separate this into its own cache to optimize syncChild
	cacheKey map[InodeId]quantumfs.ObjectKey
}

func newRecordsOnDemand(key quantumfs.ObjectKey,
	wsr_ *WorkspaceRoot) recordsOnDemand {

	return recordsOnDemand{
		wsr:            wsr_,
		base:           key,
		nameToInode:    make(map[string]InodeId),
		inodeToName:    make(map[InodeId][]string),
		nameToEntryIdx: make(map[string]uint32),
		cache:          make(map[string]quantumfs.DirectoryRecord),
		cacheKey:       make(map[InodeId]quantumfs.ObjectKey),
	}
}

func (rd *recordsOnDemand) inodeId(name string) (InodeId, bool) {
	inodeId, exists := rd.nameToInode[name]
	return inodeId, exists
}

func (rd *recordsOnDemand) firstName(inodeId InodeId) (string, bool) {
	list, exists := rd.inodeToName[inodeId]
	if !exists {
		return "", false
	}

	return list[0], true
}

func (rd *recordsOnDemand) mapInodeId(name string, inodeId InodeId) {
	rd.nameToInode[name] = inodeId

	list, exists := rd.inodeToName[inodeId]
	if exists {
		// only add if it doesn't exist already
		for _, v := range list {
			if v == name {
				// nothing more to do
				return
			}
		}
	} else {
		list = make([]string, 0)
	}

	list = append(list, name)
	rd.inodeToName[inodeId] = list
}

func (rd *recordsOnDemand) fetchFromBase(c *ctx,
	name string) quantumfs.DirectoryRecord {

	defer c.FuncIn("recordsOnDemand::fetchFromBase", "name %s", name).Out()

	nameOffset, exists := rd.nameToEntryIdx[name]
	if !exists {
		c.vlog("Name doesn't exist")
		return nil
	}
	offset := int(nameOffset)

	key := rd.base
	for {
		baseLayer := getBaseLayer(c, key)

		if int(baseLayer.NumEntries()) > offset {
			// the record should be in this DirectoryEntry
			entry := quantumfs.DirectoryRecord(baseLayer.Entry(offset))
			// Clone to ensure that golang frees the rest of the memory
			entry = convertRecord(rd.wsr, entry).Clone()

			if entry.Filename() != name {
				c.elog("Name map mismatch: %s vs %s", name,
					entry.Filename())
			}

			// ensure we use the newest key
			entryInodeId := rd.nameToInode[entry.Filename()]
			newerKey, useNewer := rd.cacheKey[entryInodeId]
			if useNewer {
				entry.SetID(newerKey)
			}

			c.vlog("Returning entry")
			return entry
		} else {
			c.vlog("Walking to next block")
			offset -= baseLayer.NumEntries()

			// go to the next page
			if baseLayer.HasNext() {
				key = baseLayer.Next()
			} else {
				break
			}
		}
	}

	c.vlog("Name not found")
	return nil
}

func (rd *recordsOnDemand) iterateOverRecords(c *ctx,
	fxn func(quantumfs.DirectoryRecord)) {

	existingEntries := make(map[string]bool, 0)
	entryIdx := uint32(0)

	key := rd.base
	for {
		baseLayer := getBaseLayer(c, key)

		for i := 0; i < baseLayer.NumEntries(); i++ {
			entry := quantumfs.DirectoryRecord(baseLayer.Entry(i))
			// remember the index for fast access later
			rd.nameToEntryIdx[entry.Filename()] = entryIdx

			// ensure we overwrite changes from the base
			record, exists := rd.getCached(entry.Filename())
			if exists {
				// if the record is nil, that means it was deleted
				if record != nil {
					fxn(record)
				}
			} else {
				// Ensure we Clone() so the rest of memory is freed
				entry = convertRecord(rd.wsr, entry).Clone()

				// ensure we use the newest key
				entryInodeId := rd.nameToInode[entry.Filename()]
				newerKey, useNewer := rd.cacheKey[entryInodeId]
				if useNewer {
					entry.SetID(newerKey)
				}

				fxn(entry)
			}

			existingEntries[entry.Filename()] = true
			entryIdx++
		}

		if baseLayer.HasNext() {
			key = baseLayer.Next()
		} else {
			break
		}
	}

	// don't forget added entries
	for name, record := range rd.cache {
		if record == nil {
			continue
		}

		if _, exists := existingEntries[name]; !exists {
			recordInodeId := rd.nameToInode[record.Filename()]
			newerKey, useNewer := rd.cacheKey[recordInodeId]
			if useNewer {
				record.SetID(newerKey)
			}

			fxn(record)
		}
	}
}

func (rd *recordsOnDemand) setRecord(record quantumfs.DirectoryRecord,
	inodeId InodeId) {

	rd.cache[record.Filename()] = record
	rd.mapInodeId(record.Filename(), inodeId)
	delete(rd.cacheKey, inodeId)
}

func (rd *recordsOnDemand) setKey(inodeNum InodeId,
	key quantumfs.ObjectKey) fuse.Status {

	if _, exists := rd.inodeToName[inodeNum]; !exists {
		return fuse.ENOENT
	}

	rd.cacheKey[inodeNum] = key
	return fuse.OK
}

func (rd *recordsOnDemand) getCached(name string) (quantumfs.DirectoryRecord, bool) {
	record, exists := rd.cache[name]
	if !exists {
		return nil, false
	}

	if record == nil {
		return nil, true
	}

	recordInodeId := rd.nameToInode[record.Filename()]
	newerKey, exists := rd.cacheKey[recordInodeId]
	if exists {
		record.SetID(newerKey)
	}

	return record, true
}

func (rd *recordsOnDemand) delRecord(name string, inodeId InodeId) {
	delete(rd.nameToInode, name)

	list, exists := rd.inodeToName[inodeId]
	if exists {
		for i := 0; i < len(list); i++ {
			if list[i] == name {
				list = append(list[:i], list[i+1:]...)

				if len(list) > 0 {
					rd.inodeToName[inodeId] = list
				} else {
					delete(rd.inodeToName, inodeId)
				}
				break
			}
		}

	}

	rd.cache[name] = nil
	delete(rd.cacheKey, inodeId)
}

func (rd *recordsOnDemand) countEntryCapacity(c *ctx) int {
	entryCapacity := 0
	key := rd.base
	for {
		baseLayer := getBaseLayer(c, key)

		entryCapacity += baseLayer.NumEntries()
		for i := 0; i < baseLayer.NumEntries(); i++ {
			entry := quantumfs.DirectoryRecord(baseLayer.Entry(i))
			// If the inode is already modified locally, it shouldn't be
			// added twice.
			if _, exists := rd.cache[entry.Filename()]; exists {
				entryCapacity -= 1
			}
		}
		if baseLayer.HasNext() {
			key = baseLayer.Next()
		} else {
			break
		}
	}

	// Take into account of the local dirty inodes
	for _, record := range rd.cache {
		if record == nil {
			continue
		}
		entryCapacity += 1
	}
	return entryCapacity
}

func (rd *recordsOnDemand) reload(c *ctx, newBaseLayerId quantumfs.ObjectKey) {
	defer c.funcIn("recordsOnDemand::reload").Out()

	// update our state
	rd.base = newBaseLayerId
	rd.cache = make(map[string]quantumfs.DirectoryRecord)
	rd.cacheKey = make(map[InodeId]quantumfs.ObjectKey)

	// re-set our map of indices into directory entries
	rd.nameToEntryIdx = make(map[string]uint32)
	rd.iterateOverRecords(c, func(record quantumfs.DirectoryRecord) {
		// don't need to do anything while we iterate
	})
}

func (rd *recordsOnDemand) publish(c *ctx) quantumfs.ObjectKey {

	defer c.funcIn("recordsOnDemand::publish").Out()

	// Compile the internal records into a series of blocks which can be placed
	// in the datastore.
	newBaseLayerId := quantumfs.EmptyDirKey

	entryCapacity := rd.countEntryCapacity(c)
	// childIdx indexes into dir.records, entryIdx indexes into the
	// metadata block
	entryCapacity, baseLayer := quantumfs.NewDirectoryEntry(entryCapacity)
	entryIdx := 0
	rd.iterateOverRecords(c, func(record quantumfs.DirectoryRecord) {
		if entryIdx == quantumfs.MaxDirectoryRecords() {
			// This block is full, upload and create a new one
			c.vlog("Block full with %d entries", entryIdx)
			baseLayer.SetNumEntries(entryIdx)
			newBaseLayerId = publishDirectoryEntry(c, baseLayer,
				newBaseLayerId)
			entryCapacity, baseLayer = quantumfs.NewDirectoryEntry(
				entryCapacity)
			entryIdx = 0
		}

		recordCopy := record.Record()
		baseLayer.SetEntry(entryIdx, &recordCopy)

		entryIdx++
	})

	baseLayer.SetNumEntries(entryIdx)
	newBaseLayerId = publishDirectoryEntry(c, baseLayer, newBaseLayerId)
	rd.reload(c, newBaseLayerId)

	return newBaseLayerId
}

func publishDirectoryEntry(c *ctx, layer *quantumfs.DirectoryEntry,
	nextKey quantumfs.ObjectKey) quantumfs.ObjectKey {

	defer c.funcIn("publishDirectoryEntry").Out()

	layer.SetNext(nextKey)
	bytes := layer.Bytes()

	buf := newBuffer(c, bytes, quantumfs.KeyTypeMetadata)
	newKey, err := buf.Key(&c.Ctx)
	if err != nil {
		panic("Failed to upload new baseLayer object")
	}

	return newKey
}

func getBaseLayer(c *ctx, key quantumfs.ObjectKey) quantumfs.DirectoryEntry {
	defer c.funcIn("getBaseLayer").Out()

	buffer := c.dataStore.Get(&c.Ctx, key)
	if buffer == nil {
		panic(fmt.Sprintf("No baseLayer object for %s", key.Text()))
	}

	baseLayer := buffer.AsDirectoryEntry()
	return baseLayer
>>>>>>> ada1a3c7
}<|MERGE_RESOLUTION|>--- conflicted
+++ resolved
@@ -332,292 +332,11 @@
 	cmap.setRecord(childId, newLink)
 	linkCopy := *newLink
 	return &linkCopy, fuse.OK
-<<<<<<< HEAD
-=======
-}
-
+}
+
+/* TODO
 func (cmap *ChildMap) reload(c *ctx, baseLayerId quantumfs.ObjectKey) {
 	cmap.records.reload(c, baseLayerId)
-}
-
-func (cmap *ChildMap) publish(c *ctx) quantumfs.ObjectKey {
-	return cmap.records.publish(c)
-}
-
-type recordsOnDemand struct {
-	wsr  *WorkspaceRoot
-	base quantumfs.ObjectKey
-
-	// can be many to one
-	nameToInode map[string]InodeId
-	inodeToName map[InodeId][]string
-
-	nameToEntryIdx map[string]uint32
-
-	cache map[string]quantumfs.DirectoryRecord
-	// One of the most common and expensive operations is updating the ID.
-	// Separate this into its own cache to optimize syncChild
-	cacheKey map[InodeId]quantumfs.ObjectKey
-}
-
-func newRecordsOnDemand(key quantumfs.ObjectKey,
-	wsr_ *WorkspaceRoot) recordsOnDemand {
-
-	return recordsOnDemand{
-		wsr:            wsr_,
-		base:           key,
-		nameToInode:    make(map[string]InodeId),
-		inodeToName:    make(map[InodeId][]string),
-		nameToEntryIdx: make(map[string]uint32),
-		cache:          make(map[string]quantumfs.DirectoryRecord),
-		cacheKey:       make(map[InodeId]quantumfs.ObjectKey),
-	}
-}
-
-func (rd *recordsOnDemand) inodeId(name string) (InodeId, bool) {
-	inodeId, exists := rd.nameToInode[name]
-	return inodeId, exists
-}
-
-func (rd *recordsOnDemand) firstName(inodeId InodeId) (string, bool) {
-	list, exists := rd.inodeToName[inodeId]
-	if !exists {
-		return "", false
-	}
-
-	return list[0], true
-}
-
-func (rd *recordsOnDemand) mapInodeId(name string, inodeId InodeId) {
-	rd.nameToInode[name] = inodeId
-
-	list, exists := rd.inodeToName[inodeId]
-	if exists {
-		// only add if it doesn't exist already
-		for _, v := range list {
-			if v == name {
-				// nothing more to do
-				return
-			}
-		}
-	} else {
-		list = make([]string, 0)
-	}
-
-	list = append(list, name)
-	rd.inodeToName[inodeId] = list
-}
-
-func (rd *recordsOnDemand) fetchFromBase(c *ctx,
-	name string) quantumfs.DirectoryRecord {
-
-	defer c.FuncIn("recordsOnDemand::fetchFromBase", "name %s", name).Out()
-
-	nameOffset, exists := rd.nameToEntryIdx[name]
-	if !exists {
-		c.vlog("Name doesn't exist")
-		return nil
-	}
-	offset := int(nameOffset)
-
-	key := rd.base
-	for {
-		baseLayer := getBaseLayer(c, key)
-
-		if int(baseLayer.NumEntries()) > offset {
-			// the record should be in this DirectoryEntry
-			entry := quantumfs.DirectoryRecord(baseLayer.Entry(offset))
-			// Clone to ensure that golang frees the rest of the memory
-			entry = convertRecord(rd.wsr, entry).Clone()
-
-			if entry.Filename() != name {
-				c.elog("Name map mismatch: %s vs %s", name,
-					entry.Filename())
-			}
-
-			// ensure we use the newest key
-			entryInodeId := rd.nameToInode[entry.Filename()]
-			newerKey, useNewer := rd.cacheKey[entryInodeId]
-			if useNewer {
-				entry.SetID(newerKey)
-			}
-
-			c.vlog("Returning entry")
-			return entry
-		} else {
-			c.vlog("Walking to next block")
-			offset -= baseLayer.NumEntries()
-
-			// go to the next page
-			if baseLayer.HasNext() {
-				key = baseLayer.Next()
-			} else {
-				break
-			}
-		}
-	}
-
-	c.vlog("Name not found")
-	return nil
-}
-
-func (rd *recordsOnDemand) iterateOverRecords(c *ctx,
-	fxn func(quantumfs.DirectoryRecord)) {
-
-	existingEntries := make(map[string]bool, 0)
-	entryIdx := uint32(0)
-
-	key := rd.base
-	for {
-		baseLayer := getBaseLayer(c, key)
-
-		for i := 0; i < baseLayer.NumEntries(); i++ {
-			entry := quantumfs.DirectoryRecord(baseLayer.Entry(i))
-			// remember the index for fast access later
-			rd.nameToEntryIdx[entry.Filename()] = entryIdx
-
-			// ensure we overwrite changes from the base
-			record, exists := rd.getCached(entry.Filename())
-			if exists {
-				// if the record is nil, that means it was deleted
-				if record != nil {
-					fxn(record)
-				}
-			} else {
-				// Ensure we Clone() so the rest of memory is freed
-				entry = convertRecord(rd.wsr, entry).Clone()
-
-				// ensure we use the newest key
-				entryInodeId := rd.nameToInode[entry.Filename()]
-				newerKey, useNewer := rd.cacheKey[entryInodeId]
-				if useNewer {
-					entry.SetID(newerKey)
-				}
-
-				fxn(entry)
-			}
-
-			existingEntries[entry.Filename()] = true
-			entryIdx++
-		}
-
-		if baseLayer.HasNext() {
-			key = baseLayer.Next()
-		} else {
-			break
-		}
-	}
-
-	// don't forget added entries
-	for name, record := range rd.cache {
-		if record == nil {
-			continue
-		}
-
-		if _, exists := existingEntries[name]; !exists {
-			recordInodeId := rd.nameToInode[record.Filename()]
-			newerKey, useNewer := rd.cacheKey[recordInodeId]
-			if useNewer {
-				record.SetID(newerKey)
-			}
-
-			fxn(record)
-		}
-	}
-}
-
-func (rd *recordsOnDemand) setRecord(record quantumfs.DirectoryRecord,
-	inodeId InodeId) {
-
-	rd.cache[record.Filename()] = record
-	rd.mapInodeId(record.Filename(), inodeId)
-	delete(rd.cacheKey, inodeId)
-}
-
-func (rd *recordsOnDemand) setKey(inodeNum InodeId,
-	key quantumfs.ObjectKey) fuse.Status {
-
-	if _, exists := rd.inodeToName[inodeNum]; !exists {
-		return fuse.ENOENT
-	}
-
-	rd.cacheKey[inodeNum] = key
-	return fuse.OK
-}
-
-func (rd *recordsOnDemand) getCached(name string) (quantumfs.DirectoryRecord, bool) {
-	record, exists := rd.cache[name]
-	if !exists {
-		return nil, false
-	}
-
-	if record == nil {
-		return nil, true
-	}
-
-	recordInodeId := rd.nameToInode[record.Filename()]
-	newerKey, exists := rd.cacheKey[recordInodeId]
-	if exists {
-		record.SetID(newerKey)
-	}
-
-	return record, true
-}
-
-func (rd *recordsOnDemand) delRecord(name string, inodeId InodeId) {
-	delete(rd.nameToInode, name)
-
-	list, exists := rd.inodeToName[inodeId]
-	if exists {
-		for i := 0; i < len(list); i++ {
-			if list[i] == name {
-				list = append(list[:i], list[i+1:]...)
-
-				if len(list) > 0 {
-					rd.inodeToName[inodeId] = list
-				} else {
-					delete(rd.inodeToName, inodeId)
-				}
-				break
-			}
-		}
-
-	}
-
-	rd.cache[name] = nil
-	delete(rd.cacheKey, inodeId)
-}
-
-func (rd *recordsOnDemand) countEntryCapacity(c *ctx) int {
-	entryCapacity := 0
-	key := rd.base
-	for {
-		baseLayer := getBaseLayer(c, key)
-
-		entryCapacity += baseLayer.NumEntries()
-		for i := 0; i < baseLayer.NumEntries(); i++ {
-			entry := quantumfs.DirectoryRecord(baseLayer.Entry(i))
-			// If the inode is already modified locally, it shouldn't be
-			// added twice.
-			if _, exists := rd.cache[entry.Filename()]; exists {
-				entryCapacity -= 1
-			}
-		}
-		if baseLayer.HasNext() {
-			key = baseLayer.Next()
-		} else {
-			break
-		}
-	}
-
-	// Take into account of the local dirty inodes
-	for _, record := range rd.cache {
-		if record == nil {
-			continue
-		}
-		entryCapacity += 1
-	}
-	return entryCapacity
 }
 
 func (rd *recordsOnDemand) reload(c *ctx, newBaseLayerId quantumfs.ObjectKey) {
@@ -634,71 +353,4 @@
 		// don't need to do anything while we iterate
 	})
 }
-
-func (rd *recordsOnDemand) publish(c *ctx) quantumfs.ObjectKey {
-
-	defer c.funcIn("recordsOnDemand::publish").Out()
-
-	// Compile the internal records into a series of blocks which can be placed
-	// in the datastore.
-	newBaseLayerId := quantumfs.EmptyDirKey
-
-	entryCapacity := rd.countEntryCapacity(c)
-	// childIdx indexes into dir.records, entryIdx indexes into the
-	// metadata block
-	entryCapacity, baseLayer := quantumfs.NewDirectoryEntry(entryCapacity)
-	entryIdx := 0
-	rd.iterateOverRecords(c, func(record quantumfs.DirectoryRecord) {
-		if entryIdx == quantumfs.MaxDirectoryRecords() {
-			// This block is full, upload and create a new one
-			c.vlog("Block full with %d entries", entryIdx)
-			baseLayer.SetNumEntries(entryIdx)
-			newBaseLayerId = publishDirectoryEntry(c, baseLayer,
-				newBaseLayerId)
-			entryCapacity, baseLayer = quantumfs.NewDirectoryEntry(
-				entryCapacity)
-			entryIdx = 0
-		}
-
-		recordCopy := record.Record()
-		baseLayer.SetEntry(entryIdx, &recordCopy)
-
-		entryIdx++
-	})
-
-	baseLayer.SetNumEntries(entryIdx)
-	newBaseLayerId = publishDirectoryEntry(c, baseLayer, newBaseLayerId)
-	rd.reload(c, newBaseLayerId)
-
-	return newBaseLayerId
-}
-
-func publishDirectoryEntry(c *ctx, layer *quantumfs.DirectoryEntry,
-	nextKey quantumfs.ObjectKey) quantumfs.ObjectKey {
-
-	defer c.funcIn("publishDirectoryEntry").Out()
-
-	layer.SetNext(nextKey)
-	bytes := layer.Bytes()
-
-	buf := newBuffer(c, bytes, quantumfs.KeyTypeMetadata)
-	newKey, err := buf.Key(&c.Ctx)
-	if err != nil {
-		panic("Failed to upload new baseLayer object")
-	}
-
-	return newKey
-}
-
-func getBaseLayer(c *ctx, key quantumfs.ObjectKey) quantumfs.DirectoryEntry {
-	defer c.funcIn("getBaseLayer").Out()
-
-	buffer := c.dataStore.Get(&c.Ctx, key)
-	if buffer == nil {
-		panic(fmt.Sprintf("No baseLayer object for %s", key.Text()))
-	}
-
-	baseLayer := buffer.AsDirectoryEntry()
-	return baseLayer
->>>>>>> ada1a3c7
-}+*/