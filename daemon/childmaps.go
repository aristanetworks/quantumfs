--- conflicted
+++ resolved
@@ -305,15 +305,6 @@
 		return nil, fuse.EINVAL
 	}
 
-<<<<<<< HEAD
-	// If the file hasn't been synced already, then we can't link it yet
-	if _, exists := cmap.dirtyChildren[childId]; exists {
-		c.elog("makeHardlink called on dirty child %d", childId)
-		return nil, fuse.EIO
-	}
-
-=======
->>>>>>> efb4717c
 	// It needs to become a hardlink now. Hand it off to wsr
 	c.vlog("Converting into a hardlink")
 	newLink := cmap.wsr.newHardlink(c, childId, child)
