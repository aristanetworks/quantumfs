// Copyright (c) 2016 Arista Networks, Inc.  All rights reserved.
// Arista Networks, Inc. Confidential and Proprietary.

package daemon

// Test the basic namespace listing functionality

import "io/ioutil"
import "syscall"
import "testing"

import "github.com/aristanetworks/quantumfs"

func TestTypespaceListing(t *testing.T) {
	runTest(t, func(test *testHelper) {
		var stat syscall.Stat_t
		err := syscall.Stat(test.absPath(quantumfs.ApiPath), &stat)
		test.Assert(err == nil, "Error getting api stat data: %v", err)
		test.Assert(stat.Ino == quantumfs.InodeIdApi,
			"api file has incorrect inode number %d", stat.Ino)

		entries, err := ioutil.ReadDir(test.absPath(""))
		test.Assert(err == nil, "Couldn't read root listing")
		test.Assert(len(entries) == 2,
			"Incorrect number of entries in empty root: %d",
			len(entries))
	})
}

func TestNamespaceListing(t *testing.T) {
	runTest(t, func(test *testHelper) {
		entries, err :=
<<<<<<< HEAD
			ioutil.ReadDir(test.absPath(quantumfs.NullTypespaceName))
		test.Assert(err == nil, "Couldn't read typespace listing")
		test.Assert(len(entries) == 1,
=======
			ioutil.ReadDir(test.absPath(quantumfs.NullSpaceName))
		test.assert(err == nil, "Couldn't read typespace listing")
		test.assert(len(entries) == 1,
>>>>>>> 8bcc3563
			"Incorrect number of entries in null typespace: %d",
			len(entries))
	})
}

func TestWorkspaceListing(t *testing.T) {
	runTest(t, func(test *testHelper) {
		entries, err :=
<<<<<<< HEAD
			ioutil.ReadDir(test.absPath(quantumfs.NullNamespaceName))
		test.Assert(err == nil, "Couldn't read namespace listing")
		test.Assert(len(entries) == 1,
=======
			ioutil.ReadDir(test.absPath(quantumfs.NullSpaceName))
		test.assert(err == nil, "Couldn't read namespace listing")
		test.assert(len(entries) == 1,
>>>>>>> 8bcc3563
			"Incorrect number of entries in null namespace: %d",
			len(entries))
	})
}

func TestNullWorkspaceListing(t *testing.T) {
	runTest(t, func(test *testHelper) {
		path := test.newWorkspace()

		entries, err := ioutil.ReadDir(path)
		test.Assert(err == nil, "Couldn't read workspace listing")
		// The only file existing in nullworkspace is the api file
		test.Assert(len(entries) == 1,
			"Incorrect number of entries in null workspace: %d",
			len(entries))
	})
}<|MERGE_RESOLUTION|>--- conflicted
+++ resolved
@@ -30,15 +30,9 @@
 func TestNamespaceListing(t *testing.T) {
 	runTest(t, func(test *testHelper) {
 		entries, err :=
-<<<<<<< HEAD
-			ioutil.ReadDir(test.absPath(quantumfs.NullTypespaceName))
+			ioutil.ReadDir(test.absPath(quantumfs.NullSpaceName))
 		test.Assert(err == nil, "Couldn't read typespace listing")
 		test.Assert(len(entries) == 1,
-=======
-			ioutil.ReadDir(test.absPath(quantumfs.NullSpaceName))
-		test.assert(err == nil, "Couldn't read typespace listing")
-		test.assert(len(entries) == 1,
->>>>>>> 8bcc3563
 			"Incorrect number of entries in null typespace: %d",
 			len(entries))
 	})
@@ -47,15 +41,9 @@
 func TestWorkspaceListing(t *testing.T) {
 	runTest(t, func(test *testHelper) {
 		entries, err :=
-<<<<<<< HEAD
-			ioutil.ReadDir(test.absPath(quantumfs.NullNamespaceName))
+			ioutil.ReadDir(test.absPath(quantumfs.NullSpaceName))
 		test.Assert(err == nil, "Couldn't read namespace listing")
 		test.Assert(len(entries) == 1,
-=======
-			ioutil.ReadDir(test.absPath(quantumfs.NullSpaceName))
-		test.assert(err == nil, "Couldn't read namespace listing")
-		test.assert(len(entries) == 1,
->>>>>>> 8bcc3563
 			"Incorrect number of entries in null namespace: %d",
 			len(entries))
 	})
