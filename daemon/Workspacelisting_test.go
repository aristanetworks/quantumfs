--- conflicted
+++ resolved
@@ -23,12 +23,8 @@
 	idInfo, exists := (*inodeMap)[name]
 	test.Assert(exists, "Fail to get the inodeId of %s", space)
 
-<<<<<<< HEAD
-	inode, release := test.qfs.inodeNoInstantiate(c, id)
+	inode, release := test.qfs.inodeNoInstantiate(c, idInfo.id)
 	defer release()
-=======
-	inode := test.qfs.inodeNoInstantiate(c, idInfo.id)
->>>>>>> 219e6a5c
 	if mustBeInstantiated {
 		test.Assert(inode != nil,
 			"The %s should be instantiated", space)
