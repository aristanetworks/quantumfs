// Copyright (c) 2016 Arista Networks, Inc.  All rights reserved.
// Arista Networks, Inc. Confidential and Proprietary.

package daemon

import "arista.com/quantumfs"
import "arista.com/quantumfs/qlog"
import "github.com/hanwen/go-fuse/fuse"

// The ctx type needs to be threaded through all the objects and calls of the
// system. It provides access to the configuration, the quantumfs mux and request
// specific logging information.
//
// If Go ever gets goroutine local storage it may be cleaner to move these contents
// to using that instead of threading it everywhere.
type ctx struct {
	quantumfs.Ctx
	qfs          *QuantumFs
	config       *QuantumFsConfig
	workspaceDB  quantumfs.WorkspaceDB
	durableStore quantumfs.DataStore
<<<<<<< HEAD
	requestId    uint64
	fuseCtx      fuse.Context
=======
>>>>>>> 022773d5
}

func (c *ctx) req(header *fuse.InHeader) *ctx {
	requestCtx := &ctx{
		qfs:          c.qfs,
		config:       c.config,
		workspaceDB:  c.workspaceDB,
		durableStore: c.durableStore,
		requestId:    header.Unique,
                fuseCtx:      header.Context,
	}
	return requestCtx
}

//only to be used for some testing - not all functions will work with this
func (c *ctx) dummyReq(request uint64) *ctx {
	requestCtx := &ctx{
		Ctx: quantumfs.Ctx{
			Qlog:      c.Qlog,
			RequestId: c.RequestId,
		},
		qfs:          c.qfs,
		config:       c.config,
		workspaceDB:  c.workspaceDB,
		durableStore: c.durableStore,
	}
	return requestCtx
}

// local daemon package specific log wrappers
func (c ctx) elog(format string, args ...interface{}) {
	c.Qlog.Log(qlog.LogDaemon, c.RequestId, 0, format, args...)
}

func (c ctx) wlog(format string, args ...interface{}) {
	c.Qlog.Log(qlog.LogDaemon, c.RequestId, 1, format, args...)
}

func (c ctx) dlog(format string, args ...interface{}) {
	c.Qlog.Log(qlog.LogDaemon, c.RequestId, 2, format, args...)
}

func (c ctx) vlog(format string, args ...interface{}) {
	c.Qlog.Log(qlog.LogDaemon, c.RequestId, 3, format, args...)
}<|MERGE_RESOLUTION|>--- conflicted
+++ resolved
@@ -19,11 +19,7 @@
 	config       *QuantumFsConfig
 	workspaceDB  quantumfs.WorkspaceDB
 	durableStore quantumfs.DataStore
-<<<<<<< HEAD
-	requestId    uint64
 	fuseCtx      fuse.Context
-=======
->>>>>>> 022773d5
 }
 
 func (c *ctx) req(header *fuse.InHeader) *ctx {
