// Copyright (c) 2017 Arista Networks, Inc.  All rights reserved.
// Arista Networks, Inc. Confidential and Proprietary.

package daemon

import "testing"
import "syscall"
import "os"
import "fmt"

import "github.com/aristanetworks/quantumfs"
import "github.com/aristanetworks/quantumfs/utils"
import "github.com/aristanetworks/quantumfs/testutils"

func getRootId(test *testHelper, workspace string) quantumfs.ObjectKey {
	wsTypespaceName, wsNamespaceName, wsWorkspaceName :=
		test.getWorkspaceComponents(workspace)

	return test.workspaceRootId(wsTypespaceName, wsNamespaceName,
		wsWorkspaceName)
}

func advanceWorkspace(ctx *ctx, test *testHelper, workspace string,
	src quantumfs.ObjectKey, dst quantumfs.ObjectKey) {

	wsdb := test.GetWorkspaceDB()

	wsTypespaceName, wsNamespaceName, wsWorkspaceName :=
		test.getWorkspaceComponents(workspace)

	_, err := wsdb.AdvanceWorkspace(&ctx.Ctx, wsTypespaceName,
		wsNamespaceName, wsWorkspaceName, src, dst)
	test.AssertNoErr(err)
}

func createTestFileNoSync(test *testHelper,
	workspace string, name string, size int) {

	filename := workspace + "/" + name
	err := testutils.PrintToFile(filename, string(GenData(size)))
	test.AssertNoErr(err)
}

func createTestFile(c *ctx, test *testHelper,
	workspace string, name string, size int) quantumfs.ObjectKey {

	oldRootId := getRootId(test, workspace)
	createTestFileNoSync(test, workspace, name, size)
	test.SyncAllWorkspaces()
	newRootId := getRootId(test, workspace)
	test.Assert(!newRootId.IsEqualTo(oldRootId), "no changes to the rootId")
	c.vlog("Created file %s and new rootID is %s", name, newRootId.String())

	return newRootId
}

func removeTestFileNoSync(test *testHelper,
	workspace string, name string) {

	filename := workspace + "/" + name
	err := os.Remove(filename)
	test.AssertNoErr(err)
}

func removeTestFile(c *ctx, test *testHelper,
	workspace string, name string) quantumfs.ObjectKey {

	oldRootId := getRootId(test, workspace)
	removeTestFileNoSync(test, workspace, name)
	test.SyncAllWorkspaces()
	newRootId := getRootId(test, workspace)
	test.Assert(!newRootId.IsEqualTo(oldRootId), "no changes to the rootId")
	c.vlog("Removed file %s and new rootID is %s", name, newRootId.String())

	return newRootId
}

func linkTestFileNoSync(c *ctx, test *testHelper,
	workspace string, src string, dst string) {

	srcfilename := workspace + "/" + src
	dstfilename := workspace + "/" + dst
	c.vlog("Before link %s -> %s", src, dst)
	err := syscall.Link(srcfilename, dstfilename)
	test.AssertNoErr(err)

}

func linkTestFile(c *ctx, test *testHelper,
	workspace string, src string, dst string) quantumfs.ObjectKey {

	oldRootId := getRootId(test, workspace)
	linkTestFileNoSync(c, test, workspace, src, dst)
	test.SyncAllWorkspaces()
	newRootId := getRootId(test, workspace)
	test.Assert(!newRootId.IsEqualTo(oldRootId), "no changes to the rootId")
	c.vlog("Created link %s -> %s and new rootID is %s", src, dst,
		newRootId.String())

	return newRootId
}

func markImmutable(ctx *ctx, workspace string) {
	defer ctx.qfs.mutabilityLock.Lock().Unlock()
	ctx.qfs.workspaceMutability[workspace] = workspaceImmutable
}

func markMutable(ctx *ctx, workspace string) {
	defer ctx.qfs.mutabilityLock.Lock().Unlock()
	ctx.qfs.workspaceMutability[workspace] = workspaceMutable
}

func refreshTo(c *ctx, test *testHelper, workspace string, dst quantumfs.ObjectKey) {
	wsr, cleanup := test.getWorkspaceRoot(workspace)
	defer cleanup()
	test.Assert(wsr != nil, "workspace root does not exist")
	wsr.refresh(c, dst)
}

func refreshTestNoRemount(ctx *ctx, test *testHelper, workspace string,
	src quantumfs.ObjectKey, dst quantumfs.ObjectKey) {

	markImmutable(ctx, workspace)
	advanceWorkspace(ctx, test, workspace, src, dst)
	refreshTo(ctx, test, workspace, dst)
	markMutable(ctx, workspace)
}

func refreshTest(ctx *ctx, test *testHelper, workspace string,
	src quantumfs.ObjectKey, dst quantumfs.ObjectKey) {

	markImmutable(ctx, workspace)
	test.remountFilesystem()
	advanceWorkspace(ctx, test, workspace, src, dst)
	refreshTo(ctx, test, workspace, dst)
	markMutable(ctx, workspace)
}

func TestRefreshFileAddition(t *testing.T) {
	runTest(t, func(test *testHelper) {
		workspace := test.NewWorkspace()
		name := "testFile"

		ctx := test.TestCtx()

		newRootId1 := createTestFile(ctx, test, workspace, name, 1000)
		newRootId2 := removeTestFile(ctx, test, workspace, name)

		refreshTest(ctx, test, workspace, newRootId2, newRootId1)

		removeTestFile(ctx, test, workspace, name)
	})
}

func TestRefreshUnchanged(t *testing.T) {
	runTest(t, func(test *testHelper) {
		workspace := test.NewWorkspace()
		name := "testFile"

		ctx := test.TestCtx()
		newRootId1 := createTestFile(ctx, test, workspace, name, 1000)

		markImmutable(ctx, workspace)
		test.remountFilesystem()
		refreshTo(ctx, test, workspace, newRootId1)
		markMutable(ctx, workspace)

		newRootId2 := getRootId(test, workspace)
		test.Assert(newRootId2.IsEqualTo(newRootId1),
			"Refresh to current rootId must be a noop")
	})
}

func TestRefreshFileRewrite(t *testing.T) {
	runTest(t, func(test *testHelper) {
		workspace := test.NewWorkspace()
		utils.MkdirAll(workspace+"/subdir", 0777)
		name := "subdir/testFile"

		ctx := test.TestCtx()
		createTestFile(ctx, test, workspace, "otherfile", 1000)
		newRootId1 := createTestFile(ctx, test, workspace, name, 1000)
		newRootId2 := createTestFile(ctx, test, workspace, name, 2000)

		refreshTest(ctx, test, workspace, newRootId2, newRootId1)

		newRootId3 := getRootId(test, workspace)
		test.Assert(newRootId3.IsEqualTo(newRootId1), "Unexpected rootid")

		removeTestFile(ctx, test, workspace, name)
	})
}

func TestRefreshFileRemove(t *testing.T) {
	runTest(t, func(test *testHelper) {
		workspace := test.NewWorkspace()
		utils.MkdirAll(workspace+"/subdir", 0777)
		name := "subdir/testFile"

		ctx := test.TestCtx()
		createTestFile(ctx, test, workspace, "otherfile", 1000)
		createTestFile(ctx, test, workspace, name, 1000)
		newRootId1 := removeTestFile(ctx, test, workspace, name)
		newRootId2 := createTestFile(ctx, test, workspace, name, 2000)

		refreshTest(ctx, test, workspace, newRootId2, newRootId1)

		filename := workspace + "/" + name
		err := os.Remove(filename)
		test.Assert(err != nil, "The file must not exist after refresh")
	})
}

func TestRefreshHardlinkAddition(t *testing.T) {
	runTest(t, func(test *testHelper) {
		workspace := test.NewWorkspace()
		name := "testFile"
		linkfile := "linkFile"

		ctx := test.TestCtx()
		oldRootId := createTestFile(ctx, test, workspace, "otherfile", 1000)
		createTestFile(ctx, test, workspace, name, 1000)
		newRootId1 := linkTestFile(ctx, test, workspace, name, linkfile)
		newRootId2 := removeTestFile(ctx, test, workspace, name)

		refreshTest(ctx, test, workspace, newRootId2, newRootId1)

		removeTestFile(ctx, test, workspace, name)
		newRootId3 := removeTestFile(ctx, test, workspace, linkfile)

		test.Assert(newRootId3.IsEqualTo(oldRootId), "Unexpected rootid")
	})
}

func TestRefreshHardlinkRemoval(t *testing.T) {
	runTest(t, func(test *testHelper) {
		workspace := test.NewWorkspace()
		name := "testFile"
		linkfile := "linkFile"

		ctx := test.TestCtx()

		newRootId1 := createTestFile(ctx, test, workspace, name, 1000)
		newRootId2 := linkTestFile(ctx, test, workspace, name, linkfile)

		refreshTest(ctx, test, workspace, newRootId2, newRootId1)

		removeTestFile(ctx, test, workspace, name)
		linkname := workspace + "/" + linkfile
		err := os.Remove(linkname)
		test.Assert(err != nil, "The linkfile must not exist after refresh")
	})
}

func TestRefreshNlinkDrop(t *testing.T) {
	runTest(t, func(test *testHelper) {
		workspace := test.NewWorkspace()
		name := "testFile"

		ctx := test.TestCtx()

		oldRootId := createTestFile(ctx, test, workspace, "otherfile", 1000)
		newRootId1 := createTestFile(ctx, test, workspace, name, 1000)
		var newRootId2 quantumfs.ObjectKey

		for i := 0; i < 10; i++ {
			linkfile := fmt.Sprintf("linkFile_%d", i)
			newRootId2 = linkTestFile(ctx, test, workspace, name,
				linkfile)
		}

		refreshTest(ctx, test, workspace, newRootId2, newRootId1)

		newRootId3 := removeTestFile(ctx, test, workspace, name)
		test.Assert(newRootId3.IsEqualTo(oldRootId), "Unexpected rootid")
	})
}

func TestRefreshNlinkBump(t *testing.T) {
	runTest(t, func(test *testHelper) {
		workspace := test.NewWorkspace()
		name := "testFile"

		ctx := test.TestCtx()

		oldRootId := createTestFile(ctx, test, workspace, "otherfile", 1000)
		createTestFile(ctx, test, workspace, name, 1000)
		var newRootId1 quantumfs.ObjectKey

		for i := 0; i < 10; i++ {
			linkfile := fmt.Sprintf("linkFile_%d", i)
			newRootId1 = linkTestFile(ctx, test, workspace, name,
				linkfile)
		}

		newRootId2 := removeTestFile(ctx, test, workspace, name)

		refreshTest(ctx, test, workspace, newRootId2, newRootId1)

		newRootId3 := removeTestFile(ctx, test, workspace, name)

		for i := 0; i < 10; i++ {
			linkfile := fmt.Sprintf("linkFile_%d", i)
			newRootId3 = removeTestFile(ctx, test, workspace, linkfile)
		}
		test.Assert(newRootId3.IsEqualTo(oldRootId), "Unexpected rootid")
	})
}

func assertFileIsOfSize(test *testHelper, fullname string, size int64) {
	var stat syscall.Stat_t

	err := syscall.Stat(fullname, &stat)
	test.AssertNoErr(err)
	test.Assert(stat.Size == size,
		"Incorrect file size. Expected: %d", stat.Size)
}

func assertOpenFileIsOfSize(test *testHelper, fd int, size int64) {
	var stat syscall.Stat_t

	err := syscall.Fstat(fd, &stat)
	test.AssertNoErr(err)
	test.Assert(stat.Size == size,
		"Incorrect file size. Expected: %d", stat.Size)
}

func TestRefreshOpenFile(t *testing.T) {
	runTest(t, func(test *testHelper) {
		workspace := test.NewWorkspace()
		utils.MkdirAll(workspace+"/subdir", 0777)
		name := "subdir/testFile"
		fullname := workspace + "/" + name

		ctx := test.TestCtx()
		newRootId1 := createTestFile(ctx, test, workspace, name, 1000)
		newRootId2 := createTestFile(ctx, test, workspace, name, 2000)

		file, err := os.OpenFile(fullname, os.O_RDWR, 0777)
		test.AssertNoErr(err)
		assertFileIsOfSize(test, fullname, 3000)
		assertOpenFileIsOfSize(test, int(file.Fd()), 3000)

		refreshTestNoRemount(ctx, test, workspace, newRootId2, newRootId1)

		newRootId3 := getRootId(test, workspace)
		test.Assert(newRootId3.IsEqualTo(newRootId1), "Unexpected rootid")

		assertOpenFileIsOfSize(test, int(file.Fd()), 1000)
		assertFileIsOfSize(test, fullname, 1000)

		err = file.Close()
		test.AssertNoErr(err)

		removeTestFile(ctx, test, workspace, name)
	})
}

func TestRefreshUninstantiated(t *testing.T) {
	runTest(t, func(test *testHelper) {
		const (
<<<<<<< HEAD
			nfiles = 100
=======
			nfiles = 30
>>>>>>> ecac7264
			ndirs  = 10
			pardir = "/pardir"
		)
		workspace := test.NewWorkspace()
		utils.MkdirAll(workspace+pardir, 0777)
		for i := 0; i < ndirs; i++ {
			name := fmt.Sprintf("%s/%s/%d", workspace, pardir, i)
			utils.MkdirAll(name, 0777)
		}

		ctx := test.TestCtx()

		for i := 0; i < nfiles; i++ {
			name := fmt.Sprintf("%s/%d/%d", pardir, i%ndirs, i)
			createTestFileNoSync(test, workspace, name, 1000)
		}
		test.SyncAllWorkspaces()
		newRootId1 := getRootId(test, workspace)

		for i := 0; i < nfiles; i++ {
			name := fmt.Sprintf("%s/%d/%d", pardir, i%ndirs, i)
			removeTestFileNoSync(test, workspace, name)
		}
		test.SyncAllWorkspaces()
		newRootId2 := getRootId(test, workspace)
		test.Assert(!newRootId2.IsEqualTo(newRootId1),
			"no changes to the rootId")

		refreshTest(ctx, test, workspace, newRootId2, newRootId1)
<<<<<<< HEAD
=======
		test.AssertLogContains("Adding uninstantiated",
			"There are no uninstantiated inodes")
>>>>>>> ecac7264

		for i := 0; i < nfiles; i++ {
			name := fmt.Sprintf("%s/%d/%d", pardir, i%ndirs, i)
			removeTestFile(ctx, test, workspace, name)
		}
	})
<<<<<<< HEAD
=======
}

func TestRefreshChangeTypeDirToHardlink(t *testing.T) {
	runTest(t, func(test *testHelper) {

		workspace := test.NewWorkspace()
		name := "testFile"
		linkfile := "linkFile"

		ctx := test.TestCtx()

		createTestFileNoSync(test, workspace, name, 1000)
		newRootId1 := linkTestFile(ctx, test, workspace, name, linkfile)
		removeTestFileNoSync(test, workspace, name)
		utils.MkdirAll(workspace+"/"+name, 0777)
		test.SyncAllWorkspaces()
		newRootId2 := getRootId(test, workspace)
		test.Assert(!newRootId2.IsEqualTo(newRootId1),
			"no changes to the rootId")

		refreshTest(ctx, test, workspace, newRootId2, newRootId1)

		removeTestFile(ctx, test, workspace, name)
		removeTestFile(ctx, test, workspace, linkfile)
	})
}

func TestRefreshChangeTypeFileToDir(t *testing.T) {
	runTest(t, func(test *testHelper) {

		workspace := test.NewWorkspace()
		name := "testFile"

		ctx := test.TestCtx()

		utils.MkdirAll(workspace+"/"+name, 0777)
		test.SyncAllWorkspaces()
		newRootId1 := getRootId(test, workspace)
		removeTestFileNoSync(test, workspace, name)
		newRootId2 := createTestFile(ctx, test, workspace, name, 1000)
		test.Assert(!newRootId2.IsEqualTo(newRootId1),
			"no changes to the rootId")

		refreshTest(ctx, test, workspace, newRootId2, newRootId1)
		err := syscall.Rmdir(workspace + "/" + name)
		test.AssertNoErr(err)
	})
>>>>>>> ecac7264
}<|MERGE_RESOLUTION|>--- conflicted
+++ resolved
@@ -359,11 +359,7 @@
 func TestRefreshUninstantiated(t *testing.T) {
 	runTest(t, func(test *testHelper) {
 		const (
-<<<<<<< HEAD
-			nfiles = 100
-=======
 			nfiles = 30
->>>>>>> ecac7264
 			ndirs  = 10
 			pardir = "/pardir"
 		)
@@ -393,19 +389,14 @@
 			"no changes to the rootId")
 
 		refreshTest(ctx, test, workspace, newRootId2, newRootId1)
-<<<<<<< HEAD
-=======
 		test.AssertLogContains("Adding uninstantiated",
 			"There are no uninstantiated inodes")
->>>>>>> ecac7264
 
 		for i := 0; i < nfiles; i++ {
 			name := fmt.Sprintf("%s/%d/%d", pardir, i%ndirs, i)
 			removeTestFile(ctx, test, workspace, name)
 		}
 	})
-<<<<<<< HEAD
-=======
 }
 
 func TestRefreshChangeTypeDirToHardlink(t *testing.T) {
@@ -453,5 +444,4 @@
 		err := syscall.Rmdir(workspace + "/" + name)
 		test.AssertNoErr(err)
 	})
->>>>>>> ecac7264
 }