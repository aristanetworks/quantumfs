// Copyright (c) 2017 Arista Networks, Inc.  All rights reserved.
// Arista Networks, Inc. Confidential and Proprietary.

package daemon

import (
	"fmt"
	"os"
	"syscall"
	"testing"

	"github.com/aristanetworks/quantumfs"
	"github.com/aristanetworks/quantumfs/testutils"
	"github.com/aristanetworks/quantumfs/utils"
)

<<<<<<< HEAD
func getRootId(test *testHelper, workspace string) quantumfs.ObjectKey {
	wsTypespaceName, wsNamespaceName, wsWorkspaceName :=
		test.getWorkspaceComponents(workspace)

	rootId, _ := test.workspaceRootId(wsTypespaceName, wsNamespaceName,
		wsWorkspaceName)
	return rootId
}

func advanceWorkspace(ctx *ctx, test *testHelper, workspace string,
	nonce quantumfs.WorkspaceNonce, src quantumfs.ObjectKey,
	dst quantumfs.ObjectKey) {

	wsdb := test.GetWorkspaceDB()

	wsTypespaceName, wsNamespaceName, wsWorkspaceName :=
		test.getWorkspaceComponents(workspace)

	_, err := wsdb.AdvanceWorkspace(&ctx.Ctx, wsTypespaceName,
		wsNamespaceName, wsWorkspaceName, nonce, src, dst)
	test.AssertNoErr(err)

	wsr, cleanup := test.getWorkspaceRoot(workspace)
	defer cleanup()
	test.Assert(wsr != nil, "workspace root does not exist")
	wsr.publishedRootId = dst
}

func synced_op(test *testHelper, workspace string,
	nosync_op func()) quantumfs.ObjectKey {

	test.SyncAllWorkspaces()
	oldRootId := getRootId(test, workspace)
	nosync_op()
	test.SyncAllWorkspaces()
	newRootId := getRootId(test, workspace)
	test.Assert(!newRootId.IsEqualTo(oldRootId), "no changes to the rootId")
	test.Log("new rootID %s", newRootId.String())

	return newRootId
}

func createTestFileNoSync(test *testHelper,
	workspace string, name string, size int) {

	filename := workspace + "/" + name
	err := testutils.PrintToFile(filename, string(GenData(size)))
	test.AssertNoErr(err)
}

func createTestFile(test *testHelper,
	workspace string, name string, size int) quantumfs.ObjectKey {

	return synced_op(test, workspace, func() {
		createTestFileNoSync(test, workspace, name, size)
	})
}

func removeTestFileNoSync(test *testHelper,
	workspace string, name string) {

	filename := workspace + "/" + name
	err := os.Remove(filename)
	test.AssertNoErr(err)
}

func removeTestFile(test *testHelper,
	workspace string, name string) quantumfs.ObjectKey {

	return synced_op(test, workspace, func() {
		removeTestFileNoSync(test, workspace, name)
	})
}

func linkTestFileNoSync(test *testHelper,
	workspace string, src string, dst string) {

	srcfilename := workspace + "/" + src
	dstfilename := workspace + "/" + dst
	test.Log("Before link %s -> %s", src, dst)
	err := syscall.Link(srcfilename, dstfilename)
	test.AssertNoErr(err)

}

func linkTestFile(test *testHelper,
	workspace string, src string, dst string) quantumfs.ObjectKey {

	return synced_op(test, workspace, func() {
		linkTestFileNoSync(test, workspace, src, dst)
	})
}

func setXattrTestFileNoSync(test *testHelper, workspace string,
	testfile string, attr string, data []byte) {

	testFilename := workspace + "/" + testfile
	test.Log("Before setting xattr %s on %s", attr, testfile)
	err := syscall.Setxattr(testFilename, attr, data, 0)
	test.AssertNoErr(err)
}

func verifyXattr(test *testHelper, workspace string,
	testfile string, attr string, content []byte) {

	data := make([]byte, 100)
	size, err := syscall.Getxattr(workspace+"/"+testfile, attr, data)
	test.Assert(err == nil, "Error reading data XAttr: %v", err)
	test.Assert(size == len(content),
		"data XAttr size incorrect: %d", size)
	test.Assert(bytes.Equal(data[:size], content),
		"Didn't get the same data back '%s' '%s'", data,
		content)
}

func verifyNoXattr(test *testHelper, workspace string,
	testfile string, attr string) {

	data := make([]byte, 100)
	_, err := syscall.Getxattr(workspace+"/"+testfile, attr, data)
	test.AssertErr(err)
	test.Assert(err == syscall.ENODATA, "xattr must not exist %s", err.Error())
}

func setXattrTestFile(test *testHelper,
	workspace string, testfile string, attr string,
	data []byte) quantumfs.ObjectKey {

	return synced_op(test, workspace, func() {
		setXattrTestFileNoSync(test, workspace, testfile, attr, data)
	})
}

func delXattrTestFileNoSync(test *testHelper,
	workspace string, testfile string, attr string) {

	testFilename := workspace + "/" + testfile
	test.Log("Before removing xattr %s on %s", attr, testfile)
	err := syscall.Removexattr(testFilename, attr)
	test.AssertNoErr(err)
}

func delXattrTestFile(test *testHelper,
	workspace string, testfile string, attr string) quantumfs.ObjectKey {

	return synced_op(test, workspace, func() {
		delXattrTestFileNoSync(test, workspace, testfile, attr)
	})
}

func createTestSymlinkNoSync(test *testHelper, workspace string, name string,
	symname string) {

	err := syscall.Symlink(workspace+"/"+name, workspace+"/"+symname)
	test.AssertNoErr(err)
}

func createTestSymlink(test *testHelper,
	workspace string, name string, symname string) quantumfs.ObjectKey {

	return synced_op(test, workspace, func() {
		createTestSymlinkNoSync(test, workspace, name, symname)
	})
}

func createTestSpecialFileNoSync(test *testHelper, workspace string, name string,
	dev int) {

	err := syscall.Mknod(workspace+"/"+name, syscall.S_IFBLK|syscall.S_IRWXU,
		dev)
	test.AssertNoErr(err)
}

func createTestSpecialFile(test *testHelper,
	workspace string, name string, dev int) quantumfs.ObjectKey {

	return synced_op(test, workspace, func() {
		createTestSpecialFileNoSync(test, workspace, name, dev)
	})
}

=======
>>>>>>> c7258793
func markImmutable(ctx *ctx, workspace string) {
	defer ctx.qfs.mutabilityLock.Lock().Unlock()
	ctx.qfs.workspaceMutability[workspace] = workspaceImmutable
}

func markMutable(ctx *ctx, workspace string) {
	defer ctx.qfs.mutabilityLock.Lock().Unlock()
	ctx.qfs.workspaceMutability[workspace] = workspaceMutable
}

func refreshTo(c *ctx, test *testHelper, workspace string, dst quantumfs.ObjectKey) {
	wsr, cleanup := test.getWorkspaceRoot(workspace)
	defer cleanup()
	test.Assert(wsr != nil, "workspace root does not exist")
	wsr.refreshTo(c, dst)
}

func refreshTestNoRemount(ctx *ctx, test *testHelper, workspace string,
	src quantumfs.ObjectKey, dst quantumfs.ObjectKey) {

	ts, ns, ws := test.getWorkspaceComponents(workspace)
	_, nonce := test.workspaceRootId(ts, ns, ws)

	markImmutable(ctx, workspace)
<<<<<<< HEAD
	advanceWorkspace(ctx, test, workspace, nonce, src, dst)
=======
	test.advanceWorkspace(workspace, src, dst)
>>>>>>> c7258793
	refreshTo(ctx, test, workspace, dst)
	markMutable(ctx, workspace)
}

func refreshTest(ctx *ctx, test *testHelper, workspace string,
	src quantumfs.ObjectKey, dst quantumfs.ObjectKey) {

	ts, ns, ws := test.getWorkspaceComponents(workspace)
	_, nonce := test.workspaceRootId(ts, ns, ws)

	markImmutable(ctx, workspace)
	test.remountFilesystem()
<<<<<<< HEAD
	advanceWorkspace(ctx, test, workspace, nonce, src, dst)
=======
	test.advanceWorkspace(workspace, src, dst)
>>>>>>> c7258793
	refreshTo(ctx, test, workspace, dst)
	markMutable(ctx, workspace)
}

func TestRefreshFileAddition(t *testing.T) {
	runTest(t, func(test *testHelper) {
		workspace := test.NewWorkspace()
		name := "testFile"
		ctx := test.TestCtx()

		newRootId1 := test.createFileSync(workspace, name, 1000)
		newRootId2 := test.removeFileSync(workspace, name)

		refreshTest(ctx, test, workspace, newRootId2, newRootId1)

		test.removeFile(workspace, name)
	})
}

func TestRefreshUnchanged(t *testing.T) {
	runTest(t, func(test *testHelper) {
		workspace := test.NewWorkspace()
		name := "testFile"
		ctx := test.TestCtx()

		newRootId1 := test.createFileSync(workspace, name, 1000)

		markImmutable(ctx, workspace)
		test.remountFilesystem()
		refreshTo(ctx, test, workspace, newRootId1)
		markMutable(ctx, workspace)

		newRootId2 := test.getRootId(workspace)
		test.Assert(newRootId2.IsEqualTo(newRootId1),
			"Refresh to current rootId must be a noop")
	})
}

func TestRefreshFileRewrite(t *testing.T) {
	runTest(t, func(test *testHelper) {
		workspace := test.NewWorkspace()
		utils.MkdirAll(workspace+"/subdir", 0777)
		name := "subdir/testFile"
		ctx := test.TestCtx()

		test.createFile(workspace, "otherfile", 1000)
		newRootId1 := test.createFileSync(workspace, name, 1000)
		newRootId2 := test.createFileSync(workspace, name, 2000)

		refreshTest(ctx, test, workspace, newRootId2, newRootId1)

		newRootId3 := test.getRootId(workspace)
		test.Assert(newRootId3.IsEqualTo(newRootId1), "Unexpected rootid")

		test.removeFile(workspace, name)
	})
}

func TestRefreshFileRemove(t *testing.T) {
	runTest(t, func(test *testHelper) {
		workspace := test.NewWorkspace()
		utils.MkdirAll(workspace+"/subdir", 0777)
		name := "subdir/testFile"
		ctx := test.TestCtx()

		test.createFile(workspace, "otherfile", 1000)
		test.createFile(workspace, name, 1000)
		newRootId1 := test.removeFileSync(workspace, name)
		newRootId2 := test.createFileSync(workspace, name, 2000)

		refreshTest(ctx, test, workspace, newRootId2, newRootId1)

		filename := workspace + "/" + name
		err := os.Remove(filename)
		test.Assert(err != nil, "The file must not exist after refresh")
	})
}

func refreshHardlinkAdditionTestGen(rmLink0 bool, link1 bool,
	link2 bool) func(*testHelper) {

	return func(test *testHelper) {
		workspace := test.NewWorkspace()
		name := "testFile"
		linkfile := "linkFile"
		ctx := test.TestCtx()

		oldRootId := test.createFileSync(workspace, "otherfile", 1000)
		test.createFile(workspace, name, 1000)

		content := "content to be verified"
		err := CreateSmallFile(workspace+"/"+name, content)
		test.AssertNoErr(err)

		if link1 {
			test.createFile(workspace, name+".link1", 1000)
			test.linkFile(workspace, name+".link1",
				linkfile+".link1")
		}
		newRootId1 := test.linkFileSync(workspace, name, linkfile)
		if rmLink0 {
			test.removeFile(workspace, linkfile)
		}
		if link2 {
			test.createFile(workspace, name+".link2", 1000)
			test.linkFile(workspace, name+".link2",
				linkfile+".link2")
		}

		newRootId2 := test.removeFileSync(workspace, name)

		refreshTest(ctx, test, workspace, newRootId2, newRootId1)

		file, err := os.OpenFile(workspace+"/"+name, os.O_RDWR, 0777)
		test.AssertNoErr(err)
		test.verifyContentStartsWith(file, content)
		test.AssertNoErr(file.Close())

		if link1 {
			test.removeFile(workspace, name+".link1")
			test.removeFile(workspace, linkfile+".link1")
		}

		_, err = os.Stat(workspace + "/" + linkfile + ".link2")
		test.AssertErr(err)

		test.removeFile(workspace, name)
		newRootId3 := test.removeFileSync(workspace, linkfile)

		test.Assert(newRootId3.IsEqualTo(oldRootId), "Unexpected rootid")
	}
}

func TestRefreshHardlinkAddition1(t *testing.T) {
	runTest(t, refreshHardlinkAdditionTestGen(false, false, false))
}

func TestRefreshHardlinkAddition2(t *testing.T) {
	runTest(t, refreshHardlinkAdditionTestGen(false, false, true))
}

func TestRefreshHardlinkAddition3(t *testing.T) {
	runTest(t, refreshHardlinkAdditionTestGen(false, true, false))
}

func TestRefreshHardlinkAddition4(t *testing.T) {
	runTest(t, refreshHardlinkAdditionTestGen(false, true, true))
}

func TestRefreshHardlinkAddition5(t *testing.T) {
	runTest(t, refreshHardlinkAdditionTestGen(true, false, false))
}

func TestRefreshHardlinkAddition6(t *testing.T) {
	runTest(t, refreshHardlinkAdditionTestGen(true, false, true))
}

func TestRefreshHardlinkAddition7(t *testing.T) {
	runTest(t, refreshHardlinkAdditionTestGen(true, true, false))
}

func TestRefreshHardlinkAddition8(t *testing.T) {
	runTest(t, refreshHardlinkAdditionTestGen(true, true, true))
}

func TestRefreshOrphanedHardlinkContentCheck(t *testing.T) {
	runTest(t, func(test *testHelper) {
		workspace := test.NewWorkspace()
		fullName := workspace + "/testFile"
		content := "original content"
		appendContent := " appended."
		ctx := test.TestCtx()

		newRootId1 := test.createFileSync(workspace, "otherfile", 1000)
		CreateHardlink(fullName, content)
		newRootId2 := test.getRootId(workspace)

		file, err := os.OpenFile(fullName, os.O_RDWR, 0777)
		test.AssertNoErr(err)
		test.verifyContentStartsWith(file, content)
		test.assertOpenFileIsOfSize(int(file.Fd()), int64(len(content)))

		refreshTestNoRemount(ctx, test, workspace, newRootId2, newRootId1)

		test.verifyContentStartsWith(file, content)
		test.assertNoFile(fullName)
		test.assertOpenFileIsOfSize(int(file.Fd()), int64(len(content)))
		_, err = file.Write([]byte(appendContent))
		test.AssertNoErr(err)
		test.assertNoFile(fullName)
		test.assertOpenFileIsOfSize(int(file.Fd()),
			int64(len(content)+len(appendContent)))
		test.verifyContentStartsWith(file, content+appendContent)

		test.AssertNoErr(file.Close())
	})
}

func TestRefreshHardlinkRemoval(t *testing.T) {
	runTest(t, func(test *testHelper) {
		workspace := test.NewWorkspace()
		name := "testFile"
		linkfile := "linkFile"
		ctx := test.TestCtx()

		newRootId1 := test.createFileSync(workspace, name, 1000)
		newRootId2 := test.linkFileSync(workspace, name, linkfile)

		refreshTest(ctx, test, workspace, newRootId2, newRootId1)

		test.removeFile(workspace, name)
		linkname := workspace + "/" + linkfile
		err := os.Remove(linkname)
		test.Assert(err != nil, "The linkfile must not exist after refresh")
	})
}

func TestRefreshNlinkDrop(t *testing.T) {
	runTest(t, func(test *testHelper) {
		workspace := test.NewWorkspace()
		name := "testFile"

		ctx := test.TestCtx()

		oldRootId := test.createFileSync(workspace, "otherfile", 1000)
		newRootId1 := test.createFileSync(workspace, name, 1000)
		var newRootId2 quantumfs.ObjectKey

		for i := 0; i < 10; i++ {
			linkfile := fmt.Sprintf("linkFile_%d", i)
			newRootId2 = test.linkFileSync(workspace, name,
				linkfile)
		}

		refreshTest(ctx, test, workspace, newRootId2, newRootId1)

		newRootId3 := test.removeFileSync(workspace, name)
		test.Assert(newRootId3.IsEqualTo(oldRootId), "Unexpected rootid")
	})
}

func TestRefreshNlinkBump(t *testing.T) {
	runTest(t, func(test *testHelper) {
		workspace := test.NewWorkspace()
		name := "testFile"
		ctx := test.TestCtx()

		oldRootId := test.createFileSync(workspace, "otherfile", 1000)
		test.createFile(workspace, name, 1000)
		var newRootId1 quantumfs.ObjectKey

		for i := 0; i < 10; i++ {
			linkfile := fmt.Sprintf("linkFile_%d", i)
			newRootId1 = test.linkFileSync(workspace, name,
				linkfile)
		}

		newRootId2 := test.removeFileSync(workspace, name)

		refreshTest(ctx, test, workspace, newRootId2, newRootId1)

		newRootId3 := test.removeFileSync(workspace, name)

		for i := 0; i < 10; i++ {
			linkfile := fmt.Sprintf("linkFile_%d", i)
			newRootId3 = test.removeFileSync(workspace, linkfile)
		}
		test.Assert(newRootId3.IsEqualTo(oldRootId), "Unexpected rootid")
	})
}

func TestRefreshNlink3To2(t *testing.T) {
	runTest(t, func(test *testHelper) {
		workspace := test.NewWorkspace()
		name := "testFile"
		ctx := test.TestCtx()

		test.createFile(workspace, name, 1000)
		newRootId1 := test.linkFileSync(workspace, name, "link1")
		newRootId2 := test.linkFileSync(workspace, name, "link2")

		refreshTest(ctx, test, workspace, newRootId2, newRootId1)

		// Create and delete a temporary file to make sure a new rootId
		// is published
		test.createFile(workspace, name+".tmp", 1000)
		newRootId3 := test.removeFileSync(workspace, name+".tmp")

		test.Assert(newRootId3.IsEqualTo(newRootId1), "Unexpected rootid")
		test.removeFile(workspace, "link1")
		test.removeFile(workspace, name)
	})
}

func TestRefreshNlink2To3(t *testing.T) {
	runTest(t, func(test *testHelper) {
		workspace := test.NewWorkspace()
		name := "testFile"
		ctx := test.TestCtx()

		test.createFile(workspace, name, 1000)
		test.linkFile(workspace, name, "link1")
		newRootId1 := test.linkFileSync(workspace, name, "link2")
		newRootId2 := test.removeFileSync(workspace, "link2")

		refreshTest(ctx, test, workspace, newRootId2, newRootId1)

		// Create and delete a temporary file to make sure a new rootId
		// is published
		test.createFile(workspace, name+".tmp", 1000)
		newRootId3 := test.removeFileSync(workspace, name+".tmp")

		test.Assert(newRootId3.IsEqualTo(newRootId1), "Unexpected rootid")
		test.removeFile(workspace, "link2")
		test.removeFile(workspace, "link1")
		test.removeFile(workspace, name)
	})
}

func TestRefreshOpenFile(t *testing.T) {
	runTest(t, func(test *testHelper) {
		workspace := test.NewWorkspace()
		utils.MkdirAll(workspace+"/subdir", 0777)
		name := "subdir/testFile"
		fullName := workspace + "/" + name

		ctx := test.TestCtx()
		newRootId1 := test.createFileSync(workspace, name, 1000)
		newRootId2 := test.createFileSync(workspace, name, 2000)

		file, err := os.OpenFile(fullName, os.O_RDWR, 0777)
		test.AssertNoErr(err)
		test.assertFileIsOfSize(fullName, 3000)
		test.assertOpenFileIsOfSize(int(file.Fd()), 3000)

		refreshTestNoRemount(ctx, test, workspace, newRootId2, newRootId1)

		newRootId3 := test.getRootId(workspace)
		test.Assert(newRootId3.IsEqualTo(newRootId1), "Unexpected rootid")

		test.assertOpenFileIsOfSize(int(file.Fd()), 1000)
		test.assertFileIsOfSize(fullName, 1000)

		test.AssertNoErr(file.Close())
		test.removeFile(workspace, name)
	})
}

func TestRefreshUninstantiated(t *testing.T) {
	runTest(t, func(test *testHelper) {
		const (
			nfiles = 30
			ndirs  = 10
			pardir = "/pardir"
		)
		workspace := test.NewWorkspace()
		utils.MkdirAll(workspace+pardir, 0777)
		for i := 0; i < ndirs; i++ {
			name := fmt.Sprintf("%s/%s/%d", workspace, pardir, i)
			utils.MkdirAll(name, 0777)
		}
		ctx := test.TestCtx()

		for i := 0; i < nfiles; i++ {
			name := fmt.Sprintf("%s/%d/%d", pardir, i%ndirs, i)
			test.createFile(workspace, name, 1000)
		}
		test.SyncAllWorkspaces()
		newRootId1 := test.getRootId(workspace)

		for i := 0; i < nfiles; i++ {
			name := fmt.Sprintf("%s/%d/%d", pardir, i%ndirs, i)
			test.removeFile(workspace, name)
		}
		test.SyncAllWorkspaces()
		newRootId2 := test.getRootId(workspace)
		test.Assert(!newRootId2.IsEqualTo(newRootId1),
			"no changes to the rootId")

		refreshTest(ctx, test, workspace, newRootId2, newRootId1)
		test.WaitForLogString("Adding uninstantiated",
			"There are no uninstantiated inodes")

		for i := 0; i < nfiles; i++ {
			name := fmt.Sprintf("%s/%d/%d", pardir, i%ndirs, i)
			test.removeFile(workspace, name)
		}
	})
}

func TestRefreshUninstantiatedInodeId(t *testing.T) {
	runTest(t, func(test *testHelper) {
		workspace := test.NewWorkspace()
		subdir := "subdir"
		filename := "testfile"
		fulldirame := workspace + "/" + subdir
		fullfilename := fulldirame + "/" + filename

		utils.MkdirAll(fulldirame, 0777)
		newRootId1 := test.createFileSync(workspace, subdir+"/"+filename, 0)
		// remount to make sure the corresponding inode is uninstantiated
		test.remountFilesystem()
		newRootId2 := test.createFileSync(workspace, subdir+"/otherfile", 0)

		var stat syscall.Stat_t
		err := syscall.Stat(fullfilename, &stat)
		test.AssertNoErr(err)
		inodeId := stat.Ino

		ctx := test.TestCtx()
		refreshTestNoRemount(ctx, test, workspace, newRootId2, newRootId1)

		test.AssertNoErr(syscall.Stat(fullfilename, &stat))
		test.Assert(inodeId == stat.Ino, "inode mismatch %d vs %d",
			inodeId, stat.Ino)
	})
}

func TestRefreshChangeTypeDirToHardlink(t *testing.T) {
	runTest(t, func(test *testHelper) {
		workspace := test.NewWorkspace()
		name := "testFile"
		linkfile := "linkFile"
		ctx := test.TestCtx()

		test.createFile(workspace, name, 1000)
		newRootId1 := test.linkFileSync(workspace, name, linkfile)
		test.removeFile(workspace, name)
		utils.MkdirAll(workspace+"/"+name, 0777)
		test.SyncAllWorkspaces()
		newRootId2 := test.getRootId(workspace)
		test.Assert(!newRootId2.IsEqualTo(newRootId1),
			"no changes to the rootId")

		refreshTest(ctx, test, workspace, newRootId2, newRootId1)

		test.removeFile(workspace, name)
		test.removeFile(workspace, linkfile)
	})
}

func TestRefreshChangeTypeHardlinkToDir(t *testing.T) {
	runTest(t, func(test *testHelper) {
		workspace := test.NewWorkspace()
		name := "testFile"
		linkfile := "linkFile"
		ctx := test.TestCtx()

		utils.MkdirAll(workspace+"/"+name, 0777)
		utils.MkdirAll(workspace+"/"+linkfile, 0777)
		test.SyncAllWorkspaces()
		newRootId1 := test.getRootId(workspace)

		err := syscall.Rmdir(workspace + "/" + name)
		test.AssertNoErr(err)

		test.AssertNoErr(syscall.Rmdir(workspace + "/" + linkfile))
		test.createFile(workspace, name, 1000)
		newRootId2 := test.linkFileSync(workspace, name, linkfile)

		refreshTest(ctx, test, workspace, newRootId2, newRootId1)

		test.createFile(workspace, name+"/subfile", 1000)
		test.removeFile(workspace, name+"/subfile")
		test.AssertNoErr(syscall.Rmdir(workspace + "/" + name))
		test.AssertNoErr(syscall.Rmdir(workspace + "/" + linkfile))
	})
}

func TestRefreshCachedDeletedEntry(t *testing.T) {
	runTest(t, func(test *testHelper) {
		ctx := test.TestCtx()
		workspace := test.NewWorkspace()
		fulldirame := workspace + "/subdir"
		filename := "testfile"
		fullfilename := workspace + "/" + filename

		utils.MkdirAll(fulldirame, 0777)
		_, err := os.Stat(fulldirame)
		test.AssertNoErr(err)

		test.SyncAllWorkspaces()
		newRootId1 := test.createFileSync(workspace, filename, 1000)
		_, err = os.Stat(fullfilename)
		test.AssertNoErr(err)

		test.AssertNoErr(os.RemoveAll(fulldirame))
		test.AssertNoErr(os.RemoveAll(fullfilename))
		test.SyncAllWorkspaces()
		newRootId2 := test.getRootId(workspace)

		_, err = os.Stat(fulldirame)
		test.AssertErr(err)
		_, err = os.Stat(fullfilename)
		test.AssertErr(err)

		refreshTestNoRemount(ctx, test, workspace, newRootId2, newRootId1)

		_, err = os.Stat(fulldirame)
		test.AssertNoErr(err)
		_, err = os.Stat(fullfilename)
		test.AssertNoErr(err)
	})
}

func TestRefreshDeleteWorkspaceRootFile(t *testing.T) {
	runTest(t, func(test *testHelper) {
		workspace := test.NewWorkspace()
		name := "testFile"
		ctx := test.TestCtx()

		test.createFile(workspace, name, 1000)
		newRootId1 := test.removeFileSync(workspace, name)
		newRootId2 := test.createFileSync(workspace, name, 1000)

		f, err := os.OpenFile(workspace+"/"+name, os.O_RDONLY, 0777)
		test.AssertNoErr(err)

		refreshTestNoRemount(ctx, test, workspace, newRootId2, newRootId1)

		test.AssertNoErr(f.Close())
		_, err = os.OpenFile(workspace+"/"+name, os.O_RDONLY, 0777)
		test.AssertErr(err)
	})
}

func TestRefreshChangeTypeDirToFile(t *testing.T) {
	runTest(t, func(test *testHelper) {
		workspace := test.NewWorkspace()
		name := "testFile"
		ctx := test.TestCtx()

		newRootId1 := test.createFileSync(workspace, name, 1000)

		test.removeFile(workspace, name)
		utils.MkdirAll(workspace+"/"+name, 0777)
		utils.MkdirAll(workspace+"/"+name+"/subdir", 0777)
		test.createFile(workspace, name+"/subfile", 1000)
		test.createFile(workspace, name+"/subdir/subfile", 1000)
		utils.MkdirAll(workspace+"/"+name+"/subdir/subdir1", 0777)

		subfile1name := workspace + "/" + name + "/subfile"
		subfile1, err := os.OpenFile(subfile1name, os.O_RDONLY, 0777)
		test.AssertNoErr(err)

		subfile2name := workspace + "/" + name + "/subdir/subfile"
		subfile2, err := os.OpenFile(subfile2name, os.O_RDONLY, 0777)
		test.AssertNoErr(err)

		test.SyncAllWorkspaces()
		newRootId2 := test.getRootId(workspace)
		test.Assert(!newRootId2.IsEqualTo(newRootId1),
			"no changes to the rootId")

		refreshTestNoRemount(ctx, test, workspace, newRootId2, newRootId1)

		test.AssertNoErr(subfile1.Close())
		test.AssertNoErr(subfile2.Close())
		test.removeFile(workspace, name)

		_, err = os.OpenFile(subfile1name, os.O_RDONLY, 0777)
		test.AssertErr(err)

		_, err = os.OpenFile(subfile2name, os.O_RDONLY, 0777)
		test.AssertErr(err)

		_, err = os.Stat(workspace + "/" + name + "/subdir/subdir1")
		test.AssertErr(err)
	})
}

func TestRefreshChangeTypeFileToDir(t *testing.T) {
	runTest(t, func(test *testHelper) {

		workspace := test.NewWorkspace()
		name := "testFile"

		ctx := test.TestCtx()

		utils.MkdirAll(workspace+"/"+name, 0777)
		test.SyncAllWorkspaces()
		newRootId1 := test.getRootId(workspace)
		test.removeFile(workspace, name)
		newRootId2 := test.createFileSync(workspace, name, 1000)
		test.Assert(!newRootId2.IsEqualTo(newRootId1),
			"no changes to the rootId")

		refreshTest(ctx, test, workspace, newRootId2, newRootId1)
		err := syscall.Rmdir(workspace + "/" + name)
		test.AssertNoErr(err)
	})
}

type createFunc func(name string, content string) error

func contentTest(ctx *ctx, test *testHelper, c1 createFunc, c2 createFunc) {
	workspace := test.NewWorkspace()
	content1 := "original content"
	content2 := "CONTENT2"
	utils.MkdirAll(workspace+"/subdir", 0777)
	name := "subdir/testFile"
	fullName := workspace + "/" + name

	err := c1(fullName, content1)
	test.AssertNoErr(err)
	test.SyncAllWorkspaces()
	newRootId1 := test.getRootId(workspace)

	test.AssertNoErr(c2(fullName, content2))
	test.SyncAllWorkspaces()
	newRootId2 := test.getRootId(workspace)

	file, err := os.OpenFile(fullName, os.O_RDWR, 0777)
	test.AssertNoErr(err)
	test.verifyContentStartsWith(file, content2)

	refreshTestNoRemount(ctx, test, workspace, newRootId2, newRootId1)

	newRootId3 := test.getRootId(workspace)
	test.Assert(newRootId3.IsEqualTo(newRootId1), "Unexpected rootid")

	test.verifyContentStartsWith(file, content1)
	test.AssertNoErr(file.Close())

	file, err = os.Open(fullName)
	test.AssertNoErr(err)
	test.verifyContentStartsWith(file, content1)
	test.AssertNoErr(file.Close())
	test.removeFile(workspace, name)
}

func purgeHardlinkThenCreate(create createFunc) createFunc {
	return func(name string, content string) error {
		err := syscall.Unlink(name)
		if err != nil {
			return err
		}
		err = syscall.Unlink(name + "_link")
		if err != nil {
			return err
		}
		return create(name, content)
	}
}

func contentCheckTestGen(c1 createFunc, c2 createFunc) func(*testHelper) {
	return func(test *testHelper) {
		ctx := test.TestCtx()
		contentTest(ctx, test, c1, c2)
	}
}

func TestRefreshType_SmallFile2SmallFile(t *testing.T) {
	runTest(t, contentCheckTestGen(CreateSmallFile,
		CreateSmallFile))
}

func TestRefreshType_MediumFile2SmallFile(t *testing.T) {
	runTest(t, contentCheckTestGen(CreateSmallFile,
		CreateMediumFile))
}

func TestRefreshType_LargeFile2SmallFile(t *testing.T) {
	runTest(t, contentCheckTestGen(CreateSmallFile,
		CreateLargeFile))
}

func TestRefreshType_VeryLargeFile2SmallFile(t *testing.T) {
	runTest(t, contentCheckTestGen(CreateSmallFile,
		CreateVeryLargeFile))
}

func TestRefreshType_SmallFile2MediumFile(t *testing.T) {
	runTest(t, contentCheckTestGen(CreateMediumFile,
		CreateSmallFile))
}

func TestRefreshType_MediumFile2MediumFile(t *testing.T) {
	runTest(t, contentCheckTestGen(CreateMediumFile,
		CreateMediumFile))
}

func TestRefreshType_LargeFile2MediumFile(t *testing.T) {
	runTest(t, contentCheckTestGen(CreateMediumFile,
		CreateLargeFile))
}

func TestRefreshType_VeryLargeFile2MediumFile(t *testing.T) {
	runTest(t, contentCheckTestGen(CreateMediumFile,
		CreateVeryLargeFile))
}

func TestRefreshType_SmallFile2LargeFile(t *testing.T) {
	runTest(t, contentCheckTestGen(CreateLargeFile,
		CreateSmallFile))
}

func TestRefreshType_MediumFile2LargeFile(t *testing.T) {
	runTest(t, contentCheckTestGen(CreateLargeFile,
		CreateMediumFile))
}

func TestRefreshType_LargeFile2LargeFile(t *testing.T) {
	runTest(t, contentCheckTestGen(CreateLargeFile,
		CreateLargeFile))
}

func TestRefreshType_VeryLargeFile2LargeFile(t *testing.T) {
	runTest(t, contentCheckTestGen(CreateLargeFile,
		CreateVeryLargeFile))
}

func TestRefreshType_SmallFile2VeryLargeFile(t *testing.T) {
	runTest(t, contentCheckTestGen(CreateVeryLargeFile,
		CreateSmallFile))
}

func TestRefreshType_MediumFile2VeryLargeFile(t *testing.T) {
	runTest(t, contentCheckTestGen(CreateVeryLargeFile,
		CreateMediumFile))
}

func TestRefreshType_LargeFile2VeryLargeFile(t *testing.T) {
	runTest(t, contentCheckTestGen(CreateVeryLargeFile,
		CreateLargeFile))
}

func TestRefreshType_VeryLargeFile2VeryLargeFile(t *testing.T) {
	runTest(t, contentCheckTestGen(CreateVeryLargeFile,
		CreateVeryLargeFile))
}

func TestRefreshType_HardlinkToSmallFile2HardlinkToSmallFile(t *testing.T) {
	runTest(t, contentCheckTestGen(CreateHardlink,
		CreateSmallFile))
}

func TestRefreshType_HardlinkToSmallFile2HardlinkToMediumFile(t *testing.T) {
	runTest(t, contentCheckTestGen(CreateHardlink,
		CreateMediumFile))
}

func TestRefreshType_HardlinkToSmallFile2HardlinkToLargeFile(t *testing.T) {
	runTest(t, contentCheckTestGen(CreateHardlink,
		CreateLargeFile))
}

func TestRefreshType_HardlinkToSmallFile2HardlinkToVeryLargeFile(t *testing.T) {
	runTest(t, contentCheckTestGen(CreateHardlink,
		CreateVeryLargeFile))
}

func TestRefreshType_SmallFile2HardlinkToSmallFile(t *testing.T) {
	runTest(t, contentCheckTestGen(CreateHardlink,
		purgeHardlinkThenCreate(CreateSmallFile)))
}

func GenTestRefreshType_MediumAndLarge2HardlinkToSmallFile(
	workspaceRootHardlinks bool) func(*testHelper) {

	return func(test *testHelper) {
		ctx := test.TestCtx()
		workspace := test.NewWorkspace()
		content1 := "original content"
		content2 := "CONTENT2"
		content3 := "the third"

		// Exactly one of the two legs of the hardlink will reside
		// in workspaceroot
		name := "testFile"
		linkname := name
		if !workspaceRootHardlinks {
			utils.MkdirAll(workspace+"/subdir", 0777)
			name = "subdir/" + name
		} else {
			utils.MkdirAll(workspace+"/linkdir", 0777)
			linkname = "linkdir/" + linkname
		}
		fullName := workspace + "/" + name
		fullLinkName := workspace + "/" + linkname

		fd, err := syscall.Creat(fullName, syscall.O_CREAT)
		test.AssertNoErr(err)
		test.AssertNoErr(syscall.Close(fd))
		test.AssertNoErr(testutils.OverWriteFile(fullName, content1))
		test.AssertNoErr(syscall.Link(fullName, fullLinkName))
		test.SyncAllWorkspaces()
		newRootId1 := test.getRootId(workspace)

		test.AssertNoErr(syscall.Unlink(fullName))
		test.AssertNoErr(syscall.Unlink(fullLinkName))
		test.AssertNoErr(CreateMediumFile(fullName, content2))
		test.AssertNoErr(CreateLargeFile(fullLinkName, content3))
		test.SyncAllWorkspaces()
		newRootId2 := test.getRootId(workspace)

		file1, err := os.OpenFile(fullName, os.O_RDWR, 0777)
		test.AssertNoErr(err)
		test.verifyContentStartsWith(file1, content2)

		file2, err := os.OpenFile(fullLinkName, os.O_RDWR, 0777)
		test.AssertNoErr(err)
		test.verifyContentStartsWith(file2, content3)

		refreshTestNoRemount(ctx, test, workspace, newRootId2,
			newRootId1)

		// file1 was the source of the link() syscall, so it must
		// have the new content
		test.verifyContentStartsWith(file1, content1)
		test.AssertNoErr(file1.Close())

		// file2 is now orphaned and must have its old content
		test.verifyContentStartsWith(file2, content3)
		test.AssertNoErr(file2.Close())

		// but after grabbing a new file handle, both should
		// have valid content
		file1, err = os.OpenFile(fullName, os.O_RDWR, 0777)
		test.AssertNoErr(err)
		file2, err = os.OpenFile(fullLinkName, os.O_RDWR, 0777)
		test.AssertNoErr(err)

		test.verifyContentStartsWith(file1, content1)
		test.AssertNoErr(file1.Close())
		test.verifyContentStartsWith(file2, content1)
		test.AssertNoErr(file2.Close())

		test.removeFile(workspace, name)
		test.removeFile(workspace, linkname)
	}
}

func TestRefreshType_MediumAndLarge2HardlinkToSmallFileWorkspaceRoot(t *testing.T) {
	runTest(t, GenTestRefreshType_MediumAndLarge2HardlinkToSmallFile(true))
}

func TestRefreshType_MediumAndLarge2HardlinkToSmallFileSubdir(t *testing.T) {
	runTest(t, GenTestRefreshType_MediumAndLarge2HardlinkToSmallFile(false))
}

func GenTestRefreshType_HardlinkToSmall2MediumAndLarge(
	workspaceRootHardlinks bool) func(*testHelper) {

	return func(test *testHelper) {
		ctx := test.TestCtx()
		workspace := test.NewWorkspace()
		content1 := "original content"
		content2 := "CONTENT2"
		content3 := "the third"

		// Exactly one of the two legs of the hardlink will reside
		// in workspaceroot
		name := "testFile"
		linkname := name + "_link"
		utils.MkdirAll(workspace+"/subdir", 0777)
		if !workspaceRootHardlinks {
			name = "subdir/" + name
		} else {
			linkname = "subdir/" + linkname
		}
		fullName := workspace + "/" + name
		fullLinkName := workspace + "/" + linkname

		fd, err := syscall.Creat(fullName, syscall.O_CREAT)
		test.AssertNoErr(err)
		test.AssertNoErr(syscall.Close(fd))
		test.AssertNoErr(testutils.OverWriteFile(fullName, content1))
		test.AssertNoErr(syscall.Link(fullName, fullLinkName))
		test.SyncAllWorkspaces()
		newRootId1 := test.getRootId(workspace)

		// we unlink the linkfile and keep the original file,
		// this means the original file must be chosen as the heir
		// to the inode
		test.AssertNoErr(syscall.Unlink(fullLinkName))

		// Make sure fullName is normalized
		test.remountFilesystem()
		var stat syscall.Stat_t
		test.AssertNoErr(syscall.Stat(fullName, &stat))

		test.AssertNoErr(CreateMediumFile(fullName, content2))
		test.AssertNoErr(CreateLargeFile(fullLinkName, content3))
		test.SyncAllWorkspaces()
		newRootId2 := test.getRootId(workspace)

		// refresh back so that we can refresh forth
		refreshTestNoRemount(ctx, test, workspace, newRootId2, newRootId1)
		// This test is doing refresh twice and makes the assumption
		// that refreshing from two regular files to hardlinks is
		// fully functional and well tested
		// (See the MediumAndLarge2HardlinkToSmall tests)

		file1, err := os.OpenFile(fullName, os.O_RDWR, 0777)
		test.AssertNoErr(err)
		test.verifyContentStartsWith(file1, content1)

		file2, err := os.OpenFile(fullLinkName, os.O_RDWR, 0777)
		test.AssertNoErr(err)
		test.verifyContentStartsWith(file2, content1)

		refreshTestNoRemount(ctx, test, workspace, newRootId1,
			newRootId2)

		// The hardlink inode must be claimed by file1
		test.verifyContentStartsWith(file1, content2)
		test.AssertNoErr(file1.Close())

		// file2 was using the same inode and will be pointing to
		// the content of file1 after refresh, i.e. content2
		test.verifyContentStartsWith(file2, content2)
		test.AssertNoErr(file2.Close())

		// but after grabbing a new file handle, both should have
		// valid content
		file1, err = os.OpenFile(fullName, os.O_RDWR, 0777)
		test.AssertNoErr(err)
		file2, err = os.OpenFile(fullLinkName, os.O_RDWR, 0777)
		test.AssertNoErr(err)

		test.verifyContentStartsWith(file1, content2)
		test.AssertNoErr(file1.Close())
		test.verifyContentStartsWith(file2, content3)
		test.AssertNoErr(file2.Close())

		test.removeFile(workspace, name)
		test.removeFile(workspace, linkname)
	}
}

func TestRefreshType_HardlinkToSmall2MediumAndLargeWorkspaceRoot(t *testing.T) {
	runTest(t, GenTestRefreshType_HardlinkToSmall2MediumAndLarge(true))
}

func TestRefreshType_HardlinkToSmall2MediumAndLargeSubdir(t *testing.T) {
	runTest(t, GenTestRefreshType_HardlinkToSmall2MediumAndLarge(false))
}

func TestRefreshXattrsRemove(t *testing.T) {
	runTest(t, func(test *testHelper) {
		ctx := test.TestCtx()
		workspace := test.NewWorkspace()

		testfile := "test"
		attr := "user.data"
		content := []byte("extendedattributedata")

		newRootId1 := test.createFileSync(workspace, testfile, 1000)
		test.verifyNoXattr(workspace, testfile, attr)

		newRootId2 := test.setXattrSync(workspace, testfile,
			attr, content)
		test.verifyXattr(workspace, testfile, attr, content)

		refreshTestNoRemount(ctx, test, workspace, newRootId2, newRootId1)
		test.verifyNoXattr(workspace, testfile, attr)
	})
}

func TestRefreshXattrsAddition(t *testing.T) {
	runTest(t, func(test *testHelper) {
		ctx := test.TestCtx()
		workspace := test.NewWorkspace()

		testfile := "test"
		attr := "user.data"
		content := []byte("extendedattributedata")

		test.createFile(workspace, testfile, 1000)
		newRootId1 := test.setXattrSync(workspace, testfile,
			attr, content)
		test.verifyXattr(workspace, testfile, attr, content)
		newRootId2 := test.delXattrSync(workspace, testfile, attr)
		test.verifyNoXattr(workspace, testfile, attr)

		refreshTestNoRemount(ctx, test, workspace, newRootId2, newRootId1)
		test.verifyXattr(workspace, testfile, attr, content)
	})
}

func TestRefreshSymlinkRemovalOrphaned(t *testing.T) {
	runTest(t, func(test *testHelper) {
		workspace := test.NewWorkspace()
		testfile := "testfile"
		fullName := workspace + "/" + testfile
		ctx := test.TestCtx()

		newRootId1 := test.createFileSync(workspace, testfile, 1000)
		newRootId2 := test.createSymlinkSync(workspace, testfile,
			testfile+"_symlink")

		test.assertFileIsOfSize(fullName, 1000)
		test.assertFileIsOfSize(fullName+"_symlink", 1000)

		const O_PATH = 010000000
		fd, err := syscall.Open(fullName+"_symlink",
			O_PATH|syscall.O_NOFOLLOW, 0)
		test.AssertNoErr(err)

		refreshTestNoRemount(ctx, test, workspace, newRootId2, newRootId1)

		test.assertFileIsOfSize(fullName, 1000)
		test.assertNoFile(fullName + "_symlink")

		var stat syscall.Stat_t
		test.AssertNoErr(syscall.Fstat(fd, &stat))

		var expectedPermissions uint32
		expectedPermissions |= syscall.S_IFLNK
		expectedPermissions |= syscall.S_IRWXU | syscall.S_IRWXG |
			syscall.S_IRWXO
		test.Assert(stat.Mode == expectedPermissions,
			"Symlink has wrong permissions %x", stat.Mode)

		test.AssertNoErr(syscall.Close(fd))
	})
}

func TestRefreshSymlinkAddition(t *testing.T) {
	runTest(t, func(test *testHelper) {
		workspace := test.NewWorkspace()
		testfile := "testfile"
		fullName := workspace + "/" + testfile
		ctx := test.TestCtx()

		test.createFile(workspace, testfile, 1000)
		newRootId1 := test.createSymlinkSync(workspace, testfile,
			testfile+"_symlink")
		newRootId2 := test.removeFileSync(workspace, testfile+"_symlink")

		test.assertFileIsOfSize(fullName, 1000)
		test.assertNoFile(fullName + "_symlink")

		refreshTestNoRemount(ctx, test, workspace, newRootId2, newRootId1)

		test.assertFileIsOfSize(fullName, 1000)
		test.assertFileIsOfSize(fullName+"_symlink", 1000)
	})
}

func TestRefreshType_smallfile2symlink(t *testing.T) {
	runTest(t, func(test *testHelper) {
		workspace := test.NewWorkspace()
		testfile := "testfile"
		fullName := workspace + "/" + testfile
		ctx := test.TestCtx()

		test.createFile(workspace, testfile, 1000)
		newRootId1 := test.createSymlinkSync(workspace, testfile,
			testfile+"_symlink")
		test.removeFile(workspace, testfile+"_symlink")
		newRootId2 := test.createFileSync(workspace, testfile+"_symlink",
			2000)

		test.assertFileIsOfSize(fullName, 1000)
		test.assertFileIsOfSize(fullName+"_symlink", 2000)

		refreshTestNoRemount(ctx, test, workspace, newRootId2, newRootId1)

		test.assertFileIsOfSize(fullName, 1000)
		test.assertFileIsOfSize(fullName+"_symlink", 1000)
		test.removeFile(workspace, testfile)
		test.removeFile(workspace, testfile+"_symlink")
	})
}

func TestRefreshType_symlink2smallfile(t *testing.T) {
	runTest(t, func(test *testHelper) {
		workspace := test.NewWorkspace()
		testfile := "testfile"
		fullName := workspace + "/" + testfile
		ctx := test.TestCtx()

		test.createFile(workspace, testfile, 1000)
		newRootId1 := test.createFileSync(workspace, testfile+"_symlink",
			2000)
		test.removeFile(workspace, testfile+"_symlink")
		newRootId2 := test.createSymlinkSync(workspace, testfile,
			testfile+"_symlink")

		test.assertFileIsOfSize(fullName, 1000)
		test.assertFileIsOfSize(fullName+"_symlink", 1000)

		refreshTestNoRemount(ctx, test, workspace, newRootId2, newRootId1)

		test.assertFileIsOfSize(fullName, 1000)
		test.assertFileIsOfSize(fullName+"_symlink", 2000)
		test.removeFile(workspace, testfile)
		test.removeFile(workspace, testfile+"_symlink")
	})
}

func TestRefreshType_HardlinkToSymlink2HardlinkToSymlink_unchanged(t *testing.T) {
	runTest(t, func(test *testHelper) {
		workspace := test.NewWorkspace()
		testfile := "testfile"
		fullName := workspace + "/" + testfile
		content1 := "original content"
		content2 := "CONTENT2"
		ctx := test.TestCtx()

		test.createFile(workspace, testfile, 1000)
		test.createSymlink(workspace, testfile, testfile+"_symlink")
		CreateHardlink(fullName+"_symlink", content1)
		test.SyncAllWorkspaces()
		newRootId1 := test.getRootId(workspace)

		testutils.OverWriteFile(fullName+"_symlink", content2)
		test.SyncAllWorkspaces()
		newRootId2 := test.getRootId(workspace)

		file, err := os.OpenFile(fullName, os.O_RDWR, 0777)
		test.AssertNoErr(err)
		test.verifyContentStartsWith(file, content2)

		refreshTestNoRemount(ctx, test, workspace, newRootId2, newRootId1)

		test.verifyContentStartsWith(file, content1)

		test.AssertNoErr(file.Close())
	})
}

func TestRefreshType_symlink2symlink(t *testing.T) {
	runTest(t, func(test *testHelper) {
		workspace := test.NewWorkspace()
		testfile1 := "testfile1"
		testfile2 := "testfile2"
		symfile := "symfile"
		fullName := workspace + "/" + symfile
		content1 := "original content"
		content2 := "CONTENT2"
		ctx := test.TestCtx()

		CreateSmallFile(workspace+"/"+testfile1, content1)
		CreateSmallFile(workspace+"/"+testfile2, content2)
		newRootId1 := test.createSymlinkSync(workspace, testfile1, symfile)

		test.removeFile(workspace, symfile)
		newRootId2 := test.createSymlinkSync(workspace, testfile2, symfile)

		test.assertFileIsOfSize(fullName, int64(len(content2)))
		file, err := os.OpenFile(fullName, os.O_RDWR, 0777)
		test.AssertNoErr(err)
		test.verifyContentStartsWith(file, content2)

		refreshTestNoRemount(ctx, test, workspace, newRootId2, newRootId1)

		test.assertFileIsOfSize(fullName, int64(len(content1)))

		// Open() has followed the symlink already, so it must read the
		// content of testfile2
		test.assertOpenFileIsOfSize(int(file.Fd()), int64(len(content2)))
		test.verifyContentStartsWith(file, content2)
		test.AssertNoErr(file.Close())

		test.removeFile(workspace, testfile1)
		test.removeFile(workspace, testfile2)
		test.removeFile(workspace, symfile)
	})
}

func assertDeviceIs(test *testHelper, fullName string, device int) {
	var stat syscall.Stat_t
	err := syscall.Stat(fullName, &stat)
	test.AssertNoErr(err)
	test.Assert(stat.Rdev == uint64(device),
		"Expected device %x got %x", device, stat.Rdev)
}

func TestRefreshType_special2special(t *testing.T) {
	runTest(t, func(test *testHelper) {
		workspace := test.NewWorkspace()
		testfile := "testfile"
		fullName := workspace + "/" + testfile
		ctx := test.TestCtx()

		newRootId1 := test.createSpecialFileSync(workspace, testfile, 0xdead)
		assertDeviceIs(test, fullName, 0xdead)
		test.removeFile(workspace, testfile)

		newRootId2 := test.createSpecialFileSync(workspace, testfile, 0xbeef)
		assertDeviceIs(test, fullName, 0xbeef)

		refreshTestNoRemount(ctx, test, workspace, newRootId2, newRootId1)
		assertDeviceIs(test, fullName, 0xdead)
		test.removeFile(workspace, testfile)
	})
}

func GenTestRefresh_Hardlink2HardlinkWithLinkIdChange(
	workspaceRootHardlinks bool) func(*testHelper) {

	return func(test *testHelper) {
		ctx := test.TestCtx()
		workspace := test.NewWorkspace()
		content1 := "original content"
		content2 := "CONTENT2"

		// Exactly one of the two legs of the hardlink will reside
		// in workspaceroot
		name := "testFile"
		linkname := name
		utils.MkdirAll(workspace+"/subdir", 0777)
		if !workspaceRootHardlinks {
			name = "subdir/" + name
		} else {
			linkname = "subdir/" + linkname
		}
		fullName := workspace + "/" + name
		fullLinkName := workspace + "/" + linkname

		fd, err := syscall.Creat(fullName, syscall.O_CREAT)
		test.AssertNoErr(err)
		test.AssertNoErr(syscall.Close(fd))
		test.AssertNoErr(testutils.OverWriteFile(fullName, content1))
		test.AssertNoErr(syscall.Link(fullName, fullLinkName))
		test.SyncAllWorkspaces()
		newRootId1 := test.getRootId(workspace)

		test.AssertNoErr(syscall.Unlink(fullName))
		test.AssertNoErr(syscall.Unlink(fullLinkName))
		fd, err = syscall.Creat(fullLinkName, syscall.O_CREAT)
		test.AssertNoErr(err)
		test.AssertNoErr(syscall.Close(fd))
		test.AssertNoErr(syscall.Link(fullLinkName, fullName))
		test.AssertNoErr(CreateLargeFile(fullLinkName, content2))
		test.SyncAllWorkspaces()
		newRootId2 := test.getRootId(workspace)

		file1, err := os.OpenFile(fullName, os.O_RDWR, 0777)
		test.AssertNoErr(err)
		file2, err := os.OpenFile(fullLinkName, os.O_RDWR, 0777)
		test.AssertNoErr(err)

		refreshTestNoRemount(ctx, test, workspace, newRootId2,
			newRootId1)

		// The orphan files must have the old content
		test.verifyContentStartsWith(file1, content2)
		test.AssertNoErr(file1.Close())
		test.verifyContentStartsWith(file2, content2)
		test.AssertNoErr(file2.Close())

		// Re-opening the files should result in getting the new content
		file1, err = os.OpenFile(fullName, os.O_RDWR, 0777)
		test.AssertNoErr(err)
		file2, err = os.OpenFile(fullLinkName, os.O_RDWR, 0777)
		test.AssertNoErr(err)

		test.verifyContentStartsWith(file1, content1)
		test.AssertNoErr(file1.Close())
		test.verifyContentStartsWith(file2, content1)
		test.AssertNoErr(file2.Close())

		test.removeFile(workspace, name)
		test.removeFile(workspace, linkname)
	}
}

func TestRefresh_Hardlink2HardlinkWithLinkIdChangeSrcWorkspaceroot(t *testing.T) {
	runTest(t, GenTestRefresh_Hardlink2HardlinkWithLinkIdChange(true))
}

func TestRefresh_Hardlink2HardlinkWithLinkIdChangeSrcSubdir(t *testing.T) {
	runTest(t, GenTestRefresh_Hardlink2HardlinkWithLinkIdChange(false))
}

func GenTestRefresh_Hardlink2Hardlink_unlinkAndRelink(
	workspaceRootHardlinks bool) func(*testHelper) {

	return func(test *testHelper) {
		ctx := test.TestCtx()
		workspace := test.NewWorkspace()
		content1 := "original content"
		content2 := "CONTENT2"

		// Exactly one of the two legs of the hardlink will reside
		// in workspaceroot
		name := "testFile"
		linkname := name
		utils.MkdirAll(workspace+"/subdir", 0777)
		if !workspaceRootHardlinks {
			name = "subdir/" + name
		} else {
			linkname = "subdir/" + linkname
		}
		fullName := workspace + "/" + name
		fullLinkName := workspace + "/" + linkname

		fd, err := syscall.Creat(fullName, syscall.O_CREAT)
		test.AssertNoErr(err)
		test.AssertNoErr(syscall.Close(fd))
		test.AssertNoErr(testutils.OverWriteFile(fullName, content1))
		test.AssertNoErr(syscall.Link(fullName, fullLinkName))
		test.SyncAllWorkspaces()
		newRootId1 := test.getRootId(workspace)

		wsr, cleanup := test.getWorkspaceRoot(workspace)
		defer cleanup()

		inode := test.getInode(fullName)
		isHardlink, linkId1 := wsr.checkHardlink(inode.inodeNum())
		test.Assert(isHardlink, "testfile is not a hardlin.")

		test.AssertNoErr(syscall.Unlink(fullName))
		// Make sure fullLinkName is normalized
		test.remountFilesystem()
		var stat syscall.Stat_t
		test.AssertNoErr(syscall.Stat(fullLinkName, &stat))

		test.AssertNoErr(syscall.Link(fullLinkName, fullName))
		test.AssertNoErr(CreateLargeFile(fullLinkName, content2))
		test.SyncAllWorkspaces()
		newRootId2 := test.getRootId(workspace)

		inode = test.getInode(fullName)
		isHardlink, linkId2 := wsr.checkHardlink(inode.inodeNum())
		test.Assert(isHardlink, "testfile is not a hardlin.")

		test.Assert(linkId1 == linkId2,
			"hardlinkId changed after unlink and relink %d vs. %d",
			linkId1, linkId2)

		file1, err := os.OpenFile(fullName, os.O_RDWR, 0777)
		test.AssertNoErr(err)
		file2, err := os.OpenFile(fullLinkName, os.O_RDWR, 0777)
		test.AssertNoErr(err)

		refreshTestNoRemount(ctx, test, workspace, newRootId2,
			newRootId1)

		test.verifyContentStartsWith(file1, content1)
		test.AssertNoErr(file1.Close())
		test.verifyContentStartsWith(file2, content1)
		test.AssertNoErr(file2.Close())

		test.removeFile(workspace, name)
		test.removeFile(workspace, linkname)
	}
}

func TestRefresh_Hardlink2Hardlink_unlinkAndRelinkSrcWorkspaceroot(t *testing.T) {
	runTest(t, GenTestRefresh_Hardlink2Hardlink_unlinkAndRelink(true))
}

func TestRefresh_Hardlink2Hardlink_unlinkAndRelinkSrcSubdir(t *testing.T) {
	runTest(t, GenTestRefresh_Hardlink2Hardlink_unlinkAndRelink(false))
}<|MERGE_RESOLUTION|>--- conflicted
+++ resolved
@@ -14,190 +14,6 @@
 	"github.com/aristanetworks/quantumfs/utils"
 )
 
-<<<<<<< HEAD
-func getRootId(test *testHelper, workspace string) quantumfs.ObjectKey {
-	wsTypespaceName, wsNamespaceName, wsWorkspaceName :=
-		test.getWorkspaceComponents(workspace)
-
-	rootId, _ := test.workspaceRootId(wsTypespaceName, wsNamespaceName,
-		wsWorkspaceName)
-	return rootId
-}
-
-func advanceWorkspace(ctx *ctx, test *testHelper, workspace string,
-	nonce quantumfs.WorkspaceNonce, src quantumfs.ObjectKey,
-	dst quantumfs.ObjectKey) {
-
-	wsdb := test.GetWorkspaceDB()
-
-	wsTypespaceName, wsNamespaceName, wsWorkspaceName :=
-		test.getWorkspaceComponents(workspace)
-
-	_, err := wsdb.AdvanceWorkspace(&ctx.Ctx, wsTypespaceName,
-		wsNamespaceName, wsWorkspaceName, nonce, src, dst)
-	test.AssertNoErr(err)
-
-	wsr, cleanup := test.getWorkspaceRoot(workspace)
-	defer cleanup()
-	test.Assert(wsr != nil, "workspace root does not exist")
-	wsr.publishedRootId = dst
-}
-
-func synced_op(test *testHelper, workspace string,
-	nosync_op func()) quantumfs.ObjectKey {
-
-	test.SyncAllWorkspaces()
-	oldRootId := getRootId(test, workspace)
-	nosync_op()
-	test.SyncAllWorkspaces()
-	newRootId := getRootId(test, workspace)
-	test.Assert(!newRootId.IsEqualTo(oldRootId), "no changes to the rootId")
-	test.Log("new rootID %s", newRootId.String())
-
-	return newRootId
-}
-
-func createTestFileNoSync(test *testHelper,
-	workspace string, name string, size int) {
-
-	filename := workspace + "/" + name
-	err := testutils.PrintToFile(filename, string(GenData(size)))
-	test.AssertNoErr(err)
-}
-
-func createTestFile(test *testHelper,
-	workspace string, name string, size int) quantumfs.ObjectKey {
-
-	return synced_op(test, workspace, func() {
-		createTestFileNoSync(test, workspace, name, size)
-	})
-}
-
-func removeTestFileNoSync(test *testHelper,
-	workspace string, name string) {
-
-	filename := workspace + "/" + name
-	err := os.Remove(filename)
-	test.AssertNoErr(err)
-}
-
-func removeTestFile(test *testHelper,
-	workspace string, name string) quantumfs.ObjectKey {
-
-	return synced_op(test, workspace, func() {
-		removeTestFileNoSync(test, workspace, name)
-	})
-}
-
-func linkTestFileNoSync(test *testHelper,
-	workspace string, src string, dst string) {
-
-	srcfilename := workspace + "/" + src
-	dstfilename := workspace + "/" + dst
-	test.Log("Before link %s -> %s", src, dst)
-	err := syscall.Link(srcfilename, dstfilename)
-	test.AssertNoErr(err)
-
-}
-
-func linkTestFile(test *testHelper,
-	workspace string, src string, dst string) quantumfs.ObjectKey {
-
-	return synced_op(test, workspace, func() {
-		linkTestFileNoSync(test, workspace, src, dst)
-	})
-}
-
-func setXattrTestFileNoSync(test *testHelper, workspace string,
-	testfile string, attr string, data []byte) {
-
-	testFilename := workspace + "/" + testfile
-	test.Log("Before setting xattr %s on %s", attr, testfile)
-	err := syscall.Setxattr(testFilename, attr, data, 0)
-	test.AssertNoErr(err)
-}
-
-func verifyXattr(test *testHelper, workspace string,
-	testfile string, attr string, content []byte) {
-
-	data := make([]byte, 100)
-	size, err := syscall.Getxattr(workspace+"/"+testfile, attr, data)
-	test.Assert(err == nil, "Error reading data XAttr: %v", err)
-	test.Assert(size == len(content),
-		"data XAttr size incorrect: %d", size)
-	test.Assert(bytes.Equal(data[:size], content),
-		"Didn't get the same data back '%s' '%s'", data,
-		content)
-}
-
-func verifyNoXattr(test *testHelper, workspace string,
-	testfile string, attr string) {
-
-	data := make([]byte, 100)
-	_, err := syscall.Getxattr(workspace+"/"+testfile, attr, data)
-	test.AssertErr(err)
-	test.Assert(err == syscall.ENODATA, "xattr must not exist %s", err.Error())
-}
-
-func setXattrTestFile(test *testHelper,
-	workspace string, testfile string, attr string,
-	data []byte) quantumfs.ObjectKey {
-
-	return synced_op(test, workspace, func() {
-		setXattrTestFileNoSync(test, workspace, testfile, attr, data)
-	})
-}
-
-func delXattrTestFileNoSync(test *testHelper,
-	workspace string, testfile string, attr string) {
-
-	testFilename := workspace + "/" + testfile
-	test.Log("Before removing xattr %s on %s", attr, testfile)
-	err := syscall.Removexattr(testFilename, attr)
-	test.AssertNoErr(err)
-}
-
-func delXattrTestFile(test *testHelper,
-	workspace string, testfile string, attr string) quantumfs.ObjectKey {
-
-	return synced_op(test, workspace, func() {
-		delXattrTestFileNoSync(test, workspace, testfile, attr)
-	})
-}
-
-func createTestSymlinkNoSync(test *testHelper, workspace string, name string,
-	symname string) {
-
-	err := syscall.Symlink(workspace+"/"+name, workspace+"/"+symname)
-	test.AssertNoErr(err)
-}
-
-func createTestSymlink(test *testHelper,
-	workspace string, name string, symname string) quantumfs.ObjectKey {
-
-	return synced_op(test, workspace, func() {
-		createTestSymlinkNoSync(test, workspace, name, symname)
-	})
-}
-
-func createTestSpecialFileNoSync(test *testHelper, workspace string, name string,
-	dev int) {
-
-	err := syscall.Mknod(workspace+"/"+name, syscall.S_IFBLK|syscall.S_IRWXU,
-		dev)
-	test.AssertNoErr(err)
-}
-
-func createTestSpecialFile(test *testHelper,
-	workspace string, name string, dev int) quantumfs.ObjectKey {
-
-	return synced_op(test, workspace, func() {
-		createTestSpecialFileNoSync(test, workspace, name, dev)
-	})
-}
-
-=======
->>>>>>> c7258793
 func markImmutable(ctx *ctx, workspace string) {
 	defer ctx.qfs.mutabilityLock.Lock().Unlock()
 	ctx.qfs.workspaceMutability[workspace] = workspaceImmutable
@@ -222,11 +38,7 @@
 	_, nonce := test.workspaceRootId(ts, ns, ws)
 
 	markImmutable(ctx, workspace)
-<<<<<<< HEAD
-	advanceWorkspace(ctx, test, workspace, nonce, src, dst)
-=======
-	test.advanceWorkspace(workspace, src, dst)
->>>>>>> c7258793
+	test.advanceWorkspace(workspace, nonce, src, dst)
 	refreshTo(ctx, test, workspace, dst)
 	markMutable(ctx, workspace)
 }
@@ -239,11 +51,7 @@
 
 	markImmutable(ctx, workspace)
 	test.remountFilesystem()
-<<<<<<< HEAD
-	advanceWorkspace(ctx, test, workspace, nonce, src, dst)
-=======
-	test.advanceWorkspace(workspace, src, dst)
->>>>>>> c7258793
+	test.advanceWorkspace(workspace, nonce, src, dst)
 	refreshTo(ctx, test, workspace, dst)
 	markMutable(ctx, workspace)
 }
