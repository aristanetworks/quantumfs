// Copyright (c) 2017 Arista Networks, Inc.  All rights reserved.
// Arista Networks, Inc. Confidential and Proprietary.

package daemon

import "bytes"
import "io"
import "testing"
import "syscall"
import "os"
import "fmt"

import "github.com/aristanetworks/quantumfs"
import "github.com/aristanetworks/quantumfs/utils"
import "github.com/aristanetworks/quantumfs/testutils"

func getRootId(test *testHelper, workspace string) quantumfs.ObjectKey {
	wsTypespaceName, wsNamespaceName, wsWorkspaceName :=
		test.getWorkspaceComponents(workspace)

	return test.workspaceRootId(wsTypespaceName, wsNamespaceName,
		wsWorkspaceName)
}

func advanceWorkspace(ctx *ctx, test *testHelper, workspace string,
	src quantumfs.ObjectKey, dst quantumfs.ObjectKey) {

	wsdb := test.GetWorkspaceDB()

	wsTypespaceName, wsNamespaceName, wsWorkspaceName :=
		test.getWorkspaceComponents(workspace)

	_, err := wsdb.AdvanceWorkspace(&ctx.Ctx, wsTypespaceName,
		wsNamespaceName, wsWorkspaceName, src, dst)
	test.AssertNoErr(err)
}

func synced_op(c *ctx, test *testHelper, workspace string,
	nosync_op func()) quantumfs.ObjectKey {

	oldRootId := getRootId(test, workspace)
	nosync_op()
	test.SyncAllWorkspaces()
	newRootId := getRootId(test, workspace)
	test.Assert(!newRootId.IsEqualTo(oldRootId), "no changes to the rootId")
	c.vlog("new rootID %s", newRootId.Text())

	return newRootId
}

func createTestFileNoSync(test *testHelper,
	workspace string, name string, size int) {

	filename := workspace + "/" + name
	err := testutils.PrintToFile(filename, string(GenData(size)))
	test.AssertNoErr(err)
}

func createTestFile(c *ctx, test *testHelper,
	workspace string, name string, size int) quantumfs.ObjectKey {

	return synced_op(c, test, workspace, func() {
		createTestFileNoSync(test, workspace, name, size)
	})
}

func removeTestFileNoSync(test *testHelper,
	workspace string, name string) {

	filename := workspace + "/" + name
	err := os.Remove(filename)
	test.AssertNoErr(err)
}

func removeTestFile(c *ctx, test *testHelper,
	workspace string, name string) quantumfs.ObjectKey {

	return synced_op(c, test, workspace, func() {
		removeTestFileNoSync(test, workspace, name)
	})
}

func linkTestFileNoSync(c *ctx, test *testHelper,
	workspace string, src string, dst string) {

	srcfilename := workspace + "/" + src
	dstfilename := workspace + "/" + dst
	c.vlog("Before link %s -> %s", src, dst)
	err := syscall.Link(srcfilename, dstfilename)
	test.AssertNoErr(err)

}

func linkTestFile(c *ctx, test *testHelper,
	workspace string, src string, dst string) quantumfs.ObjectKey {

	return synced_op(c, test, workspace, func() {
		linkTestFileNoSync(c, test, workspace, src, dst)
	})
}

func setXattrTestFileNoSync(test *testHelper, workspace string,
	testfile string, attr string, data []byte) {

	testFilename := workspace + "/" + testfile
	test.Log("Before setting xattr %s on %s", attr, testfile)
	err := syscall.Setxattr(testFilename, attr, data, 0)
	test.AssertNoErr(err)
}

func verifyXattr(test *testHelper, workspace string,
	testfile string, attr string, content []byte) {

	data := make([]byte, 100)
	size, err := syscall.Getxattr(workspace+"/"+testfile, attr, data)
	test.Assert(err == nil, "Error reading data XAttr: %v", err)
	test.Assert(size == len(content),
		"data XAttr size incorrect: %d", size)
	test.Assert(bytes.Equal(data[:size], content),
		"Didn't get the same data back '%s' '%s'", data,
		content)
}

func verifyNoXattr(test *testHelper, workspace string,
	testfile string, attr string) {

	data := make([]byte, 100)
	_, err := syscall.Getxattr(workspace+"/"+testfile, attr, data)
	test.AssertErr(err)
	test.Assert(err == syscall.ENODATA, "xattr must not exist %s", err.Error())
}

func setXattrTestFile(c *ctx, test *testHelper,
	workspace string, testfile string, attr string,
	data []byte) quantumfs.ObjectKey {

<<<<<<< HEAD
	return synced_op(c, test, workspace, func() {
		setXattrTestFileNoSync(c, test, workspace, testfile, attr, data)
	})
}
=======
	oldRootId := getRootId(test, workspace)
	setXattrTestFileNoSync(test, workspace, testfile, attr, data)
	test.SyncAllWorkspaces()
	newRootId := getRootId(test, workspace)
	test.Assert(!newRootId.IsEqualTo(oldRootId), "no changes to the rootId")
	test.Log("Set xattr %s on %s and new rootID is %s", attr, testfile,
		newRootId.Text())
>>>>>>> bc9dbfa3

func delXattrTestFileNoSync(c *ctx, test *testHelper,
	workspace string, testfile string, attr string) {

	testFilename := workspace + "/" + testfile
	c.vlog("Before removing xattr %s on %s", attr, testfile)
	err := syscall.Removexattr(testFilename, attr)
	test.AssertNoErr(err)
}

func delXattrTestFile(c *ctx, test *testHelper,
	workspace string, testfile string, attr string) quantumfs.ObjectKey {

	return synced_op(c, test, workspace, func() {
		delXattrTestFileNoSync(c, test, workspace, testfile, attr)
	})
}

func markImmutable(ctx *ctx, workspace string) {
	defer ctx.qfs.mutabilityLock.Lock().Unlock()
	ctx.qfs.workspaceMutability[workspace] = workspaceImmutable
}

func markMutable(ctx *ctx, workspace string) {
	defer ctx.qfs.mutabilityLock.Lock().Unlock()
	ctx.qfs.workspaceMutability[workspace] = workspaceMutable
}

func refreshTo(c *ctx, test *testHelper, workspace string, dst quantumfs.ObjectKey) {
	wsr, cleanup := test.getWorkspaceRoot(workspace)
	defer cleanup()
	test.Assert(wsr != nil, "workspace root does not exist")
	wsr.refresh(c, dst)
}

func refreshTestNoRemount(ctx *ctx, test *testHelper, workspace string,
	src quantumfs.ObjectKey, dst quantumfs.ObjectKey) {

	markImmutable(ctx, workspace)
	advanceWorkspace(ctx, test, workspace, src, dst)
	refreshTo(ctx, test, workspace, dst)
	markMutable(ctx, workspace)
}

func refreshTest(ctx *ctx, test *testHelper, workspace string,
	src quantumfs.ObjectKey, dst quantumfs.ObjectKey) {

	markImmutable(ctx, workspace)
	test.remountFilesystem()
	advanceWorkspace(ctx, test, workspace, src, dst)
	refreshTo(ctx, test, workspace, dst)
	markMutable(ctx, workspace)
}

func TestRefreshFileAddition(t *testing.T) {
	runTest(t, func(test *testHelper) {
		workspace := test.NewWorkspace()
		name := "testFile"

		ctx := test.TestCtx()

		newRootId1 := createTestFile(ctx, test, workspace, name, 1000)
		newRootId2 := removeTestFile(ctx, test, workspace, name)

		refreshTest(ctx, test, workspace, newRootId2, newRootId1)

		removeTestFile(ctx, test, workspace, name)
	})
}

func TestRefreshUnchanged(t *testing.T) {
	runTest(t, func(test *testHelper) {
		workspace := test.NewWorkspace()
		name := "testFile"

		ctx := test.TestCtx()
		newRootId1 := createTestFile(ctx, test, workspace, name, 1000)

		markImmutable(ctx, workspace)
		test.remountFilesystem()
		refreshTo(ctx, test, workspace, newRootId1)
		markMutable(ctx, workspace)

		newRootId2 := getRootId(test, workspace)
		test.Assert(newRootId2.IsEqualTo(newRootId1),
			"Refresh to current rootId must be a noop")
	})
}

func TestRefreshFileRewrite(t *testing.T) {
	runTest(t, func(test *testHelper) {
		workspace := test.NewWorkspace()
		utils.MkdirAll(workspace+"/subdir", 0777)
		name := "subdir/testFile"

		ctx := test.TestCtx()
		createTestFile(ctx, test, workspace, "otherfile", 1000)
		newRootId1 := createTestFile(ctx, test, workspace, name, 1000)
		newRootId2 := createTestFile(ctx, test, workspace, name, 2000)

		refreshTest(ctx, test, workspace, newRootId2, newRootId1)

		newRootId3 := getRootId(test, workspace)
		test.Assert(newRootId3.IsEqualTo(newRootId1), "Unexpected rootid")

		removeTestFile(ctx, test, workspace, name)
	})
}

func TestRefreshFileRemove(t *testing.T) {
	runTest(t, func(test *testHelper) {
		workspace := test.NewWorkspace()
		utils.MkdirAll(workspace+"/subdir", 0777)
		name := "subdir/testFile"

		ctx := test.TestCtx()
		createTestFile(ctx, test, workspace, "otherfile", 1000)
		createTestFile(ctx, test, workspace, name, 1000)
		newRootId1 := removeTestFile(ctx, test, workspace, name)
		newRootId2 := createTestFile(ctx, test, workspace, name, 2000)

		refreshTest(ctx, test, workspace, newRootId2, newRootId1)

		filename := workspace + "/" + name
		err := os.Remove(filename)
		test.Assert(err != nil, "The file must not exist after refresh")
	})
}

func refreshHardlinkAdditionTestGen(rmLink bool) func(*testHelper) {
	return func(test *testHelper) {
		workspace := test.NewWorkspace()
		name := "testFile"
		linkfile := "linkFile"

		ctx := test.TestCtx()
		oldRootId := createTestFile(ctx, test, workspace, "otherfile", 1000)
		createTestFile(ctx, test, workspace, name, 1000)
		newRootId1 := linkTestFile(ctx, test, workspace, name, linkfile)
		if rmLink {
			removeTestFileNoSync(test, workspace, linkfile)
		}
		newRootId2 := removeTestFile(ctx, test, workspace, name)

		refreshTest(ctx, test, workspace, newRootId2, newRootId1)

		removeTestFile(ctx, test, workspace, name)
		newRootId3 := removeTestFile(ctx, test, workspace, linkfile)

		test.Assert(newRootId3.IsEqualTo(oldRootId), "Unexpected rootid")
	}
}

func TestRefreshHardlinkAddition1(t *testing.T) {
	runTest(t, refreshHardlinkAdditionTestGen(false))
}

func TestRefreshHardlinkAddition2(t *testing.T) {
	runTest(t, refreshHardlinkAdditionTestGen(true))
}

func TestRefreshHardlinkRemoval(t *testing.T) {
	runTest(t, func(test *testHelper) {
		workspace := test.NewWorkspace()
		name := "testFile"
		linkfile := "linkFile"

		ctx := test.TestCtx()

		newRootId1 := createTestFile(ctx, test, workspace, name, 1000)
		newRootId2 := linkTestFile(ctx, test, workspace, name, linkfile)

		refreshTest(ctx, test, workspace, newRootId2, newRootId1)

		removeTestFile(ctx, test, workspace, name)
		linkname := workspace + "/" + linkfile
		err := os.Remove(linkname)
		test.Assert(err != nil, "The linkfile must not exist after refresh")
	})
}

func TestRefreshNlinkDrop(t *testing.T) {
	runTest(t, func(test *testHelper) {
		workspace := test.NewWorkspace()
		name := "testFile"

		ctx := test.TestCtx()

		oldRootId := createTestFile(ctx, test, workspace, "otherfile", 1000)
		newRootId1 := createTestFile(ctx, test, workspace, name, 1000)
		var newRootId2 quantumfs.ObjectKey

		for i := 0; i < 10; i++ {
			linkfile := fmt.Sprintf("linkFile_%d", i)
			newRootId2 = linkTestFile(ctx, test, workspace, name,
				linkfile)
		}

		refreshTest(ctx, test, workspace, newRootId2, newRootId1)

		newRootId3 := removeTestFile(ctx, test, workspace, name)
		test.Assert(newRootId3.IsEqualTo(oldRootId), "Unexpected rootid")
	})
}

func TestRefreshNlinkBump(t *testing.T) {
	runTest(t, func(test *testHelper) {
		workspace := test.NewWorkspace()
		name := "testFile"

		ctx := test.TestCtx()

		oldRootId := createTestFile(ctx, test, workspace, "otherfile", 1000)
		createTestFile(ctx, test, workspace, name, 1000)
		var newRootId1 quantumfs.ObjectKey

		for i := 0; i < 10; i++ {
			linkfile := fmt.Sprintf("linkFile_%d", i)
			newRootId1 = linkTestFile(ctx, test, workspace, name,
				linkfile)
		}

		newRootId2 := removeTestFile(ctx, test, workspace, name)

		refreshTest(ctx, test, workspace, newRootId2, newRootId1)

		newRootId3 := removeTestFile(ctx, test, workspace, name)

		for i := 0; i < 10; i++ {
			linkfile := fmt.Sprintf("linkFile_%d", i)
			newRootId3 = removeTestFile(ctx, test, workspace, linkfile)
		}
		test.Assert(newRootId3.IsEqualTo(oldRootId), "Unexpected rootid")
	})
}

func assertFileIsOfSize(test *testHelper, fullname string, size int64) {
	var stat syscall.Stat_t

	err := syscall.Stat(fullname, &stat)
	test.AssertNoErr(err)
	test.Assert(stat.Size == size,
		"Incorrect file size. Expected: %d", stat.Size)
}

func assertOpenFileIsOfSize(test *testHelper, fd int, size int64) {
	var stat syscall.Stat_t

	err := syscall.Fstat(fd, &stat)
	test.AssertNoErr(err)
	test.Assert(stat.Size == size,
		"Incorrect file size. Expected: %d", stat.Size)
}

func TestRefreshOpenFile(t *testing.T) {
	runTest(t, func(test *testHelper) {
		workspace := test.NewWorkspace()
		utils.MkdirAll(workspace+"/subdir", 0777)
		name := "subdir/testFile"
		fullname := workspace + "/" + name

		ctx := test.TestCtx()
		newRootId1 := createTestFile(ctx, test, workspace, name, 1000)
		newRootId2 := createTestFile(ctx, test, workspace, name, 2000)

		file, err := os.OpenFile(fullname, os.O_RDWR, 0777)
		test.AssertNoErr(err)
		assertFileIsOfSize(test, fullname, 3000)
		assertOpenFileIsOfSize(test, int(file.Fd()), 3000)

		refreshTestNoRemount(ctx, test, workspace, newRootId2, newRootId1)

		newRootId3 := getRootId(test, workspace)
		test.Assert(newRootId3.IsEqualTo(newRootId1), "Unexpected rootid")

		assertOpenFileIsOfSize(test, int(file.Fd()), 1000)
		assertFileIsOfSize(test, fullname, 1000)

		err = file.Close()
		test.AssertNoErr(err)

		removeTestFile(ctx, test, workspace, name)
	})
}

func TestRefreshUninstantiated(t *testing.T) {
	runTest(t, func(test *testHelper) {
		const (
			nfiles = 30
			ndirs  = 10
			pardir = "/pardir"
		)
		workspace := test.NewWorkspace()
		utils.MkdirAll(workspace+pardir, 0777)
		for i := 0; i < ndirs; i++ {
			name := fmt.Sprintf("%s/%s/%d", workspace, pardir, i)
			utils.MkdirAll(name, 0777)
		}

		ctx := test.TestCtx()

		for i := 0; i < nfiles; i++ {
			name := fmt.Sprintf("%s/%d/%d", pardir, i%ndirs, i)
			createTestFileNoSync(test, workspace, name, 1000)
		}
		test.SyncAllWorkspaces()
		newRootId1 := getRootId(test, workspace)

		for i := 0; i < nfiles; i++ {
			name := fmt.Sprintf("%s/%d/%d", pardir, i%ndirs, i)
			removeTestFileNoSync(test, workspace, name)
		}
		test.SyncAllWorkspaces()
		newRootId2 := getRootId(test, workspace)
		test.Assert(!newRootId2.IsEqualTo(newRootId1),
			"no changes to the rootId")

		refreshTest(ctx, test, workspace, newRootId2, newRootId1)
		test.AssertLogContains("Adding uninstantiated",
			"There are no uninstantiated inodes")

		for i := 0; i < nfiles; i++ {
			name := fmt.Sprintf("%s/%d/%d", pardir, i%ndirs, i)
			removeTestFile(ctx, test, workspace, name)
		}
	})
}

func TestRefreshChangeTypeDirToHardlink(t *testing.T) {
	runTest(t, func(test *testHelper) {

		workspace := test.NewWorkspace()
		name := "testFile"
		linkfile := "linkFile"

		ctx := test.TestCtx()

		createTestFileNoSync(test, workspace, name, 1000)
		newRootId1 := linkTestFile(ctx, test, workspace, name, linkfile)
		removeTestFileNoSync(test, workspace, name)
		utils.MkdirAll(workspace+"/"+name, 0777)
		test.SyncAllWorkspaces()
		newRootId2 := getRootId(test, workspace)
		test.Assert(!newRootId2.IsEqualTo(newRootId1),
			"no changes to the rootId")

		refreshTest(ctx, test, workspace, newRootId2, newRootId1)

		removeTestFile(ctx, test, workspace, name)
		removeTestFile(ctx, test, workspace, linkfile)
	})
}

func TestRefreshCachedDeletedEntry(t *testing.T) {
	runTest(t, func(test *testHelper) {
		ctx := test.TestCtx()
		workspace := test.NewWorkspace()
		fulldirame := workspace + "/subdir"
		filename := "testfile"
		fullfilename := workspace + "/" + filename

		utils.MkdirAll(fulldirame, 0777)
		_, err := os.Stat(fulldirame)
		test.AssertNoErr(err)

		test.SyncAllWorkspaces()
		newRootId1 := createTestFile(ctx, test, workspace, filename, 1000)
		_, err = os.Stat(fullfilename)
		test.AssertNoErr(err)

		err = os.RemoveAll(fulldirame)
		test.AssertNoErr(err)

		err = os.RemoveAll(fullfilename)
		test.AssertNoErr(err)
		test.SyncAllWorkspaces()
		newRootId2 := getRootId(test, workspace)

		_, err = os.Stat(fulldirame)
		test.AssertErr(err)
		_, err = os.Stat(fullfilename)
		test.AssertErr(err)

		refreshTestNoRemount(ctx, test, workspace, newRootId2, newRootId1)

		_, err = os.Stat(fulldirame)
		test.AssertNoErr(err)
		_, err = os.Stat(fullfilename)
		test.AssertNoErr(err)
	})
}

func TestRefreshChangeTypeDirToFile(t *testing.T) {
	runTest(t, func(test *testHelper) {
		workspace := test.NewWorkspace()
		name := "testFile"

		ctx := test.TestCtx()

		newRootId1 := createTestFile(ctx, test, workspace, name, 1000)

		removeTestFileNoSync(test, workspace, name)
		utils.MkdirAll(workspace+"/"+name, 0777)
		utils.MkdirAll(workspace+"/"+name+"/subdir", 0777)
		createTestFileNoSync(test, workspace, name+"/subfile", 1000)
		createTestFileNoSync(test, workspace, name+"/subdir/subfile", 1000)
		utils.MkdirAll(workspace+"/"+name+"/subdir/subdir1", 0777)

		subfile1name := workspace + "/" + name + "/subfile"
		subfile1, err := os.OpenFile(subfile1name, os.O_RDONLY, 0777)
		test.AssertNoErr(err)

		subfile2name := workspace + "/" + name + "/subdir/subfile"
		subfile2, err := os.OpenFile(subfile2name, os.O_RDONLY, 0777)
		test.AssertNoErr(err)

		test.SyncAllWorkspaces()
		newRootId2 := getRootId(test, workspace)
		test.Assert(!newRootId2.IsEqualTo(newRootId1),
			"no changes to the rootId")

		refreshTestNoRemount(ctx, test, workspace, newRootId2, newRootId1)

		err = subfile1.Close()
		test.AssertNoErr(err)

		err = subfile2.Close()
		test.AssertNoErr(err)

		removeTestFile(ctx, test, workspace, name)

		_, err = os.OpenFile(subfile1name, os.O_RDONLY, 0777)
		test.AssertErr(err)

		_, err = os.OpenFile(subfile2name, os.O_RDONLY, 0777)
		test.AssertErr(err)

		_, err = os.Stat(workspace + "/" + name + "/subdir/subdir1")
		test.AssertErr(err)
	})
}

func TestRefreshChangeTypeFileToDir(t *testing.T) {
	runTest(t, func(test *testHelper) {

		workspace := test.NewWorkspace()
		name := "testFile"

		ctx := test.TestCtx()

		utils.MkdirAll(workspace+"/"+name, 0777)
		test.SyncAllWorkspaces()
		newRootId1 := getRootId(test, workspace)
		removeTestFileNoSync(test, workspace, name)
		newRootId2 := createTestFile(ctx, test, workspace, name, 1000)
		test.Assert(!newRootId2.IsEqualTo(newRootId1),
			"no changes to the rootId")

		refreshTest(ctx, test, workspace, newRootId2, newRootId1)
		err := syscall.Rmdir(workspace + "/" + name)
		test.AssertNoErr(err)
	})
}

func readFirstNBytes(test *testHelper, name string, n int) string {
	file, err := os.Open(name)
	test.AssertNoErr(err)
	newContent := make([]byte, n)
	_, err = io.ReadFull(file, newContent)
	test.AssertNoErr(err)
	err = file.Close()
	test.AssertNoErr(err)
	return string(newContent)
}

func contentTest(ctx *ctx, test *testHelper,
	content string,
	create1 func(string, string) error,
	create2 func(string) error) {

	workspace := test.NewWorkspace()
	utils.MkdirAll(workspace+"/subdir", 0777)
	name := "subdir/testFile"
	fullname := workspace + "/" + name

	err := create1(fullname, content)
	test.AssertNoErr(err)
	test.SyncAllWorkspaces()
	newRootId1 := getRootId(test, workspace)

	err = create2(fullname)
	test.AssertNoErr(err)
	test.SyncAllWorkspaces()
	newRootId2 := getRootId(test, workspace)

	file, err := os.OpenFile(fullname, os.O_RDWR, 0777)
	test.AssertNoErr(err)
	readFirstNBytes(test, fullname, len(content))

	refreshTestNoRemount(ctx, test, workspace, newRootId2, newRootId1)

	newRootId3 := getRootId(test, workspace)
	test.Assert(newRootId3.IsEqualTo(newRootId1), "Unexpected rootid")

	err = file.Close()
	test.AssertNoErr(err)

	newContent := readFirstNBytes(test, fullname, len(content))
	test.Assert(content == newContent,
		fmt.Sprintf("content mismatch %d", len(newContent)))
	removeTestFile(ctx, test, workspace, name)
}

func createSparseFile(name string, size int64) error {
	fd, err := syscall.Creat(name, 0124)
	if err != nil {
		return err
	}
	err = syscall.Close(fd)
	if err != nil {
		return err
	}
	return os.Truncate(name, size)
}

func createHardlinkWithContent(name string, content string) error {
	fd, err := syscall.Creat(name, syscall.O_CREAT)
	if err != nil {
		return err
	}
	err = syscall.Close(fd)
	if err != nil {
		return err
	}
	err = testutils.OverWriteFile(name, content)
	if err != nil {
		return err
	}
	return syscall.Link(name, name+"_link")
}

func createSmallFileWithContent(name string, content string) error {
	fd, err := syscall.Creat(name, 0124)
	if err != nil {
		return err
	}
	err = syscall.Close(fd)
	if err != nil {
		return err
	}
	return testutils.OverWriteFile(name, content)
}

func createSmallFile(name string) error {
	return createSmallFileWithContent(name, "small file content")
}

func createMediumFile(name string) error {
	size := int64(quantumfs.MaxMediumFileSize()) -
		int64(quantumfs.MaxBlockSize)
	return createSparseFile(name, size)
}

func createMediumFileWithContent(name string, content string) error {
	err := createMediumFile(name)
	if err != nil {
		return err
	}
	return testutils.OverWriteFile(name, content)
}

func createLargeFile(name string) error {
	size := int64(quantumfs.MaxMediumFileSize()) +
		int64(quantumfs.MaxBlockSize)
	return createSparseFile(name, size)
}

func createLargeFileWithContent(name string, content string) error {
	err := createLargeFile(name)
	if err != nil {
		return err
	}
	return testutils.OverWriteFile(name, content)
}

func createVeryLargeFile(name string) error {
	size := int64(quantumfs.MaxLargeFileSize()) +
		int64(quantumfs.MaxBlockSize)
	return createSparseFile(name, size)
}

func createVeryLargeFileWithContent(name string, content string) error {
	err := createVeryLargeFile(name)
	if err != nil {
		return err
	}
	return testutils.OverWriteFile(name, content)
}

func contentCheckTestGen(c1 func(string, string) error,
	c2 func(string) error) func(*testHelper) {

	return func(test *testHelper) {
		ctx := test.TestCtx()
		contentTest(ctx, test, "original content", c1, c2)
	}
}

func TestRefreshType_S2S(t *testing.T) {
	runTest(t, contentCheckTestGen(createSmallFileWithContent,
		createSmallFile))
}

func TestRefreshType_M2S(t *testing.T) {
	runTest(t, contentCheckTestGen(createSmallFileWithContent,
		createMediumFile))
}

func TestRefreshType_L2S(t *testing.T) {
	runTest(t, contentCheckTestGen(createSmallFileWithContent,
		createLargeFile))
}

func TestRefreshType_VL2S(t *testing.T) {
	runTest(t, contentCheckTestGen(createSmallFileWithContent,
		createVeryLargeFile))
}

func TestRefreshType_S2M(t *testing.T) {
	runTest(t, contentCheckTestGen(createMediumFileWithContent,
		createSmallFile))
}

func TestRefreshType_M2M(t *testing.T) {
	runTest(t, contentCheckTestGen(createMediumFileWithContent,
		createMediumFile))
}

func TestRefreshType_L2M(t *testing.T) {
	runTest(t, contentCheckTestGen(createMediumFileWithContent,
		createLargeFile))
}

func TestRefreshType_VL2M(t *testing.T) {
	runTest(t, contentCheckTestGen(createMediumFileWithContent,
		createVeryLargeFile))
}

func TestRefreshType_S2L(t *testing.T) {
	runTest(t, contentCheckTestGen(createLargeFileWithContent,
		createSmallFile))
}

func TestRefreshType_M2L(t *testing.T) {
	runTest(t, contentCheckTestGen(createLargeFileWithContent,
		createMediumFile))
}

func TestRefreshType_L2L(t *testing.T) {
	runTest(t, contentCheckTestGen(createLargeFileWithContent,
		createLargeFile))
}

func TestRefreshType_VL2L(t *testing.T) {
	runTest(t, contentCheckTestGen(createLargeFileWithContent,
		createVeryLargeFile))
}

func TestRefreshType_S2VL(t *testing.T) {
	runTest(t, contentCheckTestGen(createVeryLargeFileWithContent,
		createSmallFile))
}

func TestRefreshType_M2VL(t *testing.T) {
	runTest(t, contentCheckTestGen(createVeryLargeFileWithContent,
		createMediumFile))
}

func TestRefreshType_L2VL(t *testing.T) {
	runTest(t, contentCheckTestGen(createVeryLargeFileWithContent,
		createLargeFile))
}

func TestRefreshType_VL2VL(t *testing.T) {
	runTest(t, contentCheckTestGen(createVeryLargeFileWithContent,
		createVeryLargeFile))
}

func TestRefreshType_H2H_S2S(t *testing.T) {
	runTest(t, contentCheckTestGen(createHardlinkWithContent,
		createSmallFile))
}

func TestRefreshType_H2H_S2M(t *testing.T) {
	runTest(t, contentCheckTestGen(createHardlinkWithContent,
		createMediumFile))
}

func TestRefreshType_H2H_S2L(t *testing.T) {
	runTest(t, contentCheckTestGen(createHardlinkWithContent,
		createLargeFile))
}

func TestRefreshType_H2H_S2VL(t *testing.T) {
	runTest(t, contentCheckTestGen(createHardlinkWithContent,
		createVeryLargeFile))
}

func TestRefreshXattrsRemove(t *testing.T) {
	runTest(t, func(test *testHelper) {
		ctx := test.TestCtx()
		workspace := test.NewWorkspace()

		testfile := "test"
		attr := "user.data"
		content := []byte("extendedattributedata")

		newRootId1 := createTestFile(ctx, test, workspace, testfile, 1000)
		verifyNoXattr(test, workspace, testfile, attr)

		newRootId2 := setXattrTestFile(ctx, test, workspace, testfile,
			attr, content)
		verifyXattr(test, workspace, testfile, attr, content)

		refreshTestNoRemount(ctx, test, workspace, newRootId2, newRootId1)
		verifyNoXattr(test, workspace, testfile, attr)
	})
}

func TestRefreshXattrsAddition(t *testing.T) {
	runTest(t, func(test *testHelper) {
		ctx := test.TestCtx()
		workspace := test.NewWorkspace()

		testfile := "test"
		attr := "user.data"
		content := []byte("extendedattributedata")

		createTestFileNoSync(test, workspace, testfile, 1000)
		newRootId1 := setXattrTestFile(ctx, test, workspace, testfile,
			attr, content)
		verifyXattr(test, workspace, testfile, attr, content)
		newRootId2 := delXattrTestFile(ctx, test, workspace, testfile, attr)
		verifyNoXattr(test, workspace, testfile, attr)

		refreshTestNoRemount(ctx, test, workspace, newRootId2, newRootId1)
		verifyXattr(test, workspace, testfile, attr, content)
	})
}<|MERGE_RESOLUTION|>--- conflicted
+++ resolved
@@ -134,20 +134,10 @@
 	workspace string, testfile string, attr string,
 	data []byte) quantumfs.ObjectKey {
 
-<<<<<<< HEAD
 	return synced_op(c, test, workspace, func() {
-		setXattrTestFileNoSync(c, test, workspace, testfile, attr, data)
-	})
-}
-=======
-	oldRootId := getRootId(test, workspace)
-	setXattrTestFileNoSync(test, workspace, testfile, attr, data)
-	test.SyncAllWorkspaces()
-	newRootId := getRootId(test, workspace)
-	test.Assert(!newRootId.IsEqualTo(oldRootId), "no changes to the rootId")
-	test.Log("Set xattr %s on %s and new rootID is %s", attr, testfile,
-		newRootId.Text())
->>>>>>> bc9dbfa3
+		setXattrTestFileNoSync(test, workspace, testfile, attr, data)
+	})
+}
 
 func delXattrTestFileNoSync(c *ctx, test *testHelper,
 	workspace string, testfile string, attr string) {
