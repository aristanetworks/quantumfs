// Copyright (c) 2016 Arista Networks, Inc.  All rights reserved.
// Arista Networks, Inc. Confidential and Proprietary.

package daemon

// This is _DOWN counterpart to directory.go

import "github.com/aristanetworks/quantumfs"
import "github.com/hanwen/go-fuse/fuse"

func (dir *Directory) link_DOWN(c *ctx, srcInode Inode, newName string,
	out *fuse.EntryOut) fuse.Status {

	defer c.funcIn("Directory::link_DOWN").out()

	// Grab the source parent as a Directory
	var srcParent *Directory
	switch v := srcInode.parent(c).(type) {
	case *Directory:
		srcParent = v
	case *WorkspaceRoot:
		srcParent = &(v.Directory)
	default:
		c.elog("Source directory is not a directory: %d",
			srcInode.inodeNum())
		return fuse.EINVAL
	}

	// Ensure the source and dest are in the same workspace
	if srcParent.wsr != dir.wsr {
		c.elog("Source and dest are not different workspaces.")
		return fuse.EPERM
	}

	newRecord, err := srcParent.makeHardlink_DOWN(c, srcInode)
	if err != fuse.OK {
		c.elog("QuantumFs::Link Failed with srcInode record")
		return err
	}
	srcInode.markSelfAccessed(c, false)

	newRecord.SetFilename(newName)
<<<<<<< HEAD
	newRecord.SetID(srcInode.flush(c))
=======
>>>>>>> efc8ff42

	// We cannot lock earlier because the parent of srcInode may be us
	defer dir.Lock().Unlock()

	inodeNum := func() InodeId {
		defer dir.childRecordLock.Lock().Unlock()
		return dir.children.loadChild(c, newRecord)
	}()

	dir.self.markAccessed(c, newName, true)

	c.dlog("Hardlinked %d to %s", srcInode.inodeNum(), newName)

	out.NodeId = uint64(inodeNum)
	fillEntryOutCacheData(c, out)
	fillAttrWithDirectoryRecord(c, &out.Attr, inodeNum, c.fuseCtx.Owner,
		newRecord)

	dir.self.dirty(c)
	// Hardlinks aren't tracked by the uninstantiated list, they need a more
	// complicated reference counting system handled by workspaceroot

	return fuse.OK
}

func (dir *Directory) Sync_DOWN(c *ctx) fuse.Status {
	defer c.FuncIn("Directory::Sync_DOWN", "dir %d", dir.inodeNum())

	children := dir.childInodes()
	for _, child := range children {
		if inode := c.qfs.inodeNoInstantiate(c, child); inode != nil {
			inode.Sync_DOWN(c)
		}
	}

	dir.flush(c)

	return fuse.OK
}

func (dir *directorySnapshot) Sync_DOWN(c *ctx) fuse.Status {
	return fuse.OK
}

// Return extended key by combining ObjectKey, inode type, and inode size
func (dir *Directory) generateChildTypeKey_DOWN(c *ctx, inodeNum InodeId) ([]byte,
	fuse.Status) {

	// Update the Hash value before generating the key
	if childInode := c.qfs.inodeNoInstantiate(c, inodeNum); childInode != nil {
		// Since the child is instantiated it may be modified, flush it
		// synchronously and recusively to be sure.
		childInode.Sync_DOWN(c)
	}

	// flush already acquired an Inode lock exclusively. In case of the dead
	// lock, the Inode lock for reading should be required after releasing its
	// exclusive lock. The gap between two locks, other threads cannot come in
	// because the function holds the exclusive tree lock, so it is the only
	// thread accessing this Inode. Also, recursive lock requiring won't occur.
	defer dir.RLock().RUnlock()
	record, err := dir.getChildRecord(c, inodeNum)
	if err != nil {
		c.elog("Unable to get record from parent for inode %s", inodeNum)
		return nil, fuse.EIO
	}
	typeKey := encodeExtendedKey(record.ID(), record.Type(), record.Size())

	return typeKey, fuse.OK
}

// go along the given path to the destination
// The path is stored in a string slice, each cell index contains an inode
func (dir *Directory) followPath_DOWN(c *ctx, path []string) (Inode, error) {

	// traverse through the workspace, reach the target inode
	length := len(path) - 1 // leave the target node at the end
	currDir := dir
	// skip the first three Inodes: typespace / namespace / workspace
	for num := 3; num < length; num++ {
		// all preceding nodes have to be directories
		child, err := currDir.lookupInternal(c, path[num],
			quantumfs.ObjectTypeDirectoryEntry)
		if err != nil {
			return child, err
		}
		currDir = child.(*Directory)
	}

	return currDir, nil
}

func (dir *Directory) makeHardlink_DOWN(c *ctx,
	toLink Inode) (copy DirectoryRecordIf, err fuse.Status) {

	defer c.funcIn("Directory::makeHardlink_DOWN").out()

	// If the file isn't a hardlink, then we must flush it first. It's unlikely
	// we'll be linking many hardlinks several times and it is somewhat tedious
	// to determine if toLink is a hardlink or not. Instead we simply flush all
	// inodes we are going to hardlink.
	toLink.Sync_DOWN(c)

	defer dir.Lock().Unlock()
	defer dir.childRecordLock.Lock().Unlock()

	record := dir.children.record(toLink.inodeNum())
	if record == nil {
		return nil, fuse.ENOENT
	}

	return dir.children.makeHardlink(c, record.Filename())
}<|MERGE_RESOLUTION|>--- conflicted
+++ resolved
@@ -40,10 +40,6 @@
 	srcInode.markSelfAccessed(c, false)
 
 	newRecord.SetFilename(newName)
-<<<<<<< HEAD
-	newRecord.SetID(srcInode.flush(c))
-=======
->>>>>>> efc8ff42
 
 	// We cannot lock earlier because the parent of srcInode may be us
 	defer dir.Lock().Unlock()
