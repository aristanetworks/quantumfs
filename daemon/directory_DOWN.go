--- conflicted
+++ resolved
@@ -248,11 +248,8 @@
 			dir.handleInstantiatedInodeChange_DOWN(c, inode, inodeId,
 				remoteRecord)
 		} else {
-<<<<<<< HEAD
-=======
 			// The types of the local and remote matched, but they were
 			// not the same. This can only happen for regular files
->>>>>>> 204415d4
 			inode.(*File).handleTypeChange(c, remoteRecord)
 		}
 	} else {
@@ -317,11 +314,7 @@
 		} else {
 			u := dir.handleDirectoryEntryRecreate_DOWN(c, localRecord,
 				remoteRecord)
-<<<<<<< HEAD
-			uninstantiated = append(uninstantiated, u)
-=======
 			uninstantiated = []InodeId{u}
->>>>>>> 204415d4
 		}
 	}
 	return uninstantiated
