--- conflicted
+++ resolved
@@ -171,11 +171,7 @@
 	defer c.FuncIn("Directory::convertToHardlinkLeg_DOWN",
 		"inode %d name %s", childId, childname).Out()
 
-<<<<<<< HEAD
-	child := dir.children.recordById(c, childId)
-=======
 	child := dir.children.recordByName(c, childname)
->>>>>>> be1c4711
 	if child == nil {
 		c.elog("No child record for name %s", childname)
 		return nil, fuse.ENOENT
