// Copyright (c) 2016 Arista Networks, Inc.  All rights reserved.
// Arista Networks, Inc. Confidential and Proprietary.

package daemon

// This is _DOWN counterpart to directory.go

import (
	"fmt"
	"syscall"
	"time"

	"github.com/aristanetworks/quantumfs"
	"github.com/aristanetworks/quantumfs/utils"
	"github.com/hanwen/go-fuse/fuse"
)

func (dir *Directory) link_DOWN(c *ctx, srcInode Inode, newName string,
	out *fuse.EntryOut) fuse.Status {

	defer c.funcIn("Directory::link_DOWN").Out()

	// Make sure the file's flushed before we try to hardlink it. We can't do
	// this with the inode parentLock locked since Sync locks the parent as well.
	srcInode.Sync_DOWN(c)

	var srcParent *Directory
	newRecord, inodeInfo, needsSync, err := func() (quantumfs.DirectoryRecord,
		InodeIdInfo, bool, fuse.Status) {

		defer srcInode.getParentLock().Lock().Unlock()

		// ensure we're not orphaned
		if srcInode.isOrphaned_() {
			c.wlog("Can't hardlink an orphaned file")
			return nil, invalidIdInfo(), false, fuse.EPERM
		}

		srcParent_, release := srcInode.parent_(c)
		defer release()
		srcParent = asDirectory(srcParent_)

		// Ensure the source and dest are in the same workspace
		if srcParent.hardlinkTable != dir.hardlinkTable {
			c.dlog("Source and dest are different workspaces.")
			return nil, invalidIdInfo(), false, fuse.EPERM
		}

		newRecord, needsSync, inodeInfo, err :=
			srcParent.makeHardlink_DOWN_(c, srcInode)
		if err != fuse.OK {
			c.elog("Link Failed with srcInode record")
			return nil, invalidIdInfo(), false, err
		}

		// We need to reparent under the srcInode lock
		dir.hardlinkTable.claimAsChild_(c, srcInode)

		return newRecord, inodeInfo, needsSync, fuse.OK
	}()
	if err != fuse.OK {
		return err
	}

	newRecord.SetFilename(newName)
	// Update the reference count
	func() {
		defer dir.Lock(c).Unlock()
		dir.hardlinkInc_(newRecord.FileId())
	}()

	if needsSync {
		// In order to avoid the scenarios where the second leg's delta
		// bubbles up to the workspaceroot before the first leg's type
		// change we have to sync the first leg's former parent.
		// However, Syncing must happen after hardlinkInc to avoid
		// normalization.
		srcParent.Sync_DOWN(c)
	}

	maintenance := func() {}
	func() {
		// We cannot lock earlier because the parent of srcInode may be us
		defer dir.Lock(c).Unlock()

		func() {
			defer dir.childRecordLock.Lock().Unlock()
			maintenance = dir.children.setRecord(c, inodeInfo, newRecord)
		}()

		c.vlog("Hardlinked %d to %s", srcInode.inodeNum(), newName)

		out.NodeId = uint64(inodeInfo.id)
		out.Generation = inodeInfo.generation
		c.qfs.incrementLookupCount(c, inodeInfo.id)
		fillEntryOutCacheData(c, out)
		fillAttrWithDirectoryRecord(c, &out.Attr, inodeInfo.id,
			c.fuseCtx.Owner, newRecord)

		dir.self.dirty(c)
		// Hardlinks aren't tracked by the uninstantiated list, they need a
		// more complicated ref counting system handled by workspaceroot
	}()
	maintenance()

	dir.self.markAccessed(c, newName,
		markType(newRecord.Type(), quantumfs.PathCreated))

	return fuse.OK
}

func (dir *Directory) Sync_DOWN(c *ctx) fuse.Status {
	defer c.FuncIn("Directory::Sync_DOWN", "dir %d", dir.inodeNum()).Out()

	children := make([]InodeId, 0)
	dir.foreachDirectInode(c, func(child InodeId) bool {
		children = append(children, child)

		return true
	})

	for _, child := range children {
		func() {
			inode, release := c.qfs.inodeNoInstantiate(c, child)
			defer release()
			if inode != nil {
				inode.Sync_DOWN(c)
			}
		}()
	}

	dir.flush(c)

	return fuse.OK
}

// The returned cleanup function of terminal directory should be called at the end of
// the caller
func (dir *Directory) followPath_DOWN(c *ctx, path []string) (terminalDir Inode,
	cleanup func(), err error) {

	defer c.funcIn("Directory::followPath_DOWN").Out()
	// Traverse through the workspace, reach the target inode
	length := len(path) - 1 // leave the target node at the end
	currDir := dir
	// Go along the given path to the destination. The path is stored in a string
	// slice, each cell index contains an inode.
	// Skip the first three Inodes: typespace / namespace / workspace
	for num := 3; num < length; num++ {
		// all preceding nodes have to be directories
		child, err := currDir.lookupInternal(c, path[num],
			quantumfs.ObjectTypeDirectory)
		if err != nil {
			return child, func() {}, err
		}
		if num < length-1 {
			defer c.qfs.Forget(uint64(child.inodeNum()), 1)
		}

		currDir = child.(*Directory)
	}

	cleanup = func() {
		if length > 3 {
			c.qfs.Forget(uint64(currDir.inodeNum()), 1)
		}
	}
	return currDir, cleanup, nil
}

func (dir *Directory) convertToHardlinkLeg_DOWN(c *ctx,
	childname string) (copy quantumfs.DirectoryRecord, needsSync bool,
	inodeIdInfo InodeIdInfo, maintenance func(), err fuse.Status) {

	defer c.FuncIn("Directory::convertToHardlinkLeg_DOWN",
		"name %s", childname).Out()

	maintenance = func() {}
	childId := dir.children.inodeNum(childname)

	c.vlog("Converting inode %d to hardlink", childId.id)

	child := dir.children.recordByName(c, childname)
	if child == nil {
		c.elog("No child record for name %s", childname)
		return nil, false, invalidIdInfo(), maintenance, fuse.ENOENT
	}

	// If it's already a hardlink, great no more work is needed
	if link, isLink := child.(*HardlinkLeg); isLink {
		c.vlog("Already a hardlink")
		recordCopy := *link
		return &recordCopy, false, invalidIdInfo(), maintenance, fuse.OK
	}

	// record must be a file type to be hardlinked
	if !child.Type().IsRegularFile() &&
		child.Type() != quantumfs.ObjectTypeSymlink &&
		child.Type() != quantumfs.ObjectTypeSpecial {

		c.vlog("Cannot hardlink %s - not a file", child.Filename())
		return nil, false, invalidIdInfo(), maintenance, fuse.EINVAL
	}

	// remove the record from the childmap before donating it to be a hardlink
	donateChild := dir.children.deleteChild(c, childname)

	c.vlog("Converting %s into a hardlink", childname)
	newLink := dir.hardlinkTable.newHardlink(c, childId, donateChild)

	linkSrcCopy := newLink.Clone()
	linkSrcCopy.SetFilename(childname)
	maintenance = dir.children.setRecord(c, childId, linkSrcCopy)

	newLink.setCreationTime(quantumfs.NewTime(time.Now()))
	return newLink, true, childId, maintenance, fuse.OK
}

// the toLink parentLock must be locked
func (dir *Directory) makeHardlink_DOWN_(c *ctx,
	toLink Inode) (copy quantumfs.DirectoryRecord, needsSync bool,
	inodeIdInfo InodeIdInfo, err fuse.Status) {

	defer c.funcIn("Directory::makeHardlink_DOWN_").Out()

	// If someone is trying to link a hardlink, we just need to return a copy
	isHardlink, id := dir.hardlinkTable.checkHardlink(toLink.inodeNum())
	if isHardlink {
		linkCopy := newHardlinkLeg(toLink.name(), id,
			quantumfs.NewTime(time.Now()), dir.hardlinkTable)
		return linkCopy, false, dir.hardlinkTable.findHardlinkInodeId(c, id),
			fuse.OK
	}

<<<<<<< HEAD
	maintenance := func(){}
	func () {
		defer dir.Lock(c).Unlock()
=======
	maintenance := func() {}
	func() {
		defer dir.Lock().Unlock()
>>>>>>> 0667983c
		defer dir.childRecordLock.Lock().Unlock()

		copy, needsSync, inodeIdInfo, maintenance,
			err = dir.convertToHardlinkLeg_DOWN(c, toLink.name())
	}()
	maintenance()

	return copy, needsSync, inodeIdInfo, err
}

// The caller must hold the childRecordLock
// Normalize an inode that's a local hardlink, but remote regular file.
// Link-ify an inode that's a local regular file, but remote hardlink.
func (dir *Directory) convertHardlinks_DOWN_(c *ctx,
	rc *RefreshContext, localRecord quantumfs.ImmutableDirectoryRecord,
	remoteRecord quantumfs.DirectoryRecord) quantumfs.DirectoryRecord {

	defer c.funcIn("Directory::convertHardlinks_DOWN_").Out()
	inodeId := dir.children.inodeNum(localRecord.Filename())

	if localRecord.Type() == quantumfs.ObjectTypeHardlink {
		func() {
			inode, release := c.qfs.inodeNoInstantiate(c, inodeId.id)
			defer release()

			if inode != nil {
				inode.setParent(c, dir)
			}
		}()
		return remoteRecord
	}

	// Convert a regular file into a hardlink
	utils.Assert(remoteRecord.Type() == quantumfs.ObjectTypeHardlink,
		"either local or remote should be hardlinks to be converted")

	fileId := remoteRecord.FileId()
	dir.hardlinkTable.updateHardlinkInodeId(c, fileId, inodeId)

	inode, release := c.qfs.inodeNoInstantiate(c, inodeId.id)
	defer release()
	if inode != nil {
		func() {
			defer inode.getParentLock().Lock().Unlock()
			dir.hardlinkTable.claimAsChild_(c, inode)
		}()
	}
	return newHardlinkLeg(localRecord.Filename(), fileId,
		remoteRecord.ContentTime(), dir.hardlinkTable)
}

// The caller must hold the childRecordLock
func (dir *Directory) loadNewChild_DOWN_(c *ctx,
	remoteRecord quantumfs.DirectoryRecord, inodeId InodeIdInfo) InodeId {

	defer c.FuncIn("Directory::loadNewChild_DOWN_", "%d : %s : %d",
		dir.inodeNum(), remoteRecord.Filename(), inodeId.id).Out()

	rtn := inodeId.id
	if inodeId.id == quantumfs.InodeIdInvalid {
		// Allocate a new inode for regular files
		rtn = dir.children.loadChild(c, remoteRecord)
	} else {
		// An already existing inode for hardlinks to existing inodes
		utils.Assert(remoteRecord.Type() == quantumfs.ObjectTypeHardlink,
			"Child is of type %d not hardlink", remoteRecord.Type())
		hll := newHardlinkLegFromRecord(remoteRecord, dir.hardlinkTable)
		dir.children.setRecord(c, inodeId, hll)
	}
	c.qfs.noteChildCreated(c, dir.id, remoteRecord.Filename())
	return rtn
}

// This function is a simplified alternative to Rename/Move which is called
// while refreshing. This function is required as the regular Rename/Move
// function have to update the hardlink table and normalize the source and
// destination of the operation
func (dir *Directory) moveHardlinkLeg_DOWN(c *ctx, newParent Inode, oldName string,
	remoteRecord quantumfs.DirectoryRecord, inodeId InodeIdInfo) {

	defer c.FuncIn("Directory::moveHardlinkLeg_DOWN", "%d : %s : %d",
		dir.inodeNum(), remoteRecord.Filename(), inodeId.id).Out()

	// Unlike regular rename, we throw away the result of deleteChild and
	// just use the new remote record for creating the move destination
	func() {
		defer dir.childRecordLock.Lock().Unlock()
		dir.children.deleteChild(c, oldName)
	}()

	dst := asDirectory(newParent)
	defer dst.childRecordLock.Lock().Unlock()
	dst.children.setRecord(c, inodeId, remoteRecord)
}

// The caller must hold the childRecordLock
func (dir *Directory) refreshChild_DOWN_(c *ctx, rc *RefreshContext,
	localRecord quantumfs.ImmutableDirectoryRecord, childId InodeIdInfo,
	remoteRecord quantumfs.DirectoryRecord) {

	childname := remoteRecord.Filename()
	defer c.FuncIn("Directory::refreshChild_DOWN_", "%s", childname).Out()

	if remoteRecord.ID().IsEqualTo(localRecord.ID()) {
		c.wlog("No changes to record %s", remoteRecord.Filename())
		if localRecord.Type() != quantumfs.ObjectTypeHardlink {
			dir.children.setRecord(c, childId, remoteRecord)
			dir.children.makePublishable(c, remoteRecord.Filename())
		}
		return
	}

	c.wlog("entry %s goes %d:%s -> %d:%s", remoteRecord.Filename(),
		localRecord.Type(), localRecord.ID().String(),
		remoteRecord.Type(), remoteRecord.ID().String())

	utils.Assert(underlyingTypesMatch(dir.hardlinkTable, localRecord,
		remoteRecord), "type mismatch %d vs. %d",
		underlyingTypeOf(dir.hardlinkTable, localRecord),
		underlyingTypeOf(dir.hardlinkTable, remoteRecord))

	if !localRecord.Type().Matches(remoteRecord.Type()) {
		remoteRecord = dir.convertHardlinks_DOWN_(c, rc, localRecord,
			remoteRecord)
	}
	dir.children.setRecord(c, childId, remoteRecord)
	dir.children.makePublishable(c, remoteRecord.Filename())

	func() {
		inode, release := c.qfs.inodeNoInstantiate(c, childId.id)
		defer release()
		if inode != nil {
			reload(c, dir.hardlinkTable, rc, inode, remoteRecord)
		}
	}()

	c.qfs.invalidateInode(c, childId.id)
}

func updateMapDescend_DOWN(c *ctx, rc *RefreshContext,
	inodeId InodeId, remoteRecord quantumfs.ImmutableDirectoryRecord) {

	defer c.funcIn("updateMapDescend_DOWN").Out()
	inode, release := c.qfs.inodeNoInstantiate(c, inodeId)
	defer release()

	if inode != nil {
		subdir := inode.(*Directory)
		var id *quantumfs.ObjectKey
		if remoteRecord != nil && remoteRecord.Type() ==
			quantumfs.ObjectTypeDirectory {

			id_ := remoteRecord.ID()
			id = &id_
		} else {
			id = nil
		}
		subdir.updateRefreshMap_DOWN(c, rc, id)
	}
}

// The caller must hold the childRecordLock
func (dir *Directory) hideEntry_DOWN_(c *ctx,
	localRecord quantumfs.ImmutableDirectoryRecord,
	childId InodeId) (newLocal quantumfs.ImmutableDirectoryRecord) {

	defer c.funcIn("Directory::hideEntry_DOWN_").Out()

	oldName := localRecord.Filename()
	hiddenName := fmt.Sprintf(".hidden.%d", localRecord.FileId())
	for {
		if dir.children.recordByName(c, hiddenName) == nil {
			break
		}
		c.wlog("Child %s already exists", hiddenName)
		hiddenName = fmt.Sprintf(".hidden.%d",
			utils.RandomNumberGenerator.Uint64())
	}
	dir.children.renameChild(c, oldName, hiddenName)
	dir.children.makePublishable(c, hiddenName)
	c.qfs.noteDeletedInode(c, dir.inodeNum(), childId, oldName)
	rtn := dir.children.recordByName(c, hiddenName)
	utils.Assert(rtn != nil, "Rename failed during hideEntry")
	return rtn
}

func (dir *Directory) updateRefreshMap_DOWN(c *ctx, rc *RefreshContext,
	baseLayerId *quantumfs.ObjectKey) {

	defer c.funcIn("Directory::updateRefreshMap_DOWN").Out()

	defer dir.childRecordLock.Lock().Unlock()

	remoteEntries := make(map[string]quantumfs.DirectoryRecord, 0)
	if baseLayerId != nil {
		foreachDentry(c, *baseLayerId,
			func(record quantumfs.ImmutableDirectoryRecord) {

				remoteEntries[record.Filename()] = record.Clone()
			})
	}

	dir.children.foreachChild(c, func(childname string, childId InodeIdInfo) {
		localRecord := dir.children.recordByName(c, childname)
		remoteRecord := remoteEntries[childname]

		c.vlog("Processing %s local %t remote %t", childname,
			localRecord != nil, remoteRecord != nil)

		if rc.isLocalRecordUsable(c, localRecord, remoteRecord) {
			if shouldHideLocalRecord(localRecord, remoteRecord) {
				localRecord = dir.hideEntry_DOWN_(c, localRecord,
					childId.id)
			}
			moved := remoteRecord == nil ||
				remoteRecord.FileId() != localRecord.FileId()
			fileId := rc.attachLocalRecord(c, dir.inodeNum(), childId,
				moved, localRecord, remoteRecord)
			if fileId != localRecord.FileId() {
				// Don't be wasteful, only modify if a change
				// occurred
				dir.children.modifyChildWithFunc(c, childId.id,
					func(record quantumfs.DirectoryRecord) {

						record.SetFileId(fileId)
					})
				dir.children.makePublishable(c,
					localRecord.Filename())
			}
		} else {
			rc.addStaleEntry(c, dir.inodeNum(), childId.id, localRecord)
		}

		// Ensure we ignore any subdirectories that haven't changed
		if localRecord.Type() == quantumfs.ObjectTypeDirectory &&
			!skipDir(localRecord, remoteRecord) {

			updateMapDescend_DOWN(c, rc, childId.id, remoteRecord)
		}
	})
}

// The caller must hold the childRecordLock
func (dir *Directory) findLocalMatch_DOWN_(c *ctx, rc *RefreshContext,
	record quantumfs.DirectoryRecord, localEntries map[string]InodeIdInfo) (
	localRecord quantumfs.ImmutableDirectoryRecord, inodeId InodeIdInfo,
	missingDentry bool) {

	localRecord = dir.children.recordByName(c, record.Filename())
	if localRecord != nil && localRecord.FileId() == record.FileId() {
		// perfect match, the file has not moved
		return localRecord, localEntries[record.Filename()], false
	}
	matchingLoadRecord, exists := rc.fileMap[record.FileId()]
	utils.Assert(exists, "Missing filemap record for %s", record.Filename())

	return matchingLoadRecord.localRecord, matchingLoadRecord.inodeId, true
}

func (dir *Directory) refresh_DOWN(c *ctx, rc *RefreshContext,
	baseLayerId quantumfs.ObjectKey) {

	defer c.funcIn("Directory::refresh_DOWN").Out()
	uninstantiated := make([]inodePair, 0)

	localEntries := make(map[string]InodeIdInfo, 0)
	defer dir.childRecordLock.Lock().Unlock()
	dir.children.foreachChild(c, func(childname string, childId InodeIdInfo) {
		localEntries[childname] = childId
	})
	foreachDentry(c, baseLayerId, func(
		immrecord quantumfs.ImmutableDirectoryRecord) {

		record := immrecord.Clone()
		localRecord, inodeId, missingDentry :=
			dir.findLocalMatch_DOWN_(c, rc, record, localEntries)
		if localRecord == nil {
			parent := dir.inodeNum()
			if record.Type() == quantumfs.ObjectTypeHardlink {
				parent = dir.hardlinkTable.getWorkspaceRoot().id
			}

			childId := dir.loadNewChild_DOWN_(c, record, inodeId)

			uninstantiated = append(uninstantiated,
				newInodePair(childId, parent))
			return
		}
		if missingDentry {
			if record.Type() != quantumfs.ObjectTypeHardlink {
				// Will be handled in the moveDentries stage
				return
			}
			if !rc.setHardlinkAsMoveDst(c, localRecord, record) {
				dir.loadNewChild_DOWN_(c, record, inodeId)
			}
			return
		}
		dir.refreshChild_DOWN_(c, rc, localRecord, inodeId, record)
	})
	c.qfs.addUninstantiated(c, uninstantiated)
}

func (dir *Directory) MvChild_DOWN(c *ctx, dstInode Inode, oldName string,
	newName string) (result fuse.Status) {

	defer c.FuncIn("Directory::MvChild", "%s -> %s", oldName, newName).Out()

	fileType, overwritten, result := dir.mvChild_DOWN(c, dstInode, oldName,
		newName)
	if result == fuse.OK {
		dst := asDirectory(dstInode)
		if overwritten != nil {
			dst.self.markAccessed(c, overwritten.Filename(),
				markType(overwritten.Type(),
					quantumfs.PathDeleted))
		}

		// This is the same entry just moved, so we can use the same
		// record for both the old and new paths.
		dir.self.markAccessed(c, oldName,
			markType(fileType, quantumfs.PathDeleted))
		dst.self.markAccessed(c, newName,
			markType(fileType, quantumfs.PathCreated))
	}

	return result
}

func (dir *Directory) mvChild_DOWN(c *ctx, dstInode Inode, oldName string,
	newName string) (fileType quantumfs.ObjectType,
	overwritten quantumfs.ImmutableDirectoryRecord, result fuse.Status) {

	// check write permission for both directories

	result = func() fuse.Status {
		defer dstInode.getParentLock().RLock().RUnlock()
		return hasDirectoryWritePerm_(c, dstInode)
	}()
	if result != fuse.OK {
		return
	}

	result = func() fuse.Status {
		defer dir.parentLock.RLock().RUnlock()
		defer dir.childRecordLock.Lock().Unlock()

		record := dir.children.recordByName(c, oldName)
		return hasDirectoryWritePermSticky_(c, dir, record.Owner())
	}()
	if result != fuse.OK {
		return
	}

	dst := asDirectory(dstInode)

	defer func() {
		dir.updateSize(c, result)
		dst.updateSize(c, result)
	}()
	childInodeId := dir.childInodeNum(c, oldName)
	childInode, release := c.qfs.inode(c, childInodeId.id)
	defer release()

	overwrittenInodeId := dst.childInodeNum(c, newName).id
	overwrittenInode, release := c.qfs.inode(c, overwrittenInodeId)
	defer release()

	c.vlog("Aquiring locks")
	if childInode != nil && overwrittenInode != nil {
		firstChild, lastChild := getLockOrder(childInode, overwrittenInode)
		defer firstChild.getParentLock().Lock().Unlock()
		defer lastChild.getParentLock().Lock().Unlock()
	} else if childInode != nil {
		defer childInode.getParentLock().Lock().Unlock()
	} else if overwrittenInode != nil {
		defer overwrittenInode.getParentLock().Lock().Unlock()
	}

	// The locking here is subtle.
	//
	// Firstly we must protect against the case where a concurrent rename
	// in the opposite direction (from dst into dir) is occurring as we
	// are renaming a file from dir into dst. If we lock naively we'll
	// end up with a lock ordering inversion and deadlock in this case.
	//
	// We prevent this by locking dir and dst in a consistent ordering
	// based upon their inode number. All multi-inode locking must call
	// getLockOrder() to facilitate this.
	firstLock, lastLock := getLockOrder(dst, dir)
	defer firstLock.Lock(c).Unlock()
	defer lastLock.Lock(c).Unlock()

	result = func() fuse.Status {
		c.vlog("Checking if destination is an empty directory")
		defer dst.childRecordLock.Lock().Unlock()

		dstRecord := dst.children.recordByName(c, newName)
		if dstRecord != nil &&
			dstRecord.Type() == quantumfs.ObjectTypeDirectory &&
			dstRecord.Size() != 0 {

			// We can not overwrite a non-empty directory
			return fuse.Status(syscall.ENOTEMPTY)
		}
		return fuse.OK
	}()
	if result != fuse.OK {
		return
	}

	// Remove from source. This is atomic because both the source and destination
	// directories are locked.
	c.vlog("Removing source")
	newEntry := func() quantumfs.DirectoryRecord {
		defer dir.childRecordLock.Lock().Unlock()
		return dir.children.deleteChild(c, oldName)
	}()
	if newEntry == nil {
		c.vlog("No source!")
		return
	}

	// fix the name on the copy
	newEntry.SetFilename(newName)

	hardlink, isHardlink := newEntry.(*HardlinkLeg)
	if !isHardlink {
		newEntry.SetContentTime(quantumfs.NewTime(time.Now()))
		// Update the inode to point to the new name and
		// mark as accessed in both parents.
		if childInode != nil {
			c.vlog("Updating name and parent")
			utils.Assert(dst.inodeNum() != childInode.inodeNum(),
				"Cannot orphan child by renaming %s %d",
				newName, dst.inodeNum())
			childInode.setParent_(c, dst)
			childInode.setName(newName)
			childInode.clearAccessedCache()
		}
	} else {
		c.vlog("Updating hardlink creation time")
		hardlink.setCreationTime(quantumfs.NewTime(time.Now()))
		dst.hardlinkTable.modifyChildWithFunc(c, childInodeId.id,
			func(record quantumfs.DirectoryRecord) {

				record.SetContentTime(hardlink.creationTime())
			})
	}

	// Add to destination, possibly removing the overwritten inode
	c.vlog("Adding to destination directory")
	func() {
		defer dst.childRecordLock.Lock().Unlock()
		overwritten = dst.orphanChild_(c, newName, overwrittenInode)
		dst.children.setRecord(c, childInodeId, newEntry)

		// Being inserted means you need to be synced to be publishable. If
		// the inode is instantiated mark it dirty, otherwise mark it
		// publishable immediately.
		if childInode != nil {
			childInode.dirty(c)
		} else {
			if isHardlink {
				dst.hardlinkTable.makePublishable(c,
					newEntry.FileId())
			} else {
				dst.children.makePublishable(c, newName)
			}
		}
		dst.self.dirty(c)
	}()

	fileType = newEntry.Type()

	// Set entry in new directory. If the renamed inode is
	// uninstantiated, we swizzle the parent here. If it's a hardlink, it's
	// already matched to the workspaceroot so don't corrupt that
	if childInode == nil && !isHardlink {
		c.qfs.addUninstantiated(c, []inodePair{
			newInodePair(childInodeId.id, dir.inodeNum())})
	}

	result = fuse.OK
	return
}<|MERGE_RESOLUTION|>--- conflicted
+++ resolved
@@ -232,15 +232,9 @@
 			fuse.OK
 	}
 
-<<<<<<< HEAD
-	maintenance := func(){}
-	func () {
-		defer dir.Lock(c).Unlock()
-=======
 	maintenance := func() {}
 	func() {
-		defer dir.Lock().Unlock()
->>>>>>> 0667983c
+		defer dir.Lock(c).Unlock()
 		defer dir.childRecordLock.Lock().Unlock()
 
 		copy, needsSync, inodeIdInfo, maintenance,
