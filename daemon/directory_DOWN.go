// Copyright (c) 2016 Arista Networks, Inc.  All rights reserved.
// Arista Networks, Inc. Confidential and Proprietary.

package daemon

// This is _DOWN counterpart to directory.go

import "github.com/aristanetworks/quantumfs"
import "github.com/hanwen/go-fuse/fuse"

func (dir *Directory) link_DOWN(c *ctx, srcInode Inode, newName string,
	out *fuse.EntryOut) fuse.Status {

	c.vlog("Directory::Link Enter")
	defer c.vlog("Directory::Link Exit")

	origRecord, err := srcInode.parent().getChildRecord(c, srcInode.inodeNum())
	if err != nil {
		c.elog("QuantumFs::Link Failed to get srcInode record %v:", err)
		return fuse.EIO
	}
	srcInode.markSelfAccessed(c, false)

	newRecord := cloneDirectoryRecord(&origRecord)
	newRecord.SetFilename(newName)
	newRecord.SetID(srcInode.flush_DOWN(c))

	// We cannot lock earlier because the parent of srcInode may be us
	defer dir.Lock().Unlock()

<<<<<<< HEAD
	inodeNum := dir.loadChild_(c, *newRecord)
	newInode := c.qfs.inode(c, inodeNum)
	newInode.markSelfAccessed(c, true)
=======
	dir.dirChildren.setRecord(c, newRecord)
	inodeNum, exists := dir.dirChildren.getInode(c, newRecord.Filename())
	if !exists {
		panic("Failure to set record in children")
	}
	dir.self.markAccessed(c, newName, true)
>>>>>>> c96face0

	c.dlog("CoW linked %d to %s as inode %d", srcInode.inodeNum(), newName,
		inodeNum)

	out.NodeId = uint64(inodeNum)
	fillEntryOutCacheData(c, out)
	fillAttrWithDirectoryRecord(c, &out.Attr, inodeNum, c.fuseCtx.Owner,
		newRecord)

	dir.self.dirty(c)

	return fuse.OK
}

func (dir *Directory) forget_DOWN(c *ctx) {
	c.vlog("Directory::forget_DOWN not yet supported")
}

func (dir *Directory) flush_DOWN(c *ctx) quantumfs.ObjectKey {
	c.vlog("Directory::sync Enter")
	defer c.vlog("Directory::sync Exit")
	if !dir.isDirty() {
		c.vlog("directory not dirty")
		return dir.baseLayerId
	}

	defer dir.Lock().Unlock()

	dir.updateRecords_DOWN_(c)
	return dir.publish(c)
}

// Walk the list of children which are dirty and have them recompute their new key
// wsr can update its new key.
func (dir *Directory) updateRecords_DOWN_(c *ctx) {
	for _, child := range dir.dirtyChildren_ {
		newKey := child.flush_DOWN(c)
		dir.childrenRecords[child.inodeNum()].SetID(newKey)
	}
	dir.dirtyChildren_ = make(map[InodeId]Inode, 0)
}

func (dir *Directory) Sync_DOWN(c *ctx) fuse.Status {
	return fuse.OK
}

func (dir *directorySnapshot) Sync_DOWN(c *ctx) fuse.Status {
	return fuse.OK
}<|MERGE_RESOLUTION|>--- conflicted
+++ resolved
@@ -28,18 +28,8 @@
 	// We cannot lock earlier because the parent of srcInode may be us
 	defer dir.Lock().Unlock()
 
-<<<<<<< HEAD
 	inodeNum := dir.loadChild_(c, *newRecord)
-	newInode := c.qfs.inode(c, inodeNum)
-	newInode.markSelfAccessed(c, true)
-=======
-	dir.dirChildren.setRecord(c, newRecord)
-	inodeNum, exists := dir.dirChildren.getInode(c, newRecord.Filename())
-	if !exists {
-		panic("Failure to set record in children")
-	}
 	dir.self.markAccessed(c, newName, true)
->>>>>>> c96face0
 
 	c.dlog("CoW linked %d to %s as inode %d", srcInode.inodeNum(), newName,
 		inodeNum)
