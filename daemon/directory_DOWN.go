--- conflicted
+++ resolved
@@ -156,15 +156,5 @@
 	defer dir.Lock().Unlock()
 	defer dir.childRecordLock.Lock().Unlock()
 
-<<<<<<< HEAD
 	return dir.children.makeHardlink(c, toLink.inodeNum())
-=======
-	record := dir.children.record(toLink.inodeNum())
-	if record == nil {
-		c.dlog("Child record not found")
-		return nil, fuse.ENOENT
-	}
-
-	return dir.children.makeHardlink(c, record.Filename())
->>>>>>> 4d5f8f50
 }