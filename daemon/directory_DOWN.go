--- conflicted
+++ resolved
@@ -84,13 +84,8 @@
 		defer dir.Lock(c).Unlock()
 
 		func() {
-<<<<<<< HEAD
 			defer dir.ChildRecordLock(c).Unlock()
-			maintenance = dir.children.setRecord(c, inodeInfo, newRecord)
-=======
-			defer dir.childRecordLock.Lock().Unlock()
 			doUnlocked = dir.children.setRecord(c, inodeInfo, newRecord)
->>>>>>> 7d0e5997
 		}()
 
 		c.vlog("Hardlinked %d to %s", srcInode.inodeNum(), newName)
