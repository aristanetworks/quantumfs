// Copyright (c) 2016 Arista Networks, Inc.  All rights reserved.
// Arista Networks, Inc. Confidential and Proprietary.

package daemon

// This is _DOWN counterpart to directory.go

import (
	"fmt"
	"syscall"
	"time"

	"github.com/aristanetworks/quantumfs"
	"github.com/aristanetworks/quantumfs/utils"
	"github.com/hanwen/go-fuse/fuse"
)

func (dir *Directory) link_DOWN(c *ctx, srcInode Inode, newName string,
	out *fuse.EntryOut) fuse.Status {

	defer c.funcIn("Directory::link_DOWN").Out()

	// Make sure the file's flushed before we try to hardlink it. We can't do
	// this with the inode parentLock locked since Sync locks the parent as well.
	srcInode.Sync_DOWN(c)

	var srcParent *Directory
	newRecord, inodeInfo, needsSync, err := func() (quantumfs.DirectoryRecord,
		InodeIdInfo, bool, fuse.Status) {

		defer srcInode.parentLock(c).Unlock()

		// ensure we're not orphaned
		if srcInode.isOrphaned_() {
			c.wlog("Can't hardlink an orphaned file")
			return nil, invalidIdInfo(), false, fuse.EPERM
		}

		srcParent_, release := srcInode.parent_(c)
		defer release()
		srcParent = asDirectory(srcParent_)

		// Ensure the source and dest are in the same workspace
		if srcParent.hardlinkTable != dir.hardlinkTable {
			c.dlog("Source and dest are different workspaces.")
			return nil, invalidIdInfo(), false, fuse.EPERM
		}

		newRecord, needsSync, inodeInfo, err :=
			srcParent.makeHardlink_DOWN_(c, srcInode)
		if err != fuse.OK {
			c.elog("Link Failed with srcInode record")
			return nil, invalidIdInfo(), false, err
		}

		// We need to reparent under the srcInode lock
		dir.hardlinkTable.claimAsChild_(c, srcInode)

		return newRecord, inodeInfo, needsSync, fuse.OK
	}()
	if err != fuse.OK {
		return err
	}

	newRecord.SetFilename(newName)
	// Update the reference count
	func() {
		defer dir.Lock(c).Unlock()
		dir.hardlinkInc_(newRecord.FileId())
	}()

	if needsSync {
		// In order to avoid the scenarios where the second leg's delta
		// bubbles up to the workspaceroot before the first leg's type
		// change we have to sync the first leg's former parent.
		// However, Syncing must happen after hardlinkInc to avoid
		// normalization.
		srcParent.Sync_DOWN(c)
	}

	doUnlocked := func() {}
	func() {
		// We cannot lock earlier because the parent of srcInode may be us
		defer dir.Lock(c).Unlock()

		func() {
			defer dir.ChildRecordLock(c).Unlock()
			doUnlocked = dir.children.setRecord(c, inodeInfo, newRecord)
		}()

		c.vlog("Hardlinked %d to %s", srcInode.inodeNum(), newName)

		out.NodeId = uint64(inodeInfo.id)
		out.Generation = inodeInfo.generation
		c.qfs.incrementLookupCount(c, inodeInfo.id)
		fillEntryOutCacheData(c, out)
		fillAttrWithDirectoryRecord(c, &out.Attr, inodeInfo.id,
			c.fuseCtx.Owner, newRecord)

		dir.self.dirty(c)
		// Hardlinks aren't tracked by the uninstantiated list, they need a
		// more complicated ref counting system handled by workspaceroot
	}()
	doUnlocked()

	dir.self.markAccessed(c, newName,
		markType(newRecord.Type(), quantumfs.PathCreated))

	return fuse.OK
}

func (dir *Directory) Sync_DOWN(c *ctx) fuse.Status {
	defer c.FuncIn("Directory::Sync_DOWN", "dir %d", dir.inodeNum()).Out()

	children := make([]InodeId, 0)
	dir.foreachDirectInode(c, func(child InodeId) bool {
		children = append(children, child)

		return true
	})

	for _, child := range children {
		func() {
			inode, release := c.qfs.inodeNoInstantiate(c, child)
			defer release()
			if inode != nil {
				inode.Sync_DOWN(c)
			}
		}()
	}

	dir.flush(c)

	return fuse.OK
}

// The returned cleanup function of terminal directory should be called at the end of
// the caller
func (dir *Directory) followPath_DOWN(c *ctx, path []string) (terminalDir Inode,
	cleanup func(), err error) {

	defer c.funcIn("Directory::followPath_DOWN").Out()
	// Traverse through the workspace, reach the target inode
	length := len(path) - 1 // leave the target node at the end
	currDir := dir
	// Go along the given path to the destination. The path is stored in a string
	// slice, each cell index contains an inode.
	// Skip the first three Inodes: typespace / namespace / workspace
	for num := 3; num < length; num++ {
		// all preceding nodes have to be directories
		child, err := currDir.lookupInternal(c, path[num],
			quantumfs.ObjectTypeDirectory)
		if err != nil {
			return child, func() {}, err
		}
		if num < length-1 {
			defer c.qfs.Forget(uint64(child.inodeNum()), 1)
		}

		currDir = child.(*Directory)
	}

	cleanup = func() {
		if length > 3 {
			c.qfs.Forget(uint64(currDir.inodeNum()), 1)
		}
	}
	return currDir, cleanup, nil
}

func (dir *Directory) convertToHardlinkLeg_DOWN(c *ctx,
	childname string) (copy quantumfs.DirectoryRecord, needsSync bool,
	inodeIdInfo InodeIdInfo, err fuse.Status, doUnlocked func()) {

	defer c.FuncIn("Directory::convertToHardlinkLeg_DOWN",
		"name %s", childname).Out()

	doUnlocked = func() {}
	childId := dir.children.inodeNum(childname)

	c.vlog("Converting inode %d to hardlink", childId.id)

	child := dir.children.recordByName(c, childname)
	if child == nil {
		c.elog("No child record for name %s", childname)
		return nil, false, invalidIdInfo(), fuse.ENOENT, doUnlocked
	}

	// If it's already a hardlink, great no more work is needed
	if link, isLink := child.(*HardlinkLeg); isLink {
		c.vlog("Already a hardlink")
		recordCopy := *link
		return &recordCopy, false, invalidIdInfo(), fuse.OK, doUnlocked
	}

	// record must be a file type to be hardlinked
	if !child.Type().IsRegularFile() &&
		child.Type() != quantumfs.ObjectTypeSymlink &&
		child.Type() != quantumfs.ObjectTypeSpecial {

		c.vlog("Cannot hardlink %s - not a file", child.Filename())
		return nil, false, invalidIdInfo(), fuse.EINVAL, doUnlocked
	}

	// remove the record from the childmap before donating it to be a hardlink
	donateChild := dir.children.deleteChild(c, childname)

	c.vlog("Converting %s into a hardlink", childname)
	newLink := dir.hardlinkTable.newHardlink(c, childId, donateChild)

	linkSrcCopy := newLink.Clone()
	linkSrcCopy.SetFilename(childname)
	doUnlocked = dir.children.setRecord(c, childId, linkSrcCopy)

	newLink.setCreationTime(quantumfs.NewTime(time.Now()))
	return newLink, true, childId, fuse.OK, doUnlocked
}

// the toLink parentLock must be locked
func (dir *Directory) makeHardlink_DOWN_(c *ctx,
	toLink Inode) (copy quantumfs.DirectoryRecord, needsSync bool,
	inodeIdInfo InodeIdInfo, err fuse.Status) {

	defer c.funcIn("Directory::makeHardlink_DOWN_").Out()

	// If someone is trying to link a hardlink, we just need to return a copy
	isHardlink, id := dir.hardlinkTable.checkHardlink(toLink.inodeNum())
	if isHardlink {
		linkCopy := newHardlinkLeg(toLink.name(), id,
			quantumfs.NewTime(time.Now()), dir.hardlinkTable)
		return linkCopy, false, dir.hardlinkTable.findHardlinkInodeId(c, id),
			fuse.OK
	}

	doUnlocked := func() {}
	func() {
		defer dir.Lock(c).Unlock()
		defer dir.ChildRecordLock(c).Unlock()

		copy, needsSync, inodeIdInfo, err,
			doUnlocked = dir.convertToHardlinkLeg_DOWN(c, toLink.name())
	}()
	doUnlocked()

	return copy, needsSync, inodeIdInfo, err
}

// The caller must hold the childRecordLock
// Normalize an inode that's a local hardlink, but remote regular file.
// Link-ify an inode that's a local regular file, but remote hardlink.
func (dir *Directory) convertHardlinks_DOWN_(c *ctx,
	rc *RefreshContext, localRecord quantumfs.ImmutableDirectoryRecord,
	remoteRecord quantumfs.DirectoryRecord) quantumfs.DirectoryRecord {

	defer c.funcIn("Directory::convertHardlinks_DOWN_").Out()
	inodeId := dir.children.inodeNum(localRecord.Filename())

	if localRecord.Type() == quantumfs.ObjectTypeHardlink {
		func() {
			inode, release := c.qfs.inodeNoInstantiate(c, inodeId.id)
			defer release()

			if inode != nil {
				inode.setParent(c, dir)
			}
		}()
		return remoteRecord
	}

	// Convert a regular file into a hardlink
	utils.Assert(remoteRecord.Type() == quantumfs.ObjectTypeHardlink,
		"either local or remote should be hardlinks to be converted")

	fileId := remoteRecord.FileId()
	dir.hardlinkTable.updateHardlinkInodeId(c, fileId, inodeId)

	inode, release := c.qfs.inodeNoInstantiate(c, inodeId.id)
	defer release()
	if inode != nil {
		func() {
			defer inode.parentLock(c).Unlock()
			dir.hardlinkTable.claimAsChild_(c, inode)
		}()
	}
	return newHardlinkLeg(localRecord.Filename(), fileId,
		remoteRecord.ContentTime(), dir.hardlinkTable)
}

// The caller must hold the childRecordLock
func (dir *Directory) loadNewChild_DOWN_(c *ctx,
	remoteRecord quantumfs.DirectoryRecord, inodeId InodeIdInfo) InodeId {

	defer c.FuncIn("Directory::loadNewChild_DOWN_", "%d : %s : %d",
		dir.inodeNum(), remoteRecord.Filename(), inodeId.id).Out()

	rtn := inodeId.id
	if inodeId.id == quantumfs.InodeIdInvalid {
		// Allocate a new inode for regular files
		rtn = dir.children.loadChild(c, remoteRecord)
	} else {
		// An already existing inode for hardlinks to existing inodes
		utils.Assert(remoteRecord.Type() == quantumfs.ObjectTypeHardlink,
			"Child is of type %d not hardlink", remoteRecord.Type())
		hll := newHardlinkLegFromRecord(remoteRecord, dir.hardlinkTable)
		dir.children.setRecord(c, inodeId, hll)
	}
	c.qfs.noteChildCreated(c, dir.id, remoteRecord.Filename())
	return rtn
}

// This function is a simplified alternative to Rename/Move which is called
// while refreshing. This function is required as the regular Rename/Move
// function have to update the hardlink table and normalize the source and
// destination of the operation
func (dir *Directory) moveHardlinkLeg_DOWN(c *ctx, newParent Inode, oldName string,
	remoteRecord quantumfs.DirectoryRecord, inodeId InodeIdInfo) {

	defer c.FuncIn("Directory::moveHardlinkLeg_DOWN", "%d : %s : %d",
		dir.inodeNum(), remoteRecord.Filename(), inodeId.id).Out()

	// Unlike regular rename, we throw away the result of deleteChild and
	// just use the new remote record for creating the move destination
	func() {
		defer dir.ChildRecordLock(c).Unlock()
		dir.children.deleteChild(c, oldName)
	}()

	dst := asDirectory(newParent)
	defer dst.ChildRecordLock(c).Unlock()
	dst.children.setRecord(c, inodeId, remoteRecord)
}

// The caller must hold the childRecordLock
func (dir *Directory) refreshChild_DOWN_(c *ctx, rc *RefreshContext,
	localRecord quantumfs.ImmutableDirectoryRecord, childId InodeIdInfo,
	remoteRecord quantumfs.DirectoryRecord) {

	childname := remoteRecord.Filename()
	defer c.FuncIn("Directory::refreshChild_DOWN_", "%s", childname).Out()

	if remoteRecord.ID().IsEqualTo(localRecord.ID()) {
		c.wlog("No changes to record %s", remoteRecord.Filename())
		if localRecord.Type() != quantumfs.ObjectTypeHardlink {
			dir.children.setRecord(c, childId, remoteRecord)
			dir.children.makePublishable(c, remoteRecord.Filename())
		}
		return
	}

	c.wlog("entry %s goes %d:%s -> %d:%s", remoteRecord.Filename(),
		localRecord.Type(), localRecord.ID().String(),
		remoteRecord.Type(), remoteRecord.ID().String())

	utils.Assert(underlyingTypesMatch(dir.hardlinkTable, localRecord,
		remoteRecord), "type mismatch %d vs. %d",
		underlyingTypeOf(dir.hardlinkTable, localRecord),
		underlyingTypeOf(dir.hardlinkTable, remoteRecord))

	if !localRecord.Type().Matches(remoteRecord.Type()) {
		remoteRecord = dir.convertHardlinks_DOWN_(c, rc, localRecord,
			remoteRecord)
	}
	dir.children.setRecord(c, childId, remoteRecord)
	dir.children.makePublishable(c, remoteRecord.Filename())

	func() {
		inode, release := c.qfs.inodeNoInstantiate(c, childId.id)
		defer release()
		if inode != nil {
			reload(c, dir.hardlinkTable, rc, inode, remoteRecord)
		}
	}()

	c.qfs.invalidateInode(c, childId.id)
}

func updateMapDescend_DOWN(c *ctx, rc *RefreshContext,
	inodeId InodeId, remoteRecord quantumfs.ImmutableDirectoryRecord) {

	defer c.funcIn("updateMapDescend_DOWN").Out()
	inode, release := c.qfs.inodeNoInstantiate(c, inodeId)
	defer release()

	if inode != nil {
		subdir := inode.(*Directory)
		var id *quantumfs.ObjectKey
		if remoteRecord != nil && remoteRecord.Type() ==
			quantumfs.ObjectTypeDirectory {

			id_ := remoteRecord.ID()
			id = &id_
		} else {
			id = nil
		}
		subdir.updateRefreshMap_DOWN(c, rc, id)
	}
}

// The caller must hold the childRecordLock
func (dir *Directory) hideEntry_DOWN_(c *ctx,
	localRecord quantumfs.ImmutableDirectoryRecord,
	childId InodeId) (newLocal quantumfs.ImmutableDirectoryRecord) {

	defer c.funcIn("Directory::hideEntry_DOWN_").Out()

	oldName := localRecord.Filename()
	hiddenName := fmt.Sprintf(".hidden.%d", localRecord.FileId())
	for {
		if dir.children.recordByName(c, hiddenName) == nil {
			break
		}
		c.wlog("Child %s already exists", hiddenName)
		hiddenName = fmt.Sprintf(".hidden.%d",
			utils.RandomNumberGenerator.Uint64())
	}
	dir.children.renameChild(c, oldName, hiddenName)
	dir.children.makePublishable(c, hiddenName)
	c.qfs.noteDeletedInode(c, dir.inodeNum(), childId, oldName)
	rtn := dir.children.recordByName(c, hiddenName)
	utils.Assert(rtn != nil, "Rename failed during hideEntry")
	return rtn
}

func (dir *Directory) updateRefreshMap_DOWN(c *ctx, rc *RefreshContext,
	baseLayerId *quantumfs.ObjectKey) {

	defer c.funcIn("Directory::updateRefreshMap_DOWN").Out()

	defer dir.ChildRecordLock(c).Unlock()

	remoteEntries := make(map[string]quantumfs.DirectoryRecord, 0)
	if baseLayerId != nil {
		foreachDentry(c, *baseLayerId,
			func(record quantumfs.ImmutableDirectoryRecord) {

				remoteEntries[record.Filename()] = record.Clone()
			})
	}

	dir.children.foreachChild(c, func(childname string, childId InodeIdInfo) {
		localRecord := dir.children.recordByName(c, childname)
		remoteRecord := remoteEntries[childname]

		c.vlog("Processing %s local %t remote %t", childname,
			localRecord != nil, remoteRecord != nil)

		if rc.isLocalRecordUsable(c, localRecord, remoteRecord) {
			if shouldHideLocalRecord(localRecord, remoteRecord) {
				localRecord = dir.hideEntry_DOWN_(c, localRecord,
					childId.id)
			}
			moved := remoteRecord == nil ||
				remoteRecord.FileId() != localRecord.FileId()
			fileId := rc.attachLocalRecord(c, dir.inodeNum(), childId,
				moved, localRecord, remoteRecord)
			if fileId != localRecord.FileId() {
				// Don't be wasteful, only modify if a change
				// occurred
				dir.children.modifyChildWithFunc(c, childId.id,
					func(record quantumfs.DirectoryRecord) {

						record.SetFileId(fileId)
					})
				dir.children.makePublishable(c,
					localRecord.Filename())
			}
		} else {
			rc.addStaleEntry(c, dir.inodeNum(), childId.id, localRecord)
		}

		// Ensure we ignore any subdirectories that haven't changed
		if localRecord.Type() == quantumfs.ObjectTypeDirectory &&
			!skipDir(localRecord, remoteRecord) {

			updateMapDescend_DOWN(c, rc, childId.id, remoteRecord)
		}
	})
}

// The caller must hold the childRecordLock
func (dir *Directory) findLocalMatch_DOWN_(c *ctx, rc *RefreshContext,
	record quantumfs.DirectoryRecord, localEntries map[string]InodeIdInfo) (
	localRecord quantumfs.ImmutableDirectoryRecord, inodeId InodeIdInfo,
	missingDentry bool) {

	localRecord = dir.children.recordByName(c, record.Filename())
	if localRecord != nil && localRecord.FileId() == record.FileId() {
		// perfect match, the file has not moved
		return localRecord, localEntries[record.Filename()], false
	}
	matchingLoadRecord, exists := rc.fileMap[record.FileId()]
	utils.Assert(exists, "Missing filemap record for %s", record.Filename())

	return matchingLoadRecord.localRecord, matchingLoadRecord.inodeId, true
}

func (dir *Directory) refresh_DOWN(c *ctx, rc *RefreshContext,
	baseLayerId quantumfs.ObjectKey) {

	defer c.funcIn("Directory::refresh_DOWN").Out()
	uninstantiated := make([]inodePair, 0)

	localEntries := make(map[string]InodeIdInfo, 0)
	defer dir.ChildRecordLock(c).Unlock()
	dir.children.foreachChild(c, func(childname string, childId InodeIdInfo) {
		localEntries[childname] = childId
	})
	foreachDentry(c, baseLayerId, func(
		immrecord quantumfs.ImmutableDirectoryRecord) {

		record := immrecord.Clone()
		localRecord, inodeId, missingDentry :=
			dir.findLocalMatch_DOWN_(c, rc, record, localEntries)
		if localRecord == nil {
			parent := dir.inodeNum()
			if record.Type() == quantumfs.ObjectTypeHardlink {
				parent = dir.hardlinkTable.getWorkspaceRoot().id
			}

			childId := dir.loadNewChild_DOWN_(c, record, inodeId)

			uninstantiated = append(uninstantiated,
				newInodePair(childId, parent))
			return
		}
		if missingDentry {
			if record.Type() != quantumfs.ObjectTypeHardlink {
				// Will be handled in the moveDentries stage
				return
			}
			if !rc.setHardlinkAsMoveDst(c, localRecord, record) {
				dir.loadNewChild_DOWN_(c, record, inodeId)
			}
			return
		}
		dir.refreshChild_DOWN_(c, rc, localRecord, inodeId, record)
	})
	c.qfs.addUninstantiated(c, uninstantiated)
}

func (dir *Directory) MvChild_DOWN(c *ctx, dstInode Inode, oldName string,
	newName string) (result fuse.Status) {

	defer c.FuncIn("Directory::MvChild", "%s -> %s", oldName, newName).Out()

	fileType, overwritten, result := dir.mvChild_DOWN(c, dstInode, oldName,
		newName)
	if result == fuse.OK {
		dst := asDirectory(dstInode)
		if overwritten != nil {
			dst.self.markAccessed(c, overwritten.Filename(),
				markType(overwritten.Type(),
					quantumfs.PathDeleted))
		}

		// This is the same entry just moved, so we can use the same
		// record for both the old and new paths.
		dir.self.markAccessed(c, oldName,
			markType(fileType, quantumfs.PathDeleted))
		dst.self.markAccessed(c, newName,
			markType(fileType, quantumfs.PathCreated))
	}

	return result
}

func (dir *Directory) mvChild_DOWN(c *ctx, dstInode Inode, oldName string,
	newName string) (fileType quantumfs.ObjectType,
	overwritten quantumfs.ImmutableDirectoryRecord, result fuse.Status) {

	// check write permission for both directories

	result = func() fuse.Status {
		defer dstInode.parentRLock(c).RUnlock()
		return hasDirectoryWritePerm_(c, dstInode)
	}()
	if result != fuse.OK {
		return
	}

	result = func() fuse.Status {
<<<<<<< HEAD
		defer dir.ParentRLock(c).RUnlock()
		defer dir.ChildRecordLock(c).Unlock()
=======
		defer dir.parentRLock(c).RUnlock()
		defer dir.childRecordLock.Lock().Unlock()
>>>>>>> f4876c88

		record := dir.children.recordByName(c, oldName)
		return hasDirectoryWritePermSticky_(c, dir, record.Owner())
	}()
	if result != fuse.OK {
		return
	}

	dst := asDirectory(dstInode)

	defer func() {
		dir.updateSize(c, result)
		dst.updateSize(c, result)
	}()
	childInodeId := dir.childInodeNum(c, oldName)
	childInode, release := c.qfs.inode(c, childInodeId.id)
	defer release()

	overwrittenInodeId := dst.childInodeNum(c, newName).id
	overwrittenInode, release := c.qfs.inode(c, overwrittenInodeId)
	defer release()

	c.vlog("Aquiring locks")
	if childInode != nil && overwrittenInode != nil {
		firstChild, lastChild := getLockOrder(childInode, overwrittenInode)
		defer firstChild.parentLock(c).Unlock()
		defer lastChild.parentLock(c).Unlock()
	} else if childInode != nil {
		defer childInode.parentLock(c).Unlock()
	} else if overwrittenInode != nil {
		defer overwrittenInode.parentLock(c).Unlock()
	}

	// The locking here is subtle.
	//
	// Firstly we must protect against the case where a concurrent rename
	// in the opposite direction (from dst into dir) is occurring as we
	// are renaming a file from dir into dst. If we lock naively we'll
	// end up with a lock ordering inversion and deadlock in this case.
	//
	// We prevent this by locking dir and dst in a consistent ordering
	// based upon their inode number. All multi-inode locking must call
	// getLockOrder() to facilitate this.
	firstLock, lastLock := getLockOrder(dst, dir)
	defer firstLock.Lock(c).Unlock()
	defer lastLock.Lock(c).Unlock()

	result = func() fuse.Status {
		c.vlog("Checking if destination is an empty directory")
		defer dst.ChildRecordLock(c).Unlock()

		dstRecord := dst.children.recordByName(c, newName)
		if dstRecord != nil &&
			dstRecord.Type() == quantumfs.ObjectTypeDirectory &&
			dstRecord.Size() != 0 {

			// We can not overwrite a non-empty directory
			return fuse.Status(syscall.ENOTEMPTY)
		}
		return fuse.OK
	}()
	if result != fuse.OK {
		return
	}

	// Remove from source. This is atomic because both the source and destination
	// directories are locked.
	c.vlog("Removing source")
	newEntry := func() quantumfs.DirectoryRecord {
		defer dir.ChildRecordLock(c).Unlock()
		return dir.children.deleteChild(c, oldName)
	}()
	if newEntry == nil {
		c.vlog("No source!")
		return
	}

	// fix the name on the copy
	newEntry.SetFilename(newName)

	hardlink, isHardlink := newEntry.(*HardlinkLeg)
	if !isHardlink {
		newEntry.SetContentTime(quantumfs.NewTime(time.Now()))
		// Update the inode to point to the new name and
		// mark as accessed in both parents.
		if childInode != nil {
			c.vlog("Updating name and parent")
			utils.Assert(dst.inodeNum() != childInode.inodeNum(),
				"Cannot orphan child by renaming %s %d",
				newName, dst.inodeNum())
			childInode.setParent_(c, dst)
			childInode.setName(newName)
			childInode.clearAccessedCache()
		}
	} else {
		c.vlog("Updating hardlink creation time")
		hardlink.setCreationTime(quantumfs.NewTime(time.Now()))
		dst.hardlinkTable.modifyChildWithFunc(c, childInodeId.id,
			func(record quantumfs.DirectoryRecord) {

				record.SetContentTime(hardlink.creationTime())
			})
	}

	// Add to destination, possibly removing the overwritten inode
	c.vlog("Adding to destination directory")
	func() {
		defer dst.ChildRecordLock(c).Unlock()
		overwritten = dst.orphanChild_(c, newName, overwrittenInode)
		dst.children.setRecord(c, childInodeId, newEntry)

		// Being inserted means you need to be synced to be publishable. If
		// the inode is instantiated mark it dirty, otherwise mark it
		// publishable immediately.
		if childInode != nil {
			childInode.dirty(c)
		} else {
			if isHardlink {
				dst.hardlinkTable.makePublishable(c,
					newEntry.FileId())
			} else {
				dst.children.makePublishable(c, newName)
			}
		}
		dst.self.dirty(c)
	}()

	fileType = newEntry.Type()

	// Set entry in new directory. If the renamed inode is
	// uninstantiated, we swizzle the parent here. If it's a hardlink, it's
	// already matched to the workspaceroot so don't corrupt that
	if childInode == nil && !isHardlink {
		c.qfs.addUninstantiated(c, []inodePair{
			newInodePair(childInodeId.id, dir.inodeNum())})
	}

	result = fuse.OK
	return
}<|MERGE_RESOLUTION|>--- conflicted
+++ resolved
@@ -579,13 +579,8 @@
 	}
 
 	result = func() fuse.Status {
-<<<<<<< HEAD
-		defer dir.ParentRLock(c).RUnlock()
+		defer dir.parentRLock(c).RUnlock()
 		defer dir.ChildRecordLock(c).Unlock()
-=======
-		defer dir.parentRLock(c).RUnlock()
-		defer dir.childRecordLock.Lock().Unlock()
->>>>>>> f4876c88
 
 		record := dir.children.recordByName(c, oldName)
 		return hasDirectoryWritePermSticky_(c, dir, record.Owner())
