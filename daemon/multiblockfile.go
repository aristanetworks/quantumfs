--- conflicted
+++ resolved
@@ -18,10 +18,6 @@
 }
 
 type MultiBlockFile struct {
-<<<<<<< HEAD
-	file       *File
-=======
->>>>>>> a1e7fb8b
 	metadata   MultiBlockContainer
 	dataBlocks map[int]quantumfs.Buffer
 	maxBlocks  int
@@ -123,7 +119,6 @@
 		if blockIdx == len(fi.metadata.Blocks)-1 {
 			fi.metadata.LastBlockBytes = uint32(block.Size())
 		}
-		fi.file.setDirty(true)
 		return int(copied), nil
 	}
 
@@ -201,8 +196,4 @@
 	fi.metadata.LastBlockBytes = uint32(lastBlockLen)
 
 	return nil
-}
-
-func (fi *MultiBlockFile) setFile(file *File) {
-	fi.file = file
 }