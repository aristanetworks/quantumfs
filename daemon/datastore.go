// Copyright (c) 2016 Arista Networks, Inc.  All rights reserved.
// Arista Networks, Inc. Confidential and Proprietary.

package daemon

import (
	"container/list"
	"fmt"

	"github.com/aristanetworks/quantumfs"
	"github.com/aristanetworks/quantumfs/encoding"
	"github.com/aristanetworks/quantumfs/hash"
	"github.com/aristanetworks/quantumfs/qlog"
	"github.com/aristanetworks/quantumfs/utils"
	capn "github.com/glycerine/go-capnproto"
)

var zeros []byte

func init() {
	zeros = make([]byte, quantumfs.MaxBlockSize)
}

<<<<<<< HEAD
var inLowMemoryMode bool

// If we receive the signal SIGUSR1, then we will prevent further writes to the cache
// and drop the contents of the cache. The intended use is as a way to free the bulk
// of the memory used by quantumfsd when it is being gracefully shutdown by lazily
// unmounting it.
func signalHandler(store *dataStore, sigUsr1Chan chan os.Signal,
	quit chan struct{}) {

	for {
		select {
		case <-sigUsr1Chan:
			func() {
				defer store.cacheLock.Lock().Unlock()

				// Prevent future additions
				store.cacheSize = -1
				store.freeSpace = -1
				store.cache = make(map[string]*buffer, 0)
				store.lru = list.List{}
			}()

			// Release the memory
			debug.FreeOSMemory()
			inLowMemoryMode = true

		case <-quit:
			signal.Stop(sigUsr1Chan)
			close(sigUsr1Chan)
			return
		}
	}
}

=======
>>>>>>> 71e60466
func newDataStore(durableStore quantumfs.DataStore, cacheSize int) *dataStore {
	entryNum := cacheSize / 102400
	store := &dataStore{
		durableStore: durableStore,
		cache:        make(map[string]*buffer, entryNum),
		cacheSize:    cacheSize,
		freeSpace:    cacheSize,
		quit:         make(chan struct{}),
	}

	return store
}

type dataStore struct {
	durableStore quantumfs.DataStore

	cacheLock utils.DeferableMutex
	lru       list.List // Back is most recently used
	cache     map[string]*buffer
	cacheSize int
	freeSpace int
	quit      chan struct{} // Signal termination
}

func (store *dataStore) shutdown() {
	defer store.cacheLock.Lock().Unlock()

	// Prevent future additions
	store.cacheSize = -1
	store.freeSpace = -1
	store.cache = make(map[string]*buffer, 0)
	store.lru = list.List{}
}

func (store *dataStore) storeInCache(c *quantumfs.Ctx, buf buffer) {
	defer c.FuncIn(qlog.LogDaemon, "dataStore::storeInCache", "Key: %s",
		buf.key.String()).Out()

	size := buf.Size()

	// Store in cache
	defer store.cacheLock.Lock().Unlock()

	if size > store.cacheSize {
		if store.cacheSize != -1 {
			c.Wlog(qlog.LogDaemon, "The size of content is greater than"+
				" total capacity of the cache")
		}
		return
	}

	if _, exists := store.cache[buf.key.String()]; exists {
		// It is possible when storing dirty data that we could reproduce the
		// contents which already exist in the cache. We don't want to have
		// the same data in the LRU queue twice as that is wasteful, though
		// eventually the 'overwritten' buffer will be evicted and the space
		// recovered.
		//
		// Now if we have reproduced the same data already in the cache we
		// could move/set the buffer to be the most recently used. We choose
		// not to do that because inserting newly uploaded data into the
		// cache is an optimization for the relatively common case where a
		// file is written and then read shortly afterwards. However, that
		// doesn't always happen. Instead we will leave the data's LRU
		// position unchanged. Should the data be reread in short order then
		// it is likely to still be in the cache. However, if the data isn't
		// read in short order then marking that data most recently used will
		// simply force something else out of the cache.
		c.Vlog(qlog.LogDaemon, "Not touching key in cache")
		return
	}

	store.freeSpace -= size
	for store.freeSpace < 0 {
		evictedBuf := store.lru.Remove(store.lru.Front()).(buffer)
		store.freeSpace += evictedBuf.Size()
		delete(store.cache, evictedBuf.key.String())
	}
	store.cache[buf.key.String()] = &buf
	buf.lruElement = store.lru.PushBack(buf)
}

const CacheHitLog = "Found key in readcache"
const CacheMissLog = "Cache miss"

func (store *dataStore) Get(c *quantumfs.Ctx,
	key quantumfs.ObjectKey) quantumfs.Buffer {

	defer c.FuncIn(qlog.LogDaemon, "dataStore::Get",
		"key %s", key.String()).Out()

	if key.Type() == quantumfs.KeyTypeEmbedded {
		panic("Attempted to fetch embedded key")
	}

	// Check cache
	bufResult := func() quantumfs.Buffer {
		defer store.cacheLock.Lock().Unlock()

		if buf, exists := store.cache[key.String()]; exists {
			store.lru.MoveToBack(buf.lruElement)
			return buf.clone()
		}
		return nil
	}()
	if bufResult != nil {
		c.Vlog(qlog.LogDaemon, CacheHitLog)
		return bufResult
	}
	c.Vlog(qlog.LogDaemon, CacheMissLog)

	buf := newEmptyBuffer()
	initBuffer(&buf, store, key)

	err := quantumfs.ConstantStore.Get(c, key, &buf)
	if err == nil {
		c.Vlog(qlog.LogDaemon, "Found key in constant store")
		return &buf
	}

	err = store.durableStore.Get(c, key, &buf)
	if err == nil {
		store.storeInCache(c, buf)
		c.Vlog(qlog.LogDaemon, "Found key in durable store")
		// buf might be stored in the cache, give the client a copy to
		// prevent it from screwing up the content in the cache.
		return buf.clone()
	}
	c.Elog(qlog.LogDaemon, "Couldn't get from any store: %s. Key %s",
		err.Error(), key.String())

	return nil
}

func (store *dataStore) Set(c *quantumfs.Ctx, buf quantumfs.Buffer) error {
	defer c.FuncInName(qlog.LogDaemon, "dataStore::Set").Out()

	key, err := buf.Key(c)
	if err != nil {
		c.Vlog(qlog.LogDaemon, "Error computing key %s", err.Error())
		return err
	}

	if key.Type() == quantumfs.KeyTypeEmbedded {
		panic("Attempted to set embedded key")
	}
	buf_ := buf.(*buffer)
	store.storeInCache(c, *buf_)
	return store.durableStore.Set(c, key, buf)
}

func newEmptyBuffer() buffer {
	return buffer{
		data: make([]byte, 0, initBlockSize),
	}
}

// Does not obey the initBlockSize capacity, so only for use with buffers that
// are very unlikely to be written to
func newBuffer(c *ctx, in []byte, keyType quantumfs.KeyType) quantumfs.Buffer {
	defer c.FuncIn("newBuffer", "keyType %d", keyType).Out()

	return &buffer{
		data:      in,
		dirty:     true,
		keyType:   keyType,
		dataStore: c.dataStore,
	}
}

// Like newBuffer(), but 'in' is copied and ownership is not assumed
func newBufferCopy(c *ctx, in []byte, keyType quantumfs.KeyType) quantumfs.Buffer {
	inSize := len(in)

	defer c.FuncIn("newBufferCopy", "keyType %d inSize %d", keyType,
		len(in)).Out()

	var newData []byte
	// ensure our buffer meets min capacity
	if inSize < initBlockSize {
		newData = make([]byte, inSize, initBlockSize)
	} else {
		newData = make([]byte, inSize)
	}
	copy(newData, in)

	return &buffer{
		data:      newData,
		dirty:     true,
		keyType:   keyType,
		dataStore: c.dataStore,
	}
}

func initBuffer(buf *buffer, dataStore *dataStore, key quantumfs.ObjectKey) {
	buf.dirty = false
	buf.dataStore = dataStore
	buf.keyType = key.Type()
	buf.key = key
}

// Return a buffer with the same contents, but modified such that there can be no
// modification to the original backing data.
func (buf *buffer) clone() *buffer {
	// For now, just copy the internal data. In theory we can be clever later.

	newBuf := &buffer{
		dirty:     buf.dirty,
		keyType:   buf.keyType,
		key:       buf.key,
		dataStore: buf.dataStore,
		// Don't include in cache
	}

	newData := make([]byte, len(buf.data))
	copy(newData, buf.data)
	newBuf.data = newData

	return newBuf
}

type buffer struct {
	data       []byte
	dirty      bool
	keyType    quantumfs.KeyType
	key        quantumfs.ObjectKey
	dataStore  *dataStore
	lruElement *list.Element
}

func (buf *buffer) padWithZeros(newLength int) {
	buf.data = appendAndExtendCap(buf.data, zeros[:(newLength-len(buf.data))])
}

// this gives us append functionality, while doubling capacity on reallocation
// instead of what append does, which is increase by 25% after 1KB
func appendAndExtendCap(arrA []byte, arrB []byte) []byte {
	dataLen := len(arrA)
	newLen := len(arrA) + len(arrB)
	oldCap := cap(arrA)
	newCap := oldCap

	if newCap == 0 {
		newCap = 1
	}

	for ; newLen > newCap; newCap += newCap {
		// double the capacity until everything fits
	}

	if newCap != oldCap {
		// We need to more than double the capacity in order to trick
		// append into using our capacity instead of just adding 25%
		newCap += newCap
		if newCap > quantumfs.MaxBlockSize {
			newCap = quantumfs.MaxBlockSize
		}

		// We need to fill arrA and then double it to add capacity
		toAppendLen := newCap - dataLen

		// Use the zeros array instead of making our data. Using append and
		// taking a subslice should result in just capacity increasing
		rtn := append(arrA, zeros[:toAppendLen]...)
		copy(rtn[dataLen:], arrB)

		// Take the subslice here so length is correct and cap is larger
		return rtn[:newLen]
	}

	return append(arrA, arrB...)
}

func (buf *buffer) Write(c *quantumfs.Ctx, in []byte, offset_ uint32) uint32 {
	defer c.FuncIn(qlog.LogDaemon, "buffer::Write", "size %d offset %d",
		len(in), offset_).Out()

	offset := int(offset_)
	// Sanity check offset and length
	maxWriteLen := quantumfs.MaxBlockSize - offset
	if maxWriteLen <= 0 {
		c.Vlog(qlog.LogDaemon, "maxWriteLen <= 0")
		return 0
	}

	if len(in) > maxWriteLen {
		in = in[:maxWriteLen]
	}

	if offset > len(buf.data) {
		// Expand a hole of zeros
		buf.padWithZeros(offset)
	}

	// At this point there is data leading up to the offset (and maybe past)
	var copied int
	if offset+len(in) > len(buf.data) {
		// We know we have to increase the buffer size... so append!
		buf.data = appendAndExtendCap(buf.data[:offset], in)
		copied = len(in)
	} else {
		// This is the easy case. No buffer enlargement
		copied = copy(buf.data[offset:], in)
	}

	c.Vlog(qlog.LogDaemon, "Marking buffer dirty")
	buf.dirty = true

	return uint32(copied)
}

func (buf *buffer) Read(out []byte, offset uint32) int {
	return copy(out, buf.data[offset:])
}

func (buf *buffer) Get() []byte {
	return buf.data
}

func (buf *buffer) Set(data []byte, keyType quantumfs.KeyType) {
	// ensure our buffer meets min size
	if cap(data) < initBlockSize {
		newData := make([]byte, len(data), initBlockSize)
		copy(newData, data)
		data = newData
	}

	buf.data = data
	buf.keyType = keyType
	buf.dirty = true
}

func (buf *buffer) ContentHash() [quantumfs.ObjectKeyLength - 1]byte {
	return hash.Hash(buf.data)
}

func (buf *buffer) Key(c *quantumfs.Ctx) (quantumfs.ObjectKey, error) {
	defer c.FuncInName(qlog.LogDaemon, "buffer::Key").Out()

	if !buf.dirty {
		c.Vlog(qlog.LogDaemon, "Buffer not dirty")
		return buf.key, nil
	}

	buf.key = quantumfs.NewObjectKey(buf.keyType, buf.ContentHash())
	buf.dirty = false
	c.Vlog(qlog.LogDaemon, "New buffer key %s", buf.key.String())
	err := buf.dataStore.Set(c, buf)
	return buf.key, err
}

func (buf *buffer) SetSize(size int) {
	switch {
	case size > quantumfs.MaxBlockSize:
		panic(fmt.Sprintf("New block size greater than maximum: %d",
			size))
	case size > len(buf.data):
		// We have to increase our capacity first
		buf.padWithZeros(size)
	case size == len(buf.data):
		// No change
		return
	case size < len(buf.data):
		buf.data = buf.data[:size]
	}

	buf.dirty = true
}

func (buf *buffer) Size() int {
	return len(buf.data)
}

func (buf *buffer) AsDirectoryEntry() quantumfs.DirectoryEntry {
	segment := capn.NewBuffer(buf.data)
	return quantumfs.OverlayDirectoryEntry(
		encoding.ReadRootDirectoryEntry(segment))

}

func (buf *buffer) AsWorkspaceRoot() quantumfs.WorkspaceRoot {
	segment := capn.NewBuffer(buf.data)
	return quantumfs.OverlayWorkspaceRoot(
		encoding.ReadRootWorkspaceRoot(segment))

}

func (buf *buffer) AsMultiBlockFile() quantumfs.MultiBlockFile {
	segment := capn.NewBuffer(buf.data)
	return quantumfs.OverlayMultiBlockFile(
		encoding.ReadRootMultiBlockFile(segment))

}

func (buf *buffer) AsVeryLargeFile() quantumfs.VeryLargeFile {
	segment := capn.NewBuffer(buf.data)
	return quantumfs.OverlayVeryLargeFile(
		encoding.ReadRootVeryLargeFile(segment))

}

func (buf *buffer) AsExtendedAttributes() quantumfs.ExtendedAttributes {
	segment := capn.NewBuffer(buf.data)
	return quantumfs.OverlayExtendedAttributes(
		encoding.ReadRootExtendedAttributes(segment))

}

func (buf *buffer) AsHardlinkEntry() quantumfs.HardlinkEntry {
	segment := capn.NewBuffer(buf.data)
	return quantumfs.OverlayHardlinkEntry(
		encoding.ReadRootHardlinkEntry(segment))

}<|MERGE_RESOLUTION|>--- conflicted
+++ resolved
@@ -21,43 +21,8 @@
 	zeros = make([]byte, quantumfs.MaxBlockSize)
 }
 
-<<<<<<< HEAD
 var inLowMemoryMode bool
 
-// If we receive the signal SIGUSR1, then we will prevent further writes to the cache
-// and drop the contents of the cache. The intended use is as a way to free the bulk
-// of the memory used by quantumfsd when it is being gracefully shutdown by lazily
-// unmounting it.
-func signalHandler(store *dataStore, sigUsr1Chan chan os.Signal,
-	quit chan struct{}) {
-
-	for {
-		select {
-		case <-sigUsr1Chan:
-			func() {
-				defer store.cacheLock.Lock().Unlock()
-
-				// Prevent future additions
-				store.cacheSize = -1
-				store.freeSpace = -1
-				store.cache = make(map[string]*buffer, 0)
-				store.lru = list.List{}
-			}()
-
-			// Release the memory
-			debug.FreeOSMemory()
-			inLowMemoryMode = true
-
-		case <-quit:
-			signal.Stop(sigUsr1Chan)
-			close(sigUsr1Chan)
-			return
-		}
-	}
-}
-
-=======
->>>>>>> 71e60466
 func newDataStore(durableStore quantumfs.DataStore, cacheSize int) *dataStore {
 	entryNum := cacheSize / 102400
 	store := &dataStore{
