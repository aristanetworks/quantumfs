--- conflicted
+++ resolved
@@ -98,19 +98,13 @@
 	return <-resultChannel
 }
 
-func (store *dataStore) Set(c *quantumfs.Ctx, buf ImmutableBuffer) error {
+func (store *dataStore) Set(c *quantumfs.Ctx, key quantumfs.ObjectKey,
+	buf ImmutableBuffer) error {
 
 	defer c.FuncInName(qlog.LogDaemon, "dataStore::Set").Out()
 
-<<<<<<< HEAD
-	key := buf.Key()
-	if key.Type() == quantumfs.KeyTypeEmbedded {
-		panic("Attempted to set embedded key")
-	}
-=======
 	utils.Assert(key.Type() != quantumfs.KeyTypeEmbedded,
 		"Attempted to set embedded key")
->>>>>>> 931bd6a5
 
 	utils.Assert(!key.IsEqualTo(quantumfs.ZeroKey),
 		"Attempted Set without provided Key")
