--- conflicted
+++ resolved
@@ -12,15 +12,8 @@
 
 type HardlinkId uint64
 
-<<<<<<< HEAD
 const InvalidHardlinkId = 0
 
-func (v HardlinkId) Primitive() interface{} {
-	return uint64(v)
-}
-
-=======
->>>>>>> b666cc13
 // Should implement quantumfs.DirectoryRecord
 type Hardlink struct {
 	name   string
