// Copyright (c) 2016 Arista Networks, Inc.  All rights reserved.
// Arista Networks, Inc. Confidential and Proprietary.

package daemon

// Test the various operations on directories, such as creation and traversing

import "bytes"
import "fmt"
import "io/ioutil"
import "os"
import "syscall"
import "testing"
import "time"
import "github.com/aristanetworks/quantumfs"

func TestDirectoryCreation(t *testing.T) {
	runTest(t, func(test *testHelper) {
		workspace := test.newWorkspace()

		testFilename := workspace + "/" + "test"
		err := syscall.Mkdir(testFilename, 0124)
		test.assert(err == nil, "Error creating directories: %v", err)

		var stat syscall.Stat_t
		err = syscall.Stat(testFilename, &stat)
		test.assert(err == nil, "Error stat'ing test dir: %v", err)
		test.assert(stat.Size == qfsBlockSize, "Incorrect Size: %d",
			stat.Size)
		test.assert(stat.Nlink == 2, "Incorrect Nlink: %d", stat.Nlink)

		var expectedPermissions uint32
		expectedPermissions |= syscall.S_IFDIR
		expectedPermissions |= syscall.S_IXUSR | syscall.S_IWGRP |
			syscall.S_IROTH
		test.assert(stat.Mode == expectedPermissions,
			"Directory permissions incorrect. Expected %x got %x",
			expectedPermissions, stat.Mode)
	})
}

func TestRecursiveDirectoryCreation(t *testing.T) {
	runTest(t, func(test *testHelper) {
		workspace := test.newWorkspace()
		dirName := workspace + "/test/a/b"
		err := os.MkdirAll(dirName, 0124)
		test.assert(err == nil, "Error creating directories: %v", err)

		var stat syscall.Stat_t
		err = syscall.Stat(dirName, &stat)
		test.assert(err == nil, "Error stat'ing test dir: %v", err)
		test.assert(stat.Size == qfsBlockSize, "Incorrect Size: %d",
			stat.Size)
		test.assert(stat.Nlink == 2, "Incorrect Nlink: %d", stat.Nlink)

		var expectedPermissions uint32
		expectedPermissions |= syscall.S_IFDIR
		expectedPermissions |= syscall.S_IXUSR | syscall.S_IWGRP |
			syscall.S_IROTH
		test.assert(stat.Mode == expectedPermissions,
			"Directory permissions incorrect. Expected %x got %x",
			expectedPermissions, stat.Mode)
	})
}

func TestRecursiveDirectoryFileCreation(t *testing.T) {
	runTest(t, func(test *testHelper) {
		workspace := test.newWorkspace()
		dirName := workspace + "/test/a/b"
		testFilename := dirName + "/c"

		err := os.MkdirAll(dirName, 0124)
		test.assert(err == nil, "Error creating directories: %v", err)

		fd, err := syscall.Creat(testFilename, 0124)
		test.assert(err == nil, "Error creating file: %v", err)

		err = syscall.Close(fd)
		test.assert(err == nil, "Error closing fd: %v", err)

		var stat syscall.Stat_t
		err = syscall.Stat(testFilename, &stat)
		test.assert(err == nil, "Error stat'ing test file: %v", err)
		test.assert(stat.Size == 0, "Incorrect Size: %d", stat.Size)
		test.assert(stat.Nlink == 2, "Incorrect Nlink: %d", stat.Nlink)

		var expectedPermissions uint32
		expectedPermissions |= syscall.S_IFREG
		expectedPermissions |= syscall.S_IXUSR | syscall.S_IWGRP |
			syscall.S_IROTH
		test.assert(stat.Mode == expectedPermissions,
			"File permissions incorrect. Expected %x got %x",
			expectedPermissions, stat.Mode)
	})
}

func TestRecursiveDirectoryFileDescriptorDirtying(t *testing.T) {
	runTest(t, func(test *testHelper) {
		// Create a file and determine its inode numbers
		workspace := test.newWorkspace()
		wsNamespaceName, wsWorkspaceName :=
			test.getWorkspaceComponents(workspace)

		dirName := workspace + "/test/a/b"
		testFilename := dirName + "/" + "test"

		err := os.MkdirAll(dirName, 0124)
		test.assert(err == nil, "Error creating directories: %v", err)

		fd, err := syscall.Creat(testFilename, 0124)
		test.assert(err == nil, "Error creating file: %v", err)
		var stat syscall.Stat_t
		err = syscall.Stat(testFilename, &stat)
		test.assert(err == nil, "Error stat'ind test file: %v", err)
		test.assert(stat.Ino >= quantumfs.InodeIdReservedEnd,
			"File had reserved inode number %d", stat.Ino)

		// Find the matching FileHandle
		descriptors := test.fileDescriptorFromInodeNum(stat.Ino)
		test.assert(len(descriptors) == 1,
			"Incorrect number of fds found 1 != %d", len(descriptors))
		fileDescriptor := descriptors[0]
		file := fileDescriptor.file

		// Save the workspace rootId, change the File key, simulating
		// changing the data, then mark the matching FileDescriptor dirty.
		// This should trigger a refresh up the hierarchy and, after we
		// trigger a delayed sync, change the workspace rootId and mark the
		// fileDescriptor clean.
		oldRootId := test.workspaceRootId(wsNamespaceName,
			wsWorkspaceName)

		c := test.newCtx()
		_, err = file.accessor.writeBlock(c, 0, 0, []byte("update"))
		test.assert(err == nil, "Failure modifying small file")
		fileDescriptor.dirty(c)

		test.syncAllWorkspaces()
		newRootId := test.workspaceRootId(wsNamespaceName,
			wsWorkspaceName)

		test.assert(oldRootId != newRootId, "Workspace rootId didn't change")
		test.assert(!file.isDirty(),
			"FileDescriptor not cleaned after change")

		syscall.Close(fd)
	})
}

// If we modify a Directory we do not ever reload the data from the datastore. In
// order to confirm the data has been written correctly we need to branch the
// workspace after modifying the directory and confirm the newly loaded directory
// contains the changes in the update.
func TestDirectoryUpdate(t *testing.T) {
	runTest(t, func(test *testHelper) {
		api := test.getApi()

		src := test.newWorkspace()
		src = test.relPath(src)

		dst := "dirupdate/test"

		// First create a file
		testFilename := test.absPath(src + "/" + "test")
		fd, err := os.Create(testFilename)
		fd.Close()
		test.assert(err == nil, "Error creating test file: %v", err)

		// Then branch the workspace
		err = api.Branch(src, dst)
		test.assert(err == nil, "Failed to branch workspace: %v", err)

		// Ensure the new workspace has the correct file
		testFilename = test.absPath(dst + "/" + "test")
		var stat syscall.Stat_t
		err = syscall.Stat(testFilename, &stat)
		test.assert(err == nil, "Workspace copy doesn't match: %v", err)
	})
}

func TestDirectoryFileDeletion(t *testing.T) {
	runTest(t, func(test *testHelper) {
		workspace := test.newWorkspace()
		testFilename := workspace + "/" + "test"
		fd, err := os.Create(testFilename)
		test.assert(err == nil, "Error creating file: %v", err)
		err = fd.Close()
		test.assert(err == nil, "Error closing fd: %v", err)

		err = syscall.Unlink(testFilename)
		test.assert(err == nil, "Error unlinking file: %v", err)

		var stat syscall.Stat_t
		err = syscall.Stat(testFilename, &stat)
		test.assert(err != nil, "Error test file not deleted: %v", err)

		// Confirm after branch
		workspace = test.absPath(test.branchWorkspace(workspace))
		testFilename = workspace + "/" + "test"
		err = syscall.Stat(testFilename, &stat)
		test.assert(err != nil, "Error test file not deleted: %v", err)
	})
}

func TestDirectoryUnlinkDirectory(t *testing.T) {
	runTest(t, func(test *testHelper) {
		workspace := test.newWorkspace()
		testDir := workspace + "/" + "test"
		err := os.Mkdir(testDir, 0124)
		test.assert(err == nil, "Error creating directory: %v", err)

		err = syscall.Unlink(testDir)
		test.assert(err != nil, "Expected error unlinking directory")
		test.assert(err == syscall.EISDIR, "Error not EISDIR: %v", err)

		var stat syscall.Stat_t
		err = syscall.Stat(testDir, &stat)
		test.assert(err == nil, "Error test directory was deleted")
	})
}

func TestDirectoryRmdirEmpty(t *testing.T) {
	runTest(t, func(test *testHelper) {
		workspace := test.newWorkspace()
		testDir := workspace + "/test"
		err := os.Mkdir(testDir, 0124)
		test.assert(err == nil, "Error creating directory: %v", err)

		err = syscall.Rmdir(testDir)
		test.assert(err == nil, "Error deleting directory: %v", err)
	})
}

func TestDirectoryRmdirNewlyEmpty(t *testing.T) {
	runTest(t, func(test *testHelper) {
		workspace := test.newWorkspace()
		testDir := workspace + "/test"
		err := os.Mkdir(testDir, 0124)
		test.assert(err == nil, "Error creating directory: %v", err)

		testFile := testDir + "/file"
		fd, err := os.Create(testFile)
		test.assert(err == nil, "Error creating file: %v", err)
		fd.Close()

		err = syscall.Unlink(testFile)
		test.assert(err == nil, "Error unlinking file: %v", err)

		err = syscall.Rmdir(testDir)
		test.assert(err == nil, "Error deleting directory: %v", err)
	})
}

func TestDirectoryRmdirNotEmpty(t *testing.T) {
	runTest(t, func(test *testHelper) {
		workspace := test.newWorkspace()
		testDir := workspace + "/test"
		err := os.Mkdir(testDir, 0124)
		test.assert(err == nil, "Error creating directory: %v", err)
		testFile := testDir + "/file"
		fd, err := os.Create(testFile)
		test.assert(err == nil, "Error creating file: %v", err)
		fd.Close()

		err = syscall.Rmdir(testDir)
		test.assert(err != nil, "Expected error when deleting directory")
		test.assert(err == syscall.ENOTEMPTY,
			"Expected error ENOTEMPTY: %v", err)
	})
}

func TestDirectoryRmdirFile(t *testing.T) {
	runTest(t, func(test *testHelper) {
		workspace := test.newWorkspace()
		testFile := workspace + "/test"
		fd, err := os.Create(testFile)
		test.assert(err == nil, "Error creating file: %v", err)
		fd.Close()

		err = syscall.Rmdir(testFile)
		test.assert(err != nil, "Expected error when deleting directory")
		test.assert(err == syscall.ENOTDIR,
			"Expected error ENOTDIR: %v", err)
	})
}

// Confirm that when we reload a directory from the datastore that the classes it
// instantiates matches the type of the entry in the directory.
func TestDirectoryChildTypes(t *testing.T) {
	runTest(t, func(test *testHelper) {
		workspace := test.newWorkspace()

		testDir := workspace + "/testdir"
		testFile := testDir + "/testfile"

		err := os.Mkdir(testDir, 0124)
		test.assert(err == nil, "Error creating directory: %v", err)

		fd, err := os.Create(testFile)
		test.assert(err == nil, "Error creating file: %v", err)
		test.log("Created file %s", testFile)

		fileContents := "testdata"
		_, err = fd.Write([]byte(fileContents))
		test.assert(err == nil, "Error writing to file: %v", err)
		fd.Close()

		workspace = test.absPath(test.branchWorkspace(workspace))
		testFile = workspace + "/testdir/testfile"

		data, err := ioutil.ReadFile(testFile)
		test.assert(err == nil, "Error reading file in new workspace: %v",
			err)
		test.assert(string(data) == fileContents,
			"File contents differ in branched workspace: %v",
			string(data))
	})
}

func TestLargeDirectory(t *testing.T) {
	runExpensiveTest(t, func(test *testHelper) {
		workspace := test.newWorkspace()
		testdir := workspace + "/testlargedir"
		err := syscall.Mkdir(testdir, 0777)
		test.assert(err == nil, "Error creating directory:%v", err)
		numToCreate := quantumfs.MaxDirectoryRecords +
			quantumfs.MaxDirectoryRecords/4

		// Create enough children to overflow a single block
		for i := 0; i < numToCreate; i++ {
			testFile := fmt.Sprintf("%s/testfile%d", testdir, i)
			fd, err := os.Create(testFile)
			test.assert(err == nil, "Error creating file: %v", err)
			fd.Close()
		}

		// Confirm all the children are accounted for in the original
		// workspace
		files, err := ioutil.ReadDir(testdir)
		test.assert(err == nil, "Error reading directory %v", err)
		attendance := make(map[string]bool, numToCreate)

		for _, file := range files {
			attendance[file.Name()] = true
		}
		test.assert(len(attendance) == numToCreate,
			"Incorrect number of files in directory %d", len(attendance))

		for i := 0; i < numToCreate; i++ {
			testFile := fmt.Sprintf("testfile%d", i)
			test.assert(attendance[testFile], "File %s missing",
				testFile)
		}

		// Confirm all the children are accounted for in a branched
		// workspace
		workspace = test.absPath(test.branchWorkspace(workspace))
		testdir = workspace + "/testlargedir"
		files, err = ioutil.ReadDir(testdir)
		test.assert(err == nil, "Error reading directory %v", err)
		attendance = make(map[string]bool, numToCreate)

		for _, file := range files {
			attendance[file.Name()] = true
		}
		test.assert(len(attendance) == numToCreate,
			"Incorrect number of files in directory %d", len(attendance))

		for i := 0; i < numToCreate; i++ {
			testFile := fmt.Sprintf("testfile%d", i)
			test.assert(attendance[testFile], "File %s missing",
				testFile)
		}

	})
}

func TestDirectoryChmod(t *testing.T) {
	runTest(t, func(test *testHelper) {
		workspace := test.newWorkspace()
		testDir := workspace + "/testdir"

		err := os.Mkdir(testDir, 0)
		test.assert(err == nil, "Failed to create directory: %v", err)

		info, err := os.Stat(testDir)
		test.assert(err == nil, "Failed getting dir info: %v", err)
		test.assert(info.Mode()&os.ModePerm == 0,
			"Initial permissions incorrect %d", info.Mode()&os.ModePerm)

		err = os.Chmod(testDir, 0777)
		test.assert(err == nil, "Error setting permissions: %v", err)

		info, err = os.Stat(testDir)
		test.assert(err == nil, "Failed getting dir info: %v", err)
		test.assert(info.Mode()&os.ModePerm == 0777,
			"Changed permissions incorrect %d", info.Mode()&os.ModePerm)
	})
}

func TestIntraDirectoryRename(t *testing.T) {
	runTest(t, func(test *testHelper) {
		workspace := test.newWorkspace()
		testFilename1 := workspace + "/test"
		testFilename2 := workspace + "/test2"

		fd, err := os.Create(testFilename1)
		fd.Close()
		test.assert(err == nil, "Error creating test file: %v", err)

		err = os.Rename(testFilename1, testFilename2)
		test.assert(err == nil, "Error renaming file: %v", err)

		var stat syscall.Stat_t
		err = syscall.Stat(testFilename2, &stat)
		test.assert(err == nil, "Rename failed: %v", err)

		// Confirm after branch
		workspace = test.absPath(test.branchWorkspace(workspace))
		testFilename2 = workspace + "/test2"
		err = syscall.Stat(testFilename2, &stat)
		test.assert(err == nil, "Rename failed: %v", err)
	})
}

func TestInterDirectoryRename(t *testing.T) {
	runTest(t, func(test *testHelper) {
		interDirectoryRename(test)
	})
}

func interDirectoryRename(test *testHelper) {
	workspace := test.newWorkspace()
	testDir1 := workspace + "/dir1"
	testDir2 := workspace + "/dir2"
	testFilename1 := testDir1 + "/test"
	testFilename2 := testDir2 + "/test2"

	err := os.Mkdir(testDir1, 0777)
	test.assert(err == nil, "Failed to create directory: %v", err)
	err = os.Mkdir(testDir2, 0777)
	test.assert(err == nil, "Failed to create directory: %v", err)

	fd, err := os.Create(testFilename1)
	fd.Close()
	test.assert(err == nil, "Error creating test file: %v", err)

	err = os.Rename(testFilename1, testFilename2)
	test.assert(err == nil, "Error renaming file: %v", err)

	var stat syscall.Stat_t
	err = syscall.Stat(testFilename2, &stat)
	test.assert(err == nil, "Rename failed: %v", err)

	// Confirm after branch
	workspace = test.absPath(test.branchWorkspace(workspace))
	testFilename2 = workspace + "/dir2/test2"
	err = syscall.Stat(testFilename2, &stat)
	test.assert(err == nil, "Rename failed: %v", err)
}

func TestRenameIntoParent(t *testing.T) {
	runTest(t, func(test *testHelper) {
		workspace := test.newWorkspace()
		parent := workspace + "/parent"
		child := workspace + "/parent/child"
		childFile := child + "/test"
		parentFile := parent + "/test2"

		err := os.Mkdir(parent, 0777)
		test.assert(err == nil, "Failed to create directory: %v", err)
		err = os.Mkdir(child, 0777)
		test.assert(err == nil, "Failed to create directory: %v", err)

		fd, err := os.Create(childFile)
		fd.Close()
		test.assert(err == nil, "Error creating test file: %v", err)

		err = os.Rename(childFile, parentFile)
		test.assert(err == nil, "Error renaming file: %v", err)

		var stat syscall.Stat_t
		err = syscall.Stat(parentFile, &stat)
		test.assert(err == nil, "Rename failed: %v", err)

		// Confirm after branch
		workspace = test.absPath(test.branchWorkspace(workspace))
		parentFile = workspace + "/parent/test2"
		err = syscall.Stat(parentFile, &stat)
		test.assert(err == nil, "Rename failed: %v", err)
	})
}

func TestRenameIntoChild(t *testing.T) {
	runTest(t, func(test *testHelper) {
		workspace := test.newWorkspace()
		parent := workspace + "/parent"
		child := workspace + "/parent/child"
		parentFile := parent + "/test"
		childFile := child + "/test2"

		err := os.Mkdir(parent, 0777)
		test.assert(err == nil, "Failed to create directory: %v", err)
		err = os.Mkdir(child, 0777)
		test.assert(err == nil, "Failed to create directory: %v", err)

		fd, err := os.Create(parentFile)
		fd.Close()
		test.assert(err == nil, "Error creating test file: %v", err)

		err = os.Rename(parentFile, childFile)
		test.assert(err == nil, "Error renaming file: %v", err)

		var stat syscall.Stat_t
		err = syscall.Stat(childFile, &stat)
		test.assert(err == nil, "Rename failed: %v", err)

		// Confirm after branch
		workspace = test.absPath(test.branchWorkspace(workspace))
		childFile = workspace + "/parent/child/test2"
		err = syscall.Stat(childFile, &stat)
		test.assert(err == nil, "Rename failed: %v", err)
	})
}

func TestRenameIntoIndirectParent(t *testing.T) {
	runTest(t, func(test *testHelper) {
		workspace := test.newWorkspace()
		parent := workspace + "/parent"
		child := workspace + "/parent/indirect/child"
		childFile := child + "/test"
		parentFile := parent + "/test2"

		err := os.Mkdir(parent, 0777)
		test.assert(err == nil, "Failed to create directory: %v", err)
		err = os.MkdirAll(child, 0777)
		test.assert(err == nil, "Failed to create directory: %v", err)

		fd, err := os.Create(childFile)
		fd.Close()
		test.assert(err == nil, "Error creating test file: %v", err)

		err = os.Rename(childFile, parentFile)
		test.assert(err == nil, "Error renaming file: %v", err)

		var stat syscall.Stat_t
		err = syscall.Stat(parentFile, &stat)
		test.assert(err == nil, "Rename failed: %v", err)

		// Confirm after branch
		workspace = test.absPath(test.branchWorkspace(workspace))
		parentFile = workspace + "/parent/test2"
		err = syscall.Stat(parentFile, &stat)
		test.assert(err == nil, "Rename failed: %v", err)
	})
}

func TestRenameIntoIndirectChild(t *testing.T) {
	runTest(t, func(test *testHelper) {
		workspace := test.newWorkspace()
		parent := workspace + "/parent"
		child := workspace + "/parent/indirect/child"
		parentFile := parent + "/test"
		childFile := child + "/test2"

		err := os.Mkdir(parent, 0777)
		test.assert(err == nil, "Failed to create directory: %v", err)
		err = os.MkdirAll(child, 0777)
		test.assert(err == nil, "Failed to create directory: %v", err)

		fd, err := os.Create(parentFile)
		fd.Close()
		test.assert(err == nil, "Error creating test file: %v", err)

		err = os.Rename(parentFile, childFile)
		test.assert(err == nil, "Error renaming file: %v", err)

		var stat syscall.Stat_t
		err = syscall.Stat(childFile, &stat)
		test.assert(err == nil, "Rename failed: %v", err)

		// Confirm after branch
		workspace = test.absPath(test.branchWorkspace(workspace))
		childFile = workspace + "/parent/indirect/child/test2"
		err = syscall.Stat(childFile, &stat)
		test.assert(err == nil, "Rename failed: %v", err)
	})
}

func TestSUIDPerms(t *testing.T) {
	runTest(t, func(test *testHelper) {
		workspace := test.newWorkspace()
		testFilename := workspace + "/test"

		fd, err := os.Create(testFilename)
		fd.Close()
		test.assert(err == nil, "Error creating test file: %v", err)

		mode := 0777 | os.ModeSetuid | os.ModeSetgid | os.ModeSticky
		err = os.Chmod(testFilename, mode)
		test.assert(err == nil, "Error setting permissions: %v", err)

		info, err := os.Stat(testFilename)
		test.assert(err == nil, "Failed getting dir info: %v", err)
		test.assert(info.Mode() == mode,
			"Changed permissions incorrect %d", info.Mode())

		// Confirm after branch
		workspace = test.absPath(test.branchWorkspace(workspace))
		testFilename = workspace + "/test"
		info, err = os.Stat(testFilename)
		test.assert(err == nil, "Failed getting dir info: %v", err)
		test.assert(info.Mode() == mode,
			"Changed permissions incorrect %d", info.Mode())
	})
}

func TestLoadOnDemand(t *testing.T) {
	runTest(t, func(test *testHelper) {
		workspace := test.newWorkspace()
		dirName := workspace + "/layerA/layerB/layerC"
		fileA := "/layerA/fileA"
		fileB := "/layerA/layerB/fileB"
		fileC := "/layerA/layerB/layerC/fileC"

		data := genData(2400)
		dataA := data[0:800]
		dataB := data[800:1600]
		dataC := data[1600:2400]

		err := os.MkdirAll(dirName, 0124)
		test.assert(err == nil, "Error creating directories: %v", err)

		err = printToFile(workspace+fileA, string(dataA))
		test.assert(err == nil, "Error creating file: %v", err)
		err = printToFile(workspace+fileB, string(dataB))
		test.assert(err == nil, "Error creating file: %v", err)
		err = printToFile(workspace+fileC, string(dataC))
		test.assert(err == nil, "Error creating file: %v", err)

		newspace := test.absPath(test.branchWorkspace(workspace))
		fileA = newspace + "/layerA/fileA"
		dirB := newspace + "/layerA/layerB"
		fileB = dirB + "/fileB"
		dirC := dirB + "/layerC"
		fileC = dirC + "/fileC"

		// Confirm the inode for fileA isn't instantiated. Getting the stat
		// attributes of an inode shouldn't instantiate it.
		fileNode := test.getInode(fileA)
		test.assert(fileNode == nil, "File inode unexpectedly instantiated")

		// Stat'ing a file should instantiate its parents
		var stat syscall.Stat_t
		err = syscall.Stat(fileB, &stat)
		test.assert(err == nil, "Error stat'ing FileB: %v", err)

		dirNode := test.getInode(dirB)
		test.assert(dirNode != nil,
			"Intermediate directory unexpectedly nil")

		// But siblings shouldn't have been instantiated
		dirNode = test.getInode(dirC)
		test.assert(dirNode == nil, "dirC unexpectedly instantiated")

		// Reading FileB shouldn't make any difference
		layerBData, err := ioutil.ReadFile(fileB)
		test.assert(err == nil, "Unable to read fileB file contents %v", err)
		test.assert(bytes.Equal(layerBData, dataB),
			"dynamically loaded inode data mismatch")
		dirNode = test.getInode(dirC)
		test.assert(dirNode == nil, "dirC unexpectedly instantiated")

		// Ensure we can read without stat'ing first
		layerCData, err := ioutil.ReadFile(fileC)
		test.assert(err == nil, "Unable to read fileC contents %v", err)
		test.assert(bytes.Equal(layerCData, dataC),
			"dynamically loaded inode data mismatch")
	})
}

<<<<<<< HEAD
=======
/*
func TestInodeForget(t *testing.T) {
	runTest(t, func(test *testHelper) {
		workspace := test.newWorkspace()

		dirName := workspace + "/layerA/layerB"
		fileA := "/layerA/fileA"
		fileB := "/layerA/layerB/fileB"

		data := genData(2400)
		dataA := data[0:800]
		dataB := data[800:1600]

		err := os.MkdirAll(dirName, 0124)
		test.assert(err == nil, "Error creating directories: %v", err)

		err = printToFile(workspace+fileA, string(dataA))
		test.assert(err == nil, "Error creating file: %v", err)
		err = printToFile(workspace+fileB, string(dataB))
		test.assert(err == nil, "Error creating file: %v", err)

		// Grab the inode of fileA
		var stat syscall.Stat_t
		err = syscall.Stat(workspace+fileA, &stat)
		test.assert(err == nil, "Error grabbing file inode: %v", err)

		// Grab layerA from fileA
		fileNode := test.qfs.inode(&test.qfs.c, InodeId(stat.Ino))
		test.assert(fileNode != nil, "File inode for fileA is nil")
		layerA := fileNode.parent()
		test.assert(layerA != nil, "FileA has no parent")

		// Now lets forget fileA
		test.qfs.allowForget = true
		test.qfs.Forget(stat.Ino, 1)

		// Make sure nothing else gets forgotten
		test.qfs.allowForget = false
		test.assert(test.qfs.inode(&test.qfs.c, layerA.inodeNum()) != nil,
			"Parent of forgotten node also forgotten")
		layerAPtr := layerA.(*Directory)
		layerBId, exists := layerAPtr.dirChildren.getInode(&test.qfs.c,
			"layerB")
		test.assert(exists, "layerB missing from inode structure")
		layerB := test.qfs.inode(&test.qfs.c, layerBId)
		test.assert(layerB != nil,
			"Sibling of forgotten node also forgotten")

		layerBPtr := layerB.(*Directory)
		fileBId, exists := layerBPtr.dirChildren.getInode(&test.qfs.c,
			"fileB")
		test.assert(exists, "fileB missing from inode structure")
		test.assert(test.qfs.inode(&test.qfs.c, fileBId) != nil,
			"Cousin of forgotten node also forgotten")

		// Make sure that fileA actually was forgotten
		test.assert(test.qfs.inode(&test.qfs.c, InodeId(stat.Ino)) == nil,
			"Forgotten inode not forgotten")

		// Now branch the workspace and check that fileA was synced
		newspace := test.branchWorkspace(workspace)

		var output []byte
		output, err = ioutil.ReadFile(test.absPath(newspace + fileA))
		test.assert(err == nil, "Error reading from branched fileA")
		test.assert(bytes.Equal(output, dataA),
			"FileA not synced before forget")
	})
}
*/

>>>>>>> bf760a24
// Change the ownership of a file to be owned by the user and then confirm that the
// dummy user is used when viewing the permissions as root.
func TestChownUserAsRoot(t *testing.T) {
	runTest(t, func(test *testHelper) {
		workspace := test.newWorkspace()

		testFilename := workspace + "/test"
		fd, err := syscall.Creat(testFilename, 0777)
		syscall.Close(fd)
		test.assert(err == nil, "Error creating file: %v", err)

		err = os.Chown(testFilename, 22222, 22222)
		test.assert(err == nil, "Failed to chown: %v", err)

		var stat syscall.Stat_t
		err = syscall.Stat(testFilename, &stat)
		test.assert(err == nil, "Failed to stat file: %v", err)
		test.assert(stat.Uid == 10000, "UID doesn't match: %d", stat.Uid)
		test.assert(stat.Gid == 10000, "GID doesn't match: %d", stat.Gid)
	})
}

// Ensure that when we rewind the directory entry we get new files added after the
// directory was opened.
func TestDirectorySnapshotRefresh(t *testing.T) {
	runTest(t, func(test *testHelper) {
		parent := test.newWorkspace()

		for i := 0; i < 2; i++ {
			dir, err := os.Open(parent)
			test.assert(err == nil, "Failed to open workspace")
			defer dir.Close()

			// Create some filler to ensure we actually seek
			for n := 0; n < 10; n++ {
				file, _ := os.Create(fmt.Sprintf("%s/filler%d",
					parent, n))
				file.Close()
			}

			// Read some entries from the parent, then create a new child
			// and seek to ensure the still open directory entry sees the
			// new entry.
			_, err = dir.Readdirnames(2)
			test.assert(err == nil, "Error reading two entries: %v", err)

			childName := parent + "/test"
			err = os.Mkdir(childName, 0777)
			test.assert(err == nil, "Error creating child directory: %v",
				err)

			_, err = dir.Seek(0, os.SEEK_SET)
			test.assert(err == nil, "Error seeking directory to start: "+
				"%v", err)

			children, err := dir.Readdirnames(-1)
			test.assert(err == nil, "Error reading all entries of "+
				"directory: %v", err)

			dirExists := false
			for _, name := range children {
				if name == "test" {
					dirExists = true
				}
			}
			test.assert(dirExists,
				"Failed to find new directory after rewind")

			// Run again with the directory instead of the workspace
			parent = childName
		}
	})
}

// Trigger GetAttr on a directory in order to confirm that it works correctly
func TestDirectoryGetAttr(t *testing.T) {
	runTestNoQfs(t, func(test *testHelper) {
		config := test.defaultConfig()
		config.CacheTimeSeconds = 0
		config.CacheTimeNsecs = 100000
		test.startQuantumFs(config)

		workspace := test.newWorkspace()
		dirName := workspace + "/dir"

		err := syscall.Mkdir(dirName, 0124)
		test.assert(err == nil, "Error creating directory: %v", err)

		wsr, err := os.Open(workspace)
		test.assert(err == nil, "Error opening workspace: %v", err)
		defer wsr.Close()

		dir, err := os.Open(dirName)
		test.assert(err == nil, "Error opening dir: %v", err)
		defer dir.Close()

		time.Sleep(500 * time.Millisecond)

		fileInfo, err := wsr.Stat()
		test.assert(err == nil, "Error stat'ing workspace: %v", err)
		test.assert(fileInfo.Mode()&os.ModePerm == 0777,
			"Workspace permissions incorrect: %d", fileInfo.Mode())

		fileInfo, err = dir.Stat()
		test.assert(err == nil, "Error stat'ing directory: %v", err)
		test.assert(fileInfo.Mode()&os.ModePerm == 0124,
			"Directory permissions incorrect: %d", fileInfo.Mode())
	})
}<|MERGE_RESOLUTION|>--- conflicted
+++ resolved
@@ -679,80 +679,6 @@
 	})
 }
 
-<<<<<<< HEAD
-=======
-/*
-func TestInodeForget(t *testing.T) {
-	runTest(t, func(test *testHelper) {
-		workspace := test.newWorkspace()
-
-		dirName := workspace + "/layerA/layerB"
-		fileA := "/layerA/fileA"
-		fileB := "/layerA/layerB/fileB"
-
-		data := genData(2400)
-		dataA := data[0:800]
-		dataB := data[800:1600]
-
-		err := os.MkdirAll(dirName, 0124)
-		test.assert(err == nil, "Error creating directories: %v", err)
-
-		err = printToFile(workspace+fileA, string(dataA))
-		test.assert(err == nil, "Error creating file: %v", err)
-		err = printToFile(workspace+fileB, string(dataB))
-		test.assert(err == nil, "Error creating file: %v", err)
-
-		// Grab the inode of fileA
-		var stat syscall.Stat_t
-		err = syscall.Stat(workspace+fileA, &stat)
-		test.assert(err == nil, "Error grabbing file inode: %v", err)
-
-		// Grab layerA from fileA
-		fileNode := test.qfs.inode(&test.qfs.c, InodeId(stat.Ino))
-		test.assert(fileNode != nil, "File inode for fileA is nil")
-		layerA := fileNode.parent()
-		test.assert(layerA != nil, "FileA has no parent")
-
-		// Now lets forget fileA
-		test.qfs.allowForget = true
-		test.qfs.Forget(stat.Ino, 1)
-
-		// Make sure nothing else gets forgotten
-		test.qfs.allowForget = false
-		test.assert(test.qfs.inode(&test.qfs.c, layerA.inodeNum()) != nil,
-			"Parent of forgotten node also forgotten")
-		layerAPtr := layerA.(*Directory)
-		layerBId, exists := layerAPtr.dirChildren.getInode(&test.qfs.c,
-			"layerB")
-		test.assert(exists, "layerB missing from inode structure")
-		layerB := test.qfs.inode(&test.qfs.c, layerBId)
-		test.assert(layerB != nil,
-			"Sibling of forgotten node also forgotten")
-
-		layerBPtr := layerB.(*Directory)
-		fileBId, exists := layerBPtr.dirChildren.getInode(&test.qfs.c,
-			"fileB")
-		test.assert(exists, "fileB missing from inode structure")
-		test.assert(test.qfs.inode(&test.qfs.c, fileBId) != nil,
-			"Cousin of forgotten node also forgotten")
-
-		// Make sure that fileA actually was forgotten
-		test.assert(test.qfs.inode(&test.qfs.c, InodeId(stat.Ino)) == nil,
-			"Forgotten inode not forgotten")
-
-		// Now branch the workspace and check that fileA was synced
-		newspace := test.branchWorkspace(workspace)
-
-		var output []byte
-		output, err = ioutil.ReadFile(test.absPath(newspace + fileA))
-		test.assert(err == nil, "Error reading from branched fileA")
-		test.assert(bytes.Equal(output, dataA),
-			"FileA not synced before forget")
-	})
-}
-*/
-
->>>>>>> bf760a24
 // Change the ownership of a file to be owned by the user and then confirm that the
 // dummy user is used when viewing the permissions as root.
 func TestChownUserAsRoot(t *testing.T) {
