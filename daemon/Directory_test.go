// Copyright (c) 2016 Arista Networks, Inc.  All rights reserved.
// Arista Networks, Inc. Confidential and Proprietary.

package daemon

// Test the various operations on directories, such as creation and traversing

import "bytes"
import "fmt"
import "io/ioutil"
import "os"
import "syscall"
import "testing"
import "time"

import "github.com/aristanetworks/quantumfs"
import "github.com/aristanetworks/quantumfs/testutils"
import "github.com/aristanetworks/quantumfs/utils"

func TestDirectoryCreation(t *testing.T) {
	runTest(t, func(test *testHelper) {
		workspace := test.NewWorkspace()

		testFilename := workspace + "/" + "test"
		err := syscall.Mkdir(testFilename, 0124)
		test.Assert(err == nil, "Error creating directories: %v", err)

		var stat syscall.Stat_t
		err = syscall.Stat(testFilename, &stat)
		test.Assert(err == nil, "Error stat'ing test dir: %v", err)
		test.Assert(stat.Size > 0, "Size too small: %d", stat.Size)
		test.Assert(stat.Size <= int64(qfsBlockSize), "Size too big: %d",
			stat.Size)
		test.Assert(stat.Nlink == 2, "Incorrect Nlink: %d", stat.Nlink)

		var expectedPermissions uint32
		expectedPermissions |= syscall.S_IFDIR
		expectedPermissions |= syscall.S_IXUSR | syscall.S_IWGRP |
			syscall.S_IROTH
		test.Assert(stat.Mode == expectedPermissions,
			"Directory permissions incorrect. Expected %x got %x",
			expectedPermissions, stat.Mode)
	})
}

func TestRecursiveDirectoryCreation(t *testing.T) {
	runTest(t, func(test *testHelper) {
		workspace := test.NewWorkspace()
		dirName := workspace + "/test/a/b"
		err := utils.MkdirAll(dirName, 0124)
		test.Assert(err == nil, "Error creating directories: %v", err)

		var stat syscall.Stat_t
		err = syscall.Stat(dirName, &stat)
		test.Assert(err == nil, "Error stat'ing test dir: %v", err)
		test.Assert(stat.Size > 0, "Size too small: %d", stat.Size)
		test.Assert(stat.Size <= int64(qfsBlockSize), "Size too big: %d",
			stat.Size)
		test.Assert(stat.Nlink == 2, "Incorrect Nlink: %d", stat.Nlink)

		var expectedPermissions uint32
		expectedPermissions |= syscall.S_IFDIR
		expectedPermissions |= syscall.S_IXUSR | syscall.S_IWGRP |
			syscall.S_IROTH
		test.Assert(stat.Mode == expectedPermissions,
			"Directory permissions incorrect. Expected %x got %x",
			expectedPermissions, stat.Mode)
	})
}

func TestRecursiveDirectoryFileCreation(t *testing.T) {
	runTest(t, func(test *testHelper) {
		workspace := test.NewWorkspace()
		dirName := workspace + "/test/a/b"
		testFilename := dirName + "/c"

		err := utils.MkdirAll(dirName, 0124)
		test.Assert(err == nil, "Error creating directories: %v", err)

		fd, err := syscall.Creat(testFilename, 0124)
		test.Assert(err == nil, "Error creating file: %v", err)

		err = syscall.Close(fd)
		test.Assert(err == nil, "Error closing fd: %v", err)

		var stat syscall.Stat_t
		err = syscall.Stat(testFilename, &stat)
		test.Assert(err == nil, "Error stat'ing test file: %v", err)
		test.Assert(stat.Size == 0, "Incorrect Size: %d", stat.Size)
		test.Assert(stat.Nlink == 1, "Incorrect Nlink: %d", stat.Nlink)

		var expectedPermissions uint32
		expectedPermissions |= syscall.S_IFREG
		expectedPermissions |= syscall.S_IXUSR | syscall.S_IWGRP |
			syscall.S_IROTH
		test.Assert(stat.Mode == expectedPermissions,
			"File permissions incorrect. Expected %x got %x",
			expectedPermissions, stat.Mode)
	})
}

func TestRecursiveDirectoryFileDescriptorDirtying(t *testing.T) {
	runTest(t, func(test *testHelper) {
		// Create a file and determine its inode numbers
		workspace := test.NewWorkspace()
		wsTypespaceName, wsNamespaceName, wsWorkspaceName :=
			test.getWorkspaceComponents(workspace)

		dirName := workspace + "/test/a/b"
		testFilename := dirName + "/" + "test"

		err := utils.MkdirAll(dirName, 0124)
		test.Assert(err == nil, "Error creating directories: %v", err)

		fd, err := syscall.Creat(testFilename, 0124)
		test.Assert(err == nil, "Error creating file: %v", err)
		var stat syscall.Stat_t
		err = syscall.Stat(testFilename, &stat)
		test.Assert(err == nil, "Error stat'ind test file: %v", err)
		test.Assert(stat.Ino >= quantumfs.InodeIdReservedEnd,
			"File had reserved inode number %d", stat.Ino)

		// Find the matching FileHandle
		descriptors := test.fileDescriptorFromInodeNum(stat.Ino)
		test.Assert(len(descriptors) == 1,
			"Incorrect number of fds found 1 != %d", len(descriptors))
		fileDescriptor := descriptors[0]
		file := fileDescriptor.file

		// Save the workspace rootId, change the File key, simulating
		// changing the data, then mark the matching FileDescriptor dirty.
		// This should trigger a refresh up the hierarchy and, after we
		// trigger a delayed sync, change the workspace rootId and mark the
		// fileDescriptor clean.
		oldRootId := test.workspaceRootId(wsTypespaceName, wsNamespaceName,
			wsWorkspaceName)

		c := test.newCtx()
		_, err = file.accessor.writeBlock(c, 0, 0, []byte("update"))
		test.Assert(err == nil, "Failure modifying small file")
		fileDescriptor.dirty(c)

		test.SyncAllWorkspaces()
		newRootId := test.workspaceRootId(wsTypespaceName, wsNamespaceName,
			wsWorkspaceName)

		test.Assert(oldRootId != newRootId, "Workspace rootId didn't change")

		syscall.Close(fd)
	})
}

// If we modify a Directory we do not ever reload the data from the datastore. In
// order to confirm the data has been written correctly we need to branch the
// workspace after modifying the directory and confirm the newly loaded directory
// contains the changes in the update.
func TestDirectoryUpdate(t *testing.T) {
	runTest(t, func(test *testHelper) {
		api := test.getApi()

		src := test.NewWorkspace()
		src = test.RelPath(src)

		dst := "branch/dirupdate/test"

		// First create a file
		testFilename := test.absPath(src + "/" + "test")
		fd, err := os.Create(testFilename)
		fd.Close()
		test.Assert(err == nil, "Error creating test file: %v", err)

		// Then branch the workspace
		err = api.Branch(src, dst)
		test.Assert(err == nil, "Failed to branch workspace: %v", err)

		// Ensure the new workspace has the correct file
		testFilename = test.absPath(dst + "/" + "test")
		var stat syscall.Stat_t
		err = syscall.Stat(testFilename, &stat)
		test.Assert(err == nil, "Workspace copy doesn't match: %v", err)
	})
}

func TestDirectoryFileDeletion(t *testing.T) {
	runTest(t, func(test *testHelper) {
		workspace := test.NewWorkspace()
		testFilename := workspace + "/" + "test"
		fd, err := os.Create(testFilename)
		test.Assert(err == nil, "Error creating file: %v", err)
		err = fd.Close()
		test.Assert(err == nil, "Error closing fd: %v", err)

		err = syscall.Unlink(testFilename)
		test.Assert(err == nil, "Error unlinking file: %v", err)

		var stat syscall.Stat_t
		err = syscall.Stat(testFilename, &stat)
		test.Assert(err != nil, "Error test file not deleted: %v", err)

		// Confirm after branch
		workspace = test.absPath(test.branchWorkspace(workspace))
		testFilename = workspace + "/" + "test"
		err = syscall.Stat(testFilename, &stat)
		test.Assert(err != nil, "Error test file not deleted: %v", err)
	})
}

func testPermissions(test *testHelper, onDirectory bool, asRoot bool,
	directoryUserMatches bool, directoryGroupMatches bool, directorySticky bool,
	permissions uint32, mustSucceed bool) {

	if directorySticky {
		permissions |= syscall.S_ISVTX
	}

	workspace := test.NewWorkspace()
	testDir := workspace
	if onDirectory {
		testDir = workspace + "/testDir"
		err := syscall.Mkdir(testDir, permissions)
		test.Assert(err == nil, "Failed creating testDir: %v", err)

		// ensure the sticky bit is set
		if directorySticky {
			checkInfo, err := os.Stat(testDir)
			test.AssertNoErr(err)
			test.Assert(utils.BitAnyFlagSet(uint(checkInfo.Mode()),
				uint(os.ModeSticky)),
				"Sticky bit missing after mkdir")
		}
	}
	testFile := testDir + "/file"

	err := syscall.Mknod(testFile, syscall.S_IFREG, 0)
	test.Assert(err == nil, "Unable to create test file: %v", err)

	var uid int
	var gid int

	if !directoryUserMatches {
		uid = 100
	} else if asRoot {
		uid = 0
	} else { // !asRoot
		uid = 99
	}

	if !directoryGroupMatches {
		gid = 100
	} else if asRoot {
		gid = 0
	} else { // !asRoot
		gid = 99
	}

	// Make a temporary directory so we can test MvChild
	tmpDir := testDir + "/tmpdir"
	err = os.Mkdir(tmpDir, 0777)
	test.AssertNoErr(err)
	err = os.Chown(tmpDir, uid, gid)
	test.AssertNoErr(err)

	if onDirectory {
		err = os.Chown(testDir, uid, gid)
		test.Assert(err == nil, "Error chowning test directory: %v",
			err)
	} else {
		// We cannot chown on a WorkspaceRoot, just leave the owner
		// as root.
		test.Assert(!asRoot,
			"Cannot chown workspaceroot, invalid arguments")
	}

	if !asRoot {
		test.SetUidGid(99, 99)
		defer test.SetUidGidToDefault()
	}

	// first check if we can rename
	newName := testFile + "b"
	err = os.Rename(testFile, newName)
	if mustSucceed {
		test.Assert(err == nil, "Failed to rename file: %v", err)
		testFile = newName
	} else {
		test.Assert(os.IsPermission(err), "Wrong error when renaming: %v",
			err)
	}

	// then check mvchild
	tmpName := tmpDir + "/tmpmoved"
	err = os.Rename(testFile, tmpName)
	if mustSucceed {
		test.Assert(err == nil, "Failed to move file: %v", err)
		err = os.Rename(tmpName, testFile)
		test.AssertNoErr(err)
	} else {
		test.Assert(os.IsPermission(err), "Wrong error when moving: %v",
			err)
	}

	err = syscall.Unlink(testFile)
	if mustSucceed {
		test.Assert(err == nil, "Failed to unlink file: %v", err)
	} else {
		test.Assert(os.IsPermission(err), "Wrong error when unlinking: %v",
			err)
	}
}

func TestPermissionsAsRootNoPerms(t *testing.T) {
	runTest(t, func(test *testHelper) {
		testPermissions(test, true, true, false, false, false, 0000,
			true)
	})
}

func TestPermissionsAsRootNoPermsSticky(t *testing.T) {
	runTest(t, func(test *testHelper) {
		testPermissions(test, true, true, false, false, true, 0000,
			true)
	})
}

func TestPermissionsAsRootNoPermsOwner(t *testing.T) {
	runTest(t, func(test *testHelper) {
		testPermissions(test, true, true, true, true, false, 0000,
			true)
	})
}

func TestPermissionsAsRootNoPermsOwnerSticky(t *testing.T) {
	runTest(t, func(test *testHelper) {
		testPermissions(test, true, true, true, true, true, 0000,
			true)
	})
}

func TestPermissionsAsUserNoWrite(t *testing.T) {
	runTest(t, func(test *testHelper) {
		testPermissions(test, true, false, false, false, false, 0555,
			false)
	})
}

func TestPermissionsAsUserNoWriteSticky(t *testing.T) {
	runTest(t, func(test *testHelper) {
		testPermissions(test, true, false, false, false, true, 0555,
			false)
	})
}

func TestPermissionsAsUserNoWriteOwner(t *testing.T) {
	runTest(t, func(test *testHelper) {
		testPermissions(test, true, false, true, true, false, 0555,
			false)
	})
}

func TestPermissionsAsUserNoWriteOwnerSticky(t *testing.T) {
	runTest(t, func(test *testHelper) {
		testPermissions(test, true, false, true, true, true, 0555,
			false)
	})
}

func TestPermissionsAsUserUserWrite(t *testing.T) {
	runTest(t, func(test *testHelper) {
		testPermissions(test, true, false, false, false, false, 0755,
			false)
	})
}

func TestPermissionsAsUserUserWriteSticky(t *testing.T) {
	runTest(t, func(test *testHelper) {
		testPermissions(test, true, false, false, false, true, 0755,
			false)
	})
}

func TestPermissionsAsUserUserWriteOwner(t *testing.T) {
	runTest(t, func(test *testHelper) {
		testPermissions(test, true, false, true, true, false, 0755,
			true)
	})
}

func TestPermissionsAsUserUserWriteOwnerSticky(t *testing.T) {
	runTest(t, func(test *testHelper) {
		testPermissions(test, true, false, true, true, true, 0755,
			true)
	})
}

func TestPermissionsAsUserGroupWrite(t *testing.T) {
	runTest(t, func(test *testHelper) {
		testPermissions(test, true, false, false, false, false, 0575,
			false)
	})
}

func TestPermissionsAsUserGroupWriteSticky(t *testing.T) {
	runTest(t, func(test *testHelper) {
		testPermissions(test, true, false, false, false, true, 0575,
			false)
	})
}

func TestPermissionsAsUserGroupWriteOwner(t *testing.T) {
	runTest(t, func(test *testHelper) {
		testPermissions(test, true, false, true, true, false, 0575,
			false)
	})
}

func TestPermissionsAsUserGroupWriteOwnerSticky(t *testing.T) {
	runTest(t, func(test *testHelper) {
		testPermissions(test, true, false, true, true, true, 0575,
			false)
	})
}

func TestPermissionsAsUserGroupWriteGroupMatch(t *testing.T) {
	runTest(t, func(test *testHelper) {
		testPermissions(test, true, false, false, true, false, 0575,
			true)
	})
}

func TestPermissionsAsUserGroupWriteGroupMatchSticky(t *testing.T) {
	runTest(t, func(test *testHelper) {
		testPermissions(test, true, false, false, true, true, 0575,
			false)
	})
}

func TestPermissionsAsUserOtherWrite(t *testing.T) {
	runTest(t, func(test *testHelper) {
		testPermissions(test, true, false, false, false, false, 0557,
			true)
	})
}

func TestPermissionsAsUserOtherWriteSticky(t *testing.T) {
	runTest(t, func(test *testHelper) {
		testPermissions(test, true, false, false, false, true, 0557,
			false)
	})
}

func TestPermissionsAsUserOtherWriteOwner(t *testing.T) {
	runTest(t, func(test *testHelper) {
		testPermissions(test, true, false, true, true, false, 0557,
			false)
	})
}

func TestPermissionsAsUserOtherWriteOwnerSticky(t *testing.T) {
	runTest(t, func(test *testHelper) {
		testPermissions(test, true, false, true, true, true, 0557,
			false)
	})
}

func TestPermissionsAsUserInWorkspaceRoot(t *testing.T) {
	runTest(t, func(test *testHelper) {
		testPermissions(test, false, false, false, false, false, 0000,
			true)
	})
}

func TestPermissionsAsUserMissingFileInWorkspaceRoot(t *testing.T) {
	runTest(t, func(test *testHelper) {
		workspace := test.NewWorkspace()

		test.SetUidGid(99, -1)
		defer test.SetUidGidToDefault()

		err := syscall.Unlink(workspace + "/file")
		test.Assert(err == syscall.ENOENT, "Wrong error when unlinking: %v",
			err)
	})
}

func TestDirectoryUnlinkDirectory(t *testing.T) {
	runTest(t, func(test *testHelper) {
		workspace := test.NewWorkspace()
		testDir := workspace + "/" + "test"
		err := syscall.Mkdir(testDir, 0124)
		test.Assert(err == nil, "Error creating directory: %v", err)

		err = syscall.Unlink(testDir)
		test.Assert(err != nil, "Expected error unlinking directory")
		test.Assert(err == syscall.EISDIR, "Error not EISDIR: %v", err)

		var stat syscall.Stat_t
		err = syscall.Stat(testDir, &stat)
		test.Assert(err == nil, "Error test directory was deleted")
	})
}

func TestDirectoryRmdirEmpty(t *testing.T) {
	runTest(t, func(test *testHelper) {
		workspace := test.NewWorkspace()
		testDir := workspace + "/test"
		err := syscall.Mkdir(testDir, 0124)
		test.Assert(err == nil, "Error creating directory: %v", err)

		err = syscall.Rmdir(testDir)
		test.Assert(err == nil, "Error deleting directory: %v", err)
	})
}

func TestDirectoryRmdirNewlyEmpty(t *testing.T) {
	runTest(t, func(test *testHelper) {
		workspace := test.NewWorkspace()
		testDir := workspace + "/test"
		err := syscall.Mkdir(testDir, 0324)
		test.Assert(err == nil, "Error creating directory: %v", err)

		testFile := testDir + "/file"
		fd, err := os.Create(testFile)
		test.Assert(err == nil, "Error creating file: %v", err)
		fd.Close()

		err = syscall.Unlink(testFile)
		test.Assert(err == nil, "Error unlinking file: %v", err)

		err = syscall.Rmdir(testDir)
		test.Assert(err == nil, "Error deleting directory: %v", err)
	})
}

func TestDirectoryRmdirNotEmpty(t *testing.T) {
	runTest(t, func(test *testHelper) {
		workspace := test.NewWorkspace()
		testDir := workspace + "/test"
		err := syscall.Mkdir(testDir, 0124)
		test.Assert(err == nil, "Error creating directory: %v", err)
		testFile := testDir + "/file"
		fd, err := os.Create(testFile)
		test.Assert(err == nil, "Error creating file: %v", err)
		fd.Close()

		err = syscall.Rmdir(testDir)
		test.Assert(err != nil, "Expected error when deleting directory")
		test.Assert(err == syscall.ENOTEMPTY,
			"Expected error ENOTEMPTY: %v", err)
	})
}

func TestDirectoryRmdirFile(t *testing.T) {
	runTest(t, func(test *testHelper) {
		workspace := test.NewWorkspace()
		testFile := workspace + "/test"
		fd, err := os.Create(testFile)
		test.Assert(err == nil, "Error creating file: %v", err)
		fd.Close()

		err = syscall.Rmdir(testFile)
		test.Assert(err != nil, "Expected error when deleting directory")
		test.Assert(err == syscall.ENOTDIR,
			"Expected error ENOTDIR: %v", err)
	})
}

// Confirm that when we reload a directory from the datastore that the classes it
// instantiates matches the type of the entry in the directory.
func TestDirectoryChildTypes(t *testing.T) {
	runTest(t, func(test *testHelper) {
		workspace := test.NewWorkspace()

		testDir := workspace + "/testdir"
		testFile := testDir + "/testfile"

		err := syscall.Mkdir(testDir, 0124)
		test.Assert(err == nil, "Error creating directory: %v", err)

		fd, err := os.Create(testFile)
		test.Assert(err == nil, "Error creating file: %v", err)
		test.Log("Created file %s", testFile)

		fileContents := "testdata"
		_, err = fd.Write([]byte(fileContents))
		test.Assert(err == nil, "Error writing to file: %v", err)
		fd.Close()

		workspace = test.absPath(test.branchWorkspace(workspace))
		testFile = workspace + "/testdir/testfile"

		data, err := ioutil.ReadFile(testFile)
		test.Assert(err == nil, "Error reading file in new workspace: %v",
			err)
		test.Assert(string(data) == fileContents,
			"File contents differ in branched workspace: %v",
			string(data))
	})
}

func TestLargeDirectory(t *testing.T) {
	runExpensiveTest(t, func(test *testHelper) {
		workspace := test.NewWorkspace()
		testdir := workspace + "/testlargedir"
		err := syscall.Mkdir(testdir, 0777)
		test.Assert(err == nil, "Error creating directory:%v", err)
		numToCreate := quantumfs.MaxDirectoryRecords() +
			quantumfs.MaxDirectoryRecords()/4

		// Create enough children to overflow a single block
		for i := 0; i < numToCreate; i++ {
			testFile := fmt.Sprintf("%s/testfile%d", testdir, i)
			fd, err := os.Create(testFile)
			test.Assert(err == nil, "Error creating file: %v", err)
			fd.Close()
		}

		// Confirm all the children are accounted for in the original
		// workspace
		files, err := ioutil.ReadDir(testdir)
		test.Assert(err == nil, "Error reading directory %v", err)
		attendance := make(map[string]bool, numToCreate)

		for _, file := range files {
			attendance[file.Name()] = true
		}
		test.Assert(len(attendance) == numToCreate,
			"Incorrect number of files in directory %d", len(attendance))

		for i := 0; i < numToCreate; i++ {
			testFile := fmt.Sprintf("testfile%d", i)
			test.Assert(attendance[testFile], "File %s missing",
				testFile)
		}

		// Confirm all the children are accounted for in a branched
		// workspace
		workspace = test.absPath(test.branchWorkspace(workspace))
		testdir = workspace + "/testlargedir"
		files, err = ioutil.ReadDir(testdir)
		test.Assert(err == nil, "Error reading directory %v", err)
		attendance = make(map[string]bool, numToCreate)

		for _, file := range files {
			attendance[file.Name()] = true
		}
		test.Assert(len(attendance) == numToCreate,
			"Incorrect number of files in directory %d", len(attendance))

		for i := 0; i < numToCreate; i++ {
			testFile := fmt.Sprintf("testfile%d", i)
			test.Assert(attendance[testFile], "File %s missing",
				testFile)
		}

	})
}

func TestDirectoryChmod(t *testing.T) {
	runTest(t, func(test *testHelper) {
		workspace := test.NewWorkspace()
		testDir := workspace + "/testdir"

		err := syscall.Mkdir(testDir, 0)
		test.Assert(err == nil, "Failed to create directory: %v", err)

		info, err := os.Stat(testDir)
		test.Assert(err == nil, "Failed getting dir info: %v", err)
		test.Assert(info.Mode()&os.ModePerm == 0,
			"Initial permissions incorrect %d", info.Mode()&os.ModePerm)

		err = os.Chmod(testDir, 0777)
		test.Assert(err == nil, "Error setting permissions: %v", err)

		info, err = os.Stat(testDir)
		test.Assert(err == nil, "Failed getting dir info: %v", err)
		test.Assert(info.Mode()&os.ModePerm == 0777,
			"Changed permissions incorrect %d", info.Mode()&os.ModePerm)
	})
}

func TestIntraDirectoryRename(t *testing.T) {
	runTest(t, func(test *testHelper) {
		workspace := test.NewWorkspace()
		testFilename1 := workspace + "/test"
		testFilename2 := workspace + "/test2"

		fd, err := os.Create(testFilename1)
		fd.Close()
		test.Assert(err == nil, "Error creating test file: %v", err)

		err = os.Rename(testFilename1, testFilename2)
		test.Assert(err == nil, "Error renaming file: %v", err)

		var stat syscall.Stat_t
		err = syscall.Stat(testFilename2, &stat)
		test.Assert(err == nil, "Rename failed: %v", err)

		// Confirm after branch
		workspace = test.absPath(test.branchWorkspace(workspace))
		testFilename2 = workspace + "/test2"
		err = syscall.Stat(testFilename2, &stat)
		test.Assert(err == nil, "Rename failed: %v", err)
	})
}

func TestInterDirectoryRename(t *testing.T) {
	runTest(t, func(test *testHelper) {
		interDirectoryRename(test)
	})
}

func interDirectoryRename(test *testHelper) {
	workspace := test.NewWorkspace()
	testDir1 := workspace + "/dir1"
	testDir2 := workspace + "/dir2"
	testFilename1 := testDir1 + "/test"
	testFilename2 := testDir2 + "/test2"

	err := syscall.Mkdir(testDir1, 0777)
	test.Assert(err == nil, "Failed to create directory: %v", err)
	err = syscall.Mkdir(testDir2, 0777)
	test.Assert(err == nil, "Failed to create directory: %v", err)

	fd, err := os.Create(testFilename1)
	fd.Close()
	test.Assert(err == nil, "Error creating test file: %v", err)

	err = os.Rename(testFilename1, testFilename2)
	test.Assert(err == nil, "Error renaming file: %v", err)

	var stat syscall.Stat_t
	err = syscall.Stat(testFilename2, &stat)
	test.Assert(err == nil, "Rename failed: %v", err)

	// Confirm after branch
	workspace = test.absPath(test.branchWorkspace(workspace))
	testFilename2 = workspace + "/dir2/test2"
	err = syscall.Stat(testFilename2, &stat)
	test.Assert(err == nil, "Rename failed: %v", err)
}

func TestRenameIntoParent(t *testing.T) {
	runTest(t, func(test *testHelper) {
		workspace := test.NewWorkspace()
		parent := workspace + "/parent"
		child := workspace + "/parent/child"
		childFile := child + "/test"
		parentFile := parent + "/test2"

		err := syscall.Mkdir(parent, 0777)
		test.Assert(err == nil, "Failed to create directory: %v", err)
		err = syscall.Mkdir(child, 0777)
		test.Assert(err == nil, "Failed to create directory: %v", err)

		fd, err := os.Create(childFile)
		fd.Close()
		test.Assert(err == nil, "Error creating test file: %v", err)

		err = os.Rename(childFile, parentFile)
		test.Assert(err == nil, "Error renaming file: %v", err)

		var stat syscall.Stat_t
		err = syscall.Stat(parentFile, &stat)
		test.Assert(err == nil, "Rename failed: %v", err)

		// Confirm after branch
		workspace = test.absPath(test.branchWorkspace(workspace))
		parentFile = workspace + "/parent/test2"
		err = syscall.Stat(parentFile, &stat)
		test.Assert(err == nil, "Rename failed: %v", err)
	})
}

func TestRenameIntoChild(t *testing.T) {
	runTest(t, func(test *testHelper) {
		workspace := test.NewWorkspace()
		parent := workspace + "/parent"
		child := workspace + "/parent/child"
		parentFile := parent + "/test"
		childFile := child + "/test2"

		err := syscall.Mkdir(parent, 0777)
		test.Assert(err == nil, "Failed to create directory: %v", err)
		err = syscall.Mkdir(child, 0777)
		test.Assert(err == nil, "Failed to create directory: %v", err)

		fd, err := os.Create(parentFile)
		fd.Close()
		test.Assert(err == nil, "Error creating test file: %v", err)

		err = os.Rename(parentFile, childFile)
		test.Assert(err == nil, "Error renaming file: %v", err)

		var stat syscall.Stat_t
		err = syscall.Stat(childFile, &stat)
		test.Assert(err == nil, "Rename failed: %v", err)

		// Confirm after branch
		workspace = test.absPath(test.branchWorkspace(workspace))
		childFile = workspace + "/parent/child/test2"
		err = syscall.Stat(childFile, &stat)
		test.Assert(err == nil, "Rename failed: %v", err)
	})
}

func TestRenameIntoIndirectParent(t *testing.T) {
	runTest(t, func(test *testHelper) {
		workspace := test.NewWorkspace()
		parent := workspace + "/parent"
		child := workspace + "/parent/indirect/child"
		childFile := child + "/test"
		parentFile := parent + "/test2"

		err := syscall.Mkdir(parent, 0777)
		test.Assert(err == nil, "Failed to create directory: %v", err)
		err = utils.MkdirAll(child, 0777)
		test.Assert(err == nil, "Failed to create directory: %v", err)

		fd, err := os.Create(childFile)
		fd.Close()
		test.Assert(err == nil, "Error creating test file: %v", err)

		err = os.Rename(childFile, parentFile)
		test.Assert(err == nil, "Error renaming file: %v", err)

		var stat syscall.Stat_t
		err = syscall.Stat(parentFile, &stat)
		test.Assert(err == nil, "Rename failed: %v", err)

		// Confirm after branch
		workspace = test.absPath(test.branchWorkspace(workspace))
		parentFile = workspace + "/parent/test2"
		err = syscall.Stat(parentFile, &stat)
		test.Assert(err == nil, "Rename failed: %v", err)
	})
}

func TestRenameIntoIndirectChild(t *testing.T) {
	runTest(t, func(test *testHelper) {
		workspace := test.NewWorkspace()
		parent := workspace + "/parent"
		child := workspace + "/parent/indirect/child"
		parentFile := parent + "/test"
		childFile := child + "/test2"

		err := syscall.Mkdir(parent, 0777)
		test.Assert(err == nil, "Failed to create directory: %v", err)
		err = utils.MkdirAll(child, 0777)
		test.Assert(err == nil, "Failed to create directory: %v", err)

		fd, err := os.Create(parentFile)
		fd.Close()
		test.Assert(err == nil, "Error creating test file: %v", err)

		err = os.Rename(parentFile, childFile)
		test.Assert(err == nil, "Error renaming file: %v", err)

		var stat syscall.Stat_t
		err = syscall.Stat(childFile, &stat)
		test.Assert(err == nil, "Rename failed: %v", err)

		// Confirm after branch
		workspace = test.absPath(test.branchWorkspace(workspace))
		childFile = workspace + "/parent/indirect/child/test2"
		err = syscall.Stat(childFile, &stat)
		test.Assert(err == nil, "Rename failed: %v", err)
	})
}

func TestSUIDPerms(t *testing.T) {
	runTest(t, func(test *testHelper) {
		workspace := test.NewWorkspace()
		testFilename := workspace + "/test"

		fd, err := os.Create(testFilename)
		fd.Close()
		test.Assert(err == nil, "Error creating test file: %v", err)

		mode := 0777 | os.ModeSetuid | os.ModeSetgid | os.ModeSticky
		err = os.Chmod(testFilename, mode)
		test.Assert(err == nil, "Error setting permissions: %v", err)

		info, err := os.Stat(testFilename)
		test.Assert(err == nil, "Failed getting dir info: %v", err)
		test.Assert(info.Mode() == mode,
			"Changed permissions incorrect %d", info.Mode())

		// Confirm after branch
		workspace = test.absPath(test.branchWorkspace(workspace))
		testFilename = workspace + "/test"
		info, err = os.Stat(testFilename)
		test.Assert(err == nil, "Failed getting dir info: %v", err)
		test.Assert(info.Mode() == mode,
			"Changed permissions incorrect %d", info.Mode())
	})
}

func TestLoadOnDemand(t *testing.T) {
	runTest(t, func(test *testHelper) {
		workspace := test.NewWorkspace()
		dirName := workspace + "/layerA/layerB/layerC"
		fileA := "/layerA/fileA"
		fileB := "/layerA/layerB/fileB"
		fileC := "/layerA/layerB/layerC/fileC"

		data := GenData(2400)
		dataA := data[0:800]
		dataB := data[800:1600]
		dataC := data[1600:2400]

		err := utils.MkdirAll(dirName, 0124)
		test.Assert(err == nil, "Error creating directories: %v", err)

		err = testutils.PrintToFile(workspace+fileA, string(dataA))
		test.Assert(err == nil, "Error creating file: %v", err)
		err = testutils.PrintToFile(workspace+fileB, string(dataB))
		test.Assert(err == nil, "Error creating file: %v", err)
		err = testutils.PrintToFile(workspace+fileC, string(dataC))
		test.Assert(err == nil, "Error creating file: %v", err)

		newspace := test.absPath(test.branchWorkspace(workspace))
		fileA = newspace + "/layerA/fileA"
		dirB := newspace + "/layerA/layerB"
		fileB = dirB + "/fileB"
		dirC := dirB + "/layerC"
		fileC = dirC + "/fileC"

		// Confirm the inode for fileA isn't instantiated. Getting the stat
		// attributes of an inode shouldn't instantiate it.
		fileNode := test.getInode(fileA)
		test.Assert(fileNode == nil, "File inode unexpectedly instantiated")

		// Stat'ing a file should instantiate its parents
		var stat syscall.Stat_t
		err = syscall.Stat(fileB, &stat)
		test.Assert(err == nil, "Error stat'ing FileB: %v", err)

		dirNode := test.getInode(dirB)
		test.Assert(dirNode != nil,
			"Intermediate directory unexpectedly nil")

		// But siblings shouldn't have been instantiated
		dirNode = test.getInode(dirC)
		test.Assert(dirNode == nil, "dirC unexpectedly instantiated")

		// Reading FileB shouldn't make any difference
		layerBData, err := ioutil.ReadFile(fileB)
		test.Assert(err == nil, "Unable to read fileB file contents %v", err)
		test.Assert(bytes.Equal(layerBData, dataB),
			"dynamically loaded inode data mismatch")
		dirNode = test.getInode(dirC)
		test.Assert(dirNode == nil, "dirC unexpectedly instantiated")

		// Ensure we can read without stat'ing first
		layerCData, err := ioutil.ReadFile(fileC)
		test.Assert(err == nil, "Unable to read fileC contents %v", err)
		test.Assert(bytes.Equal(layerCData, dataC),
			"dynamically loaded inode data mismatch")
	})
}

// Change the ownership of a file to be owned by the user and then confirm that the
// dummy user is used when viewing the permissions as root.
func TestChownUserAsRoot(t *testing.T) {
	runTest(t, func(test *testHelper) {
		workspace := test.NewWorkspace()

		testFilename := workspace + "/test"
		fd, err := syscall.Creat(testFilename, 0777)
		syscall.Close(fd)
		test.Assert(err == nil, "Error creating file: %v", err)

		err = os.Chown(testFilename, 22222, 22222)
		test.Assert(err == nil, "Failed to chown: %v", err)

		var stat syscall.Stat_t
		err = syscall.Stat(testFilename, &stat)
		test.Assert(err == nil, "Failed to stat file: %v", err)
		test.Assert(stat.Uid == 10000, "UID doesn't match: %d", stat.Uid)
		test.Assert(stat.Gid == 10000, "GID doesn't match: %d", stat.Gid)
	})
}

// Ensure that when we rewind the directory entry we get new files added after the
// directory was opened.
func TestDirectorySnapshotRefresh(t *testing.T) {
	runTest(t, func(test *testHelper) {
		parent := test.NewWorkspace()

		for i := 0; i < 2; i++ {
			dir, err := os.Open(parent)
			test.Assert(err == nil, "Failed to open workspace")
			defer dir.Close()

			// Create some filler to ensure we actually seek
			for n := 0; n < 10; n++ {
				file, _ := os.Create(fmt.Sprintf("%s/filler%d",
					parent, n))
				file.Close()
			}

			// Read some entries from the parent, then create a new child
			// and seek to ensure the still open directory entry sees the
			// new entry.
			_, err = dir.Readdirnames(2)
			test.Assert(err == nil, "Error reading two entries: %v", err)

			childName := parent + "/test"
			err = syscall.Mkdir(childName, 0777)
			test.Assert(err == nil, "Error creating child directory: %v",
				err)

			_, err = dir.Seek(0, os.SEEK_SET)
			test.Assert(err == nil, "Error seeking directory to start: "+
				"%v", err)

			children, err := dir.Readdirnames(-1)
			test.Assert(err == nil, "Error reading all entries of "+
				"directory: %v", err)

			dirExists := false
			for _, name := range children {
				if name == "test" {
					dirExists = true
				}
			}
			test.Assert(dirExists,
				"Failed to find new directory after rewind")

			// Run again with the directory instead of the workspace
			parent = childName
		}
	})
}

// Trigger GetAttr on a directory in order to confirm that it works correctly
func TestDirectoryGetAttr(t *testing.T) {
	runTestCustomConfig(t, cacheTimeout100Ms, func(test *testHelper) {
		workspace := test.NewWorkspace()
		dirName := workspace + "/dir"

		err := syscall.Mkdir(dirName, 0124)
		test.Assert(err == nil, "Error creating directory: %v", err)

		wsr, err := os.Open(workspace)
		test.Assert(err == nil, "Error opening workspace: %v", err)
		defer wsr.Close()

		dir, err := os.Open(dirName)
		test.Assert(err == nil, "Error opening dir: %v", err)
		defer dir.Close()

		time.Sleep(500 * time.Millisecond)

		fileInfo, err := wsr.Stat()
		test.Assert(err == nil, "Error stat'ing workspace: %v", err)
		test.Assert(fileInfo.Mode()&os.ModePerm == 0777,
			"Workspace permissions incorrect: %d", fileInfo.Mode())

		fileInfo, err = dir.Stat()
		test.Assert(err == nil, "Error stat'ing directory: %v", err)
		test.Assert(fileInfo.Mode()&os.ModePerm == 0124,
			"Directory permissions incorrect: %d", fileInfo.Mode())
	})
}

func testInodeCreatePermissions(test *testHelper, testDir string, mustSucceed bool,
	failMsg string) {

	check := func(err error) {
		if mustSucceed {
			test.Assert(err == nil, "%s: %v", failMsg, err)
		} else {
			test.Assert(err != nil, "%s", failMsg)
		}
	}

	// Test read permission
	_, err := ioutil.ReadDir(testDir)
	if mustSucceed {
		test.Assert(err == nil, "%s: Open of parent failed, %v", failMsg,
			err)
	} else {
		test.Assert(err != nil, "%s: Open of parent passed", failMsg)
	}

	// Test Mkdir (write permission)
	err = syscall.Mkdir(testDir+"/testMkdir", 777)
	check(err)

	// Test Mknod
	err = syscall.Mknod(testDir+"/testMknod",
		syscall.S_IFSOCK|syscall.S_IRWXU, 0x12345678)
	check(err)

	// Test Create
	fd, err := syscall.Creat(testDir+"/testCreate", 0777)
	syscall.Close(fd)
	check(err)

	// Test Symlink
	err = os.Symlink("arst", testDir+"/testSymlink")
	check(err)
}

func TestInodeCreatePermissionsAsRootNoPerms(t *testing.T) {
	runTest(t, func(test *testHelper) {
		workspace := test.NewWorkspace()
		testDir := workspace + "/test"
		err := syscall.Mkdir(testDir, 0000)
		test.Assert(err == nil, "Failed creating directory: %v", err)

		testInodeCreatePermissions(test, testDir, true,
			"Failed creating directory as root")
	})
}

func TestInodeCreatePermissionsAsRootUserPerms(t *testing.T) {
	runTest(t, func(test *testHelper) {
		workspace := test.NewWorkspace()
		testDir := workspace + "/test"
		err := syscall.Mkdir(testDir, 0700)
		test.Assert(err == nil, "Failed creating directory: %v", err)

		testInodeCreatePermissions(test, testDir, true,
			"Failed creating directory as root with ownership")
	})
}

func TestInodeCreatePermissionsAsRootGroupPerms(t *testing.T) {
	runTest(t, func(test *testHelper) {
		workspace := test.NewWorkspace()
		testDir := workspace + "/test"
		err := syscall.Mkdir(testDir, 0070)
		test.Assert(err == nil, "Failed creating directory: %v", err)

		testInodeCreatePermissions(test, testDir, true,
			"Failed creating directory as root with ownership")
	})
}

func TestInodeCreatePermissionsAsRootOtherPerms(t *testing.T) {
	runTest(t, func(test *testHelper) {
		workspace := test.NewWorkspace()
		testDir := workspace + "/test"
		err := syscall.Mkdir(testDir, 0007)
		test.Assert(err == nil, "Failed creating directory: %v", err)

		testInodeCreatePermissions(test, testDir, true,
			"Failed creating directory as root with ownership")
	})
}

func TestInodeCreatePermissionsAsNonOwnerNoPerms(t *testing.T) {
	runTest(t, func(test *testHelper) {
		workspace := test.NewWorkspace()
		testDir := workspace + "/test"
		err := syscall.Mkdir(testDir, 0000)
		test.Assert(err == nil, "Failed creating directory: %v", err)
		test.SetUidGid(99, 99)
		defer test.SetUidGidToDefault()

		testInodeCreatePermissions(test, testDir, false,
			"Didn't fail creating directory")
	})
}

func TestInodeCreatePermissionsAsNonOwnerUserPerms(t *testing.T) {
	runTest(t, func(test *testHelper) {
		workspace := test.NewWorkspace()
		testDir := workspace + "/test"
		err := syscall.Mkdir(testDir, 0700)
		test.Assert(err == nil, "Failed creating directory: %v", err)
		test.SetUidGid(99, 99)
		defer test.SetUidGidToDefault()

		testInodeCreatePermissions(test, testDir, false,
			"Didn't fail creating directory")
	})
}

func TestInodeCreatePermissionsAsNonOwnerGroupPerms(t *testing.T) {
	runTest(t, func(test *testHelper) {
		workspace := test.NewWorkspace()
		testDir := workspace + "/test"
		err := syscall.Mkdir(testDir, 0070)
		test.Assert(err == nil, "Failed creating directory: %v", err)
		test.SetUidGid(99, 99)
		defer test.SetUidGidToDefault()

		testInodeCreatePermissions(test, testDir, false,
			"Didn't fail creating directory")
	})
}

func TestInodeCreatePermissionsAsNonOwnerOtherPerms(t *testing.T) {
	runTest(t, func(test *testHelper) {
		workspace := test.NewWorkspace()
		testDir := workspace + "/test"
		err := syscall.Mkdir(testDir, 0007)
		test.Assert(err == nil, "Failed creating directory: %v", err)
		test.SetUidGid(99, 99)
		defer test.SetUidGidToDefault()

		testInodeCreatePermissions(test, testDir, true,
			"Failed creating directory as root with ownership")
	})
}

func TestInodeCreatePermissionsAsGroupMemberNoPerms(t *testing.T) {
	runTest(t, func(test *testHelper) {
		workspace := test.NewWorkspace()
		testDir := workspace + "/test"
		err := syscall.Mkdir(testDir, 0000)
		test.Assert(err == nil, "Failed creating directory: %v", err)
		test.SetUidGid(99, -1)
		defer test.SetUidGidToDefault()

		testInodeCreatePermissions(test, testDir, false,
			"Didn't fail creating directory")
	})
}

func TestInodeCreatePermissionsAsGroupMemberUserPerms(t *testing.T) {
	runTest(t, func(test *testHelper) {
		workspace := test.NewWorkspace()
		testDir := workspace + "/test"
		err := syscall.Mkdir(testDir, 0700)
		test.Assert(err == nil, "Failed creating directory: %v", err)
		test.SetUidGid(99, -1)
		defer test.SetUidGidToDefault()

		testInodeCreatePermissions(test, testDir, false,
			"Didn't fail creating directory")
	})

}

func TestInodeCreatePermissionsAsGroupMemberGroupPerms(t *testing.T) {
	runTest(t, func(test *testHelper) {
		workspace := test.NewWorkspace()
		testDir := workspace + "/test"
		err := syscall.Mkdir(testDir, 0070)
		test.Assert(err == nil, "Failed creating directory: %v", err)
		test.SetUidGid(99, -1)
		defer test.SetUidGidToDefault()

		testInodeCreatePermissions(test, testDir, true,
			"Fail creating directory as group member")
	})
}

func TestInodeCreatePermissionsAsGroupMemberOtherPerms(t *testing.T) {
	runTest(t, func(test *testHelper) {
		workspace := test.NewWorkspace()
		testDir := workspace + "/test"
		err := syscall.Mkdir(testDir, 0007)
		test.Assert(err == nil, "Failed creating directory: %v", err)
		test.SetUidGid(99, -1)
		defer test.SetUidGidToDefault()

		testInodeCreatePermissions(test, testDir, false,
			"Didn't fail creating directory")
	})
}

func TestInodeCreatePermissionsAsUserNoPerms(t *testing.T) {
	runTest(t, func(test *testHelper) {
		workspace := test.NewWorkspace()
		testDir := workspace + "/test"

		test.SetUidGid(99, -1)
		defer test.SetUidGidToDefault()

		err := syscall.Mkdir(testDir, 0000)
		test.Assert(err == nil, "Failed creating directory: %v", err)

		testInodeCreatePermissions(test, testDir, false,
			"Didn't fail creating directory")
	})
}

func TestInodeCreatePermissionsAsUserUserPerms(t *testing.T) {
	runTest(t, func(test *testHelper) {
		workspace := test.NewWorkspace()
		testDir := workspace + "/test"

		test.SetUidGid(99, -1)
		defer test.SetUidGidToDefault()

		err := syscall.Mkdir(testDir, 0700)
		test.Assert(err == nil, "Failed creating directory: %v", err)

		testInodeCreatePermissions(test, testDir, true,
			"Failed creating directory I own")
	})
}

func TestInodeCreatePermissionsAsUserGroupPerms(t *testing.T) {
	runTest(t, func(test *testHelper) {
		workspace := test.NewWorkspace()
		testDir := workspace + "/test"

		test.SetUidGid(99, -1)
		defer test.SetUidGidToDefault()

		err := syscall.Mkdir(testDir, 0070)
		test.Assert(err == nil, "Failed creating directory: %v", err)

		testInodeCreatePermissions(test, testDir, false,
			"Didn't fail creating directory")
	})
}

func TestInodeCreatePermissionsAsUserOtherPerms(t *testing.T) {
	runTest(t, func(test *testHelper) {
		workspace := test.NewWorkspace()
		testDir := workspace + "/test"

		test.SetUidGid(99, -1)
		defer test.SetUidGidToDefault()

		err := syscall.Mkdir(testDir, 0007)
		test.Assert(err == nil, "Failed creating directory: %v", err)

		testInodeCreatePermissions(test, testDir, false,
			"Didn't fail creating directory")
	})
}

<<<<<<< HEAD
func TestDirectoryNlinkValues(t *testing.T) {
	runTest(t, func(test *testHelper) {
		workspace := test.newWorkspace()

		dirs := [...]string{
			"/a1/b1/c1",
			"/a1/b2/c1",
			"/a1/b2/c2",
			"/a2/b3/c1",
		}

		for _, path := range dirs {
			err := os.MkdirAll(workspace+path, 0777)
			test.AssertNoErr(err)
		}

		w := test.relPath(workspace)

		checkNlink(test, w+"/a1", 4, 4)
		checkNlink(test, w+"/a1/.", 4, 4)
		checkNlink(test, w+"/a1/b1/..", 4, 4)
		checkNlink(test, w+"/a1/b1", 3, 3)
		checkNlink(test, w+"/a1/b1/.", 3, 3)
		checkNlink(test, w+"/a1/b2", 4, 4)
		checkNlink(test, w+"/a1/b2/c1/..", 4, 4)
		checkNlink(test, w+"/a1/b2/c1", 2, 2)
		checkNlink(test, w+"/a1/b2/c1/.", 2, 2)
=======
func TestStickyDirPerms(t *testing.T) {
	runTest(t, func(test *testHelper) {
		workspace := test.NewWorkspace()
		testDir := workspace + "/test"
		testFile := testDir + "/testFile"

		// ensure sticky bit is set
		err := syscall.Mkdir(testDir, 01777)
		test.AssertNoErr(err)

		err = testutils.PrintToFile(testFile, string(GenData(2000)))
		test.AssertNoErr(err)

		err = os.Chown(testFile, 99, 99)
		test.AssertNoErr(err)

		test.SetUidGid(99, 99)
		defer test.SetUidGidToDefault()

		// we should be able to remove it, even though sticky bit is set
		err = os.Remove(testFile)
		test.AssertNoErr(err)
>>>>>>> 2c5a0bf5
	})
}<|MERGE_RESOLUTION|>--- conflicted
+++ resolved
@@ -1328,7 +1328,6 @@
 	})
 }
 
-<<<<<<< HEAD
 func TestDirectoryNlinkValues(t *testing.T) {
 	runTest(t, func(test *testHelper) {
 		workspace := test.newWorkspace()
@@ -1356,7 +1355,9 @@
 		checkNlink(test, w+"/a1/b2/c1/..", 4, 4)
 		checkNlink(test, w+"/a1/b2/c1", 2, 2)
 		checkNlink(test, w+"/a1/b2/c1/.", 2, 2)
-=======
+	})
+}
+
 func TestStickyDirPerms(t *testing.T) {
 	runTest(t, func(test *testHelper) {
 		workspace := test.NewWorkspace()
@@ -1379,6 +1380,5 @@
 		// we should be able to remove it, even though sticky bit is set
 		err = os.Remove(testFile)
 		test.AssertNoErr(err)
->>>>>>> 2c5a0bf5
 	})
 }