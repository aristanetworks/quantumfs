// Copyright (c) 2017 Arista Networks, Inc.  All rights reserved.
// Arista Networks, Inc. Confidential and Proprietary.

package daemon

import (
	"strings"

	"github.com/aristanetworks/quantumfs"
	"github.com/aristanetworks/quantumfs/utils"
	"github.com/hanwen/go-fuse/fuse"
)

type FileLoadRecord struct {
	remoteRecord  quantumfs.DirectoryRecord
	localRecord   quantumfs.ImmutableDirectoryRecord
	inodeId       InodeIdInfo
	parentId      InodeId
	newParentPath string
	moved         bool
	moveHasDst    bool
}

type FileRemoveRecord struct {
	parentId InodeId
	inodeId  InodeId
	name     string
	toOrphan quantumfs.DirectoryRecord
	type_    quantumfs.ObjectType
}

type RefreshContext struct {
	// fileMap is the authoritative source of truth for refreshing
	// all file types except directories and hardlinks. There is an
	// entry in the fileMap for each record in the remote workspace
	// and the information about the corresponding local entry
	// (if found) is also added to the same entry
	// The fileId of directories is ignored as they cannot be
	// maintained when two directories get merged.
	// The hardlinks are processed using the hardlink table as well
	// as this map.
	fileMap map[quantumfs.FileId]*FileLoadRecord

	// StaleRecords are records that existed in the local workspace
	// but are not present in the remote workspace.
	// This list will be populated when building the fileMap
	staleRecords []FileRemoveRecord
	rootId       quantumfs.ObjectKey
}

// should be called under the treelock
func newRefreshContext_(c *ctx, localRootId quantumfs.ObjectKey,
	remoteRootId quantumfs.ObjectKey) *RefreshContext {

	rc := RefreshContext{
		fileMap:      make(map[quantumfs.FileId]*FileLoadRecord, 0),
		staleRecords: make([]FileRemoveRecord, 0),
		rootId:       remoteRootId,
	}

	rc.buildRefreshMapWsr(c, localRootId, remoteRootId)
	return &rc
}

func (rc *RefreshContext) addStaleEntry(c *ctx, parentId InodeId, inodeId InodeId,
	localRecord quantumfs.ImmutableDirectoryRecord) {

	defer c.FuncIn("RefreshContext::addStaleEntry", "name %s inode %d",
		localRecord.Filename(), inodeId).Out()
	staleRecord := FileRemoveRecord{
		parentId: parentId,
		inodeId:  inodeId,
		name:     localRecord.Filename(),
		type_:    localRecord.Type(),
	}
	rc.staleRecords = append(rc.staleRecords, staleRecord)
}

func (rc *RefreshContext) attachLocalRecord(c *ctx, parentId InodeId,
	inodeId InodeIdInfo, moved bool,
	localRecord quantumfs.ImmutableDirectoryRecord,
	remoteRecord quantumfs.DirectoryRecord) quantumfs.FileId {

	defer c.FuncIn("RefreshContext::attachLocalRecord", "name %s inode %d",
		localRecord.Filename(), inodeId.id).Out()
	fileId := localRecord.FileId()
	loadRecord, found := rc.fileMap[fileId]
	if !found {
		utils.Assert(localRecord.Type() == quantumfs.ObjectTypeDirectory,
			"Did not find loadRecord for %d", localRecord.FileId())
		// The dentry has been re-created, update its fileId in our caller to
		// match the new incarnation
		fileId = remoteRecord.FileId()
		loadRecord, found = rc.fileMap[remoteRecord.FileId()]
		utils.Assert(found, "Dir moved, but not found in buildmap %d",
			localRecord.Filename())

		moved = false
	}
	if loadRecord.localRecord != nil {
		c.vlog("Overwriting loadRecord")
		// Previously a localRecord has been attached to this load record.
		// This can only happen when local is a hardlinkleg and another
		// leg has been attached. Remove that leg now as we have found an
		// exact match.
		utils.Assert(localRecord.Type() == quantumfs.ObjectTypeHardlink,
			"Tried to overwrite object of type %d", localRecord.Type())
		utils.Assert(localRecord.Filename() == remoteRecord.Filename(),
			"Overriding needs an exact match, got %s vs %s",
			localRecord.Filename(), remoteRecord.Filename())
		if remoteRecord.Type() != quantumfs.ObjectTypeHardlink {
			// remote record is not a hardlink, so it can only have
			// one match
			rc.addStaleEntry(c, loadRecord.parentId,
				loadRecord.inodeId.id, loadRecord.localRecord)
		}

	}
	loadRecord.localRecord = localRecord
	loadRecord.inodeId = inodeId
	loadRecord.parentId = parentId
	loadRecord.moved = moved
	rc.fileMap[fileId] = loadRecord
	return fileId
}

// See if the remoteRecord can be used as a destination of a move from localRecord.
// Only one leg can be the destination of the move and it will be handled as part of
// moveDentry()
func (rc *RefreshContext) setHardlinkAsMoveDst(c *ctx,
	localRecord quantumfs.ImmutableDirectoryRecord,
	remoteRecord quantumfs.DirectoryRecord) bool {

	if localRecord == nil {
		c.vlog("nil localRecord")
		return false
	}
	if localRecord.Type() == quantumfs.ObjectTypeHardlink {
		c.vlog("localRecord is a hardlink as well")
		return false
	}
	loadRecord := rc.fileMap[localRecord.FileId()]
	if loadRecord.moved && !loadRecord.moveHasDst {
		c.vlog("Setting %s as the move destination", remoteRecord.Filename())
		loadRecord.moveHasDst = true
		loadRecord.remoteRecord = remoteRecord
		rc.fileMap[localRecord.FileId()] = loadRecord
		return true
	}
	return false
}

func (rc *RefreshContext) isLocalRecordUsable(c *ctx,
	localRecord quantumfs.ImmutableDirectoryRecord,
	remoteRecord quantumfs.DirectoryRecord) bool {

	loadRecord := rc.fileMap[localRecord.FileId()]

	if loadRecord == nil {
		return remoteRecord != nil &&
			localRecord.Type() == quantumfs.ObjectTypeDirectory &&
			remoteRecord.Type() == quantumfs.ObjectTypeDirectory
	}
	if localRecord.Type() == quantumfs.ObjectTypeHardlink {
		// the fact that it exists does not tell us anything
		// for hardlinks, detach it
		if remoteRecord != nil &&
			localRecord.FileId() == remoteRecord.FileId() {
			return true
		}
		if loadRecord.remoteRecord != nil &&
			loadRecord.localRecord == nil {
			// assume a move if no local record is attached yet
			return loadRecord.remoteRecord.Type() !=
				quantumfs.ObjectTypeHardlink
		}
		return false
	}

	if loadRecord.localRecord == nil {
		return true
	}

	// localRecord is populated the first time we encounter it. Except for
	// directories, if we hit it twice then we have a problem and should assert
	utils.Assert(localRecord.Type() == quantumfs.ObjectTypeDirectory,
		"Object of type %d already has a match.", localRecord.Type())
	return false
}

func (rc *RefreshContext) buildRefreshMapWsr(c *ctx, localRootId quantumfs.ObjectKey,
	remoteRootId quantumfs.ObjectKey) {

	defer c.funcIn("RefreshContext::buildRefreshMapWsr").Out()

	localWsr := MutableCopy(c, c.dataStore.Get(&c.Ctx,
		localRootId)).AsWorkspaceRoot()
	remoteWsr := MutableCopy(c, c.dataStore.Get(&c.Ctx,
		remoteRootId)).AsWorkspaceRoot()

	rc.buildRefreshMap(c, localWsr.BaseLayer(), remoteWsr.BaseLayer(), "")

	// we need to include all hardlink legs, since hardlink legs may have been
	// skipped in buildRefreshMap

	hardlinks := loadHardlinks(c, remoteWsr.HardlinkEntry())
	for fileId, linkEntry := range hardlinks {
		if _, exists := rc.fileMap[fileId]; exists {
			continue
		}

		record := newHardlinkLegFromRecord(linkEntry.record(), nil)

		rc.fileMap[fileId] = &FileLoadRecord{
			remoteRecord:  record,
			inodeId:       invalidIdInfo(),
			parentId:      quantumfs.InodeIdInvalid,
			newParentPath: "",
			moved:         false,
		}
	}
}

func (rc *RefreshContext) buildRefreshMap(c *ctx, localDir quantumfs.ObjectKey,
	remoteDir quantumfs.ObjectKey, path string) {

	defer c.FuncIn("RefreshContext::buildRefreshMap", "%s", path).Out()

	c.vlog("Loading local records")
	localRecords := make(map[quantumfs.FileId]quantumfs.DirectoryRecord)
	foreachDentry(c, localDir,
		func(record quantumfs.ImmutableDirectoryRecord) {

			localRecords[record.FileId()] = record.Clone()
		})

	c.vlog("Loading remote records")
	foreachDentry(c, remoteDir, func(
		record quantumfs.ImmutableDirectoryRecord) {

		c.vlog("Added filemap entry for %s: %x", record.Filename(),
			record.FileId())

		rc.fileMap[record.FileId()] = &FileLoadRecord{
			remoteRecord:  record.Clone(),
			inodeId:       invalidIdInfo(),
			parentId:      quantumfs.InodeIdInvalid,
			newParentPath: path,
			moved:         false,
		}

		if record.Type() == quantumfs.ObjectTypeDirectory {
			localKey := quantumfs.EmptyDirKey

			// don't recurse into any directories that
			// haven't changed
			localRecord, exists := localRecords[record.FileId()]
			if exists {
				if skipDir(localRecord, record) {
					c.vlog("Skipping %s since no change",
						localRecord.Filename())
					return
				}

				localKey = localRecord.ID()
			}

			rc.buildRefreshMap(c, localKey, record.ID(),
				path+"/"+record.Filename())
		}
	})
}

func skipDir(local quantumfs.ImmutableDirectoryRecord,
	remote quantumfs.ImmutableDirectoryRecord) bool {

	if local == nil || remote == nil {
		return false
	}

	return local.ID().IsEqualTo(remote.ID()) &&
		local.FileId() == remote.FileId() &&
		local.Filename() == remote.Filename()
}

func shouldHideLocalRecord(localRecord quantumfs.ImmutableDirectoryRecord,
	remoteRecord quantumfs.ImmutableDirectoryRecord) bool {
	if remoteRecord == nil {
		return false
	}
	if remoteRecord.FileId() == localRecord.FileId() {
		return false
	}
	if localRecord.Type() == quantumfs.ObjectTypeDirectory &&
		remoteRecord.Type() == quantumfs.ObjectTypeDirectory {
		return false
	}
	// The localRecord has morphed into another entity in remote,
	return true
}

func detachInode(c *ctx, inode Inode, staleRecord *FileRemoveRecord) {
	defer c.FuncIn("detachInode", "name %s inode %d", staleRecord.name,
		staleRecord.inodeId).Out()
	dir := asDirectory(inode)
	defer dir.childRecordLock.Lock().Unlock()
	staleRecord.toOrphan = dir.children.deleteChild(c, staleRecord.name)
	c.qfs.noteDeletedInode(c, dir.id, staleRecord.inodeId, staleRecord.name)
}

// The reason we cannot unlink the stale dentries at this point is that
// if they are directories, then they might contain non-stale entries.
func detachStaleDentries(c *ctx, rc *RefreshContext) {
	defer c.funcIn("detachStaleDentries").Out()
	for i, staleRecord := range rc.staleRecords {
		func() {
			inode, release := c.qfs.inodeNoInstantiate(c,
				staleRecord.parentId)
			defer release()
			if inode != nil {
				detachInode(c, inode, &staleRecord)
				rc.staleRecords[i] = staleRecord
			}
		}()
	}
}

// The caller must hold the linkLock
func (wsr *WorkspaceRoot) refreshRemoteHardlink_(c *ctx,
	rc *RefreshContext, hardlink *quantumfs.HardlinkRecord) {

	defer c.funcIn("WorkspaceRoot::refreshRemoteHardlink_").Out()
	id := quantumfs.FileId(hardlink.FileId())
	if entry, exists := wsr.hardlinkTable.hardlinks[id]; !exists {
		c.vlog("Adding new hardlink entry with id %d", id)
		newLink := newLinkEntry(hardlink.Record())
		newLink.nlink = int64(hardlink.Nlinks())
		wsr.hardlinkTable.hardlinks[id] = newLink
	} else {
		c.vlog("found mapping %d -> %s (nlink %d vs. %d)", id,
			entry.record().Filename(), hardlink.Nlinks(), entry.nlink)
		oldRecord := entry.record()

		entry.nlink = int64(hardlink.Nlinks())
		entry.publishableRecord = hardlink.Record()
		wsr.hardlinkTable.hardlinks[id] = entry

		if !oldRecord.ID().IsEqualTo(hardlink.Record().ID()) {
<<<<<<< HEAD
			inode, release := c.qfs.inodeNoInstantiate(c, entry.inodeId)
			defer release()
			if inode != nil {
				c.vlog("Reloading inode %d: %s -> %s", entry.inodeId,
					oldRecord.ID().String(),
=======
			if inode := c.qfs.inodeNoInstantiate(c,
				entry.inodeId.id); inode != nil {

				c.vlog("Reloading inode %d: %s -> %s",
					entry.inodeId.id, oldRecord.ID().String(),
>>>>>>> 219e6a5c
					hardlink.Record().ID().String())
				utils.Assert(!hardlink.Record().Type().IsImmutable(),
					"An immutable type cannot be reloaded.")
				reload(c, wsr.hardlinkTable, rc, inode,
					hardlink.Record())
			}
		}

		c.qfs.invalidateInode(c, entry.inodeId.id)
	}
}

func (wsr *WorkspaceRoot) refreshHardlinks(c *ctx,
	rc *RefreshContext, entry quantumfs.HardlinkEntry) {

	defer c.funcIn("WorkspaceRoot::refreshHardlinks").Out()
	defer wsr.hardlinkTable.linkLock.Lock().Unlock()

	foreachHardlink(c, entry, func(hardlink *quantumfs.HardlinkRecord) {
		wsr.refreshRemoteHardlink_(c, rc, hardlink)
	})
}

// The caller must hold the tree lock
func (wsr *WorkspaceRoot) moveDentry_(c *ctx, oldName string,
	oldType quantumfs.ObjectType, remoteRecord quantumfs.DirectoryRecord,
	inodeId InodeIdInfo, parentId InodeId, path string) {

	defer c.FuncIn("WorkspaceRoot::moveDentry_", "%s %d %d",
		oldName, parentId, inodeId.id).Out()

	pathElements := strings.Split(path, "/")
	newParent, cleanup, err := wsr.followPath_DOWN(c, pathElements)
	defer cleanup()
	utils.Assert(err == nil, "could not handle error %v", err)

	srcInode, release := c.qfs.inode(c, parentId)
	defer release()

<<<<<<< HEAD
	// We must instantiate the inode, since we'd need to hold the mapmutex lock
	// if it wasn't instantiated.
	inode, release := c.qfs.inode(c, inodeId)
	defer release()
=======
	inode := c.qfs.inodeNoInstantiate(c, inodeId.id)
>>>>>>> 219e6a5c

	switch remoteRecord.Type() {
	case quantumfs.ObjectTypeDirectory:
		utils.Assert(false, "directories cannot be moved when refreshing.")
	case quantumfs.ObjectTypeHardlink:
		remoteRecord = newHardlinkLegFromRecord(remoteRecord,
			wsr.hardlinkTable)
		asDirectory(srcInode).moveHardlinkLeg_DOWN(c, newParent, oldName,
			remoteRecord, inodeId)

		if inode != nil {
			wsr.hardlinkTable.claimAsChild(c, inode)
		}
		wsr.hardlinkTable.updateHardlinkInodeId(c, remoteRecord.FileId(),
			inodeId)
	default:
		if oldType == quantumfs.ObjectTypeHardlink {
			asDirectory(srcInode).moveHardlinkLeg_DOWN(c, newParent,
				oldName, remoteRecord, inodeId)
			if inode != nil {
				inode.setParent(c, newParent)
			}
		} else if parentId == newParent.inodeNum() {
			srcInode.RenameChild(c, oldName, remoteRecord.Filename())
		} else {
			srcInode.MvChild(c, newParent, oldName,
				remoteRecord.Filename())
		}
	}

	c.qfs.noteDeletedInode(c, srcInode.inodeNum(), inodeId.id, oldName)
	c.qfs.noteChildCreated(c, newParent.inodeNum(), remoteRecord.Filename())
}

// The caller must hold the tree lock
func (wsr *WorkspaceRoot) moveDentries_(c *ctx, rc *RefreshContext) {
	defer c.funcIn("WorkspaceRoot::moveDentries_").Out()
	wsName := wsr.typespace + "/" + wsr.namespace + "/" + wsr.workspace
	for _, loadRecord := range rc.fileMap {
		if loadRecord.moved {
			oldName := loadRecord.localRecord.Filename()
			path := wsName + loadRecord.newParentPath + "/" + oldName
			wsr.moveDentry_(c, oldName, loadRecord.localRecord.Type(),
				loadRecord.remoteRecord,
				loadRecord.inodeId, loadRecord.parentId, path)
<<<<<<< HEAD

			func() {
				inode, release := c.qfs.inodeNoInstantiate(c,
					loadRecord.inodeId)
				defer release()

				if inode != nil {
					reload(c, wsr.hardlinkTable, rc, inode,
						loadRecord.remoteRecord)
					c.qfs.invalidateInode(c, loadRecord.inodeId)
				}
			}()
=======
			inode := c.qfs.inodeNoInstantiate(c, loadRecord.inodeId.id)
			if inode != nil {
				reload(c, wsr.hardlinkTable, rc, inode,
					loadRecord.remoteRecord)
				c.qfs.invalidateInode(c, loadRecord.inodeId.id)
			}
>>>>>>> 219e6a5c
		}
	}
}

func unlinkStaleDentries(c *ctx, rc *RefreshContext) {
	defer c.funcIn("unlinkStaleDentries").Out()
	for _, staleRecord := range rc.staleRecords {
		if staleRecord.type_ == quantumfs.ObjectTypeHardlink {
			continue
		}
		c.vlog("Unlinking entry %s type %d inodeId %d",
			staleRecord.name, staleRecord.type_, staleRecord.inodeId)
		inode, release := c.qfs.inodeNoInstantiate(c, staleRecord.inodeId)

		if inode != nil {
			defer release()

			result := inode.deleteSelf(c,
				func() (quantumfs.DirectoryRecord, fuse.Status) {
					return staleRecord.toOrphan, fuse.OK
				})
			if result != fuse.OK {
				panic("XXX handle deletion failure")
			}
		} else {
			// release before we do something requiring the mapMutex
			release()
		}

		c.qfs.removeUninstantiated(c, []InodeId{staleRecord.inodeId})
	}
}

func (wsr *WorkspaceRoot) unlinkStaleHardlinks(c *ctx,
	rc *RefreshContext, entry quantumfs.HardlinkEntry) {

	defer c.funcIn("WorkspaceRoot::unlinkStaleHardlinks").Out()
	defer wsr.hardlinkTable.linkLock.Lock().Unlock()

	for fileId, entry := range wsr.hardlinkTable.hardlinks {
		loadRecord, exists := rc.fileMap[fileId]
		if !exists {
			c.vlog("Removing hardlink id %d, inode %d, nlink %d",
				fileId, entry.inodeId, entry.nlink)
<<<<<<< HEAD

			func() {
				inode, release := c.qfs.inodeNoInstantiate(c,
					entry.inodeId)
				defer release()
				if inode != nil {

					inode.orphan(c, entry.record())
				}
				wsr.hardlinkTable.removeHardlink_(fileId,
					entry.inodeId)
			}()
=======
			if inode := c.qfs.inodeNoInstantiate(c,
				entry.inodeId.id); inode != nil {

				inode.orphan(c, entry.record())
			}
			wsr.hardlinkTable.removeHardlink_(fileId, entry.inodeId.id)
>>>>>>> 219e6a5c
		} else if loadRecord.remoteRecord.Type() !=
			quantumfs.ObjectTypeHardlink {

			wsr.hardlinkTable.removeHardlink_(fileId, entry.inodeId.id)
		}
	}
}

// The caller must hold the tree lock
func (wsr *WorkspaceRoot) refreshTo_(c *ctx, rc *RefreshContext) {

	defer c.funcIn("WorkspaceRoot::refreshTo_").Out()

	buffer := c.dataStore.Get(&c.Ctx, rc.rootId)
	workspaceRoot := MutableCopy(c, buffer).AsWorkspaceRoot()
	baseLayerId := workspaceRoot.BaseLayer()
	hardlinkEntry := workspaceRoot.HardlinkEntry()

	wsr.updateRefreshMap_DOWN(c, rc, &baseLayerId)
	detachStaleDentries(c, rc)
	wsr.refreshHardlinks(c, rc, hardlinkEntry)
	wsr.refresh_DOWN(c, rc, baseLayerId)
	wsr.moveDentries_(c, rc)
	unlinkStaleDentries(c, rc)
	wsr.unlinkStaleHardlinks(c, rc, hardlinkEntry)
}<|MERGE_RESOLUTION|>--- conflicted
+++ resolved
@@ -346,19 +346,12 @@
 		wsr.hardlinkTable.hardlinks[id] = entry
 
 		if !oldRecord.ID().IsEqualTo(hardlink.Record().ID()) {
-<<<<<<< HEAD
-			inode, release := c.qfs.inodeNoInstantiate(c, entry.inodeId)
+			inode, release := c.qfs.inodeNoInstantiate(c,
+				entry.inodeId.id)
 			defer release()
 			if inode != nil {
-				c.vlog("Reloading inode %d: %s -> %s", entry.inodeId,
-					oldRecord.ID().String(),
-=======
-			if inode := c.qfs.inodeNoInstantiate(c,
-				entry.inodeId.id); inode != nil {
-
 				c.vlog("Reloading inode %d: %s -> %s",
 					entry.inodeId.id, oldRecord.ID().String(),
->>>>>>> 219e6a5c
 					hardlink.Record().ID().String())
 				utils.Assert(!hardlink.Record().Type().IsImmutable(),
 					"An immutable type cannot be reloaded.")
@@ -398,14 +391,10 @@
 	srcInode, release := c.qfs.inode(c, parentId)
 	defer release()
 
-<<<<<<< HEAD
 	// We must instantiate the inode, since we'd need to hold the mapmutex lock
 	// if it wasn't instantiated.
-	inode, release := c.qfs.inode(c, inodeId)
+	inode, release := c.qfs.inode(c, inodeId.id)
 	defer release()
-=======
-	inode := c.qfs.inodeNoInstantiate(c, inodeId.id)
->>>>>>> 219e6a5c
 
 	switch remoteRecord.Type() {
 	case quantumfs.ObjectTypeDirectory:
@@ -451,27 +440,19 @@
 			wsr.moveDentry_(c, oldName, loadRecord.localRecord.Type(),
 				loadRecord.remoteRecord,
 				loadRecord.inodeId, loadRecord.parentId, path)
-<<<<<<< HEAD
 
 			func() {
 				inode, release := c.qfs.inodeNoInstantiate(c,
-					loadRecord.inodeId)
+					loadRecord.inodeId.id)
 				defer release()
 
 				if inode != nil {
 					reload(c, wsr.hardlinkTable, rc, inode,
 						loadRecord.remoteRecord)
-					c.qfs.invalidateInode(c, loadRecord.inodeId)
+					c.qfs.invalidateInode(c,
+						loadRecord.inodeId.id)
 				}
 			}()
-=======
-			inode := c.qfs.inodeNoInstantiate(c, loadRecord.inodeId.id)
-			if inode != nil {
-				reload(c, wsr.hardlinkTable, rc, inode,
-					loadRecord.remoteRecord)
-				c.qfs.invalidateInode(c, loadRecord.inodeId.id)
-			}
->>>>>>> 219e6a5c
 		}
 	}
 }
@@ -516,27 +497,19 @@
 		if !exists {
 			c.vlog("Removing hardlink id %d, inode %d, nlink %d",
 				fileId, entry.inodeId, entry.nlink)
-<<<<<<< HEAD
+
 
 			func() {
 				inode, release := c.qfs.inodeNoInstantiate(c,
-					entry.inodeId)
+					entry.inodeId.id)
 				defer release()
 				if inode != nil {
 
 					inode.orphan(c, entry.record())
 				}
 				wsr.hardlinkTable.removeHardlink_(fileId,
-					entry.inodeId)
+					entry.inodeId.id)
 			}()
-=======
-			if inode := c.qfs.inodeNoInstantiate(c,
-				entry.inodeId.id); inode != nil {
-
-				inode.orphan(c, entry.record())
-			}
-			wsr.hardlinkTable.removeHardlink_(fileId, entry.inodeId.id)
->>>>>>> 219e6a5c
 		} else if loadRecord.remoteRecord.Type() !=
 			quantumfs.ObjectTypeHardlink {
 
