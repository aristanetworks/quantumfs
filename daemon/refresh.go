// Copyright (c) 2017 Arista Networks, Inc.  All rights reserved.
// Arista Networks, Inc. Confidential and Proprietary.

package daemon

import (
	"strings"

	"github.com/aristanetworks/quantumfs"
	"github.com/aristanetworks/quantumfs/utils"
	"github.com/hanwen/go-fuse/fuse"
)

type FileLoadRecord struct {
	remoteRecord  quantumfs.DirectoryRecord
	localRecord   quantumfs.ImmutableDirectoryRecord
	inodeId       InodeId
	parentId      InodeId
	newParentPath string
	moved         bool
	moveHasDst    bool
}

type FileRemoveRecord struct {
	parentId InodeId
	inodeId  InodeId
	name     string
	toOrphan quantumfs.DirectoryRecord
	type_    quantumfs.ObjectType
}

type RefreshContext struct {
	// fileMap is the authoritative source of truth for refreshing
	// all file types except directories and hardlinks. There is an
	// entry in the fileMap for each record in the remote workspace
	// and the information about the corresponding local entry
	// (if found) is also added to the same entry
	// The fileId of directories is ignored as they cannot be
	// maintained when two directories get merged.
	// The hardlinks are processed using the hardlink table as well
	// as this map.
	fileMap map[quantumfs.FileId]*FileLoadRecord

	// StaleRecords are records that existed in the local workspace
	// but are not present in the remote workspace.
	// This list will be populated when building the fileMap
	staleRecords []FileRemoveRecord
	rootId       quantumfs.ObjectKey
}

// should be called under the treelock
func newRefreshContext_(c *ctx, localRootId quantumfs.ObjectKey,
	remoteRootId quantumfs.ObjectKey) *RefreshContext {

	rc := RefreshContext{
		fileMap:      make(map[quantumfs.FileId]*FileLoadRecord, 0),
		staleRecords: make([]FileRemoveRecord, 0),
		rootId:       remoteRootId,
	}

	rc.buildRefreshMapWsr(c, localRootId, remoteRootId)
	return &rc
}

func (rc *RefreshContext) addStaleEntry(c *ctx, parentId InodeId, inodeId InodeId,
	localRecord quantumfs.ImmutableDirectoryRecord) {

	defer c.FuncIn("RefreshContext::addStaleEntry", "name %s inode %d",
		localRecord.Filename(), inodeId).Out()
	staleRecord := FileRemoveRecord{
		parentId: parentId,
		inodeId:  inodeId,
		name:     localRecord.Filename(),
		type_:    localRecord.Type(),
	}
	rc.staleRecords = append(rc.staleRecords, staleRecord)
}

func (rc *RefreshContext) attachLocalRecord(c *ctx, parentId InodeId,
	inodeId InodeId, moved bool, localRecord quantumfs.ImmutableDirectoryRecord,
	remoteRecord quantumfs.DirectoryRecord) quantumfs.FileId {

	defer c.FuncIn("RefreshContext::attachLocalRecord", "name %s inode %d",
		localRecord.Filename(), inodeId).Out()
	fileId := localRecord.FileId()
	loadRecord, found := rc.fileMap[fileId]
	if !found {
		utils.Assert(localRecord.Type() == quantumfs.ObjectTypeDirectory,
			"Did not find loadRecord for %d", localRecord.FileId())
		// The dentry has been re-created, update its fileId in our caller to
		// match the new incarnation
		fileId = remoteRecord.FileId()
		loadRecord, found = rc.fileMap[remoteRecord.FileId()]
		utils.Assert(found, "Dir moved, but not found in buildmap %d",
			localRecord.Filename())

		moved = false
	}
	if loadRecord.localRecord != nil {
		c.vlog("Overwriting loadRecord")
		// Previously a localRecord has been attached to this load record.
		// This can only happen when local is a hardlinkleg and another
		// leg has been attached. Remove that leg now as we have found an
		// exact match.
		utils.Assert(localRecord.Type() == quantumfs.ObjectTypeHardlink,
			"Tried to overwrite object of type %d", localRecord.Type())
		utils.Assert(localRecord.Filename() == remoteRecord.Filename(),
			"Overriding needs an exact match, got %s vs %s",
			localRecord.Filename(), remoteRecord.Filename())
		if remoteRecord.Type() != quantumfs.ObjectTypeHardlink {
			// remote record is not a hardlink, so it can only have
			// one match
			rc.addStaleEntry(c, loadRecord.parentId, loadRecord.inodeId,
				loadRecord.localRecord)
		}

	}
	loadRecord.localRecord = localRecord
	loadRecord.inodeId = inodeId
	loadRecord.parentId = parentId
	loadRecord.moved = moved
	rc.fileMap[fileId] = loadRecord
	return fileId
}

// See if the remoteRecord can be used as a destination of a move from localRecord.
// Only one leg can be the destination of the move and it will be handled as part of
// moveDentry()
func (rc *RefreshContext) setHardlinkAsMoveDst(c *ctx,
	localRecord quantumfs.ImmutableDirectoryRecord,
	remoteRecord quantumfs.DirectoryRecord) bool {

	if localRecord == nil {
		c.vlog("nil localRecord")
		return false
	}
	if localRecord.Type() == quantumfs.ObjectTypeHardlink {
		c.vlog("localRecord is a hardlink as well")
		return false
	}
	loadRecord := rc.fileMap[localRecord.FileId()]
	if loadRecord.moved && !loadRecord.moveHasDst {
		c.vlog("Setting %s as the move destination", remoteRecord.Filename())
		loadRecord.moveHasDst = true
		loadRecord.remoteRecord = remoteRecord
		rc.fileMap[localRecord.FileId()] = loadRecord
		return true
	}
	return false
}

func (rc *RefreshContext) isLocalRecordUsable(c *ctx,
	localRecord quantumfs.ImmutableDirectoryRecord,
	remoteRecord quantumfs.DirectoryRecord) bool {

	loadRecord := rc.fileMap[localRecord.FileId()]

	if loadRecord == nil {
		return remoteRecord != nil &&
			localRecord.Type() == quantumfs.ObjectTypeDirectory &&
			remoteRecord.Type() == quantumfs.ObjectTypeDirectory
	}
	if localRecord.Type() == quantumfs.ObjectTypeHardlink {
		// the fact that it exists does not tell us anything
		// for hardlinks, detach it
		if remoteRecord != nil &&
			localRecord.FileId() == remoteRecord.FileId() {
			return true
		}
		if loadRecord.remoteRecord != nil &&
			loadRecord.localRecord == nil {
			// assume a move if no local record is attached yet
			return loadRecord.remoteRecord.Type() !=
				quantumfs.ObjectTypeHardlink
		}
		return false
	}

	if loadRecord.localRecord == nil {
		return true
	}

	// localRecord is populated the first time we encounter it. Except for
	// directories, if we hit it twice then we have a problem and should assert
	utils.Assert(localRecord.Type() == quantumfs.ObjectTypeDirectory,
		"Object of type %d already has a match.", localRecord.Type())
	return false
}

func (rc *RefreshContext) buildRefreshMapWsr(c *ctx, localRootId quantumfs.ObjectKey,
	remoteRootId quantumfs.ObjectKey) {

	defer c.funcIn("RefreshContext::buildRefreshMapWsr").Out()

	localWsr := MutableCopy(c, c.dataStore.Get(&c.Ctx,
		localRootId)).AsWorkspaceRoot()
	remoteWsr := MutableCopy(c, c.dataStore.Get(&c.Ctx,
		remoteRootId)).AsWorkspaceRoot()

	rc.buildRefreshMap(c, localWsr.BaseLayer(), remoteWsr.BaseLayer(), "")

	// we need to include all hardlink legs, since hardlink legs may have been
	// skipped in buildRefreshMap

	hardlinks := loadHardlinks(c, remoteWsr.HardlinkEntry())
	for fileId, linkEntry := range hardlinks {
		if _, exists := rc.fileMap[fileId]; exists {
			continue
		}

		record := newHardlinkLegFromRecord(linkEntry.record(), nil)

		rc.fileMap[fileId] = &FileLoadRecord{
			remoteRecord:  record,
			inodeId:       quantumfs.InodeIdInvalid,
			parentId:      quantumfs.InodeIdInvalid,
			newParentPath: "",
			moved:         false,
		}
	}
}

func (rc *RefreshContext) buildRefreshMap(c *ctx, localDir quantumfs.ObjectKey,
	remoteDir quantumfs.ObjectKey, path string) {

	defer c.FuncIn("RefreshContext::buildRefreshMap", "%s", path).Out()

	c.vlog("Loading local records")
	localRecords := make(map[quantumfs.FileId]quantumfs.DirectoryRecord)
	foreachDentry(c, localDir,
		func(record quantumfs.ImmutableDirectoryRecord) {

			localRecords[record.FileId()] = record.Clone()
		})

	c.vlog("Loading remote records")
	foreachDentry(c, remoteDir, func(
		record quantumfs.ImmutableDirectoryRecord) {

		c.vlog("Added filemap entry for %s: %x", record.Filename(),
			record.FileId())

		rc.fileMap[record.FileId()] = &FileLoadRecord{
			remoteRecord:  record.Clone(),
			inodeId:       quantumfs.InodeIdInvalid,
			parentId:      quantumfs.InodeIdInvalid,
			newParentPath: path,
			moved:         false,
		}

		if record.Type() == quantumfs.ObjectTypeDirectory {
			localKey := quantumfs.EmptyDirKey

			// don't recurse into any directories that
			// haven't changed
			localRecord, exists := localRecords[record.FileId()]
			if exists {
				if skipDir(localRecord, record) {
					c.vlog("Skipping %s since no change",
						localRecord.Filename())
					return
				}

				localKey = localRecord.ID()
			}

			rc.buildRefreshMap(c, localKey, record.ID(),
				path+"/"+record.Filename())
		}
	})
}

func skipDir(local quantumfs.ImmutableDirectoryRecord,
	remote quantumfs.ImmutableDirectoryRecord) bool {

	if local == nil || remote == nil {
		return false
	}

	return local.ID().IsEqualTo(remote.ID()) &&
		local.FileId() == remote.FileId() &&
		local.Filename() == remote.Filename()
}

func shouldHideLocalRecord(localRecord quantumfs.ImmutableDirectoryRecord,
	remoteRecord quantumfs.ImmutableDirectoryRecord) bool {
	if remoteRecord == nil {
		return false
	}
	if remoteRecord.FileId() == localRecord.FileId() {
		return false
	}
	if localRecord.Type() == quantumfs.ObjectTypeDirectory &&
		remoteRecord.Type() == quantumfs.ObjectTypeDirectory {
		return false
	}
	// The localRecord has morphed into another entity in remote,
	return true
}

func detachInode(c *ctx, inode Inode, staleRecord *FileRemoveRecord) {
	defer c.FuncIn("detachInode", "name %s inode %d", staleRecord.name,
		staleRecord.inodeId).Out()
	dir := asDirectory(inode)
	defer dir.childRecordLock.Lock().Unlock()
	staleRecord.toOrphan = dir.children.deleteChild(c, staleRecord.name)
	c.qfs.noteDeletedInode(c, dir.id, staleRecord.inodeId, staleRecord.name)
}

// The reason we cannot unlink the stale dentries at this point is that
// if they are directories, then they might contain non-stale entries.
func detachStaleDentries(c *ctx, rc *RefreshContext) {
	defer c.funcIn("detachStaleDentries").Out()
	for i, staleRecord := range rc.staleRecords {
		inode := c.qfs.inodeNoInstantiate(c, staleRecord.parentId)
		if inode != nil {
			detachInode(c, inode, &staleRecord)
			rc.staleRecords[i] = staleRecord
		}
	}
}

// The caller must hold the linkLock
func (wsr *WorkspaceRoot) refreshRemoteHardlink_(c *ctx,
	rc *RefreshContext, hardlink *quantumfs.HardlinkRecord) {

	defer c.funcIn("WorkspaceRoot::refreshRemoteHardlink_").Out()
	id := quantumfs.FileId(hardlink.FileId())
	if entry, exists := wsr.hardlinkTable.hardlinks[id]; !exists {
		c.vlog("Adding new hardlink entry with id %d", id)
		newLink := newLinkEntry(hardlink.Record())
		newLink.nlink = int64(hardlink.Nlinks())
		wsr.hardlinkTable.hardlinks[id] = newLink
	} else {
		c.vlog("found mapping %d -> %s (nlink %d vs. %d)", id,
			entry.record().Filename(), hardlink.Nlinks(), entry.nlink)
		oldRecord := entry.record()

<<<<<<< HEAD
		entry.nlink = hardlink.Nlinks()
		entry.publishableRecord = hardlink.Record()
=======
		entry.nlink = int64(hardlink.Nlinks())
		entry.record = hardlink.Record()
>>>>>>> 396a795e
		wsr.hardlinkTable.hardlinks[id] = entry

		if !oldRecord.ID().IsEqualTo(hardlink.Record().ID()) {
			if inode := c.qfs.inodeNoInstantiate(c,
				entry.inodeId); inode != nil {

				c.vlog("Reloading inode %d: %s -> %s", entry.inodeId,
					oldRecord.ID().String(),
					hardlink.Record().ID().String())
				utils.Assert(!hardlink.Record().Type().IsImmutable(),
					"An immutable type cannot be reloaded.")
				reload(c, wsr.hardlinkTable, rc, inode,
					hardlink.Record())
			}
		}

		c.qfs.invalidateInode(c, entry.inodeId)
	}
}

func (wsr *WorkspaceRoot) refreshHardlinks(c *ctx,
	rc *RefreshContext, entry quantumfs.HardlinkEntry) {

	defer c.funcIn("WorkspaceRoot::refreshHardlinks").Out()
	defer wsr.hardlinkTable.linkLock.Lock().Unlock()

	foreachHardlink(c, entry, func(hardlink *quantumfs.HardlinkRecord) {
		wsr.refreshRemoteHardlink_(c, rc, hardlink)
	})
}

// The caller must hold the tree lock
func (wsr *WorkspaceRoot) moveDentry_(c *ctx, oldName string,
	oldType quantumfs.ObjectType, remoteRecord quantumfs.DirectoryRecord,
	inodeId InodeId, parentId InodeId, path string) {

	defer c.FuncIn("WorkspaceRoot::moveDentry_", "%s %d %d",
		oldName, parentId, inodeId).Out()

	pathElements := strings.Split(path, "/")
	newParent, cleanup, err := wsr.followPath_DOWN(c, pathElements)
	defer cleanup()
	utils.Assert(err == nil, "could not handle error %v", err)

	srcInode := c.qfs.inode(c, parentId)

	inode := c.qfs.inodeNoInstantiate(c, inodeId)

	switch remoteRecord.Type() {
	case quantumfs.ObjectTypeDirectory:
		utils.Assert(false, "directories cannot be moved when refreshing.")
	case quantumfs.ObjectTypeHardlink:
		remoteRecord = newHardlinkLegFromRecord(remoteRecord,
			wsr.hardlinkTable)
		asDirectory(srcInode).moveHardlinkLeg_DOWN(c, newParent, oldName,
			remoteRecord, inodeId)

		if inode != nil {
			wsr.hardlinkTable.claimAsChild(inode)
		}
		wsr.hardlinkTable.updateHardlinkInodeId(c, remoteRecord.FileId(),
			inodeId)
	default:
		if oldType == quantumfs.ObjectTypeHardlink {
			asDirectory(srcInode).moveHardlinkLeg_DOWN(c, newParent,
				oldName, remoteRecord, inodeId)
			if inode != nil {
				inode.setParent(newParent.inodeNum())
			}
		} else if parentId == newParent.inodeNum() {
			srcInode.RenameChild(c, oldName, remoteRecord.Filename())
		} else {
			srcInode.MvChild(c, newParent, oldName,
				remoteRecord.Filename())
		}
	}

	c.qfs.noteDeletedInode(c, srcInode.inodeNum(), inodeId, oldName)
	c.qfs.noteChildCreated(c, newParent.inodeNum(), remoteRecord.Filename())
}

// The caller must hold the tree lock
func (wsr *WorkspaceRoot) moveDentries_(c *ctx, rc *RefreshContext) {
	defer c.funcIn("WorkspaceRoot::moveDentries_").Out()
	wsName := wsr.typespace + "/" + wsr.namespace + "/" + wsr.workspace
	for _, loadRecord := range rc.fileMap {
		if loadRecord.moved {
			oldName := loadRecord.localRecord.Filename()
			path := wsName + loadRecord.newParentPath + "/" + oldName
			wsr.moveDentry_(c, oldName, loadRecord.localRecord.Type(),
				loadRecord.remoteRecord,
				loadRecord.inodeId, loadRecord.parentId, path)
			inode := c.qfs.inodeNoInstantiate(c, loadRecord.inodeId)
			if inode != nil {
				reload(c, wsr.hardlinkTable, rc, inode,
					loadRecord.remoteRecord)
				c.qfs.invalidateInode(c, loadRecord.inodeId)
			}
		}
	}
}

func unlinkStaleDentries(c *ctx, rc *RefreshContext) {
	defer c.funcIn("unlinkStaleDentries").Out()
	for _, staleRecord := range rc.staleRecords {
		if staleRecord.type_ == quantumfs.ObjectTypeHardlink {
			continue
		}
		c.vlog("Unlinking entry %s type %d inodeId %d",
			staleRecord.name, staleRecord.type_, staleRecord.inodeId)
		if inode := c.qfs.inodeNoInstantiate(c,
			staleRecord.inodeId); inode != nil {

			result := inode.deleteSelf(c,
				func() (quantumfs.DirectoryRecord, fuse.Status) {
					return staleRecord.toOrphan, fuse.OK
				})
			if result != fuse.OK {
				panic("XXX handle deletion failure")
			}
		}
		c.qfs.removeUninstantiated(c, []InodeId{staleRecord.inodeId})
	}
}

func (wsr *WorkspaceRoot) unlinkStaleHardlinks(c *ctx,
	rc *RefreshContext, entry quantumfs.HardlinkEntry) {

	defer c.funcIn("WorkspaceRoot::unlinkStaleHardlinks").Out()
	defer wsr.hardlinkTable.linkLock.Lock().Unlock()

	for fileId, entry := range wsr.hardlinkTable.hardlinks {
		loadRecord, exists := rc.fileMap[fileId]
		if !exists {
			c.vlog("Removing hardlink id %d, inode %d, nlink %d",
				fileId, entry.inodeId, entry.nlink)
			if inode := c.qfs.inodeNoInstantiate(c,
				entry.inodeId); inode != nil {

				inode.orphan(c, entry.record())
			}
			wsr.hardlinkTable.removeHardlink_(fileId, entry.inodeId)
		} else if loadRecord.remoteRecord.Type() !=
			quantumfs.ObjectTypeHardlink {

			wsr.hardlinkTable.removeHardlink_(fileId, entry.inodeId)
		}
	}
}

// The caller must hold the tree lock
func (wsr *WorkspaceRoot) refreshTo_(c *ctx, rc *RefreshContext) {

	defer c.funcIn("WorkspaceRoot::refreshTo_").Out()

	buffer := c.dataStore.Get(&c.Ctx, rc.rootId)
	workspaceRoot := MutableCopy(c, buffer).AsWorkspaceRoot()
	baseLayerId := workspaceRoot.BaseLayer()
	hardlinkEntry := workspaceRoot.HardlinkEntry()

	wsr.updateRefreshMap_DOWN(c, rc, &baseLayerId)
	detachStaleDentries(c, rc)
	wsr.refreshHardlinks(c, rc, hardlinkEntry)
	wsr.refresh_DOWN(c, rc, baseLayerId)
	wsr.moveDentries_(c, rc)
	unlinkStaleDentries(c, rc)
	wsr.unlinkStaleHardlinks(c, rc, hardlinkEntry)
}<|MERGE_RESOLUTION|>--- conflicted
+++ resolved
@@ -336,13 +336,8 @@
 			entry.record().Filename(), hardlink.Nlinks(), entry.nlink)
 		oldRecord := entry.record()
 
-<<<<<<< HEAD
-		entry.nlink = hardlink.Nlinks()
+		entry.nlink = int64(hardlink.Nlinks())
 		entry.publishableRecord = hardlink.Record()
-=======
-		entry.nlink = int64(hardlink.Nlinks())
-		entry.record = hardlink.Record()
->>>>>>> 396a795e
 		wsr.hardlinkTable.hardlinks[id] = entry
 
 		if !oldRecord.ID().IsEqualTo(hardlink.Record().ID()) {
