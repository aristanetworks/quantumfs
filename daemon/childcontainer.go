--- conflicted
+++ resolved
@@ -260,26 +260,6 @@
 	return container.publishable.getRecord(c, inodeId, name)
 }
 
-<<<<<<< HEAD
-func (container *ChildContainer) makeHardlink(c *ctx, childId InodeId) (
-	copy quantumfs.DirectoryRecord, err fuse.Status) {
-
-	defer c.FuncIn("ChildContainer::makeHardlink", "inode %d", childId).Out()
-	record := container.recordById(c, childId)
-	if record == nil {
-		c.elog("No child record for inode %d", childId)
-		return nil, fuse.ENOENT
-	}
-	// The child is becoming a hardlink which means it will be part of the
-	// hardlink map in wsr the next time wsr gets published, therefore,
-	// we can mark it as publishable
-	container.deleteChild(c, record.Filename(), false)
-	container.loadPublishableChild(c, record, childId)
-	return container.publishable.makeHardlink(c, childId)
-}
-
-=======
->>>>>>> 7f33ea0e
 func (container *ChildContainer) makePublishable(c *ctx, name string) {
 	defer c.FuncIn("ChildContainer::makePublishable", "%s", name).Out()
 
@@ -288,11 +268,6 @@
 		panic("No such child " + name)
 	}
 
-<<<<<<< HEAD
-	record := container.recordById(c, inodeId)
-	container.deleteChild(c, name, false)
-=======
 	record := container.deleteChild(c, name)
->>>>>>> 7f33ea0e
 	container.loadPublishableChild(c, record, inodeId)
 }