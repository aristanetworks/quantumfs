--- conflicted
+++ resolved
@@ -240,48 +240,7 @@
 		c.vlog("name %s does not exist", name)
 		return nil
 	}
-<<<<<<< HEAD
-	record := container.recordByName(c, name)
-
-	// This may be a hardlink that is due to be converted.
-	if hardlink, ok := record.(*HardlinkLeg); ok && fixHardlinks {
-		newRecord, inodeId := container.dir.hardlinkTable.removeHardlink(c,
-			hardlink.FileId())
-
-		// Wsr says we're about to orphan the last hardlink copy
-		if newRecord != nil {
-			newRecord.SetFilename(hardlink.Filename())
-			record = newRecord
-			container.setRecord(c, inodeId, newRecord)
-		}
-=======
-	delete(container.children, name)
-	effectiveRecord := container.effective.get(inodeId)
-	container.effective.del(inodeId)
-	record := container.publishable.delRecord(inodeId, name)
-	if effectiveRecord != nil {
-		return effectiveRecord
->>>>>>> 8496d7d9
-	}
-
-	result := container.delRecord(c, inodeId, name)
-
-	if link, ok := record.(*HardlinkLeg); ok {
-		if !fixHardlinks {
-			return nil
-		}
-		if !container.dir.hardlinkTable.hardlinkExists(c, link.FileId()) {
-			c.vlog("hardlink does not exist")
-			return nil
-		}
-		if container.dir.hardlinkTable.hardlinkDec(link.FileId()) {
-			// If the refcount was greater than one we shouldn't
-			// reparent.
-			c.vlog("Hardlink referenced elsewhere")
-			return nil
-		}
-	}
-	return result
+	return container.delRecord(c, inodeId, name)
 }
 
 func (container *ChildContainer) renameChild(c *ctx, oldName string,
@@ -289,18 +248,10 @@
 
 	defer c.FuncIn("ChildContainer::renameChild", "%s -> %s",
 		oldName, newName).Out()
-<<<<<<< HEAD
-
-	if oldName == newName {
-		c.vlog("Names are identical")
-		return
-	}
-=======
 	utils.Assert(oldName != newName,
 		"Identical names must have been handled")
 	utils.Assert(container.inodeNum(newName) == quantumfs.InodeIdInvalid,
 		"The newName must have been already removed")
->>>>>>> 8496d7d9
 
 	inodeId := container.inodeNum(oldName)
 	c.vlog("child %s has inode %d", oldName, inodeId)
@@ -372,57 +323,6 @@
 	return records
 }
 
-<<<<<<< HEAD
-func (container *ChildContainer) makeHardlink(c *ctx, childId InodeId) (
-	copy quantumfs.DirectoryRecord, err fuse.Status) {
-
-	defer c.FuncIn("ChildContainer::makeHardlink", "inode %d", childId).Out()
-
-	child := container.recordById(c, childId)
-	if child == nil {
-		c.elog("No child record for inode %d", childId)
-		return nil, fuse.ENOENT
-	}
-
-	// If it's already a hardlink, great no more work is needed
-	if link, isLink := child.(*HardlinkLeg); isLink {
-		c.vlog("Already a hardlink")
-
-		recordCopy := *link
-
-		// Ensure we update the ref count for this hardlink
-		container.dir.hardlinkTable.hardlinkInc(link.FileId())
-
-		return &recordCopy, fuse.OK
-	}
-
-	// record must be a file type to be hardlinked
-	if !child.Type().IsRegularFile() &&
-		child.Type() != quantumfs.ObjectTypeSymlink &&
-		child.Type() != quantumfs.ObjectTypeSpecial {
-
-		c.dlog("Cannot hardlink %s - not a file", child.Filename())
-		return nil, fuse.EINVAL
-	}
-
-	childname := child.Filename()
-	// remove the record from the childmap before donating it to be a hardlink
-	container.delRecord(c, childId, childname)
-
-	c.vlog("Converting %s into a hardlink", childname)
-	newLink := container.dir.hardlinkTable.newHardlink(c, childId, child)
-
-	linkSrcCopy := newLink.Clone()
-	linkSrcCopy.SetFilename(childname)
-	container.setRecord(c, childId, linkSrcCopy)
-
-	newLink.setCreationTime(quantumfs.NewTime(time.Now()))
-	newLink.SetContentTime(newLink.creationTime())
-	return newLink.Clone(), fuse.OK
-}
-
-=======
->>>>>>> 8496d7d9
 func (container *ChildContainer) makePublishable(c *ctx, name string) {
 	defer c.FuncIn("ChildContainer::makePublishable", "%s", name).Out()
 
@@ -443,10 +343,5 @@
 	container.publishable[inodeId] = records
 	c.vlog("Inode has %d names in this directory", len(records))
 
-<<<<<<< HEAD
 	removeFromMap(container.effective, inodeId, name)
-=======
-	record := container.deleteChild(c, name)
-	container.loadPublishableChild(c, record, inodeId)
->>>>>>> 8496d7d9
 }