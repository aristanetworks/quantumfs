--- conflicted
+++ resolved
@@ -252,11 +252,7 @@
 	if record := container.effective.get(inodeId); record != nil {
 		return record
 	}
-<<<<<<< HEAD
 	return container.publishable.recordById(inodeId)
-=======
-	return container.publishable.firstRecord(inodeId)
->>>>>>> 5585e5ec
 }
 
 func (container *ChildContainer) recordByName(c *ctx,
@@ -273,26 +269,6 @@
 	return container.publishable.getRecord(c, inodeId, name)
 }
 
-<<<<<<< HEAD
-func (container *ChildContainer) makeHardlink(c *ctx, childId InodeId) (
-	copy quantumfs.DirectoryRecord, err fuse.Status) {
-
-	defer c.FuncIn("ChildContainer::makeHardlink", "inode %d", childId).Out()
-	record := container.recordById(childId)
-	if record == nil {
-		c.elog("No child record for inode %d", childId)
-		return nil, fuse.ENOENT
-	}
-	// The child is becoming a hardlink which means it will be part of the
-	// hardlink map in wsr the next time wsr gets published, therefore,
-	// we can mark it as publishable
-	container.deleteChild(c, record.Filename(), false)
-	container.loadPublishableChild(c, record, childId)
-	return container.publishable.makeHardlink(c, childId)
-}
-
-=======
->>>>>>> 5585e5ec
 func (container *ChildContainer) makePublishable(c *ctx, name string) {
 	defer c.FuncIn("ChildContainer::makePublishable", "%s", name).Out()
 
@@ -301,11 +277,6 @@
 		panic("No such child " + name)
 	}
 
-<<<<<<< HEAD
-	record := container.recordById(inodeId)
-	container.deleteChild(c, name, false)
-=======
 	record := container.deleteChild(c, name)
->>>>>>> 5585e5ec
 	container.loadPublishableChild(c, record, inodeId)
 }