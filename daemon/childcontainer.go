// Copyright (c) 2017 Arista Networks, Inc.  All rights reserved.
// Arista Networks, Inc. Confidential and Proprietary.

package daemon

import (
	"time"

	"github.com/aristanetworks/quantumfs"
	"github.com/aristanetworks/quantumfs/utils"
)

// The combination of the effective and published views gives us a coherent
// filesystem state from a local user's perspective
type ChildContainer struct {
	children map[string]InodeId
	dir      *Directory

	// Publishable contains a view of the children that is always consistent
	// The records can be updated in publishable once we are sure they are
	// pointing to consistent children already present in the datastore
	publishable ChildMap

	// Effective contains a partial view of the children that cannot be
	// published yet. Once the children publish to the datastore, it would be
	// safe to move their corresponding record from effective to publishable
	// Effective cannot contain any hardlink records, therefore its
	// implementation is a simple hashtable from inodes to records
	effective EffectiveMap
}

type EffectiveMap struct {
	m map[InodeId]quantumfs.DirectoryRecord
}

func newEffectiveMap() *EffectiveMap {
	return &EffectiveMap{
		m: make(map[InodeId]quantumfs.DirectoryRecord),
	}
}

func (em *EffectiveMap) get(inodeId InodeId) quantumfs.DirectoryRecord {
	record, exists := em.m[inodeId]
	if exists {
		return record
	}
	return nil
}

func (em *EffectiveMap) del(inodeId InodeId) {
	delete(em.m, inodeId)
}

func (em *EffectiveMap) set(inodeId InodeId, record quantumfs.DirectoryRecord) {
	utils.Assert(em.get(inodeId) == nil, "Setting inodeId for existing record")
	utils.Assert(record.Type() != quantumfs.ObjectTypeHardlink,
		"Hardlink records are always publishable.")
	em.m[inodeId] = record
}

func (em *EffectiveMap) foreach(fxn func(inodeId InodeId,
	record quantumfs.DirectoryRecord)) {

	for inodeId, record := range em.m {
		fxn(inodeId, record)
	}
}

func newChildContainer(c *ctx, dir_ *Directory,
	baseLayerId quantumfs.ObjectKey) (*ChildContainer, []InodeId) {

	publishable, uninstantiated := newChildMap(c, dir_, baseLayerId)
	effective := newEffectiveMap()
	children := make(map[string]InodeId)

	publishable.foreachChild(c, func(name string, inodeId InodeId) {
		c.vlog("Adding child %s to the map", name)
		children[name] = inodeId
	})

	return &ChildContainer{
		dir:         dir_,
		children:    children,
		publishable: *publishable,
		effective:   *effective,
	}, uninstantiated
}

func (container *ChildContainer) setRecord(c *ctx, inodeId InodeId,
	record quantumfs.DirectoryRecord) {

	container.publishable.setRecord(c, inodeId, record)
}

func (container *ChildContainer) loadChild(c *ctx, record quantumfs.DirectoryRecord,
	inodeId InodeId) InodeId {

	defer c.FuncIn("ChildContainer::loadChild", "inode %d", inodeId).Out()
	if record.Type() == quantumfs.ObjectTypeHardlink {
		return container.loadPublishableChild(c, record, inodeId)
	}
	if inodeId != quantumfs.InodeIdInvalid {
		container.effective.set(inodeId, record)
	} else {
		// As there is no inodeNum, there doesn't exist an instantiated inode
		// for this child so its entry must be made publishable immediately.
		inodeId = c.qfs.newInodeId()
		container.publishable.loadChild(c, record, inodeId)
	}

	container.children[record.Filename()] = inodeId

	return inodeId
}

func (container *ChildContainer) loadPublishableChild(c *ctx,
	record quantumfs.DirectoryRecord, inodeId InodeId) InodeId {

	defer c.FuncIn("ChildContainer::loadPublishableChild", "inode %d",
		inodeId).Out()
	inodeId = container.publishable.loadChild(c, record, inodeId)
	container.children[record.Filename()] = inodeId
	container.effective.del(inodeId)
	return inodeId
}

func (container *ChildContainer) count() uint64 {
	return uint64(len(container.children))
}

func (container *ChildContainer) foreachChild(c *ctx, fxn func(name string,
	inodeId InodeId)) {

	for name, inodeId := range container.children {
		fxn(name, inodeId)
	}
}

func (container *ChildContainer) deleteChild(c *ctx,
	name string) (needsReparent quantumfs.DirectoryRecord) {

	defer c.FuncIn("ChildContainer::deleteChild", "name %s", name).Out()

	inodeId := container.children[name]
	if inodeId == quantumfs.InodeIdInvalid {
		c.vlog("name %s does not exist", name)
		return nil
	}
	delete(container.children, name)
	effectiveRecord := container.effective.get(inodeId)
	container.effective.del(inodeId)
	record := container.publishable.delRecord(inodeId, name)
	if effectiveRecord != nil {
		return effectiveRecord
	}
	return record
}

func (container *ChildContainer) renameChild(c *ctx, oldName string,
	newName string) {

	defer c.FuncIn("ChildContainer::renameChild", "%s -> %s",
		oldName, newName).Out()
	utils.Assert(oldName != newName,
		"Identical names must have been handled")
	utils.Assert(container.inodeNum(newName) == quantumfs.InodeIdInvalid,
		"The newName must have been already removed")

	inodeId := container.inodeNum(oldName)
	c.vlog("child %s has inode %d", oldName, inodeId)
<<<<<<< HEAD
	record := container.recordByName(c, oldName)
=======
	record := container.deleteChild(c, oldName)
>>>>>>> 06dfdec9
	if record == nil {
		c.vlog("oldName doesn't exist")
		return
	}
	record.SetFilename(newName)

	// if this is a hardlink, we must update its creationTime and the accesslist
	// path
	if hardlink, isHardlink := record.(*HardlinkLeg); isHardlink {
		hardlink.setCreationTime(quantumfs.NewTime(time.Now()))
		container.dir.markHardlinkPath(c, record.Filename(), record.FileId())
	}
	container.loadPublishableChild(c, record, inodeId)

	delete(container.children, oldName)
}

func (container *ChildContainer) inodeNum(name string) InodeId {
	if inodeId, exists := container.children[name]; exists {
		return inodeId
	}

	return quantumfs.InodeIdInvalid
}

func (container *ChildContainer) directInodes() []InodeId {
	inodes := make([]InodeId, 0, len(container.children))

	for _, inodeId := range container.children {
		isHardlink, _ := container.dir.hardlinkTable.checkHardlink(
			inodeId)
		if !isHardlink {
			inodes = append(inodes, inodeId)
		}
	}
	return inodes
}

func (container *ChildContainer) publishableRecords(
	c *ctx) []quantumfs.DirectoryRecord {

	defer c.funcIn("ChildContainer::publishableRecords").Out()
	return container.publishable.records()
}

func (container *ChildContainer) records() []quantumfs.DirectoryRecord {
	publishableRecords := container.publishable.records()

	records := make([]quantumfs.DirectoryRecord, 0, container.count())
	seen := make(map[string]bool, len(records))

	container.effective.foreach(func(inodeId InodeId,
		record quantumfs.DirectoryRecord) {

		records = append(records, record)
		seen[record.Filename()] = true
	})

	for _, record := range publishableRecords {
		if _, isSeen := seen[record.Filename()]; isSeen {
			continue
		}
		records = append(records, record)
	}
	return records
}

func (container *ChildContainer) recordById(
	inodeId InodeId) quantumfs.DirectoryRecord {

	if record := container.effective.get(inodeId); record != nil {
		return record
	}
	return container.publishable.recordById(inodeId)
}

func (container *ChildContainer) recordByName(c *ctx,
	name string) quantumfs.DirectoryRecord {

	defer c.FuncIn("ChildContainer::recordByName", "%s", name).Out()
	inodeId := container.children[name]
	if inodeId == quantumfs.InodeIdInvalid {
		return nil
	}
	if record := container.effective.get(inodeId); record != nil {
		return record
	}
	return container.publishable.getRecord(c, inodeId, name)
}

func (container *ChildContainer) makePublishable(c *ctx, name string) {
	defer c.FuncIn("ChildContainer::makePublishable", "%s", name).Out()

	inodeId := container.inodeNum(name)
	if inodeId == quantumfs.InodeIdInvalid {
		panic("No such child " + name)
	}

	record := container.deleteChild(c, name)
	container.loadPublishableChild(c, record, inodeId)
}<|MERGE_RESOLUTION|>--- conflicted
+++ resolved
@@ -168,11 +168,7 @@
 
 	inodeId := container.inodeNum(oldName)
 	c.vlog("child %s has inode %d", oldName, inodeId)
-<<<<<<< HEAD
-	record := container.recordByName(c, oldName)
-=======
 	record := container.deleteChild(c, oldName)
->>>>>>> 06dfdec9
 	if record == nil {
 		c.vlog("oldName doesn't exist")
 		return
