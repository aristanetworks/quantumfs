// Copyright (c) 2016 Arista Networks, Inc.  All rights reserved.
// Arista Networks, Inc. Confidential and Proprietary.

package systemlocal

// Test the systemlocal WorkspaceDB

import "fmt"
import "io/ioutil"
import "os"
import "testing"

import "github.com/aristanetworks/quantumfs"
import "github.com/aristanetworks/quantumfs/utils"

type systemlocalTest func(path string)

func runTest(t *testing.T, test systemlocalTest) {
	t.Parallel()

	// Create a temporary directory to contain the database
	testDir, err := ioutil.TempDir("", "systemlocalTest")
	if err != nil {
		panic(fmt.Sprintf("Unable to create test directory: %v", err))
	}

	test(testDir)

	os.RemoveAll(testDir)
}

func TestDBInit(t *testing.T) {
	runTest(t, func(path string) {
		db := NewWorkspaceDB(path + "/db")
		utils.Assert(db != nil, "Failed to init")
	})
}

func TestEmptyDB(t *testing.T) {
	runTest(t, func(path string) {
		db := NewWorkspaceDB(path + "/db")

		var num int
		var exists bool
		var err error

		num, err = db.NumTypespaces(nil)
		utils.Assert(err == nil, "Error in counting typespaces: %v", err)
		utils.Assert(num == 1, "Too many typespaces")

<<<<<<< HEAD
		exists, err = db.TypespaceExists(nil, "_null")
		utils.Assert(err == nil, "Error checking existence of typespace: %v",
			err)
		utils.Assert(exists, "Expected typespace not there")
=======
		exists, err = db.TypespaceExists(nil, quantumfs.NullSpaceName)
		assert(err == nil, "Error checking existence of typespace: %v", err)
		assert(exists, "Expected typespace not there")
>>>>>>> 8bcc3563

		exists, err = db.TypespaceExists(nil, "test")
		utils.Assert(err == nil, "Error checking existence of namespace: %v",
			err)
		utils.Assert(!exists, "Unexpected namespace")

<<<<<<< HEAD
		num, err = db.NumNamespaces(nil, "_null")
		utils.Assert(err == nil, "Error in counting namespaces: %v", err)
		utils.Assert(num == 1, "Too many namespaces")

		exists, err = db.NamespaceExists(nil, "_null", "_null")
		utils.Assert(err == nil, "Error checking existence of namespace: %v",
=======
		num, err = db.NumNamespaces(nil, quantumfs.NullSpaceName)
		assert(err == nil, "Error in counting namespaces: %v", err)
		assert(num == 1, "Too many namespaces")

		exists, err = db.NamespaceExists(nil, quantumfs.NullSpaceName,
			quantumfs.NullSpaceName)
		assert(err == nil, "Error checking existence of namespace: %v",
>>>>>>> 8bcc3563
			err)
		utils.Assert(exists, "Expected namespace not there")

<<<<<<< HEAD
		exists, err = db.NamespaceExists(nil, "_null", "test")
		utils.Assert(err == nil, "Error checking existence of namespace: %v",
=======
		exists, err = db.NamespaceExists(nil, quantumfs.NullSpaceName,
			"test")
		assert(err == nil, "Error checking existence of namespace: %v",
>>>>>>> 8bcc3563
			err)
		utils.Assert(!exists, "Unexpected namespace")

<<<<<<< HEAD
		num, err = db.NumWorkspaces(nil, "_null", "_null")
		utils.Assert(err == nil, "Error in counting workspaces: %v", err)
		utils.Assert(num == 1, "Too many workspaces")

		exists, err = db.WorkspaceExists(nil, "_null", "_null", "null")
		utils.Assert(err == nil, "Error checking existence workspace: %v",
=======
		num, err = db.NumWorkspaces(nil, quantumfs.NullSpaceName,
			quantumfs.NullSpaceName)
		assert(err == nil, "Error in counting workspaces: %v", err)
		assert(num == 1, "Too many workspaces")

		exists, err = db.WorkspaceExists(nil, quantumfs.NullSpaceName,
			quantumfs.NullSpaceName, quantumfs.NullSpaceName)
		assert(err == nil, "Error checking existence workspace: %v",
>>>>>>> 8bcc3563
			err)
		utils.Assert(exists, "Expected workspace not there")

<<<<<<< HEAD
		exists, err = db.WorkspaceExists(nil, "_null", "_null", "other")
		utils.Assert(err == nil, "Error checking existence of workspace: %v",
=======
		exists, err = db.WorkspaceExists(nil, quantumfs.NullSpaceName,
			quantumfs.NullSpaceName, "other")
		assert(err == nil, "Error checking existence of workspace: %v",
>>>>>>> 8bcc3563
			err)
		utils.Assert(!exists, "Unexpected workspace")

<<<<<<< HEAD
		key, err := db.Workspace(nil, "_null", "_null", "null")
		utils.Assert(err == nil, "Error fetching key: %v",
=======
		key, err := db.Workspace(nil, quantumfs.NullSpaceName,
			quantumfs.NullSpaceName, quantumfs.NullSpaceName)
		assert(err == nil, "Error fetching key: %v",
>>>>>>> 8bcc3563
			err)
		utils.Assert(key.IsEqualTo(quantumfs.EmptyWorkspaceKey),
			"null workspace isn't empty")
	})
}

func TestBranching(t *testing.T) {
	runTest(t, func(path string) {
		db := NewWorkspaceDB(path + "/db")

		err := db.BranchWorkspace(nil, "typeA", "notthere", "a", "branch",
			"somewhere", "else")
		utils.Assert(err != nil, "Succeeded branching invalid typespace")

<<<<<<< HEAD
		err = db.BranchWorkspace(nil, "_null", "notthere", "a", "branch",
			"somewhere", "else")
		utils.Assert(err != nil, "Succeeded branching invalid namespace")

		err = db.BranchWorkspace(nil, "_null", "_null", "notthere",
			"branch", "somewhere", "else")
		utils.Assert(err != nil, "Succeeded branching invalid workspace")
=======
		err = db.BranchWorkspace(nil, quantumfs.NullSpaceName, "notthere",
			"a", "branch", "somewhere", "else")
		assert(err != nil, "Succeeded branching invalid namespace")

		err = db.BranchWorkspace(nil, quantumfs.NullSpaceName,
			quantumfs.NullSpaceName, "notthere", "branch", "somewhere",
			"else")
		assert(err != nil, "Succeeded branching invalid workspace")
>>>>>>> 8bcc3563

		err = db.BranchWorkspace(nil, quantumfs.NullSpaceName,
			quantumfs.NullSpaceName, quantumfs.NullSpaceName, "branch",
			"test", "a")
		utils.Assert(err == nil, "Error branching null workspace: %v", err)

		err = db.BranchWorkspace(nil, quantumfs.NullSpaceName,
			quantumfs.NullSpaceName, quantumfs.NullSpaceName, "branch",
			"test", "a")
		utils.Assert(err != nil, "Succeeded branching to existing workspace")

		err = db.BranchWorkspace(nil, "branch", "test", "a", "duplicate",
			"test", "b")
		utils.Assert(err == nil, "Error rebranching workspace: %v", err)

		key, err := db.Workspace(nil, "branch", "test", "a")
		utils.Assert(err == nil, "Error fetching key: %v", err)
		utils.Assert(key.IsEqualTo(quantumfs.EmptyWorkspaceKey),
			"Branched rootid isn't the empty workspace")
	})
}

func TestNamespaceList(t *testing.T) {
	runTest(t, func(path string) {
		db := NewWorkspaceDB(path + "/db")

		err := db.BranchWorkspace(nil, quantumfs.NullSpaceName,
			quantumfs.NullSpaceName, quantumfs.NullSpaceName, "branch",
			"test", "a")
		utils.Assert(err == nil, "Failed branching workspace: %v", err)

		err = db.BranchWorkspace(nil, quantumfs.NullSpaceName,
			quantumfs.NullSpaceName, quantumfs.NullSpaceName, "branch",
			"test", "b")
		utils.Assert(err == nil, "Failed branching workspace: %v", err)

		exists, err := db.WorkspaceExists(nil, "branch", "test", "a")
		utils.Assert(err == nil, "Error checking if workspace exists: %v",
			err)
		utils.Assert(exists, "Workspace not really created")
		exists, err = db.WorkspaceExists(nil, "branch", "test", "b")
		utils.Assert(err == nil, "Error checking if workspace exists: %v",
			err)
		utils.Assert(exists, "Workspace not really created")

		namespaces, err := db.NamespaceList(nil, "branch")
		utils.Assert(err == nil, "Error getting list of namespaces: %v", err)
		utils.Assert(len(namespaces) == 1, "Incorrect number of workspaces")

		workspaces, err := db.WorkspaceList(nil, "branch", "test")
		utils.Assert(err == nil, "Error getting list of workspaces: %v", err)
		utils.Assert(len(workspaces) == 2, "Incorrect number of workspaces")

		a := false
		b := false

		for _, workspace := range workspaces {
			if workspace == "a" {
				a = true
			}

			if workspace == "b" {
				b = true
			}
		}

		utils.Assert(a && b, "Expected workspaces not there")
	})
}

func TestWorkspaceList(t *testing.T) {
	runTest(t, func(path string) {
		db := NewWorkspaceDB(path + "/db")

		err := db.BranchWorkspace(nil, quantumfs.NullSpaceName,
			quantumfs.NullSpaceName, quantumfs.NullSpaceName, "branch",
			"test", "a")
		utils.Assert(err == nil, "Error branching  workspace: %v", err)

		exists, err := db.TypespaceExists(nil, "branch")
		utils.Assert(err == nil, "Error checking typespace exists: %v", err)
		utils.Assert(exists, "Typespace not really created")

		typespaces, err := db.TypespaceList(nil)
		utils.Assert(err == nil, "Error getting typespace list: %v", err)
		utils.Assert(len(typespaces) == 2, "Incorrect number of typespaces")

		exists, err = db.NamespaceExists(nil, "branch", "test")
		utils.Assert(err == nil, "Error checking namespace exists: %v", err)
		utils.Assert(exists, "Namespace not really created")

		namespaces, err := db.NamespaceList(nil, "branch")
		utils.Assert(err == nil, "Error getting namespace list: %v", err)
		utils.Assert(len(namespaces) == 1, "Incorrect number of namespaces")

		exists, err = db.WorkspaceExists(nil, "branch", "test", "a")
		utils.Assert(err == nil, "Error checking workspace exists: %v", err)
		utils.Assert(exists, "Workspace not really created")

		workspaces, err := db.WorkspaceList(nil, "branch", "test")
		utils.Assert(err == nil, "Error getting workspace list: %v", err)
		utils.Assert(len(workspaces) == 1, "Incorrect number of workspaces")

		_null_ := false
		branch := false

		for _, typespace := range typespaces {
			if typespace == quantumfs.NullSpaceName {
				_null_ = true
			}

			if typespace == "branch" {
				branch = true
			}
		}
		utils.Assert(_null_ && branch, "Expected typespaces not there")

		err = db.BranchWorkspace(nil, "branch", "test", "a", "branch",
			"test2", "b")
		utils.Assert(err == nil, "Error branching the workspace: %v", err)
		namespaces, err = db.NamespaceList(nil, "branch")
		utils.Assert(err == nil, "Error getting namespace list: %v", err)
		utils.Assert(len(namespaces) == 2, "Incorrect number of namespaces")
		test := false
		test2 := false

		for _, namespace := range namespaces {
			if namespace == "test2" {
				test2 = true
			}

			if namespace == "test" {
				test = true
			}
		}

		utils.Assert(test && test2, "Expected namespaces not there")
	})
}

func TestAdvanceOk(t *testing.T) {
	runTest(t, func(path string) {
		db := NewWorkspaceDB(path + "/db")

		err := db.BranchWorkspace(nil, quantumfs.NullSpaceName,
			quantumfs.NullSpaceName, quantumfs.NullSpaceName, "branch",
			"test", "a")
		utils.Assert(err == nil, "Error branching workspace: %v", err)

<<<<<<< HEAD
		oldRootId, err := db.Workspace(nil, "_null", "_null", "null")
		utils.Assert(err == nil, "Error getting key: %v", err)
=======
		oldRootId, err := db.Workspace(nil, quantumfs.NullSpaceName,
			quantumfs.NullSpaceName, quantumfs.NullSpaceName)
		assert(err == nil, "Error getting key: %v", err)
>>>>>>> 8bcc3563

		newRootId, err := db.AdvanceWorkspace(nil, "branch", "test", "a",
			oldRootId, quantumfs.EmptyDirKey)
		utils.Assert(err == nil, "Error when advancing root: %v", err)
		utils.Assert(newRootId.IsEqualTo(quantumfs.EmptyDirKey),
			"New root doesn't match")
	})
}

func TestAdvanceNotExist(t *testing.T) {
	runTest(t, func(path string) {
		db := NewWorkspaceDB(path + "/db")

<<<<<<< HEAD
		oldRootId, err := db.Workspace(nil, "_null", "_null", "null")
		utils.Assert(err == nil, "Error getting key: %v", err)
=======
		oldRootId, err := db.Workspace(nil, quantumfs.NullSpaceName,
			quantumfs.NullSpaceName, quantumfs.NullSpaceName)
		assert(err == nil, "Error getting key: %v", err)
>>>>>>> 8bcc3563

		_, err = db.AdvanceWorkspace(nil, "branch", "test", "a", oldRootId,
			quantumfs.EmptyDirKey)
		utils.Assert(err != nil,
			"Succeeded advancing non-existant workspace")
	})
}

func TestAdvanceOldRootId(t *testing.T) {
	runTest(t, func(path string) {
		db := NewWorkspaceDB(path + "/db")

		err := db.BranchWorkspace(nil, quantumfs.NullSpaceName,
			quantumfs.NullSpaceName, quantumfs.NullSpaceName, "branch",
			"test", "a")
		utils.Assert(err == nil, "Error branching workspace: %v", err)

<<<<<<< HEAD
		oldRootId, err := db.Workspace(nil, "_null", "_null", "null")
		utils.Assert(err == nil, "Error getting key: %v", err)
=======
		oldRootId, err := db.Workspace(nil, quantumfs.NullSpaceName,
			quantumfs.NullSpaceName, quantumfs.NullSpaceName)
		assert(err == nil, "Error getting key: %v", err)
>>>>>>> 8bcc3563

		newRootId, err := db.AdvanceWorkspace(nil, "branch", "test", "a",
			quantumfs.EmptyBlockKey, quantumfs.EmptyDirKey)
		utils.Assert(err != nil, "Succeeded advancing with old rootid")
		utils.Assert(!newRootId.IsEqualTo(quantumfs.EmptyDirKey),
			"New root matches what was set")
		utils.Assert(newRootId.IsEqualTo(oldRootId),
			"New root doesn't match old root id")
	})
}

func TestDbRestart(t *testing.T) {
	// Confirm that workspaces created persist across database restarts
	runTest(t, func(path string) {
		db := NewWorkspaceDB(path + "/db")

		num, err := db.NumTypespaces(nil)
		utils.Assert(err == nil, "Error counting typespaces: %v", err)
		utils.Assert(num == 1, "Too many typespaces")

		err = db.BranchWorkspace(nil, quantumfs.NullSpaceName,
			quantumfs.NullSpaceName, quantumfs.NullSpaceName, "branch",
			"test", "a")
		utils.Assert(err == nil, "Error branching workspace: %v", err)

		systemdb := db.(*WorkspaceDB)
		err = systemdb.db.Close()
		utils.Assert(err == nil, "Error closing database: %v", err)

		db = NewWorkspaceDB(path + "/db")

		exists, err := db.WorkspaceExists(nil, "branch", "test", "a")
		utils.Assert(err == nil, "Error checking if workspace exists: %v",
			err)
		utils.Assert(exists, "Workspace didn't persist across restart")
	})
}

func createWorkspaces(wsdb quantumfs.WorkspaceDB) {
	workspaces := [...][3]string{
		[3]string{"type1", "name1", "work1"},
		[3]string{"type1", "name2", "work2"},
		[3]string{"type1", "name2", "work3"},
		[3]string{"type2", "name3", "work4"},
	}

	nullType := quantumfs.NullSpaceName
	nullName := quantumfs.NullSpaceName
	nullWork := quantumfs.NullSpaceName

	for _, workspace := range workspaces {
		err := wsdb.BranchWorkspace(nil, nullType, nullName, nullWork,
			workspace[0], workspace[1], workspace[2])
		utils.Assert(err == nil, "Failed to branch workspace: %v", err)
	}
}

func TestDeleteWorkspace(t *testing.T) {
	runTest(t, func(path string) {
		wsdb := NewWorkspaceDB(path + "db")
		createWorkspaces(wsdb)

		_, err := wsdb.Workspace(nil, "type1", "name2", "work2")
		utils.Assert(err == nil, "Expected workspace doesn't exist: %v", err)

		err = wsdb.DeleteWorkspace(nil, "type1", "name2", "work2")
		utils.Assert(err == nil, "Error deleting workspace: %v", err)

		_, err = wsdb.Workspace(nil, "type1", "name2", "work2")
		utils.Assert(err != nil, "Workspace still exists!")

		_, err = wsdb.Workspace(nil, "type1", "name2", "work3")
		utils.Assert(err == nil, "Sibling workspace removed")
	})
}

func TestDeleteNamespaceSingleWorkspace(t *testing.T) {
	runTest(t, func(path string) {
		wsdb := NewWorkspaceDB(path + "db")
		createWorkspaces(wsdb)

		err := wsdb.DeleteWorkspace(nil, "type2", "name3", "work4")
		utils.Assert(err == nil, "Failed deleting workspace: %v", err)

		exists, _ := wsdb.NamespaceExists(nil, "type2", "name3")
		utils.Assert(!exists, "Namespace not deleted")
	})
}

func TestDeleteNamespaceMultipleWorkspace(t *testing.T) {
	runTest(t, func(path string) {
		wsdb := NewWorkspaceDB(path + "db")
		createWorkspaces(wsdb)

		err := wsdb.DeleteWorkspace(nil, "type1", "name2", "work2")
		utils.Assert(err == nil, "Failed deleting workspace: %v", err)

		exists, _ := wsdb.NamespaceExists(nil, "type1", "name2")
		utils.Assert(exists, "Namespace deleted early")

		err = wsdb.DeleteWorkspace(nil, "type1", "name2", "work3")
		utils.Assert(err == nil, "Failed deleting workspace: %v", err)

		exists, _ = wsdb.NamespaceExists(nil, "type1", "name2")
		utils.Assert(!exists, "Namespace not deleted")
	})
}

func TestDeleteTypespace(t *testing.T) {
	runTest(t, func(path string) {
		wsdb := NewWorkspaceDB(path + "db")
		createWorkspaces(wsdb)

		err := wsdb.DeleteWorkspace(nil, "type2", "name3", "work4")
		utils.Assert(err == nil, "Failed deleting workspace: %v", err)

		exists, _ := wsdb.NamespaceExists(nil, "type2", "name3")
		utils.Assert(!exists, "Namespace not deleted")

		exists, _ = wsdb.TypespaceExists(nil, "type2")
		utils.Assert(!exists, "Typespace not deleted")
	})
}<|MERGE_RESOLUTION|>--- conflicted
+++ resolved
@@ -48,91 +48,51 @@
 		utils.Assert(err == nil, "Error in counting typespaces: %v", err)
 		utils.Assert(num == 1, "Too many typespaces")
 
-<<<<<<< HEAD
-		exists, err = db.TypespaceExists(nil, "_null")
-		utils.Assert(err == nil, "Error checking existence of typespace: %v",
-			err)
+		exists, err = db.TypespaceExists(nil, quantumfs.NullSpaceName)
+		utils.Assert(err == nil, "Error checking existence of typespace: %v", err)
 		utils.Assert(exists, "Expected typespace not there")
-=======
-		exists, err = db.TypespaceExists(nil, quantumfs.NullSpaceName)
-		assert(err == nil, "Error checking existence of typespace: %v", err)
-		assert(exists, "Expected typespace not there")
->>>>>>> 8bcc3563
 
 		exists, err = db.TypespaceExists(nil, "test")
 		utils.Assert(err == nil, "Error checking existence of namespace: %v",
 			err)
 		utils.Assert(!exists, "Unexpected namespace")
 
-<<<<<<< HEAD
-		num, err = db.NumNamespaces(nil, "_null")
+		num, err = db.NumNamespaces(nil, quantumfs.NullSpaceName)
 		utils.Assert(err == nil, "Error in counting namespaces: %v", err)
 		utils.Assert(num == 1, "Too many namespaces")
 
-		exists, err = db.NamespaceExists(nil, "_null", "_null")
-		utils.Assert(err == nil, "Error checking existence of namespace: %v",
-=======
-		num, err = db.NumNamespaces(nil, quantumfs.NullSpaceName)
-		assert(err == nil, "Error in counting namespaces: %v", err)
-		assert(num == 1, "Too many namespaces")
-
 		exists, err = db.NamespaceExists(nil, quantumfs.NullSpaceName,
 			quantumfs.NullSpaceName)
-		assert(err == nil, "Error checking existence of namespace: %v",
->>>>>>> 8bcc3563
+		utils.Assert(err == nil, "Error checking existence of namespace: %v",
 			err)
 		utils.Assert(exists, "Expected namespace not there")
 
-<<<<<<< HEAD
-		exists, err = db.NamespaceExists(nil, "_null", "test")
-		utils.Assert(err == nil, "Error checking existence of namespace: %v",
-=======
 		exists, err = db.NamespaceExists(nil, quantumfs.NullSpaceName,
 			"test")
-		assert(err == nil, "Error checking existence of namespace: %v",
->>>>>>> 8bcc3563
+		utils.Assert(err == nil, "Error checking existence of namespace: %v",
 			err)
 		utils.Assert(!exists, "Unexpected namespace")
 
-<<<<<<< HEAD
-		num, err = db.NumWorkspaces(nil, "_null", "_null")
+		num, err = db.NumWorkspaces(nil, quantumfs.NullSpaceName,
+			quantumfs.NullSpaceName)
 		utils.Assert(err == nil, "Error in counting workspaces: %v", err)
 		utils.Assert(num == 1, "Too many workspaces")
 
-		exists, err = db.WorkspaceExists(nil, "_null", "_null", "null")
-		utils.Assert(err == nil, "Error checking existence workspace: %v",
-=======
-		num, err = db.NumWorkspaces(nil, quantumfs.NullSpaceName,
-			quantumfs.NullSpaceName)
-		assert(err == nil, "Error in counting workspaces: %v", err)
-		assert(num == 1, "Too many workspaces")
-
 		exists, err = db.WorkspaceExists(nil, quantumfs.NullSpaceName,
 			quantumfs.NullSpaceName, quantumfs.NullSpaceName)
-		assert(err == nil, "Error checking existence workspace: %v",
->>>>>>> 8bcc3563
+		utils.Assert(err == nil, "Error checking existence workspace: %v",
 			err)
 		utils.Assert(exists, "Expected workspace not there")
 
-<<<<<<< HEAD
-		exists, err = db.WorkspaceExists(nil, "_null", "_null", "other")
-		utils.Assert(err == nil, "Error checking existence of workspace: %v",
-=======
 		exists, err = db.WorkspaceExists(nil, quantumfs.NullSpaceName,
 			quantumfs.NullSpaceName, "other")
-		assert(err == nil, "Error checking existence of workspace: %v",
->>>>>>> 8bcc3563
+		utils.Assert(err == nil, "Error checking existence of workspace: %v",
 			err)
 		utils.Assert(!exists, "Unexpected workspace")
 
-<<<<<<< HEAD
-		key, err := db.Workspace(nil, "_null", "_null", "null")
-		utils.Assert(err == nil, "Error fetching key: %v",
-=======
 		key, err := db.Workspace(nil, quantumfs.NullSpaceName,
 			quantumfs.NullSpaceName, quantumfs.NullSpaceName)
-		assert(err == nil, "Error fetching key: %v",
->>>>>>> 8bcc3563
+		utils.Assert(err == nil, "Error fetching key: %v",
 			err)
 		utils.Assert(key.IsEqualTo(quantumfs.EmptyWorkspaceKey),
 			"null workspace isn't empty")
@@ -147,24 +107,14 @@
 			"somewhere", "else")
 		utils.Assert(err != nil, "Succeeded branching invalid typespace")
 
-<<<<<<< HEAD
-		err = db.BranchWorkspace(nil, "_null", "notthere", "a", "branch",
-			"somewhere", "else")
-		utils.Assert(err != nil, "Succeeded branching invalid namespace")
-
-		err = db.BranchWorkspace(nil, "_null", "_null", "notthere",
-			"branch", "somewhere", "else")
-		utils.Assert(err != nil, "Succeeded branching invalid workspace")
-=======
 		err = db.BranchWorkspace(nil, quantumfs.NullSpaceName, "notthere",
 			"a", "branch", "somewhere", "else")
-		assert(err != nil, "Succeeded branching invalid namespace")
+		utils.Assert(err != nil, "Succeeded branching invalid namespace")
 
 		err = db.BranchWorkspace(nil, quantumfs.NullSpaceName,
 			quantumfs.NullSpaceName, "notthere", "branch", "somewhere",
 			"else")
-		assert(err != nil, "Succeeded branching invalid workspace")
->>>>>>> 8bcc3563
+		utils.Assert(err != nil, "Succeeded branching invalid workspace")
 
 		err = db.BranchWorkspace(nil, quantumfs.NullSpaceName,
 			quantumfs.NullSpaceName, quantumfs.NullSpaceName, "branch",
@@ -314,14 +264,9 @@
 			"test", "a")
 		utils.Assert(err == nil, "Error branching workspace: %v", err)
 
-<<<<<<< HEAD
-		oldRootId, err := db.Workspace(nil, "_null", "_null", "null")
-		utils.Assert(err == nil, "Error getting key: %v", err)
-=======
 		oldRootId, err := db.Workspace(nil, quantumfs.NullSpaceName,
 			quantumfs.NullSpaceName, quantumfs.NullSpaceName)
-		assert(err == nil, "Error getting key: %v", err)
->>>>>>> 8bcc3563
+		utils.Assert(err == nil, "Error getting key: %v", err)
 
 		newRootId, err := db.AdvanceWorkspace(nil, "branch", "test", "a",
 			oldRootId, quantumfs.EmptyDirKey)
@@ -335,14 +280,9 @@
 	runTest(t, func(path string) {
 		db := NewWorkspaceDB(path + "/db")
 
-<<<<<<< HEAD
-		oldRootId, err := db.Workspace(nil, "_null", "_null", "null")
-		utils.Assert(err == nil, "Error getting key: %v", err)
-=======
 		oldRootId, err := db.Workspace(nil, quantumfs.NullSpaceName,
 			quantumfs.NullSpaceName, quantumfs.NullSpaceName)
-		assert(err == nil, "Error getting key: %v", err)
->>>>>>> 8bcc3563
+		utils.Assert(err == nil, "Error getting key: %v", err)
 
 		_, err = db.AdvanceWorkspace(nil, "branch", "test", "a", oldRootId,
 			quantumfs.EmptyDirKey)
@@ -360,14 +300,9 @@
 			"test", "a")
 		utils.Assert(err == nil, "Error branching workspace: %v", err)
 
-<<<<<<< HEAD
-		oldRootId, err := db.Workspace(nil, "_null", "_null", "null")
-		utils.Assert(err == nil, "Error getting key: %v", err)
-=======
 		oldRootId, err := db.Workspace(nil, quantumfs.NullSpaceName,
 			quantumfs.NullSpaceName, quantumfs.NullSpaceName)
-		assert(err == nil, "Error getting key: %v", err)
->>>>>>> 8bcc3563
+		utils.Assert(err == nil, "Error getting key: %v", err)
 
 		newRootId, err := db.AdvanceWorkspace(nil, "branch", "test", "a",
 			quantumfs.EmptyBlockKey, quantumfs.EmptyDirKey)
