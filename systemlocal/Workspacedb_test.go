// Copyright (c) 2016 Arista Networks, Inc.  All rights reserved.
// Arista Networks, Inc. Confidential and Proprietary.

package systemlocal

// Test the systemlocal WorkspaceDB

<<<<<<< HEAD
import "fmt"
import "os"
=======
>>>>>>> f9d74b8b
import "testing"

import "github.com/aristanetworks/quantumfs"
import "github.com/aristanetworks/quantumfs/utils"
<<<<<<< HEAD
import "github.com/aristanetworks/quantumfs/qlog"

type systemlocalTest func(path string)

func newCtx() *quantumfs.Ctx {
	// Create  Ctx with random RequestId
	Qlog := qlog.NewQlogTiny()
	requestId := qlog.TestReqId
	ctx := &quantumfs.Ctx{
		Qlog:      Qlog,
		RequestId: requestId,
	}

	return ctx
}

func runTest(t *testing.T, test systemlocalTest) {
	t.Parallel()

	// Create a temporary directory to contain the database
	testDir, err := utils.SetupTestspace("systemlocalTest")
	if err != nil {
		panic(fmt.Sprintf("Unable to create test directory: %v", err))
	}

	test(testDir)

	os.RemoveAll(testDir)
}
=======
>>>>>>> f9d74b8b

func TestDBInit(t *testing.T) {
	runTest(t, func(test *testHelper) {
		utils.Assert(test.db != nil, "Failed to init")
	})
}

func TestEmptyDB(t *testing.T) {
	runTest(t, func(test *testHelper) {
		db := test.db
		ctx := newCtx()

		var num int
		var exists bool
		var err error

		num, err = db.NumTypespaces(ctx)
		utils.Assert(err == nil, "Error in counting typespaces: %v", err)
		utils.Assert(num == 1, "Too many typespaces")

		exists, err = db.TypespaceExists(ctx, quantumfs.NullSpaceName)
		utils.Assert(err == nil, "Error checking existence of typespace: %v",
			err)
		utils.Assert(exists, "Expected typespace not there")

		exists, err = db.TypespaceExists(ctx, "test")
		utils.Assert(err == nil, "Error checking existence of namespace: %v",
			err)
		utils.Assert(!exists, "Unexpected namespace")

		num, err = db.NumNamespaces(ctx, quantumfs.NullSpaceName)
		utils.Assert(err == nil, "Error in counting namespaces: %v", err)
		utils.Assert(num == 1, "Too many namespaces")

		exists, err = db.NamespaceExists(ctx, quantumfs.NullSpaceName,
			quantumfs.NullSpaceName)
		utils.Assert(err == nil, "Error checking existence of namespace: %v",
			err)
		utils.Assert(exists, "Expected namespace not there")

		exists, err = db.NamespaceExists(ctx, quantumfs.NullSpaceName,
			"test")
		utils.Assert(err == nil, "Error checking existence of namespace: %v",
			err)
		utils.Assert(!exists, "Unexpected namespace")

		num, err = db.NumWorkspaces(ctx, quantumfs.NullSpaceName,
			quantumfs.NullSpaceName)
		utils.Assert(err == nil, "Error in counting workspaces: %v", err)
		utils.Assert(num == 1, "Too many workspaces")

		exists, err = db.WorkspaceExists(ctx, quantumfs.NullSpaceName,
			quantumfs.NullSpaceName, quantumfs.NullSpaceName)
		utils.Assert(err == nil, "Error checking existence workspace: %v",
			err)
		utils.Assert(exists, "Expected workspace not there")

		exists, err = db.WorkspaceExists(ctx, quantumfs.NullSpaceName,
			quantumfs.NullSpaceName, "other")
		utils.Assert(err == nil, "Error checking existence of workspace: %v",
			err)
		utils.Assert(!exists, "Unexpected workspace")

		key, err := db.Workspace(ctx, quantumfs.NullSpaceName,
			quantumfs.NullSpaceName, quantumfs.NullSpaceName)
		utils.Assert(err == nil, "Error fetching key: %v",
			err)
		utils.Assert(key.IsEqualTo(quantumfs.EmptyWorkspaceKey),
			"null workspace isn't empty")
	})
}

func TestBranching(t *testing.T) {
	runTest(t, func(test *testHelper) {
		db := test.db
		ctx := newCtx()

		err := db.BranchWorkspace(ctx, "typeA", "notthere", "a", "branch",
			"somewhere", "else")
		utils.Assert(err != nil, "Succeeded branching invalid typespace")

		err = db.BranchWorkspace(ctx, quantumfs.NullSpaceName, "notthere",
			"a", "branch", "somewhere", "else")
		utils.Assert(err != nil, "Succeeded branching invalid namespace")

		err = db.BranchWorkspace(ctx, quantumfs.NullSpaceName,
			quantumfs.NullSpaceName, "notthere", "branch", "somewhere",
			"else")
		utils.Assert(err != nil, "Succeeded branching invalid workspace")

		err = db.BranchWorkspace(ctx, quantumfs.NullSpaceName,
			quantumfs.NullSpaceName, quantumfs.NullSpaceName, "branch",
			"test", "a")
		utils.Assert(err == nil, "Error branching null workspace: %v", err)

		err = db.BranchWorkspace(ctx, quantumfs.NullSpaceName,
			quantumfs.NullSpaceName, quantumfs.NullSpaceName, "branch",
			"test", "a")
		utils.Assert(err != nil, "Succeeded branching to existing workspace")

		err = db.BranchWorkspace(ctx, "branch", "test", "a", "duplicate",
			"test", "b")
		utils.Assert(err == nil, "Error rebranching workspace: %v", err)

		key, err := db.Workspace(ctx, "branch", "test", "a")
		utils.Assert(err == nil, "Error fetching key: %v", err)
		utils.Assert(key.IsEqualTo(quantumfs.EmptyWorkspaceKey),
			"Branched rootid isn't the empty workspace")
	})
}

func TestNamespaceList(t *testing.T) {
	runTest(t, func(test *testHelper) {
		db := test.db
		ctx := newCtx()

		err := db.BranchWorkspace(ctx, quantumfs.NullSpaceName,
			quantumfs.NullSpaceName, quantumfs.NullSpaceName, "branch",
			"test", "a")
		utils.Assert(err == nil, "Failed branching workspace: %v", err)

		err = db.BranchWorkspace(ctx, quantumfs.NullSpaceName,
			quantumfs.NullSpaceName, quantumfs.NullSpaceName, "branch",
			"test", "b")
		utils.Assert(err == nil, "Failed branching workspace: %v", err)

		exists, err := db.WorkspaceExists(ctx, "branch", "test", "a")
		utils.Assert(err == nil, "Error checking if workspace exists: %v",
			err)
		utils.Assert(exists, "Workspace not really created")
		exists, err = db.WorkspaceExists(ctx, "branch", "test", "b")
		utils.Assert(err == nil, "Error checking if workspace exists: %v",
			err)
		utils.Assert(exists, "Workspace not really created")

		namespaces, err := db.NamespaceList(ctx, "branch")
		utils.Assert(err == nil, "Error getting list of namespaces: %v", err)
		utils.Assert(len(namespaces) == 1, "Incorrect number of workspaces")

		workspaces, err := db.WorkspaceList(ctx, "branch", "test")
		utils.Assert(err == nil, "Error getting list of workspaces: %v", err)
		utils.Assert(len(workspaces) == 2, "Incorrect number of workspaces")

		a := false
		b := false

		for _, workspace := range workspaces {
			if workspace == "a" {
				a = true
			}

			if workspace == "b" {
				b = true
			}
		}

		utils.Assert(a && b, "Expected workspaces not there")
	})
}

func TestWorkspaceList(t *testing.T) {
	runTest(t, func(test *testHelper) {
		db := test.db
		ctx := newCtx()

		err := db.BranchWorkspace(ctx, quantumfs.NullSpaceName,
			quantumfs.NullSpaceName, quantumfs.NullSpaceName, "branch",
			"test", "a")
		utils.Assert(err == nil, "Error branching  workspace: %v", err)

		exists, err := db.TypespaceExists(ctx, "branch")
		utils.Assert(err == nil, "Error checking typespace exists: %v", err)
		utils.Assert(exists, "Typespace not really created")

		typespaces, err := db.TypespaceList(ctx)
		utils.Assert(err == nil, "Error getting typespace list: %v", err)
		utils.Assert(len(typespaces) == 2, "Incorrect number of typespaces")

		exists, err = db.NamespaceExists(ctx, "branch", "test")
		utils.Assert(err == nil, "Error checking namespace exists: %v", err)
		utils.Assert(exists, "Namespace not really created")

		namespaces, err := db.NamespaceList(ctx, "branch")
		utils.Assert(err == nil, "Error getting namespace list: %v", err)
		utils.Assert(len(namespaces) == 1, "Incorrect number of namespaces")

		exists, err = db.WorkspaceExists(ctx, "branch", "test", "a")
		utils.Assert(err == nil, "Error checking workspace exists: %v", err)
		utils.Assert(exists, "Workspace not really created")

		workspaces, err := db.WorkspaceList(ctx, "branch", "test")
		utils.Assert(err == nil, "Error getting workspace list: %v", err)
		utils.Assert(len(workspaces) == 1, "Incorrect number of workspaces")

		_null_ := false
		branch := false

		for _, typespace := range typespaces {
			if typespace == quantumfs.NullSpaceName {
				_null_ = true
			}

			if typespace == "branch" {
				branch = true
			}
		}
		utils.Assert(_null_ && branch, "Expected typespaces not there")

		err = db.BranchWorkspace(ctx, "branch", "test", "a", "branch",
			"test2", "b")
		utils.Assert(err == nil, "Error branching the workspace: %v", err)
		namespaces, err = db.NamespaceList(ctx, "branch")
		utils.Assert(err == nil, "Error getting namespace list: %v", err)
		utils.Assert(len(namespaces) == 2, "Incorrect number of namespaces")
		test1 := false
		test2 := false

		for _, namespace := range namespaces {
			if namespace == "test2" {
				test2 = true
			}

			if namespace == "test" {
				test1 = true
			}
		}

		utils.Assert(test1 && test2, "Expected namespaces not there")
	})
}

func TestAdvanceOk(t *testing.T) {
	runTest(t, func(test *testHelper) {
		db := test.db
		ctx := newCtx()

		err := db.BranchWorkspace(ctx, quantumfs.NullSpaceName,
			quantumfs.NullSpaceName, quantumfs.NullSpaceName, "branch",
			"test", "a")
		utils.Assert(err == nil, "Error branching workspace: %v", err)

		oldRootId, err := db.Workspace(ctx, quantumfs.NullSpaceName,
			quantumfs.NullSpaceName, quantumfs.NullSpaceName)
		utils.Assert(err == nil, "Error getting key: %v", err)

		newRootId, err := db.AdvanceWorkspace(ctx, "branch", "test", "a",
			oldRootId, quantumfs.EmptyDirKey)
		utils.Assert(err == nil, "Error when advancing root: %v", err)
		utils.Assert(newRootId.IsEqualTo(quantumfs.EmptyDirKey),
			"New root doesn't match")
	})
}

func TestAdvanceNotExist(t *testing.T) {
	runTest(t, func(test *testHelper) {
		db := test.db
		ctx := newCtx()

		oldRootId, err := db.Workspace(ctx, quantumfs.NullSpaceName,
			quantumfs.NullSpaceName, quantumfs.NullSpaceName)
		utils.Assert(err == nil, "Error getting key: %v", err)

		_, err = db.AdvanceWorkspace(ctx, "branch", "test", "a", oldRootId,
			quantumfs.EmptyDirKey)
		utils.Assert(err != nil,
			"Succeeded advancing non-existant workspace")
	})
}

func TestAdvanceOldRootId(t *testing.T) {
	runTest(t, func(test *testHelper) {
		db := test.db
		ctx := newCtx()

		err := db.BranchWorkspace(ctx, quantumfs.NullSpaceName,
			quantumfs.NullSpaceName, quantumfs.NullSpaceName, "branch",
			"test", "a")
		utils.Assert(err == nil, "Error branching workspace: %v", err)

		oldRootId, err := db.Workspace(ctx, quantumfs.NullSpaceName,
			quantumfs.NullSpaceName, quantumfs.NullSpaceName)
		utils.Assert(err == nil, "Error getting key: %v", err)

		newRootId, err := db.AdvanceWorkspace(ctx, "branch", "test", "a",
			quantumfs.EmptyBlockKey, quantumfs.EmptyDirKey)
		utils.Assert(err != nil, "Succeeded advancing with old rootid")
		utils.Assert(!newRootId.IsEqualTo(quantumfs.EmptyDirKey),
			"New root matches what was set")
		utils.Assert(newRootId.IsEqualTo(oldRootId),
			"New root doesn't match old root id")
	})
}

func TestDbRestart(t *testing.T) {
	// Confirm that workspaces created persist across database restarts
	runTest(t, func(test *testHelper) {
		db := test.db
		ctx := newCtx()

		num, err := db.NumTypespaces(ctx)
		utils.Assert(err == nil, "Error counting typespaces: %v", err)
		utils.Assert(num == 1, "Too many typespaces")

		err = db.BranchWorkspace(ctx, quantumfs.NullSpaceName,
			quantumfs.NullSpaceName, quantumfs.NullSpaceName, "branch",
			"test", "a")
		utils.Assert(err == nil, "Error branching workspace: %v", err)

		systemdb := db.(*WorkspaceDB)
		err = systemdb.db.Close()
		utils.Assert(err == nil, "Error closing database: %v", err)

		db = NewWorkspaceDB(test.path + "/db")

		exists, err := db.WorkspaceExists(ctx, "branch", "test", "a")
		utils.Assert(err == nil, "Error checking if workspace exists: %v",
			err)
		utils.Assert(exists, "Workspace didn't persist across restart")
	})
}

func createWorkspaces(wsdb quantumfs.WorkspaceDB, ctx *quantumfs.Ctx) {
	workspaces := [...][3]string{
		[3]string{"type1", "name1", "work1"},
		[3]string{"type1", "name2", "work2"},
		[3]string{"type1", "name2", "work3"},
		[3]string{"type2", "name3", "work4"},
	}

	nullType := quantumfs.NullSpaceName
	nullName := quantumfs.NullSpaceName
	nullWork := quantumfs.NullSpaceName

	for _, workspace := range workspaces {
		err := wsdb.BranchWorkspace(ctx, nullType, nullName, nullWork,
			workspace[0], workspace[1], workspace[2])
		utils.Assert(err == nil, "Failed to branch workspace: %v", err)
	}
}

func TestDeleteWorkspace(t *testing.T) {
	runTest(t, func(test *testHelper) {
		wsdb := test.db
		ctx := newCtx()
		createWorkspaces(wsdb, ctx)

		_, err := wsdb.Workspace(ctx, "type1", "name2", "work2")
		utils.Assert(err == nil, "Expected workspace doesn't exist: %v", err)

		err = wsdb.DeleteWorkspace(ctx, "type1", "name2", "work2")
		utils.Assert(err == nil, "Error deleting workspace: %v", err)

		_, err = wsdb.Workspace(ctx, "type1", "name2", "work2")
		utils.Assert(err != nil, "Workspace still exists!")

		_, err = wsdb.Workspace(ctx, "type1", "name2", "work3")
		utils.Assert(err == nil, "Sibling workspace removed")
	})
}

func TestDeleteNamespaceSingleWorkspace(t *testing.T) {
	runTest(t, func(test *testHelper) {
		wsdb := test.db
		ctx := newCtx()
		createWorkspaces(wsdb, ctx)

		err := wsdb.DeleteWorkspace(ctx, "type2", "name3", "work4")
		utils.Assert(err == nil, "Failed deleting workspace: %v", err)

		exists, _ := wsdb.NamespaceExists(ctx, "type2", "name3")
		utils.Assert(!exists, "Namespace not deleted")
	})
}

func TestDeleteNamespaceMultipleWorkspace(t *testing.T) {
	runTest(t, func(test *testHelper) {
		wsdb := test.db
		ctx := newCtx()
		createWorkspaces(wsdb, ctx)

		err := wsdb.DeleteWorkspace(ctx, "type1", "name2", "work2")
		utils.Assert(err == nil, "Failed deleting workspace: %v", err)

		exists, _ := wsdb.NamespaceExists(ctx, "type1", "name2")
		utils.Assert(exists, "Namespace deleted early")

		err = wsdb.DeleteWorkspace(ctx, "type1", "name2", "work3")
		utils.Assert(err == nil, "Failed deleting workspace: %v", err)

		exists, _ = wsdb.NamespaceExists(ctx, "type1", "name2")
		utils.Assert(!exists, "Namespace not deleted")
	})
}

func TestDeleteTypespace(t *testing.T) {
	runTest(t, func(test *testHelper) {
		wsdb := test.db
		ctx := newCtx()
		createWorkspaces(wsdb, ctx)

		err := wsdb.DeleteWorkspace(ctx, "type2", "name3", "work4")
		utils.Assert(err == nil, "Failed deleting workspace: %v", err)

		exists, _ := wsdb.NamespaceExists(ctx, "type2", "name3")
		utils.Assert(!exists, "Namespace not deleted")

		exists, _ = wsdb.TypespaceExists(ctx, "type2")
		utils.Assert(!exists, "Typespace not deleted")
	})
}

func TestSetWorkspaceImmutable(t *testing.T) {
	runTest(t, func(test *testHelper) {
		wsdb := test.db
		ctx := newCtx()
		createWorkspaces(wsdb, ctx)

		immutable, err := wsdb.WorkspaceIsImmutable(ctx,
			"type1", "name1", "work1")
		utils.Assert(err == nil && !immutable,
			"Workspace is either immutable or with error: %v", err)

		err = wsdb.SetWorkspaceImmutable(ctx, "type1", "name1", "work1")
		utils.Assert(err == nil, "Failed setting workspace immutable")

		immutable, err = wsdb.WorkspaceIsImmutable(ctx,
			"type1", "name1", "work1")
		utils.Assert(err == nil && immutable,
			"Workspace is either mutable or with error: %v", err)
	})
}

func TestSetNonExistingWorkspaceImmutable(t *testing.T) {
	runTest(t, func(test *testHelper) {
		wsdb := test.db
		ctx := newCtx()
		createWorkspaces(wsdb, ctx)

		immutable, err := wsdb.WorkspaceIsImmutable(ctx,
			"type1", "name1", "work10")
		utils.Assert(err == nil && !immutable,
			"Workspace is either immutable or with error: %v", err)
	})
}

func TestWorkspaceImmutabilityAfterDelete(t *testing.T) {
	runTest(t, func(test *testHelper) {
		wsdb := test.db
		ctx := newCtx()
		createWorkspaces(wsdb, ctx)

		err := wsdb.SetWorkspaceImmutable(ctx, "type1", "name1", "work1")
		utils.Assert(err == nil, "Failed setting workspace immutable")

		immutable, err := wsdb.WorkspaceIsImmutable(ctx,
			"type1", "name1", "work1")
		utils.Assert(err == nil && immutable,
			"Workspace is either mutable or with error: %v", err)

		err = wsdb.DeleteWorkspace(ctx, "type1", "name1", "work1")
		utils.Assert(err == nil, "Failed deleting workspace: %v", err)

		immutable, err = wsdb.WorkspaceIsImmutable(ctx,
			"type1", "name1", "work1")
		utils.Assert(err == nil && !immutable,
			"Workspace is either immutable or with error: %v", err)
	})
}<|MERGE_RESOLUTION|>--- conflicted
+++ resolved
@@ -5,47 +5,10 @@
 
 // Test the systemlocal WorkspaceDB
 
-<<<<<<< HEAD
-import "fmt"
-import "os"
-=======
->>>>>>> f9d74b8b
 import "testing"
 
 import "github.com/aristanetworks/quantumfs"
 import "github.com/aristanetworks/quantumfs/utils"
-<<<<<<< HEAD
-import "github.com/aristanetworks/quantumfs/qlog"
-
-type systemlocalTest func(path string)
-
-func newCtx() *quantumfs.Ctx {
-	// Create  Ctx with random RequestId
-	Qlog := qlog.NewQlogTiny()
-	requestId := qlog.TestReqId
-	ctx := &quantumfs.Ctx{
-		Qlog:      Qlog,
-		RequestId: requestId,
-	}
-
-	return ctx
-}
-
-func runTest(t *testing.T, test systemlocalTest) {
-	t.Parallel()
-
-	// Create a temporary directory to contain the database
-	testDir, err := utils.SetupTestspace("systemlocalTest")
-	if err != nil {
-		panic(fmt.Sprintf("Unable to create test directory: %v", err))
-	}
-
-	test(testDir)
-
-	os.RemoveAll(testDir)
-}
-=======
->>>>>>> f9d74b8b
 
 func TestDBInit(t *testing.T) {
 	runTest(t, func(test *testHelper) {
