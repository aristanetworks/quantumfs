--- conflicted
+++ resolved
@@ -371,25 +371,12 @@
 func deleteWorkspace_(tx *bolt.Tx, root []byte, typespace string,
 	namespace string, workspace string) error {
 
-<<<<<<< HEAD
 	typespaces := tx.Bucket(root)
 	namespaces := typespaces.Bucket([]byte(typespace))
 	if namespaces == nil {
 		// No such typespace indicates no such workspace. Success.
 		return nil
 	}
-=======
-	c.Vlog(qlog.LogWorkspaceDb, "---In systemlocal::DeleteWorkspace")
-	defer c.Vlog(qlog.LogWorkspaceDb, "Out-- systemlocal::DeleteWorkspace")
-
-	return wsdb.db.Update(func(tx *bolt.Tx) error {
-		typespaces := tx.Bucket(typespacesBucket)
-		namespaces := typespaces.Bucket([]byte(typespace))
-		if namespaces == nil {
-			// No such typespace indicates no such workspace. Success.
-			return nil
-		}
->>>>>>> 7366884d
 
 	workspaces := namespaces.Bucket([]byte(namespace))
 	if workspaces == nil {
@@ -433,6 +420,9 @@
 
 func (wsdb *WorkspaceDB) DeleteWorkspace(c *quantumfs.Ctx, typespace string,
 	namespace string, workspace string) error {
+
+	c.Vlog(qlog.LogWorkspaceDb, "---In systemlocal::DeleteWorkspace")
+	defer c.Vlog(qlog.LogWorkspaceDb, "Out-- systemlocal::DeleteWorkspace")
 
 	return wsdb.db.Update(func(tx *bolt.Tx) error {
 		err := deleteWorkspace_(tx, typespacesBucket,
