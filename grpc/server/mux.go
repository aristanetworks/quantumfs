--- conflicted
+++ resolved
@@ -198,17 +198,6 @@
 	ok, err := parseWorkspaceDbError(c, response.Header, err)
 	if ok {
 		response.NumTypespaces = int64(num)
-<<<<<<< HEAD
-		return &response, nil
-	}
-
-	if err, ok := err.(*quantumfs.WorkspaceDbErr); ok {
-		response.Header.Err = rpc.ResponseCodes(err.Code)
-		response.Header.ErrCause = err.Msg
-		c.vlog("Received workspaceDB error %d: %s", err.Code, err.Msg)
-		return &response, nil
-=======
->>>>>>> 36619b49
 	}
 
 	return &response, err
@@ -229,17 +218,6 @@
 	ok, err := parseWorkspaceDbError(c, response.Header, err)
 	if ok {
 		response.Typespaces = typespaces
-<<<<<<< HEAD
-		return &response, nil
-	}
-
-	if err, ok := err.(*quantumfs.WorkspaceDbErr); ok {
-		response.Header.Err = rpc.ResponseCodes(err.Code)
-		response.Header.ErrCause = err.Msg
-		c.vlog("Received workspaceDB error %d: %s", err.Code, err.Msg)
-		return &response, nil
-=======
->>>>>>> 36619b49
 	}
 
 	return &response, err
@@ -263,17 +241,6 @@
 		response.NumNamespaces = int64(num)
 	}
 
-<<<<<<< HEAD
-	if err, ok := err.(*quantumfs.WorkspaceDbErr); ok {
-		response.Header.Err = rpc.ResponseCodes(err.Code)
-		response.Header.ErrCause = err.Msg
-		c.vlog("Received workspaceDB error %d: %s", err.Code, err.Msg)
-		return &response, nil
-	}
-
-	c.vlog("Received other error: %s", err.Error())
-=======
->>>>>>> 36619b49
 	return &response, err
 }
 
@@ -295,17 +262,6 @@
 		response.Namespaces = namespaces
 	}
 
-<<<<<<< HEAD
-	if err, ok := err.(*quantumfs.WorkspaceDbErr); ok {
-		response.Header.Err = rpc.ResponseCodes(err.Code)
-		response.Header.ErrCause = err.Msg
-		c.vlog("Received workspaceDB error %d: %s", err.Code, err.Msg)
-		return &response, nil
-	}
-
-	c.vlog("Received other error: %s", err.Error())
-=======
->>>>>>> 36619b49
 	return &response, err
 }
 
@@ -329,17 +285,6 @@
 		response.NumWorkspaces = int64(num)
 	}
 
-<<<<<<< HEAD
-	if err, ok := err.(*quantumfs.WorkspaceDbErr); ok {
-		response.Header.Err = rpc.ResponseCodes(err.Code)
-		response.Header.ErrCause = err.Msg
-		c.vlog("Received workspaceDB error %d: %s", err.Code, err.Msg)
-		return &response, nil
-	}
-
-	c.vlog("Received other error: %s", err.Error())
-=======
->>>>>>> 36619b49
 	return &response, err
 }
 
@@ -563,17 +508,6 @@
 		response.Immutable = false
 	}
 
-<<<<<<< HEAD
-	if err, ok := err.(*quantumfs.WorkspaceDbErr); ok {
-		response.Header.Err = rpc.ResponseCodes(err.Code)
-		response.Header.ErrCause = err.Msg
-		c.vlog("Received workspaceDB error %d: %s", err.Code, err.Msg)
-		return &response, nil
-	}
-
-	c.vlog("Received other error: %s", err.Error())
-=======
->>>>>>> 36619b49
 	return &response, err
 }
 
@@ -596,19 +530,7 @@
 		m.notifyChange(c, request.Destination, request.RequestId, false)
 	}
 
-<<<<<<< HEAD
-	if err, ok := err.(*quantumfs.WorkspaceDbErr); ok {
-		response.Err = rpc.ResponseCodes(err.Code)
-		response.ErrCause = err.Msg
-		c.vlog("Received workspaceDB error %d: %s", err.Code, err.Msg)
-		return &response, nil
-	}
-
-	c.vlog("Received other error: %s", err.Error())
-	return &response, err
-=======
 	return response, err
->>>>>>> 36619b49
 }
 
 func (m *mux) DeleteWorkspace(ctx context.Context, request *rpc.WorkspaceName) (
@@ -627,19 +549,7 @@
 		m.notifyChange(c, request.Name, request.RequestId, true)
 	}
 
-<<<<<<< HEAD
-	if err, ok := err.(*quantumfs.WorkspaceDbErr); ok {
-		response.Err = rpc.ResponseCodes(err.Code)
-		response.ErrCause = err.Msg
-		c.vlog("Received workspaceDB error %d: %s", err.Code, err.Msg)
-		return &response, nil
-	}
-
-	c.vlog("Received other error: %s", err.Error())
-	return &response, err
-=======
 	return response, err
->>>>>>> 36619b49
 }
 
 func (m *mux) SetWorkspaceImmutable(ctx context.Context,
@@ -658,19 +568,7 @@
 		m.notifyChange(c, request.Name, request.RequestId, false)
 	}
 
-<<<<<<< HEAD
-	if err, ok := err.(*quantumfs.WorkspaceDbErr); ok {
-		response.Err = rpc.ResponseCodes(err.Code)
-		response.ErrCause = err.Msg
-		c.vlog("Received workspaceDB error %d: %s", err.Code, err.Msg)
-		return &response, nil
-	}
-
-	c.vlog("Received other error: %s", err.Error())
-	return &response, err
-=======
 	return response, err
->>>>>>> 36619b49
 }
 
 func (m *mux) AdvanceWorkspace(ctx context.Context,
@@ -700,16 +598,5 @@
 		m.notifyChange(c, request.WorkspaceName, request.RequestId, false)
 	}
 
-<<<<<<< HEAD
-	if err, ok := err.(*quantumfs.WorkspaceDbErr); ok {
-		response.Header.Err = rpc.ResponseCodes(err.Code)
-		response.Header.ErrCause = err.Msg
-		c.vlog("Received workspaceDB error %d: %s", err.Code, err.Msg)
-		return &response, nil
-	}
-
-	c.vlog("Received other error: %s", err.Error())
-=======
->>>>>>> 36619b49
 	return &response, err
 }