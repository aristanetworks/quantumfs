// Copyright (c) 2017 Arista Networks, Inc.  All rights reserved.
// Arista Networks, Inc. Confidential and Proprietary.

package server

import (
	"fmt"
	"net"
	"strings"
	"sync/atomic"
	"time"

	"github.com/aristanetworks/quantumfs"
	"github.com/aristanetworks/quantumfs/grpc/rpc"
	"github.com/aristanetworks/quantumfs/qlog"
	"github.com/aristanetworks/quantumfs/thirdparty_backends"
	"github.com/aristanetworks/quantumfs/utils"

	"golang.org/x/net/context"

	"google.golang.org/grpc"
	"google.golang.org/grpc/keepalive"
	"google.golang.org/grpc/peer"
)

type Server struct {
	server *grpc.Server
	Error  chan error // Error after serving ceases
}

func (server *Server) Stop() error {
	server.server.Stop()
<<<<<<< HEAD
	return server.Error
=======
	return <-server.Error
>>>>>>> 21367328
}

type workspaceState struct {
	name string
	data quantumfs.WorkspaceState
}

// Start the WorkspaceDBd goroutine. This will open a socket and listen on the given
// port until an error occurs.
//
// backend is a string specifying which backend to use, currently ether.cql and
// systemlocal are the only supported backends.
//
// config is the configuration string to pass to that backend.
func StartWorkspaceDbd(logger *qlog.Qlog, port uint16, backend string,
	config string) (*Server, error) {

	logger.Log(qlog.LogWorkspaceDb, 0, 2,
		"Starting grpc WorkspaceDB Server on port %d against backend %s",
		port, backend)

	listener, err := net.Listen("tcp", fmt.Sprintf(":%d", port))
	if err != nil {
		return nil, err
	}

	connOptions := []grpc.ServerOption{
		grpc.KeepaliveEnforcementPolicy(keepalive.EnforcementPolicy{
			MinTime:             1 * time.Second,
			PermitWithoutStream: true,
		}),
		grpc.KeepaliveParams(keepalive.ServerParameters{
			Time:    5 * time.Second,
			Timeout: 1 * time.Second,
		}),
	}

	wsdb, err := thirdparty_backends.ConnectWorkspaceDB(backend, config)
	if err != nil {
		logger.Log(qlog.LogWorkspaceDb, 0, 0,
			"Failed to instantiate backend: %s", err.Error())
		return nil, err
	}

	m := newMux(wsdb, logger)

	grpcServer := grpc.NewServer(connOptions...)
	rpc.RegisterWorkspaceDbServer(grpcServer, m)

	s := &Server{
		server: grpcServer,
		Error:  make(chan error),
	}

	go func() {
		logger.Log(qlog.LogWorkspaceDb, 0, 2, "Serving clients")
		err := grpcServer.Serve(listener)
		s.Error <- err

		if s.Error == nil {
			logger.Log(qlog.LogWorkspaceDb, 0, 2,
				"Finished serving clients")
		} else {
			logger.Log(qlog.LogWorkspaceDb, 0, 2,
				"Finished serving clients with error %s",
				err.Error())
		}
	}()

	return s, nil
}

// mux is the central component of the Workspace DB daemon. It receives the RPCs from
// the clients, reads/writes to the persistent database and sends notifications to
// all subscribed clients.
type mux struct {
	subscriptionLock utils.DeferableRwMutex
	// workspace name to client name
	subscriptionsByWorkspace map[string]map[string]bool
	subscriptionsByClient    map[string]map[string]bool
	// client name to notification channel
	clients map[string]chan workspaceState

	// For now simply use one of the existing backends
	backend quantumfs.WorkspaceDB

	qlog          *qlog.Qlog
	lastRequestId uint64
}

func newMux(wsdb quantumfs.WorkspaceDB, qlog *qlog.Qlog) *mux {
	m := mux{
		subscriptionsByWorkspace: map[string]map[string]bool{},
		subscriptionsByClient:    map[string]map[string]bool{},
		clients:                  map[string]chan workspaceState{},
		backend:                  wsdb,
		qlog:                     qlog,
	}

	return &m
}

func (m *mux) newCtx(remoteRequestId uint64, context context.Context) *ctx {
	requestId := atomic.AddUint64(&m.lastRequestId, 1)
	clientName := "unknown"
	client, ok := peer.FromContext(context)
	if ok {
		clientName = client.Addr.String()
	}

	c := &ctx{
		Ctx: quantumfs.Ctx{
			Qlog:      m.qlog,
			RequestId: requestId,
		},
		clientName: clientName,
	}

	c.vlog("Starting remote request (%s: %d)", clientName, remoteRequestId)

	return c
}

func defaultResponseHeader(request *rpc.RequestId) *rpc.Response {
	return &rpc.Response{
		RequestId: request,
		Err:       quantumfs.WSDB_FATAL_DB_ERROR,
		ErrCause:  "Unknown",
	}
}

func parseWorkspaceDbError(c *ctx, response *rpc.Response, err error) (
	responseValid bool, outerr error) {

	if err == nil {
		response.Err = 0
		response.ErrCause = "Success"
		return true, nil
	}

	if err, ok := err.(*quantumfs.WorkspaceDbErr); ok {
		response.Err = rpc.ResponseCodes(err.Code)
		response.ErrCause = err.Msg
		c.vlog("Received workspaceDB error %d: %s", err.Code, err.Msg)
		return false, nil
	}

	c.vlog("Received other error: %s", err.Error())
	return false, err
}

func (m *mux) NumTypespaces(ctx context.Context, request *rpc.RequestId) (
	*rpc.NumTypespacesResponse, error) {

	c := m.newCtx(request.Id, ctx)
	defer c.funcIn("mux::NumTypespacesResponse").Out()

	num, err := m.backend.NumTypespaces(&c.Ctx)

	response := rpc.NumTypespacesResponse{
		Header:        defaultResponseHeader(request),
		NumTypespaces: 0,
	}

	ok, err := parseWorkspaceDbError(c, response.Header, err)
	if ok {
		response.NumTypespaces = int64(num)
	}

	return &response, err
}

func (m *mux) TypespaceTable(ctx context.Context, request *rpc.RequestId) (
	*rpc.TypespaceTableResponse, error) {

	c := m.newCtx(request.Id, ctx)
	defer c.funcIn("mux::TypespaceTable").Out()

	typespaces, err := m.backend.TypespaceList(&c.Ctx)

	response := rpc.TypespaceTableResponse{
		Header: defaultResponseHeader(request),
	}

	ok, err := parseWorkspaceDbError(c, response.Header, err)
	if ok {
		response.Typespaces = typespaces
	}

	return &response, err
}

func (m *mux) NumNamespaces(ctx context.Context, request *rpc.NamespaceRequest) (
	*rpc.NumNamespacesResponse, error) {

	c := m.newCtx(request.RequestId.Id, ctx)
	defer c.FuncIn("mux::NumNamespaces", "typespace %s", request.Typespace).Out()

	num, err := m.backend.NumNamespaces(&c.Ctx, request.Typespace)

	response := rpc.NumNamespacesResponse{
		Header:        defaultResponseHeader(request.RequestId),
		NumNamespaces: 0,
	}

	ok, err := parseWorkspaceDbError(c, response.Header, err)
	if ok {
		response.NumNamespaces = int64(num)
	}

	return &response, err
}

func (m *mux) NamespaceTable(ctx context.Context, request *rpc.NamespaceRequest) (
	*rpc.NamespaceTableResponse, error) {

	c := m.newCtx(request.RequestId.Id, ctx)
	defer c.FuncIn("mux::NamespaceTable", "typespace %s",
		request.Typespace).Out()

	namespaces, err := m.backend.NamespaceList(&c.Ctx, request.Typespace)

	response := rpc.NamespaceTableResponse{
		Header: defaultResponseHeader(request.RequestId),
	}

	ok, err := parseWorkspaceDbError(c, response.Header, err)
	if ok {
		response.Namespaces = namespaces
	}

	return &response, err
}

func (m *mux) NumWorkspaces(ctx context.Context, request *rpc.WorkspaceRequest) (
	*rpc.NumWorkspacesResponse, error) {

	c := m.newCtx(request.RequestId.Id, ctx)
	defer c.FuncIn("mux::NumWorkspaces", "typespace %s namespace %s",
		request.Typespace, request.Namespace).Out()

	num, err := m.backend.NumWorkspaces(&c.Ctx, request.Typespace,
		request.Namespace)

	response := rpc.NumWorkspacesResponse{
		Header:        defaultResponseHeader(request.RequestId),
		NumWorkspaces: 0,
	}

	ok, err := parseWorkspaceDbError(c, response.Header, err)
	if ok {
		response.NumWorkspaces = int64(num)
	}

	return &response, err
}

func (m *mux) WorkspaceTable(ctx context.Context, request *rpc.WorkspaceRequest) (
	*rpc.WorkspaceTableResponse, error) {

	c := m.newCtx(request.RequestId.Id, ctx)
	defer c.FuncIn("mux::WorkspaceTable", "typespace %s namespace %s",
		request.Typespace, request.Namespace).Out()

	workspaceNonces, err := m.backend.WorkspaceList(&c.Ctx, request.Typespace,
		request.Namespace)

	response := rpc.WorkspaceTableResponse{
		Header: defaultResponseHeader(request.RequestId),
	}

	ok, err := parseWorkspaceDbError(c, response.Header, err)
	if ok {
		nonces := make(map[string]*rpc.WorkspaceNonce, len(workspaceNonces))
		for name, nonce := range workspaceNonces {
			nonces[name] = &rpc.WorkspaceNonce{Nonce: uint64(nonce)}
		}

		response.Workspaces = nonces
	}

	return &response, err
}

func (m *mux) SubscribeTo(ctx context.Context, request *rpc.WorkspaceName) (
	*rpc.Response, error) {

	c := m.newCtx(request.RequestId.Id, ctx)
	defer c.FuncIn("mux::SubscribeTo", "%s", request.Name).Out()

	defer m.subscriptionLock.Lock().Unlock()

	if _, ok := m.subscriptionsByWorkspace[request.Name]; !ok {
		c.vlog("Creating workspace subscriptions map")
		m.subscriptionsByWorkspace[request.Name] = map[string]bool{}
	}

	if _, ok := m.subscriptionsByClient[c.clientName]; !ok {
		c.vlog("Creating client subscriptions map")
		m.subscriptionsByClient[c.clientName] = map[string]bool{}
	}

	m.subscriptionsByWorkspace[request.Name][c.clientName] = true
	m.subscriptionsByClient[c.clientName][request.Name] = true

	response := rpc.Response{
		RequestId: request.RequestId,
		Err:       0,
		ErrCause:  "Success",
	}
	return &response, nil
}

func (m *mux) UnsubscribeFrom(ctx context.Context, request *rpc.WorkspaceName) (
	*rpc.Response, error) {

	c := m.newCtx(request.RequestId.Id, ctx)
	defer c.FuncIn("mux::UnsubscribeFrom", "%s", request.Name).Out()

	response := rpc.Response{
		RequestId: request.RequestId,
		Err:       0,
		ErrCause:  "Success",
	}

	defer m.subscriptionLock.Lock().Unlock()

	if _, ok := m.subscriptionsByClient[c.clientName]; !ok {
		c.vlog("Client is not subscribed to any workspace names")
		return &response, nil
	}

	_, subscribed := m.subscriptionsByClient[c.clientName][request.Name]
	if !subscribed {
		c.vlog("Client is not subscribed to workspace")
		return &response, nil
	}

	delete(m.subscriptionsByClient[c.clientName], request.Name)

	if _, ok := m.subscriptionsByWorkspace[request.Name]; ok {
		delete(m.subscriptionsByWorkspace[request.Name], c.clientName)
	}

	if len(m.subscriptionsByWorkspace[request.Name]) == 0 {
		c.vlog("Deleting workspace subscriptions map")
		delete(m.subscriptionsByWorkspace, request.Name)
	}

	if len(m.subscriptionsByClient[c.clientName]) == 0 {
		c.vlog("Deleting client subscription map")
		delete(m.subscriptionsByClient, c.clientName)
	}

	return &response, nil
}

func (m *mux) ListenForUpdates(_ *rpc.Void,
	stream rpc.WorkspaceDb_ListenForUpdatesServer) error {

	c := m.newCtx(0, stream.Context())
	defer c.funcIn("mux::ListenForUpdates").Out()

	changes := make(chan workspaceState, 128)

	func() {
		defer m.subscriptionLock.Lock().Unlock()
		m.clients[c.clientName] = changes
	}()
	c.vlog("Registered client")

	defer func() {
		c.vlog("Unregistering client")
		defer m.subscriptionLock.Lock().Unlock()
		delete(m.clients, c.clientName)

		for workspace, _ := range m.subscriptionsByClient[c.clientName] {
			if _, ok := m.subscriptionsByWorkspace[workspace]; ok {
				delete(m.subscriptionsByWorkspace[workspace],
					c.clientName)
			}
		}
		delete(m.subscriptionsByClient, c.clientName)
	}()

	for {
		select {
		case change := <-changes:
			c.vlog("Received update for %s", change.name)
			update := rpc.WorkspaceUpdate{
				Name: change.name,
				RootId: &rpc.ObjectKey{
					Data: change.data.RootId.Value(),
				},
				Nonce: &rpc.WorkspaceNonce{
					Nonce: uint64(change.data.Nonce),
				},
				Immutable: change.data.Immutable,
				Deleted:   change.data.Deleted,
			}
			err := stream.Send(&update)
			if err != nil {
				c.vlog("Recevied stream send error: %s", err.Error())
				return err
			}
		}
	}

	panic("ListenForUpdates terminated unexpectedly")
	return nil
}

func (m *mux) notifyChange(c *ctx, workspaceName string, requestId *rpc.RequestId,
	deleted bool) {

	defer c.FuncIn("mux::notifyChange", "workspace %s deleted %t", workspaceName,
		deleted).Out()

	var update workspaceState
	update.name = workspaceName

	if deleted {
		update.data.Deleted = true
	} else {
		parts := strings.Split(workspaceName, "/")
		key, nonce, err := m.backend.Workspace(&c.Ctx, parts[0], parts[1],
			parts[2])

		if err != nil {
			panic("Received error when fetching workspace")
		}

		update.data.RootId = key
		update.data.Nonce = nonce
		update.data.Immutable = false
		update.data.Deleted = false
	}

	defer m.subscriptionLock.RLock().RUnlock()
	subscriptions, ok := m.subscriptionsByWorkspace[workspaceName]

	if !ok {
		c.vlog("Nobody is subscribed to this workspace")
		return
	}

	for clientName, _ := range subscriptions {
		if client, ok := m.clients[clientName]; ok {
			c.vlog("Sending update to client %s", clientName)
			client <- update
		}
	}
}

func (m *mux) FetchWorkspace(ctx context.Context, request *rpc.WorkspaceName) (
	*rpc.FetchWorkspaceResponse, error) {

	c := m.newCtx(request.RequestId.Id, ctx)
	defer c.FuncIn("mux::FetchWorkspace", "%s", request.Name).Out()

	parts := strings.Split(request.Name, "/")
	key, nonce, err := m.backend.Workspace(&c.Ctx, parts[0], parts[1], parts[2])

	response := rpc.FetchWorkspaceResponse{
		Header:    defaultResponseHeader(request.RequestId),
		Key:       &rpc.ObjectKey{},
		Nonce:     &rpc.WorkspaceNonce{Nonce: 0},
		Immutable: false,
	}

	ok, err := parseWorkspaceDbError(c, response.Header, err)
	if ok {
		response.Key.Data = key.Value()
		response.Nonce.Nonce = uint64(nonce)
		response.Immutable = false
	}

	return &response, err
}

func (m *mux) BranchWorkspace(ctx context.Context,
	request *rpc.BranchWorkspaceRequest) (*rpc.Response, error) {

	c := m.newCtx(request.RequestId.Id, ctx)
	defer c.FuncIn("mux::BranchWorkspace", "%s -> %s", request.Source,
		request.Destination).Out()

	srcParts := strings.Split(request.Source, "/")
	dstParts := strings.Split(request.Destination, "/")
	err := m.backend.BranchWorkspace(&c.Ctx, srcParts[0], srcParts[1],
		srcParts[2], dstParts[0], dstParts[1], dstParts[2])

	response := defaultResponseHeader(request.RequestId)

	ok, err := parseWorkspaceDbError(c, response, err)
	if ok {
		m.notifyChange(c, request.Destination, request.RequestId, false)
	}

	return response, err
}

func (m *mux) DeleteWorkspace(ctx context.Context, request *rpc.WorkspaceName) (
	*rpc.Response, error) {

	c := m.newCtx(request.RequestId.Id, ctx)
	defer c.FuncIn("mux::DeleteWorkspace", "%s", request.Name).Out()

	parts := strings.Split(request.Name, "/")
	err := m.backend.DeleteWorkspace(&c.Ctx, parts[0], parts[1], parts[2])

	response := defaultResponseHeader(request.RequestId)

	ok, err := parseWorkspaceDbError(c, response, err)
	if ok {
		m.notifyChange(c, request.Name, request.RequestId, true)
	}

	return response, err
}

func (m *mux) SetWorkspaceImmutable(ctx context.Context,
	request *rpc.WorkspaceName) (*rpc.Response, error) {

	c := m.newCtx(request.RequestId.Id, ctx)
	defer c.FuncIn("mux::SetWorkspaceImmutable", "%s", request.Name).Out()

	parts := strings.Split(request.Name, "/")
	err := m.backend.SetWorkspaceImmutable(&c.Ctx, parts[0], parts[1], parts[2])

	response := defaultResponseHeader(request.RequestId)

	ok, err := parseWorkspaceDbError(c, response, err)
	if ok {
		m.notifyChange(c, request.Name, request.RequestId, false)
	}

	return response, err
}

func (m *mux) AdvanceWorkspace(ctx context.Context,
	request *rpc.AdvanceWorkspaceRequest) (
	*rpc.AdvanceWorkspaceResponse, error) {

	currentKey := quantumfs.NewObjectKeyFromBytes(request.CurrentRootId.Data)
	newKey := quantumfs.NewObjectKeyFromBytes(request.NewRootId.Data)
	nonce := quantumfs.WorkspaceNonce(request.Nonce.Nonce)

	c := m.newCtx(request.RequestId.Id, ctx)
	defer c.FuncIn("mux::AdvanceWorkspace", "workspace %s (%d): %s -> %s",
		request.WorkspaceName, nonce, currentKey.String(),
		newKey.String()).Out()

	parts := strings.Split(request.WorkspaceName, "/")
	dbKey, err := m.backend.AdvanceWorkspace(&c.Ctx, parts[0], parts[1],
		parts[2], nonce, currentKey, newKey)

	response := rpc.AdvanceWorkspaceResponse{
		Header: defaultResponseHeader(request.RequestId),
	}

	ok, err := parseWorkspaceDbError(c, response.Header, err)
	if ok {
		response.NewKey = &rpc.ObjectKey{Data: dbKey.Value()}
		m.notifyChange(c, request.WorkspaceName, request.RequestId, false)
	}

	return &response, err
}<|MERGE_RESOLUTION|>--- conflicted
+++ resolved
@@ -30,11 +30,7 @@
 
 func (server *Server) Stop() error {
 	server.server.Stop()
-<<<<<<< HEAD
-	return server.Error
-=======
 	return <-server.Error
->>>>>>> 21367328
 }
 
 type workspaceState struct {
