// Copyright (c) 2017 Arista Networks, Inc.  All rights reserved.
// Arista Networks, Inc. Confidential and Proprietary.

package grpc

import (
	"fmt"
	"time"

	"github.com/aristanetworks/quantumfs"
	"github.com/aristanetworks/quantumfs/grpc/rpc"
	"github.com/aristanetworks/quantumfs/qlog"
	"github.com/aristanetworks/quantumfs/utils"

	"golang.org/x/net/context"

	"google.golang.org/grpc"
	"google.golang.org/grpc/keepalive"
)

// The gRPC WorkspaceDB backend is a networked stub which communicates with an RPC
// server which stores the actual data and performs the real logic. The only real
// logic this backend provides is disconnection detection and recovery, which
// involves re-subscribing for updates and ensuring the most recent state has been
// processed.

func NewWorkspaceDB(conf string) quantumfs.WorkspaceDB {
	wsdb := &workspaceDB{
		config:        conf,
		subscriptions: map[string]bool{},
	}

	wsdb.reconnect()

	return wsdb
}

type workspaceDB struct {
	config        string
	lock          utils.DeferableMutex
	server        rpc.WorkspaceDbClient
	callback      quantumfs.SubscriptionCallback
	subscriptions map[string]bool
	updates       map[string]quantumfs.WorkspaceState
}

func (wsdb *workspaceDB) reconnect() {
	connOptions := []grpc.DialOption{
		grpc.WithInsecure(),
		grpc.WithBackoffMaxDelay(100 * time.Millisecond),
		grpc.WithBlock(),
		grpc.WithKeepaliveParams(keepalive.ClientParameters{
			Time:                5 * time.Second,
			Timeout:             1 * time.Second,
			PermitWithoutStream: true,
		}),
	}

	var conn *grpc.ClientConn

	err := fmt.Errorf("Not an error")
	for err != nil {
		conn, err = grpc.Dial(wsdb.config, connOptions...)
	}

	wsdb.server = rpc.NewWorkspaceDbClient(conn)

	go wsdb.waitForWorkspaceUpdates()
}

func (wsdb *workspaceDB) waitForWorkspaceUpdates() {
	stream, err := wsdb.server.ListenForUpdates(context.TODO(), &rpc.Void{})
	if err != nil {
		wsdb.reconnect()
		return
	}

	for {
		update, err := stream.Recv()
		if err != nil {
			wsdb.reconnect()
			return
		}

		startTransmission := false

		subscribed := func() bool {
			defer wsdb.lock.Lock().Unlock()
			if _, exists := wsdb.subscriptions[update.Name]; !exists {
				// We aren't subscribed for this workspace
				return false
			}

			if wsdb.updates == nil {
				startTransmission = true
			}
			wsdb.updates = map[string]quantumfs.WorkspaceState{}

			return true
		}()

		if !subscribed {
			return
		}

		wsdb.updates[update.Name] = quantumfs.WorkspaceState{
<<<<<<< HEAD
			RootId:    quantumfs.NewObjectKeyFromBytes(update.RootId.Data),
			Nonce:     quantumfs.WorkspaceNonce(update.Nonce.Nonce),
=======
			RootId: quantumfs.NewObjectKeyFromBytes(
				update.RootId.Data),
			Nonce:     quantumfs.WorkspaceNonce(update.Nonce),
>>>>>>> 6ad82886
			Immutable: update.Immutable,
			Deleted:   update.Deleted,
		}

		if !startTransmission {
			// There is already an update in progress and we need to wait
			// for that to complete. The goroutine which is running the
			// callback will find these new updates and send them when it
			// completes.
			continue
		}

		go wsdb.sendNotifications()
	}

}

func (wsdb *workspaceDB) sendNotifications() {
	var callback quantumfs.SubscriptionCallback
	var updates map[string]quantumfs.WorkspaceState

	for {
		func() {
			defer wsdb.lock.Lock().Unlock()
			callback = wsdb.callback
			updates = wsdb.updates

			if len(updates) == 0 {
				// No new updates since the last time around, we have
				// caught up.
				wsdb.updates = nil
				updates = nil
			} else {
				// There have been new updates since the previous
				// time through the loop. Loop again.
				wsdb.updates = map[string]quantumfs.WorkspaceState{}
			}
		}()

		if updates == nil {
			return
		}

		if callback != nil {
			quantumfs.SafelyCallSubscriptionCallback(callback, updates)
		}
	}
}

func (wsdb *workspaceDB) handleGrpcError(err error) error {
	// TODO Reconnect
	return quantumfs.NewWorkspaceDbErr(quantumfs.WSDB_FATAL_DB_ERROR,
		"gRPC failed: %s", err.Error())
}

func (wsdb *workspaceDB) convertErr(response rpc.Response) error {
	return quantumfs.NewWorkspaceDbErr(quantumfs.WsdbErrCode(response.Err),
		response.ErrCause)
}

func (wsdb *workspaceDB) NumTypespaces(c *quantumfs.Ctx) (int, error) {
	defer c.FuncInName(qlog.LogWorkspaceDb, "grpc::NumTypespaces").Out()

	request := rpc.RequestId{Id: c.RequestId}

	response, err := wsdb.server.NumTypespaces(context.TODO(), &request)
	if err != nil {
		c.Vlog(qlog.LogWorkspaceDb, "Received grpc error: %s", err.Error())
		return 0, wsdb.handleGrpcError(err)
	}

	if response.Header.Err != 0 {
		c.Vlog(qlog.LogWorkspaceDb, "Received wsdb error %d: %s",
			response.Header.Err, response.Header.ErrCause)
		return 0, wsdb.convertErr(*response.Header)
	}

	return int(response.NumTypespaces), nil
}

func (wsdb *workspaceDB) TypespaceList(c *quantumfs.Ctx) ([]string, error) {
	defer c.FuncInName(qlog.LogWorkspaceDb, "grpc::TypespaceList").Out()

	request := rpc.RequestId{Id: c.RequestId}

	response, err := wsdb.server.TypespaceTable(context.TODO(), &request)
	if err != nil {
		c.Vlog(qlog.LogWorkspaceDb, "Received grpc error: %s", err.Error())
		return []string{}, wsdb.handleGrpcError(err)
	}

	if response.Header.Err != 0 {
		c.Vlog(qlog.LogWorkspaceDb, "Received wsdb error %d: %s",
			response.Header.Err, response.Header.ErrCause)
		return []string{}, wsdb.convertErr(*response.Header)
	}

	return response.Typespaces, nil
}

func (wsdb *workspaceDB) NumNamespaces(c *quantumfs.Ctx, typespace string) (int,
	error) {

	defer c.FuncInName(qlog.LogWorkspaceDb, "grpc::NumNamespaces").Out()

	request := rpc.NamespaceRequest{
		RequestId: &rpc.RequestId{Id: c.RequestId},
		Typespace: typespace,
	}

	response, err := wsdb.server.NumNamespaces(context.TODO(), &request)
	if err != nil {
		c.Vlog(qlog.LogWorkspaceDb, "Received grpc error: %s", err.Error())
		return 0, wsdb.handleGrpcError(err)
	}

	if response.Header.Err != 0 {
		c.Vlog(qlog.LogWorkspaceDb, "Received wsdb error %d: %s",
			response.Header.Err, response.Header.ErrCause)
		return 0, wsdb.convertErr(*response.Header)
	}

	return int(response.NumNamespaces), nil
}

func (wsdb *workspaceDB) NamespaceList(c *quantumfs.Ctx, typespace string) ([]string,
	error) {

	defer c.FuncInName(qlog.LogWorkspaceDb, "grpc::NamespaceList").Out()

	request := rpc.NamespaceRequest{
		RequestId: &rpc.RequestId{Id: c.RequestId},
		Typespace: typespace,
	}

	response, err := wsdb.server.NamespaceTable(context.TODO(), &request)
	if err != nil {
		c.Vlog(qlog.LogWorkspaceDb, "Received grpc error: %s", err.Error())
		return []string{}, wsdb.handleGrpcError(err)
	}

	if response.Header.Err != 0 {
		c.Vlog(qlog.LogWorkspaceDb, "Received wsdb error %d: %s",
			response.Header.Err, response.Header.ErrCause)
		return []string{}, wsdb.convertErr(*response.Header)
	}

	return response.Namespaces, nil
}

func (wsdb *workspaceDB) NumWorkspaces(c *quantumfs.Ctx, typespace string,
	namespace string) (int, error) {

	defer c.FuncInName(qlog.LogWorkspaceDb, "grpc::NumWorkspaces").Out()

	request := rpc.WorkspaceRequest{
		RequestId: &rpc.RequestId{Id: c.RequestId},
		Typespace: typespace,
		Namespace: namespace,
	}

	response, err := wsdb.server.NumWorkspaces(context.TODO(), &request)
	if err != nil {
		c.Vlog(qlog.LogWorkspaceDb, "Received grpc error: %s", err.Error())
		return 0, wsdb.handleGrpcError(err)
	}

	if response.Header.Err != 0 {
		c.Vlog(qlog.LogWorkspaceDb, "Received wsdb error %d: %s",
			response.Header.Err, response.Header.ErrCause)
		return 0, wsdb.convertErr(*response.Header)
	}

	return int(response.NumWorkspaces), nil
}

func (wsdb *workspaceDB) WorkspaceList(c *quantumfs.Ctx, typespace string,
	namespace string) (map[string]quantumfs.WorkspaceNonce, error) {

	defer c.FuncInName(qlog.LogWorkspaceDb, "grpc::WorkspaceList").Out()

	request := rpc.WorkspaceRequest{
		RequestId: &rpc.RequestId{Id: c.RequestId},
		Typespace: typespace,
		Namespace: namespace,
	}

	workspaces := map[string]quantumfs.WorkspaceNonce{}

	response, err := wsdb.server.WorkspaceTable(context.TODO(), &request)
	if err != nil {
		c.Vlog(qlog.LogWorkspaceDb, "Received grpc error: %s", err.Error())
		return workspaces, wsdb.handleGrpcError(err)
	}

	if response.Header.Err != 0 {
		c.Vlog(qlog.LogWorkspaceDb, "Received wsdb error %d: %s",
			response.Header.Err, response.Header.ErrCause)
		return workspaces, wsdb.convertErr(*response.Header)
	}

	for name, nonce := range response.Workspaces {
		workspaces[name] = quantumfs.WorkspaceNonce(nonce.Nonce)
	}

	return workspaces, nil
}

func (wsdb *workspaceDB) BranchWorkspace(c *quantumfs.Ctx, srcTypespace string,
	srcNamespace string, srcWorkspace string, dstTypespace string,
	dstNamespace string, dstWorkspace string) error {

	defer c.FuncInName(qlog.LogWorkspaceDb, "grpc::BranchWorkspace").Out()

	request := rpc.BranchWorkspaceRequest{
		RequestId:   &rpc.RequestId{Id: c.RequestId},
		Source:      srcTypespace + "/" + srcNamespace + "/" + srcWorkspace,
		Destination: dstTypespace + "/" + dstNamespace + "/" + dstWorkspace,
	}

	response, err := wsdb.server.BranchWorkspace(context.TODO(), &request)
	if err != nil {
		c.Vlog(qlog.LogWorkspaceDb, "Received grpc error: %s", err.Error())
		return wsdb.handleGrpcError(err)
	}

	if response.Err != 0 {
		c.Vlog(qlog.LogWorkspaceDb, "Received wsdb error %d: %s",
			response.Err, response.ErrCause)
		return wsdb.convertErr(*response)
	}

	return nil
}

func (wsdb *workspaceDB) DeleteWorkspace(c *quantumfs.Ctx, typespace string,
	namespace string, workspace string) error {

	defer c.FuncInName(qlog.LogWorkspaceDb, "grpc::DeleteWorkspace").Out()

	request := rpc.WorkspaceName{
		RequestId: &rpc.RequestId{Id: c.RequestId},
		Name:      typespace + "/" + namespace + "/" + workspace,
	}

	response, err := wsdb.server.DeleteWorkspace(context.TODO(), &request)
	if err != nil {
		c.Vlog(qlog.LogWorkspaceDb, "Received grpc error: %s", err.Error())
		return wsdb.handleGrpcError(err)
	}

	if response.Err != 0 {
		c.Vlog(qlog.LogWorkspaceDb, "Received wsdb error %d: %s",
			response.Err, response.ErrCause)
		return wsdb.convertErr(*response)
	}

	return nil
}

func (wsdb *workspaceDB) fetchWorkspace(c *quantumfs.Ctx, workspaceName string) (
	key quantumfs.ObjectKey, nonce quantumfs.WorkspaceNonce, immutable bool,
	err error) {

	defer c.FuncIn(qlog.LogWorkspaceDb, "grpc::fetchWorkspace", "%s",
		workspaceName).Out()

	request := rpc.WorkspaceName{
		RequestId: &rpc.RequestId{Id: c.RequestId},
		Name:      workspaceName,
	}

	response, err := wsdb.server.FetchWorkspace(context.TODO(), &request)
	if err != nil {
		c.Vlog(qlog.LogWorkspaceDb, "Received grpc error: %s", err.Error())
		return key, nonce, false, wsdb.handleGrpcError(err)
	}

	if response.Header.Err != 0 {
		c.Vlog(qlog.LogWorkspaceDb, "Received wsdb error %d: %s",
			response.Header.Err, response.Header.ErrCause)
		return key, nonce, false, wsdb.convertErr(*response.Header)
	}

	key = quantumfs.NewObjectKeyFromBytes(response.Key.GetData())
	nonce = quantumfs.WorkspaceNonce(response.Nonce.Nonce)
	immutable = response.Immutable

	return key, nonce, immutable, nil
}

func (wsdb *workspaceDB) Workspace(c *quantumfs.Ctx, typespace string,
	namespace string, workspace string) (quantumfs.ObjectKey,
	quantumfs.WorkspaceNonce, error) {

	defer c.FuncInName(qlog.LogWorkspaceDb, "grpc::Workspace").Out()

	workspaceName := typespace + "/" + namespace + "/" + workspace
	key, nonce, _, err := wsdb.fetchWorkspace(c, workspaceName)

	return key, nonce, err
}

func (wsdb *workspaceDB) FetchAndSubscribeWorkspace(c *quantumfs.Ctx,
	typespace string, namespace string, workspace string) (
	quantumfs.ObjectKey, quantumfs.WorkspaceNonce, error) {

	err := wsdb.SubscribeTo(typespace + "/" + namespace + "/" + workspace)
	if err != nil {
		return quantumfs.ObjectKey{}, 0, err
	}

	return wsdb.Workspace(c, typespace, namespace, workspace)
}

func (wsdb *workspaceDB) AdvanceWorkspace(c *quantumfs.Ctx, typespace string,
	namespace string, workspace string, nonce quantumfs.WorkspaceNonce,
	currentRootId quantumfs.ObjectKey,
	newRootId quantumfs.ObjectKey) (quantumfs.ObjectKey, error) {

	workspaceName := typespace + "/" + namespace + "/" + workspace

	defer c.FuncIn(qlog.LogWorkspaceDb, "grpc::AdvanceWorkspace",
		"%s from %s to %s", workspaceName, currentRootId.String(),
		newRootId.String()).Out()

	request := rpc.AdvanceWorkspaceRequest{
		RequestId:     &rpc.RequestId{Id: c.RequestId},
		WorkspaceName: workspaceName,
		Nonce:         &rpc.WorkspaceNonce{Nonce: uint64(nonce)},
		CurrentRootId: &rpc.ObjectKey{Data: currentRootId.Value()},
		NewRootId:     &rpc.ObjectKey{Data: newRootId.Value()},
	}

	response, err := wsdb.server.AdvanceWorkspace(context.TODO(), &request)
	if err != nil {
		c.Vlog(qlog.LogWorkspaceDb, "Received grpc error: %s", err.Error())
		return quantumfs.ObjectKey{}, wsdb.handleGrpcError(err)
	}

	newKey := quantumfs.NewObjectKeyFromBytes(response.NewKey.GetData())

	if response.Header.Err != 0 {
		c.Vlog(qlog.LogWorkspaceDb, "Received wsdb error %d: %s",
			response.Header.Err, response.Header.ErrCause)
		return newKey, wsdb.convertErr(*response.Header)
	}

	return newKey, nil
}

func (wsdb *workspaceDB) WorkspaceIsImmutable(c *quantumfs.Ctx, typespace string,
	namespace string, workspace string) (bool, error) {

	defer c.FuncInName(qlog.LogWorkspaceDb, "grpc::Workspace").Out()

	workspaceName := typespace + "/" + namespace + "/" + workspace
	_, _, immutable, err := wsdb.fetchWorkspace(c, workspaceName)

	return immutable, err
}

func (wsdb *workspaceDB) SetWorkspaceImmutable(c *quantumfs.Ctx, typespace string,
	namespace string, workspace string) error {

	request := rpc.WorkspaceName{
		RequestId: &rpc.RequestId{Id: c.RequestId},
		Name:      typespace + "/" + namespace + "/" + workspace,
	}

	response, err := wsdb.server.SetWorkspaceImmutable(context.TODO(), &request)
	if err != nil {
		c.Vlog(qlog.LogWorkspaceDb, "Received grpc error: %s", err.Error())
		return wsdb.handleGrpcError(err)
	}

	if response.Err != 0 {
		c.Vlog(qlog.LogWorkspaceDb, "Received error %d: %s", response.Err,
			response.ErrCause)
		return wsdb.convertErr(*response)
	}

	return nil
}

func (wsdb *workspaceDB) SetCallback(callback quantumfs.SubscriptionCallback) {
	defer wsdb.lock.Lock().Unlock()
	wsdb.callback = callback
}

func (wsdb *workspaceDB) SubscribeTo(workspaceName string) error {
	defer wsdb.lock.Lock().Unlock()
	wsdb.subscriptions[workspaceName] = true

	request := rpc.WorkspaceName{
		RequestId: &rpc.RequestId{Id: 0},
		Name:      workspaceName,
	}

	response, err := wsdb.server.SubscribeTo(context.TODO(), &request)
	if err != nil {
		return wsdb.handleGrpcError(err)
	}

	if response.Err != 0 {
		return wsdb.convertErr(*response)
	}

	return nil
}

func (wsdb *workspaceDB) UnsubscribeFrom(workspaceName string) {
	defer wsdb.lock.Lock().Unlock()
	delete(wsdb.subscriptions, workspaceName)

	request := rpc.WorkspaceName{
		RequestId: &rpc.RequestId{Id: 0},
		Name:      workspaceName,
	}

	response, err := wsdb.server.UnsubscribeFrom(context.TODO(), &request)
	if err != nil {
		wsdb.handleGrpcError(err)
	}

	if response.Err != 0 {
		err := wsdb.convertErr(*response)
		panic(fmt.Sprintf("Unexpected error from server: %s", err.Error()))
	}
}<|MERGE_RESOLUTION|>--- conflicted
+++ resolved
@@ -104,14 +104,9 @@
 		}
 
 		wsdb.updates[update.Name] = quantumfs.WorkspaceState{
-<<<<<<< HEAD
-			RootId:    quantumfs.NewObjectKeyFromBytes(update.RootId.Data),
-			Nonce:     quantumfs.WorkspaceNonce(update.Nonce.Nonce),
-=======
 			RootId: quantumfs.NewObjectKeyFromBytes(
 				update.RootId.Data),
-			Nonce:     quantumfs.WorkspaceNonce(update.Nonce),
->>>>>>> 6ad82886
+			Nonce:     quantumfs.WorkspaceNonce(update.Nonce.Nonce),
 			Immutable: update.Immutable,
 			Deleted:   update.Deleted,
 		}
