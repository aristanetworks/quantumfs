// Copyright (c) 2017 Arista Networks, Inc.  All rights reserved.
// Arista Networks, Inc. Confidential and Proprietary.

package grpc

import (
	"fmt"
	"os"
	"runtime/debug"
	"strings"
	"time"

	"github.com/aristanetworks/quantumfs"
	"github.com/aristanetworks/quantumfs/grpc/rpc"
	"github.com/aristanetworks/quantumfs/qlog"
	"github.com/aristanetworks/quantumfs/utils"

	"golang.org/x/net/context"

	"google.golang.org/grpc"
	"google.golang.org/grpc/keepalive"
)

// The gRPC WorkspaceDB backend is a networked stub which communicates with an RPC
// server which stores the actual data and performs the real logic. The only real
// logic this backend provides is disconnection detection and recovery, which
// involves re-subscribing for updates and ensuring the most recent state has been
// processed.

const retryDelay = 50 * time.Millisecond

func shouldRetry(err error) bool {
	if err == nil {
		return false
	}

	// WSDB errors are not expected to improve with retries
	_, ok := err.(quantumfs.WorkspaceDbErr)
	if ok {
		return false
	}

	// All other errors are assumed to be either network or service related and
	// therefore will eventually clear if we retry long enough.
	return true
}

func maybeAddPort(conf string) string {
	lastColon := strings.LastIndex(conf, ":")
	lastBracket := strings.LastIndex(conf, "]")

	if lastBracket != -1 { // IPv6
		if lastColon == -1 || lastColon < lastBracket {
			conf = fmt.Sprintf("%s:%d", conf, rpc.Ports_Default)
		}
	} else { // IPv4 or hostname
		if lastColon == -1 {
			conf = fmt.Sprintf("%s:%d", conf, rpc.Ports_Default)
		}
	}

	return conf
}

func NewWorkspaceDB(conf string) quantumfs.WorkspaceDB {
	return newWorkspaceDB_(conf, grpcConnect)
}

func newWorkspaceDB_(conf string, connectFn func(*grpc.ClientConn,
	string) (*grpc.ClientConn, rpc.WorkspaceDbClient)) quantumfs.WorkspaceDB {

	conf = maybeAddPort(conf)

	qlog, err := qlog.NewQlog("")
	utils.Assert(err == nil, "Unable to create empty Qlog")

	wsdb := &workspaceDB{
		connectFn:     connectFn,
		config:        conf,
		subscriptions: map[string]bool{},
		qlog:          qlog,
		server:        newServerContainer(nil),
		// There is no need to block on triggering a reconnect. Making this
		// a buffered channel will ensure that concurrent grpcs users
		// aren't occasionally blocked on reconnect contention
		triggerReconnect: make(chan badConnectionInfo, 1000),
	}

	connected := make(chan struct{})
	go wsdb.reconnector(connected)
	wsdb.reconnect(0)
	// wait for the server to be connected before we start the updater
	<-connected

	go wsdb.updater()

	return wsdb
}

type serverSnapshots interface {
	Snapshot() (*rpc.WorkspaceDbClient, uint32)
	ReplaceServer(*rpc.WorkspaceDbClient)
}

type serverContainer struct {
	lock          utils.DeferableMutex
	server        *rpc.WorkspaceDbClient
	serverConnIdx uint32
}

func newServerContainer(server *rpc.WorkspaceDbClient) serverSnapshots {
	return &serverContainer{
		server: server,
	}
}

func (srv *serverContainer) Snapshot() (*rpc.WorkspaceDbClient, uint32) {
	defer srv.lock.Lock().Unlock()

	return srv.server, srv.serverConnIdx
}

func (srv *serverContainer) ReplaceServer(server *rpc.WorkspaceDbClient) {
	defer srv.lock.Lock().Unlock()

	srv.server = server
	srv.serverConnIdx++
}

type badConnectionInfo struct {
	idx uint32
}

type workspaceDB struct {
	// This is our connection function, which allows us to stub during tests
	connectFn func(*grpc.ClientConn, string) (*grpc.ClientConn,
		rpc.WorkspaceDbClient)

	config        string
	lock          utils.DeferableMutex
	callback      quantumfs.SubscriptionCallback
	subscriptions map[string]bool
	updates       map[string]quantumfs.WorkspaceState

	qlog *qlog.Qlog

	server serverSnapshots

	triggerReconnect chan badConnectionInfo
}

func grpcConnect(old *grpc.ClientConn, config string) (newConn *grpc.ClientConn,
	newClient rpc.WorkspaceDbClient) {

	connOptions := []grpc.DialOption{
		grpc.WithInsecure(),
		grpc.WithBackoffMaxDelay(100 * time.Millisecond),
		grpc.WithBlock(),
		grpc.WithKeepaliveParams(keepalive.ClientParameters{
			Time:                5 * time.Second,
			Timeout:             1 * time.Second,
			PermitWithoutStream: true,
		}),
	}

	if old != nil {
		old.Close()
	}

	var rtn *grpc.ClientConn
	err := fmt.Errorf("Not an error")
	for err != nil {
		rtn, err = grpc.Dial(config, connOptions...)
	}

	return rtn, rpc.NewWorkspaceDbClient(rtn)
}

// Run in a separate goroutine to trigger reconnection when the connection has failed
func (wsdb *workspaceDB) reconnector(started chan struct{}) {
	var conn *grpc.ClientConn

	initialized := false
	for {
		// Wait for a notification
		badConnection := <-wsdb.triggerReconnect

		// If this notification is stale, throw it away
		_, serverConnIdx := wsdb.server.Snapshot()
		if badConnection.idx < serverConnIdx {
			continue
		}

		utils.Assert(badConnection.idx == serverConnIdx,
			"badConnection from the future %d %d", badConnection.idx,
			serverConnIdx)

		// Reconnect
		var newServer rpc.WorkspaceDbClient
		conn, newServer = wsdb.connectFn(conn, wsdb.config)

		wsdb.server.ReplaceServer(&newServer)

		if !initialized {
			started <- struct{}{}
			initialized = true
		}
	}
}

func (wsdb *workspaceDB) reconnect(badConnIdx uint32) {
	wsdb.triggerReconnect <- badConnectionInfo{
		idx: badConnIdx,
	}
}

// An always running, singular goroutine to update listeners when workspacedb updates
func (wsdb *workspaceDB) updater() {
	for {
		err := wsdb._update()

		// we must have gotten an error for _update to return, so output it
		fmt.Fprintf(os.Stderr, "grpc::workspaceDB connection error: %s", err)
	}
}

const updateLog = "_update attempting to connect to workspaceDB"

// This function would only ever return due to an error
func (wsdb *workspaceDB) _update() (rtnErr error) {
	defer func() {
		exception := recover()
		if exception != nil {
			// Log
			stackTrace := debug.Stack()
			rtnErr = fmt.Errorf("Panic in grpc::waitForWorkspace"+
				"Updates:\n%s\n", utils.BytesToString(stackTrace))
		}
	}()

<<<<<<< HEAD
	wsdb.qlog.Log(qlog.LogWorkspaceDb, uint64(rpc.ReservedRequestIds_RESYNC), 2,
		updateLog)
=======
	server, serverConnIdx := wsdb.server.Snapshot()
	defer wsdb.reconnect(serverConnIdx)

	stream, err := (*server).ListenForUpdates(context.TODO(), &rpc.Void{})
	if err != nil {
		return err
	}
>>>>>>> b729736f

	var initialUpdates []*rpc.WorkspaceUpdate
	hitError := func() error {
		// Replay the current state for all subscribed updates to ensure we
		// haven't missed any notifications while we were disconnected.
		defer wsdb.lock.Lock().Unlock()

		ctx := quantumfs.Ctx{
			Qlog:      wsdb.qlog,
			RequestId: uint64(rpc.ReservedRequestIds_RESYNC),
		}
		for workspace, _ := range wsdb.subscriptions {
			wsdb.subscribeTo(workspace)
			// Make sure not to allow retries. If this call fails we
			// need to discard our stream and start again
			key, nonce, immutable, err := wsdb._fetchWorkspace(&ctx,
				workspace)

			if err == nil {
				initialUpdates = append(initialUpdates,
					&rpc.WorkspaceUpdate{
						Name: workspace,
						RootId: &rpc.ObjectKey{
							Data: key.Value(),
						},
						Nonce: &rpc.WorkspaceNonce{
							Id: uint64(nonce.Id),
							PublishTime: uint64(
								nonce.PublishTime),
						},
						Immutable: immutable,
						Deleted:   false,
					})
				continue
			}

			switch err := err.(type) {
			default:
				return err
			case quantumfs.WorkspaceDbErr:
				switch err.Code {
				default:
					return err
				case quantumfs.WSDB_WORKSPACE_NOT_FOUND:
					// Workspace may have been deleted
					zero := quantumfs.ZeroKey
					deleted := &rpc.WorkspaceUpdate{
						Name: workspace,
						RootId: &rpc.ObjectKey{
							Data: zero.Value(),
						},
						Nonce:   &rpc.WorkspaceNonce{},
						Deleted: true,
					}
					initialUpdates = append(initialUpdates,
						deleted)
					continue
				}
			}
		}
		return nil
	}()
	if hitError != nil {
		return hitError
	}

	for {
		var update *rpc.WorkspaceUpdate
		var err error

		if initialUpdates == nil {
			update, err = stream.Recv()
			if err != nil {
				return err
			}
		} else {
			update = initialUpdates[0]
			initialUpdates = initialUpdates[1:]
			if len(initialUpdates) == 0 {
				initialUpdates = nil
			}
		}

		startTransmission := false

		subscribed := func() bool {
			defer wsdb.lock.Lock().Unlock()
			if _, exists := wsdb.subscriptions[update.Name]; !exists {
				// We aren't subscribed for this workspace
				return false
			}

			if wsdb.updates == nil {
				startTransmission = true
				wsdb.updates = map[string]quantumfs.WorkspaceState{}
			}

			wsdb.updates[update.Name] = quantumfs.WorkspaceState{
				RootId: quantumfs.NewObjectKeyFromBytes(
					update.RootId.Data),
				Nonce: quantumfs.WorkspaceNonce{
					Id:          update.Nonce.Id,
					PublishTime: update.Nonce.PublishTime,
				},
				Immutable: update.Immutable,
				Deleted:   update.Deleted,
			}

			return true
		}()

		if subscribed && startTransmission {
			go wsdb.sendNotifications()
		}
	}

}

func (wsdb *workspaceDB) sendNotifications() {
	var callback quantumfs.SubscriptionCallback
	var updates map[string]quantumfs.WorkspaceState

	for {
		func() {
			defer wsdb.lock.Lock().Unlock()
			callback = wsdb.callback
			updates = wsdb.updates

			if len(updates) == 0 {
				// No new updates since the last time around, we have
				// caught up.
				wsdb.updates = nil
				updates = nil
			} else {
				// There have been new updates since the previous
				// time through the loop. Loop again.
				wsdb.updates = map[string]quantumfs.WorkspaceState{}
			}
		}()

		if updates == nil {
			return
		}

		if callback != nil {
			quantumfs.SafelyCallSubscriptionCallback(callback, updates)
		}
	}
}

func (wsdb *workspaceDB) handleGrpcError(err error, serverConnIdx uint32) error {
	wsdb.reconnect(serverConnIdx)

	return err
}

func (wsdb *workspaceDB) convertErr(response rpc.Response) error {
	return quantumfs.NewWorkspaceDbErr(quantumfs.WsdbErrCode(response.Err),
		response.ErrCause)
}

func retry(c *quantumfs.Ctx, opName string, op func(c *quantumfs.Ctx) error) error {
	var err error
	for {
		err = op(c)
		if !shouldRetry(err) {
			return err
		}
		c.Dlog(qlog.LogWorkspaceDb,
			"%s failed, retrying: %s", opName, err.Error())
		time.Sleep(retryDelay)
	}
}

const NumTypespaceLog = "grpc::NumTypespaces"

func (wsdb *workspaceDB) NumTypespaces(c *quantumfs.Ctx) (int, error) {
	defer c.FuncInName(qlog.LogWorkspaceDb, NumTypespaceLog).Out()

	wsdb.qlog = c.Qlog
	var result int

	err := retry(c, "NumTypespaces", func(c *quantumfs.Ctx) error {
		var err error
		result, err = wsdb.numTypespaces(c)
		return err
	})

	return result, err
}

func (wsdb *workspaceDB) numTypespaces(c *quantumfs.Ctx) (int, error) {
	request := rpc.RequestId{Id: c.RequestId}

	server, serverConnIdx := wsdb.server.Snapshot()

	response, err := (*server).NumTypespaces(context.TODO(), &request)
	if err != nil {
		c.Vlog(qlog.LogWorkspaceDb, "Received grpc error: %s", err.Error())
		return 0, wsdb.handleGrpcError(err, serverConnIdx)
	}

	if response.Header.Err != 0 {
		c.Vlog(qlog.LogWorkspaceDb, "Received wsdb error %d: %s",
			response.Header.Err, response.Header.ErrCause)
		return 0, wsdb.convertErr(*response.Header)
	}

	return int(response.NumTypespaces), nil
}

const TypespaceListLog = "grpc::TypespaceList"

func (wsdb *workspaceDB) TypespaceList(c *quantumfs.Ctx) ([]string, error) {
	defer c.FuncInName(qlog.LogWorkspaceDb, TypespaceListLog).Out()

	wsdb.qlog = c.Qlog
	var result []string

	err := retry(c, "TypespaceList", func(c *quantumfs.Ctx) error {
		var err error
		result, err = wsdb.typespaceList(c)
		return err
	})

	return result, err
}

func (wsdb *workspaceDB) typespaceList(c *quantumfs.Ctx) ([]string, error) {
	request := rpc.RequestId{Id: c.RequestId}

	server, serverConnIdx := wsdb.server.Snapshot()

	response, err := (*server).TypespaceTable(context.TODO(), &request)
	if err != nil {
		c.Vlog(qlog.LogWorkspaceDb, "Received grpc error: %s", err.Error())
		return []string{}, wsdb.handleGrpcError(err, serverConnIdx)
	}

	if response.Header.Err != 0 {
		c.Vlog(qlog.LogWorkspaceDb, "Received wsdb error %d: %s",
			response.Header.Err, response.Header.ErrCause)
		return []string{}, wsdb.convertErr(*response.Header)
	}

	return response.Typespaces, nil
}

const NumNamespacesLog = "grpc::NumNamespaces"

func (wsdb *workspaceDB) NumNamespaces(c *quantumfs.Ctx, typespace string) (int,
	error) {

	defer c.FuncInName(qlog.LogWorkspaceDb, NumNamespacesLog).Out()
	wsdb.qlog = c.Qlog

	var result int

	err := retry(c, "NumNamespaces", func(c *quantumfs.Ctx) error {
		var err error
		result, err = wsdb.numNamespaces(c, typespace)
		return err
	})

	return result, err
}

func (wsdb *workspaceDB) numNamespaces(c *quantumfs.Ctx, typespace string) (int,
	error) {

	request := rpc.NamespaceRequest{
		RequestId: &rpc.RequestId{Id: c.RequestId},
		Typespace: typespace,
	}

	server, serverConnIdx := wsdb.server.Snapshot()

	response, err := (*server).NumNamespaces(context.TODO(), &request)
	if err != nil {
		c.Vlog(qlog.LogWorkspaceDb, "Received grpc error: %s", err.Error())
		return 0, wsdb.handleGrpcError(err, serverConnIdx)
	}

	if response.Header.Err != 0 {
		c.Vlog(qlog.LogWorkspaceDb, "Received wsdb error %d: %s",
			response.Header.Err, response.Header.ErrCause)
		return 0, wsdb.convertErr(*response.Header)
	}

	return int(response.NumNamespaces), nil
}

const NamespaceListLog = "grpc::NamespaceList"

func (wsdb *workspaceDB) NamespaceList(c *quantumfs.Ctx, typespace string) ([]string,
	error) {

	defer c.FuncInName(qlog.LogWorkspaceDb, NamespaceListLog).Out()
	wsdb.qlog = c.Qlog

	var result []string

	err := retry(c, "NamespaceList", func(c *quantumfs.Ctx) error {
		var err error
		result, err = wsdb.namespaceList(c, typespace)
		return err
	})

	return result, err
}

func (wsdb *workspaceDB) namespaceList(c *quantumfs.Ctx, typespace string) ([]string,
	error) {

	request := rpc.NamespaceRequest{
		RequestId: &rpc.RequestId{Id: c.RequestId},
		Typespace: typespace,
	}

	server, serverConnIdx := wsdb.server.Snapshot()

	response, err := (*server).NamespaceTable(context.TODO(), &request)
	if err != nil {
		c.Vlog(qlog.LogWorkspaceDb, "Received grpc error: %s", err.Error())
		return []string{}, wsdb.handleGrpcError(err, serverConnIdx)
	}

	if response.Header.Err != 0 {
		c.Vlog(qlog.LogWorkspaceDb, "Received wsdb error %d: %s",
			response.Header.Err, response.Header.ErrCause)
		return []string{}, wsdb.convertErr(*response.Header)
	}

	return response.Namespaces, nil
}

const NumWorkspacesLog = "grpc::NumWorkspaces"

func (wsdb *workspaceDB) NumWorkspaces(c *quantumfs.Ctx, typespace string,
	namespace string) (int, error) {

	defer c.FuncInName(qlog.LogWorkspaceDb, NumWorkspacesLog).Out()
	wsdb.qlog = c.Qlog

	var result int

	err := retry(c, "NumWorkspaces", func(c *quantumfs.Ctx) error {
		var err error
		result, err = wsdb.numWorkspaces(c, typespace, namespace)
		return err
	})

	return result, err
}

func (wsdb *workspaceDB) numWorkspaces(c *quantumfs.Ctx, typespace string,
	namespace string) (int, error) {

	request := rpc.WorkspaceRequest{
		RequestId: &rpc.RequestId{Id: c.RequestId},
		Typespace: typespace,
		Namespace: namespace,
	}

	server, serverConnIdx := wsdb.server.Snapshot()

	response, err := (*server).NumWorkspaces(context.TODO(), &request)
	if err != nil {
		c.Vlog(qlog.LogWorkspaceDb, "Received grpc error: %s", err.Error())
		return 0, wsdb.handleGrpcError(err, serverConnIdx)
	}

	if response.Header.Err != 0 {
		c.Vlog(qlog.LogWorkspaceDb, "Received wsdb error %d: %s",
			response.Header.Err, response.Header.ErrCause)
		return 0, wsdb.convertErr(*response.Header)
	}

	return int(response.NumWorkspaces), nil
}

const WorkspaceListLog = "grpc::WorkspaceList"

func (wsdb *workspaceDB) WorkspaceList(c *quantumfs.Ctx, typespace string,
	namespace string) (map[string]quantumfs.WorkspaceNonce, error) {

	defer c.FuncInName(qlog.LogWorkspaceDb, WorkspaceListLog).Out()
	wsdb.qlog = c.Qlog

	var result map[string]quantumfs.WorkspaceNonce

	err := retry(c, "WorkspaceList", func(c *quantumfs.Ctx) error {
		var err error
		result, err = wsdb.workspaceList(c, typespace, namespace)
		return err
	})

	return result, err
}

func (wsdb *workspaceDB) workspaceList(c *quantumfs.Ctx, typespace string,
	namespace string) (map[string]quantumfs.WorkspaceNonce, error) {

	request := rpc.WorkspaceRequest{
		RequestId: &rpc.RequestId{Id: c.RequestId},
		Typespace: typespace,
		Namespace: namespace,
	}

	workspaces := map[string]quantumfs.WorkspaceNonce{}

	server, serverConnIdx := wsdb.server.Snapshot()

	response, err := (*server).WorkspaceTable(context.TODO(), &request)
	if err != nil {
		c.Vlog(qlog.LogWorkspaceDb, "Received grpc error: %s", err.Error())
		return workspaces, wsdb.handleGrpcError(err, serverConnIdx)
	}

	if response.Header.Err != 0 {
		c.Vlog(qlog.LogWorkspaceDb, "Received wsdb error %d: %s",
			response.Header.Err, response.Header.ErrCause)
		return workspaces, wsdb.convertErr(*response.Header)
	}

	for name, nonce := range response.Workspaces {
		workspaces[name] = quantumfs.WorkspaceNonce{
			Id:          nonce.Id,
			PublishTime: nonce.PublishTime,
		}
	}

	return workspaces, nil
}

const BranchWorkspaceLog = "grpc::BranchWorkspace"

func (wsdb *workspaceDB) BranchWorkspace(c *quantumfs.Ctx, srcTypespace string,
	srcNamespace string, srcWorkspace string, dstTypespace string,
	dstNamespace string, dstWorkspace string) error {

	defer c.FuncInName(qlog.LogWorkspaceDb, BranchWorkspaceLog).Out()
	wsdb.qlog = c.Qlog

	err := retry(c, "BranchWorkspace", func(c *quantumfs.Ctx) error {
		return wsdb.branchWorkspace(c, srcTypespace, srcNamespace,
			srcWorkspace, dstTypespace, dstNamespace, dstWorkspace)
	})

	return err
}

func (wsdb *workspaceDB) branchWorkspace(c *quantumfs.Ctx, srcTypespace string,
	srcNamespace string, srcWorkspace string, dstTypespace string,
	dstNamespace string, dstWorkspace string) error {

	request := rpc.BranchWorkspaceRequest{
		RequestId:   &rpc.RequestId{Id: c.RequestId},
		Source:      srcTypespace + "/" + srcNamespace + "/" + srcWorkspace,
		Destination: dstTypespace + "/" + dstNamespace + "/" + dstWorkspace,
	}

	server, serverConnIdx := wsdb.server.Snapshot()

	response, err := (*server).BranchWorkspace(context.TODO(), &request)
	if err != nil {
		c.Vlog(qlog.LogWorkspaceDb, "Received grpc error: %s", err.Error())
		return wsdb.handleGrpcError(err, serverConnIdx)
	}

	if response.Err != 0 {
		c.Vlog(qlog.LogWorkspaceDb, "Received wsdb error %d: %s",
			response.Err, response.ErrCause)
		return wsdb.convertErr(*response)
	}

	return nil
}

const DeleteWorkspaceLog = "grpc::DeleteWorkspace"

func (wsdb *workspaceDB) DeleteWorkspace(c *quantumfs.Ctx, typespace string,
	namespace string, workspace string) error {

	defer c.FuncInName(qlog.LogWorkspaceDb, DeleteWorkspaceLog).Out()
	wsdb.qlog = c.Qlog

	err := retry(c, "DeleteWorkspace", func(c *quantumfs.Ctx) error {
		return wsdb.deleteWorkspace(c, typespace, namespace, workspace)
	})

	return err
}

func (wsdb *workspaceDB) deleteWorkspace(c *quantumfs.Ctx, typespace string,
	namespace string, workspace string) error {

	request := rpc.WorkspaceName{
		RequestId: &rpc.RequestId{Id: c.RequestId},
		Name:      typespace + "/" + namespace + "/" + workspace,
	}

	server, serverConnIdx := wsdb.server.Snapshot()

	response, err := (*server).DeleteWorkspace(context.TODO(), &request)
	if err != nil {
		c.Vlog(qlog.LogWorkspaceDb, "Received grpc error: %s", err.Error())
		return wsdb.handleGrpcError(err, serverConnIdx)
	}

	if response.Err != 0 {
		c.Vlog(qlog.LogWorkspaceDb, "Received wsdb error %d: %s",
			response.Err, response.ErrCause)
		return wsdb.convertErr(*response)
	}

	return nil
}

const FetchWorkspaceLog = "grpc::fetchWorkspace"
const FetchWorkspaceDebug = "%s"

func (wsdb *workspaceDB) fetchWorkspace(c *quantumfs.Ctx, workspaceName string) (
	key quantumfs.ObjectKey, nonce quantumfs.WorkspaceNonce, immutable bool,
	err error) {

	defer c.FuncIn(qlog.LogWorkspaceDb, FetchWorkspaceLog, FetchWorkspaceDebug,
		workspaceName).Out()

	err = retry(c, "fetchWorkspace", func(c *quantumfs.Ctx) error {
		var err error
		key, nonce, immutable, err = wsdb._fetchWorkspace(c, workspaceName)
		return err
	})

	return key, nonce, immutable, err
}

func (wsdb *workspaceDB) _fetchWorkspace(c *quantumfs.Ctx, workspaceName string) (
	key quantumfs.ObjectKey, nonce quantumfs.WorkspaceNonce, immutable bool,
	err error) {

	request := rpc.WorkspaceName{
		RequestId: &rpc.RequestId{Id: c.RequestId},
		Name:      workspaceName,
	}

	server, serverConnIdx := wsdb.server.Snapshot()

	response, err := (*server).FetchWorkspace(context.TODO(), &request)
	if err != nil {
		c.Vlog(qlog.LogWorkspaceDb, "Received grpc error: %s", err.Error())
		return quantumfs.ZeroKey, quantumfs.WorkspaceNonce{},
			false, wsdb.handleGrpcError(err, serverConnIdx)
	}

	if response.Header.Err != 0 {
		c.Vlog(qlog.LogWorkspaceDb, "Received wsdb error %d: %s",
			response.Header.Err, response.Header.ErrCause)
		return quantumfs.ZeroKey, quantumfs.WorkspaceNonce{},
			false, wsdb.convertErr(*response.Header)
	}

	key = quantumfs.NewObjectKeyFromBytes(response.Key.GetData())
	nonce = quantumfs.WorkspaceNonce{
		Id:          response.Nonce.Id,
		PublishTime: response.Nonce.PublishTime,
	}
	immutable = response.Immutable

	return key, nonce, immutable, nil
}

const WorkspaceLog = "grpc::Workspace"

func (wsdb *workspaceDB) Workspace(c *quantumfs.Ctx, typespace string,
	namespace string, workspace string) (quantumfs.ObjectKey,
	quantumfs.WorkspaceNonce, error) {

	defer c.FuncInName(qlog.LogWorkspaceDb, WorkspaceLog).Out()
	wsdb.qlog = c.Qlog

	var resKey quantumfs.ObjectKey
	var resNonce quantumfs.WorkspaceNonce

	err := retry(c, "Workspace", func(c *quantumfs.Ctx) error {
		var err error
		resKey, resNonce, err = wsdb.workspace(c, typespace, namespace,
			workspace)
		return err
	})

	return resKey, resNonce, err
}

func (wsdb *workspaceDB) workspace(c *quantumfs.Ctx, typespace string,
	namespace string, workspace string) (quantumfs.ObjectKey,
	quantumfs.WorkspaceNonce, error) {

	workspaceName := typespace + "/" + namespace + "/" + workspace
	key, nonce, _, err := wsdb.fetchWorkspace(c, workspaceName)

	return key, nonce, err
}

func (wsdb *workspaceDB) FetchAndSubscribeWorkspace(c *quantumfs.Ctx,
	typespace string, namespace string, workspace string) (
	quantumfs.ObjectKey, quantumfs.WorkspaceNonce, error) {

	wsdb.qlog = c.Qlog
	err := wsdb.SubscribeTo(typespace + "/" + namespace + "/" + workspace)
	if err != nil {
		return quantumfs.ZeroKey, quantumfs.WorkspaceNonce{}, err
	}

	return wsdb.Workspace(c, typespace, namespace, workspace)
}

const AdvanceWorkspaceLog = "grpc::AdvanceWorkspace"
const AdvanceWorkspaceDebug = "%s from %s to %s"

func (wsdb *workspaceDB) AdvanceWorkspace(c *quantumfs.Ctx, typespace string,
	namespace string, workspace string, nonce quantumfs.WorkspaceNonce,
	currentRootId quantumfs.ObjectKey,
	newRootId quantumfs.ObjectKey) (quantumfs.ObjectKey, error) {

	workspaceName := typespace + "/" + namespace + "/" + workspace

	defer c.FuncIn(qlog.LogWorkspaceDb, AdvanceWorkspaceLog,
		AdvanceWorkspaceDebug, workspaceName, currentRootId.String(),
		newRootId.String()).Out()

	wsdb.qlog = c.Qlog
	var result quantumfs.ObjectKey

	err := retry(c, "AdvanceWorkspace", func(c *quantumfs.Ctx) error {
		var err error
		result, err = wsdb.advanceWorkspace(c, typespace, namespace,
			workspace, nonce, currentRootId, newRootId)
		return err
	})

	return result, err
}

func (wsdb *workspaceDB) advanceWorkspace(c *quantumfs.Ctx, typespace string,
	namespace string, workspace string, nonce quantumfs.WorkspaceNonce,
	currentRootId quantumfs.ObjectKey,
	newRootId quantumfs.ObjectKey) (quantumfs.ObjectKey, error) {

	workspaceName := typespace + "/" + namespace + "/" + workspace

	request := rpc.AdvanceWorkspaceRequest{
		RequestId:     &rpc.RequestId{Id: c.RequestId},
		WorkspaceName: workspaceName,
		Nonce: &rpc.WorkspaceNonce{
			Id:          nonce.Id,
			PublishTime: nonce.PublishTime,
		},
		CurrentRootId: &rpc.ObjectKey{Data: currentRootId.Value()},
		NewRootId:     &rpc.ObjectKey{Data: newRootId.Value()},
	}

	server, serverConnIdx := wsdb.server.Snapshot()

	response, err := (*server).AdvanceWorkspace(context.TODO(), &request)
	if err != nil {
		c.Vlog(qlog.LogWorkspaceDb, "Received grpc error: %s", err.Error())
		return quantumfs.ZeroKey, wsdb.handleGrpcError(err, serverConnIdx)
	}

	if response.Header.Err != 0 {
		c.Vlog(qlog.LogWorkspaceDb, "Received wsdb error %d: %s",
			response.Header.Err, response.Header.ErrCause)
		return quantumfs.ZeroKey, wsdb.convertErr(*response.Header)
	}

	newKey := quantumfs.NewObjectKeyFromBytes(response.NewKey.GetData())
	return newKey, nil
}

const WorkspaceIsImmutableLog = "grpc::WorkspaceIsImmutable"

func (wsdb *workspaceDB) WorkspaceIsImmutable(c *quantumfs.Ctx, typespace string,
	namespace string, workspace string) (bool, error) {

	defer c.FuncInName(qlog.LogWorkspaceDb, WorkspaceIsImmutableLog).Out()
	wsdb.qlog = c.Qlog

	var result bool

	err := retry(c, "WorkspaceIsImmutable", func(c *quantumfs.Ctx) error {
		var err error
		result, err = wsdb.workspaceIsImmutable(c, typespace, namespace,
			workspace)
		return err
	})

	return result, err
}

func (wsdb *workspaceDB) workspaceIsImmutable(c *quantumfs.Ctx, typespace string,
	namespace string, workspace string) (bool, error) {

	workspaceName := typespace + "/" + namespace + "/" + workspace
	_, _, immutable, err := wsdb.fetchWorkspace(c, workspaceName)

	return immutable, err
}

const SetWorkspaceImmutableLog = "grpc::SetWorkspaceImmutable"
const SetWorkspaceImmutableDebug = "%s/%s/%s"

func (wsdb *workspaceDB) SetWorkspaceImmutable(c *quantumfs.Ctx, typespace string,
	namespace string, workspace string) error {

	defer c.FuncIn(qlog.LogWorkspaceDb, SetWorkspaceImmutableLog,
		SetWorkspaceImmutableDebug, typespace, namespace, workspace).Out()
	wsdb.qlog = c.Qlog

	err := retry(c, "SetWorkspaceImmutable", func(c *quantumfs.Ctx) error {
		return wsdb.setWorkspaceImmutable(c, typespace, namespace, workspace)
	})

	return err
}

func (wsdb *workspaceDB) setWorkspaceImmutable(c *quantumfs.Ctx, typespace string,
	namespace string, workspace string) error {

	request := rpc.WorkspaceName{
		RequestId: &rpc.RequestId{Id: c.RequestId},
		Name:      typespace + "/" + namespace + "/" + workspace,
	}

	server, serverConnIdx := wsdb.server.Snapshot()

	response, err := (*server).SetWorkspaceImmutable(context.TODO(), &request)
	if err != nil {
		c.Vlog(qlog.LogWorkspaceDb, "Received grpc error: %s", err.Error())
		return wsdb.handleGrpcError(err, serverConnIdx)
	}

	if response.Err != 0 {
		c.Vlog(qlog.LogWorkspaceDb, "Received error %d: %s", response.Err,
			response.ErrCause)
		return wsdb.convertErr(*response)
	}

	return nil
}

func (wsdb *workspaceDB) SetCallback(callback quantumfs.SubscriptionCallback) {
	defer wsdb.lock.Lock().Unlock()
	wsdb.callback = callback
}

func (wsdb *workspaceDB) SubscribeTo(workspaceName string) error {
	func() {
		defer wsdb.lock.Lock().Unlock()
		wsdb.subscriptions[workspaceName] = true
	}()

	return wsdb.subscribeTo(workspaceName)
}

func (wsdb *workspaceDB) subscribeTo(workspaceName string) error {
	var err error

	for {
		err = wsdb._subscribeTo(workspaceName)
		if !shouldRetry(err) {
			return err
		}
		time.Sleep(retryDelay)
	}
}

func (wsdb *workspaceDB) _subscribeTo(workspaceName string) error {
	request := rpc.WorkspaceName{
		RequestId: &rpc.RequestId{Id: 0},
		Name:      workspaceName,
	}

	server, serverConnIdx := wsdb.server.Snapshot()

	response, err := (*server).SubscribeTo(context.TODO(), &request)
	if err != nil {
		return wsdb.handleGrpcError(err, serverConnIdx)
	}

	if response.Err != 0 {
		return wsdb.convertErr(*response)
	}

	return nil
}

func (wsdb *workspaceDB) UnsubscribeFrom(workspaceName string) {
	func() {
		defer wsdb.lock.Lock().Unlock()
		delete(wsdb.subscriptions, workspaceName)
	}()

	var err error

	for {
		err = wsdb.unsubscribeFrom(workspaceName)
		if !shouldRetry(err) {
			return
		}
		time.Sleep(retryDelay)
	}
}

func (wsdb *workspaceDB) unsubscribeFrom(workspaceName string) error {
	request := rpc.WorkspaceName{
		RequestId: &rpc.RequestId{Id: 0},
		Name:      workspaceName,
	}

	server, serverConnIdx := wsdb.server.Snapshot()

	response, err := (*server).UnsubscribeFrom(context.TODO(), &request)
	if err != nil {
		return wsdb.handleGrpcError(err, serverConnIdx)
	}

	if response.Err != 0 {
		return wsdb.convertErr(*response)
	}
	return nil
}<|MERGE_RESOLUTION|>--- conflicted
+++ resolved
@@ -238,10 +238,9 @@
 		}
 	}()
 
-<<<<<<< HEAD
 	wsdb.qlog.Log(qlog.LogWorkspaceDb, uint64(rpc.ReservedRequestIds_RESYNC), 2,
 		updateLog)
-=======
+
 	server, serverConnIdx := wsdb.server.Snapshot()
 	defer wsdb.reconnect(serverConnIdx)
 
@@ -249,7 +248,6 @@
 	if err != nil {
 		return err
 	}
->>>>>>> b729736f
 
 	var initialUpdates []*rpc.WorkspaceUpdate
 	hitError := func() error {
