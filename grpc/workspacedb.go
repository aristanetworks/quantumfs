--- conflicted
+++ resolved
@@ -246,14 +246,8 @@
 		} else {
 			logger, err = qlog.NewQlog("")
 			if err != nil {
-<<<<<<< HEAD
 				return fmt.Errorf("Error creating qlog file %s",
 					err.Error())
-=======
-				fmt.Printf("Error creating qlog file %s",
-					err.Error())
-				return true
->>>>>>> 82294fe9
 			}
 		}
 
