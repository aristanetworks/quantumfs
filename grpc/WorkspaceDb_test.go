// Copyright (c) 2018 Arista Networks, Inc.  All rights reserved.
// Arista Networks, Inc. Confidential and Proprietary.

package grpc

// Test the workspaceDB implementation in grpc

import (
	"strconv"
	"sync/atomic"
	"testing"
	"time"

	"google.golang.org/grpc"

	"github.com/aristanetworks/quantumfs"
	"github.com/aristanetworks/quantumfs/grpc/rpc"
	"github.com/aristanetworks/quantumfs/utils"
)

func (test *testHelper) setupWsdb() (quantumfs.WorkspaceDB, *quantumfs.Ctx, *uint32,
	*testWorkspaceDbClient) {

	var serverDown uint32

	testWsdb := testWorkspaceDbClient{
		commandDelay: time.Millisecond * 1,
		logger:       test.Logger,
		stream:       newTestStream(),
		serverDown:   &serverDown,
	}

	wsdb := newWorkspaceDB_("", func(*grpc.ClientConn,
		string) (*grpc.ClientConn, rpc.WorkspaceDbClient) {

		return nil, &testWsdb
	})
	ctx := &quantumfs.Ctx{
		Qlog: test.Logger,
	}

	return wsdb, ctx, &serverDown, &testWsdb
}

func TestFetchWorkspace(t *testing.T) {
	runTest(t, func(test *testHelper) {
		wsdb, ctx, _, _ := test.setupWsdb()

		key, nonce, err := wsdb.Workspace(ctx, "a", "b", "c")
		test.Assert(key.IsEqualTo(quantumfs.EmptyWorkspaceKey),
			"incorrect wsr: %s vs %s", key.String(),
			quantumfs.EmptyWorkspaceKey.String())
		test.Assert(nonce.Id == 12345, "Wrong nonce %d", nonce.Id)
		test.AssertNoErr(err)
	})
}

func TestUpdateWorkspace(t *testing.T) {
	runTest(t, func(test *testHelper) {
		wsdb, _, _, rawWsdb := test.setupWsdb()

		numWorkspaces := 15000
		var workspaceLock utils.DeferableMutex
		workspaces := make(map[string]int)
		// Add some subscriptions
		for i := 0; i < numWorkspaces; i++ {
			newWorkspace := "test/test/" + strconv.Itoa(i)
			workspaces[newWorkspace] = 0
			wsdb.SubscribeTo(newWorkspace)
		}

		wsdb.SetCallback(func(updates map[string]quantumfs.WorkspaceState) {
			defer workspaceLock.Lock().Unlock()
			for wsrStr, _ := range updates {
				workspaces[wsrStr]++
			}
		})

		wsrStrs := make([]string, len(workspaces))
		for wsrStr, _ := range workspaces {
			wsrStrs = append(wsrStrs, wsrStr)
		}

		// Send in updates for every workspace
<<<<<<< HEAD
		grpcWsdb := wsdb.(*workspaceDB)
		server, _ := grpcWsdb.server.Snapshot()
		rawWsdb := (*server).(*testWorkspaceDbClient)
=======
>>>>>>> dcb7cc20
		for _, wsrStr := range wsrStrs {
			rawWsdb.sendNotification(wsrStr)
		}

		test.WaitFor("All workspaces to get notifications", func() bool {
			defer workspaceLock.Lock().Unlock()
			for _, count := range workspaces {
				if count == 0 {
					return false
				}
			}

			return true
		})
	})
}

func TestDisconnectedWorkspaceDB(t *testing.T) {
	runTest(t, func(test *testHelper) {
		wsdb, ctx, serverDown, rawWsdb := test.setupWsdb()

		numWorkspaces := 1000
		var workspaceLock utils.DeferableMutex
		workspaces := make(map[string]int)
		// Add some subscriptions
		for i := 0; i < numWorkspaces; i++ {
			newWorkspace := "test/test/" + strconv.Itoa(i)
			workspaces[newWorkspace] = 0

			wsdb.SubscribeTo(newWorkspace)
		}

		wsdb.SetCallback(func(updates map[string]quantumfs.WorkspaceState) {
			defer workspaceLock.Lock().Unlock()
			for wsrStr, _ := range updates {
				workspaces[wsrStr]++
			}
		})

		// Break the connection
<<<<<<< HEAD
		atomic.StoreUint32(serverDown, 1)

		grpcWsdb := wsdb.(*workspaceDB)
		server, _ := grpcWsdb.server.Snapshot()
		rawWsdb := (*server).(*testWorkspaceDbClient)
=======
		atomic.StoreUint32(serverDown, serverDownHang)
>>>>>>> dcb7cc20

		// Cause the current stream to error out, indicating connection prob
		rawWsdb.stream.data <- nil

		commandsToFail := 1000
		// Queue up >1000 commands which should now fail with errors
		for i := 0; i < commandsToFail+100; i++ {
			go func() {
				defer func() {
					// suppress any panics due to reconnect()
					recover()
				}()

				_, _, err := wsdb.Workspace(ctx, "a", "b", "c")
				test.AssertErr(err)
			}()
		}

		// Wait for many failures to happen and potentially clog things
		// when fetchWorkspace repeatedly fails
		test.WaitForNLogStrings("Received grpc error", commandsToFail,
			"fetch errors to accumulate")

		// Bring the connection back
		atomic.StoreUint32(serverDown, serverDownReset)

		// Perform some basic operations which need the wsdb.lock -
		// if the lock is hung, then this test will timeout
		wsdb.SubscribeTo("post/test/wsrA")
		wsdb.SubscribeTo("post/test/wsrB")
		wsdb.SubscribeTo("post/test/wsrC")
	})
}<|MERGE_RESOLUTION|>--- conflicted
+++ resolved
@@ -82,12 +82,6 @@
 		}
 
 		// Send in updates for every workspace
-<<<<<<< HEAD
-		grpcWsdb := wsdb.(*workspaceDB)
-		server, _ := grpcWsdb.server.Snapshot()
-		rawWsdb := (*server).(*testWorkspaceDbClient)
-=======
->>>>>>> dcb7cc20
 		for _, wsrStr := range wsrStrs {
 			rawWsdb.sendNotification(wsrStr)
 		}
@@ -128,15 +122,7 @@
 		})
 
 		// Break the connection
-<<<<<<< HEAD
-		atomic.StoreUint32(serverDown, 1)
-
-		grpcWsdb := wsdb.(*workspaceDB)
-		server, _ := grpcWsdb.server.Snapshot()
-		rawWsdb := (*server).(*testWorkspaceDbClient)
-=======
 		atomic.StoreUint32(serverDown, serverDownHang)
->>>>>>> dcb7cc20
 
 		// Cause the current stream to error out, indicating connection prob
 		rawWsdb.stream.data <- nil
