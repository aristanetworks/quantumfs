--- conflicted
+++ resolved
@@ -572,10 +572,5 @@
 }
 
 func (dc *dsApiCtx) FuncInName(funcName string) ether.FuncOut {
-<<<<<<< HEAD
-	el := (*quantumfs.Ctx)(dc).FuncInName(qlog.LogDatastore, funcName)
-	return (etherFuncOut)(el)
-=======
 	return FuncIn(funcName, "")
->>>>>>> 2d4320a9
 }