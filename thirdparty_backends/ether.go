// +build !skip_backends

// Copyright (c) 2016 Arista Networks, Inc.  All rights reserved.
// Arista Networks, Inc. Confidential and Proprietary.

package thirdparty_backends

// To avoid compiling in support for ether datastore
// change "!skip_backends" in first line with "ignore"
// You will need to do the same in daemon/Ether_test.go as well.

import "bytes"
import "encoding/json"
import "fmt"
import "os"
import "strconv"
import "time"

import "github.com/aristanetworks/ether"
import "github.com/aristanetworks/ether/blobstore"
import "github.com/aristanetworks/ether/cql"
import "github.com/aristanetworks/ether/filesystem"
import "github.com/aristanetworks/ether/qubit/wsdb"
import "github.com/aristanetworks/quantumfs"
import "github.com/aristanetworks/quantumfs/qlog"

func init() {
	registerDatastore("ether.filesystem", newEtherFilesystemStore)
	registerDatastore("ether.cql", newEtherCqlStore)
	registerWorkspaceDB("ether.cql", newEtherWorkspaceDB)
}

// TODO(krishna) TTL configuration is specific to CQL blobstore.
// However due to current blobstore APIs managing store specific
// metadata in common APIs, TTL metadata is being applied to all
// blobstores managed by ether adapter.
// APIs will be refactored to support store specific interfaces
// for managing store specific metadata
//
// Currently, filesystem datastore doesn't accept a configuration file.
// Hence refreshTTLTimeSecs = refreshTTLValueSecs =  defaultTTLValueSecs = 0
// Hence the TTL metadata defaults to 0. In filesystem
// datastore the TTL on the block doesn't count down and hence TTL is
// actually never refreshed since TTL > refreshTTLTimeSecs (=0) always

func newEtherFilesystemStore(path string) quantumfs.DataStore {

	blobstore, err := filesystem.NewFilesystemStore(path)
	if err != nil {
		fmt.Printf("Failed to init ether.filesystem datastore: %s\n",
			err.Error())
		return nil
	}
	translator := EtherBlobStoreTranslator{Blobstore: blobstore}
	return &translator
}

// The JSON decoder, by default, doesn't unmarshal time.Duration from a
// string. The custom struct allows to setup an unmarshaller which uses
// time.ParseDuration
type TTLDuration struct {
	Duration time.Duration
}

func (d *TTLDuration) UnmarshalJSON(data []byte) error {
	var str string
	var dur time.Duration
	var err error
	if err = json.Unmarshal(data, &str); err != nil {
		return err
	}

	dur, err = time.ParseDuration(str)
	if err != nil {
		return err
	}

	d.Duration = dur
	return nil
}

type cqlAdapterConfig struct {
	// CqlTTLRefreshTime controls when a block's TTL is refreshed
	// A block's TTL is refreshed when its TTL is <= CqlTTLRefreshTime
	// ttlrefreshtime is a string accepted by
	// https://golang.org/pkg/time/#ParseDuration
	TTLRefreshTime TTLDuration `json:"ttlrefreshtime"`

	// CqlTTLRefreshValue is the time by which a block's TTL will
	// be advanced during TTL refresh.
	// When a block's TTL is refreshed, its new TTL is set as
	// CqlTTLRefreshValue
	// ttlrefreshvalue is a string accepted by
	// https://golang.org/pkg/time/#ParseDuration
	TTLRefreshValue TTLDuration `json:"ttlrefreshvalue"`

	// CqlTTLDefaultValue is the TTL value of a new block
	// When a block is written its TTL is set to
	// CqlTTLDefaultValue
	// ttldefaultvalue is a string accepted by
	// https://golang.org/pkg/time/#ParseDuration
	TTLDefaultValue TTLDuration `json:"ttldefaultvalue"`
}

var refreshTTLTimeSecs int64
var refreshTTLValueSecs int64
var defaultTTLValueSecs int64

func loadCqlAdapterConfig(path string) error {
	var c struct {
		A cqlAdapterConfig `json:"adapter"`
	}

	f, err := os.Open(path)
	if err != nil {
		return err
	}
	defer f.Close()

	err = json.NewDecoder(f).Decode(&c)
	if err != nil {
		return err
	}

	refreshTTLTimeSecs = int64(c.A.TTLRefreshTime.Duration.Seconds())
	refreshTTLValueSecs = int64(c.A.TTLRefreshValue.Duration.Seconds())
	defaultTTLValueSecs = int64(c.A.TTLDefaultValue.Duration.Seconds())

	if refreshTTLTimeSecs == 0 || refreshTTLValueSecs == 0 ||
		defaultTTLValueSecs == 0 {
		return fmt.Errorf("ttldefaultvalue, ttlrefreshvalue and " +
			"ttlrefreshtime must be non-zero")
	}

	// we can add more checks here later on eg: min of 1 day etc

	return nil
}

<<<<<<< HEAD
type dsApiCtx quantumfs.Ctx

func (dc *dsApiCtx) LogE(fmtStr string, args ...interface{}) {
	(*quantumfs.Ctx)(dc).Elog(qlog.LogDatastore, fmtStr, args...)
}

func (dc *dsApiCtx) LogW(fmtStr string, args ...interface{}) {
	(*quantumfs.Ctx)(dc).Wlog(qlog.LogDatastore, fmtStr, args...)
}

func (dc *dsApiCtx) LogD(fmtStr string, args ...interface{}) {
	(*quantumfs.Ctx)(dc).Dlog(qlog.LogDatastore, fmtStr, args...)
}

func (dc *dsApiCtx) LogV(fmtStr string, args ...interface{}) {
	(*quantumfs.Ctx)(dc).Vlog(qlog.LogDatastore, fmtStr, args...)
}

type etherDsFuncExit quantumfs.ExitFuncLog

func (e etherDsFuncExit) LogFuncOut() {
	(quantumfs.ExitFuncLog)(e).Out()
}

func (dc *dsApiCtx) LogFuncIn(funcName string, fmtStr string,
	args ...interface{}) ether.ExitFunc {

	el := (*quantumfs.Ctx)(dc).FuncIn(qlog.LogDatastore, funcName,
		fmtStr, args...)
	return (etherDsFuncExit)(el)
}

type wsApiCtx quantumfs.Ctx

func (dc *wsApiCtx) LogE(fmtStr string, args ...interface{}) {
	(*quantumfs.Ctx)(dc).Elog(qlog.LogWorkspaceDb, fmtStr, args...)
}

func (dc *wsApiCtx) LogW(fmtStr string, args ...interface{}) {
	(*quantumfs.Ctx)(dc).Wlog(qlog.LogWorkspaceDb, fmtStr, args...)
}

func (dc *wsApiCtx) LogD(fmtStr string, args ...interface{}) {
	(*quantumfs.Ctx)(dc).Dlog(qlog.LogWorkspaceDb, fmtStr, args...)
}

func (dc *wsApiCtx) LogV(fmtStr string, args ...interface{}) {
	(*quantumfs.Ctx)(dc).Vlog(qlog.LogWorkspaceDb, fmtStr, args...)
}

type etherWsFuncExit quantumfs.ExitFuncLog

func (e etherWsFuncExit) LogFuncOut() {
	(quantumfs.ExitFuncLog)(e).Out()
}

func (dc *wsApiCtx) LogFuncIn(funcName string, fmtStr string,
	args ...interface{}) ether.ExitFunc {

	el := (*quantumfs.Ctx)(dc).FuncIn(qlog.LogWorkspaceDb, funcName,
		fmtStr, args...)
	return (etherWsFuncExit)(el)
}

func NewEtherCqlStore(path string) quantumfs.DataStore {

=======
func newEtherCqlStore(path string) quantumfs.DataStore {
>>>>>>> 15fd5dc5
	cerr := loadCqlAdapterConfig(path)
	if cerr != nil {
		fmt.Printf("Error loading %q: %v\n", path, cerr)
		return nil
	}

	blobstore, err := cql.NewCqlBlobStore(path)
	if err != nil {
		fmt.Printf("Failed to init ether.cql datastore: %s\n",
			err.Error())
		return nil
	}

	translator := EtherBlobStoreTranslator{
		Blobstore:      blobstore,
		ApplyTTLPolicy: true,
	}
	return &translator
}

// EtherBlobStoreTranslator translates quantumfs.Datastore APIs
// to ether.Blobstore APIs
//
// NOTE: This is an exported type since some clients currently
// alter the ApplyTTLPolicy attribute. Eventually TTL handling
// will move outside of the adapter into Ether and then this type
// can be turned back into an exported type
type EtherBlobStoreTranslator struct {
	Blobstore      blobstore.BlobStore
	ApplyTTLPolicy bool
}

// asserts that metadata is !nil and it contains cql.TimeToLive
// once Metadata API is refactored, above assertions will be
// revisited

// TTL will be set using Insert under following scenarios:
//  a) key exists and current TTL < refreshTTLTimeSecs
//  b) key doesn't exist
func refreshTTL(b blobstore.BlobStore, keyExist bool, key string,
	metadata map[string]string, buf []byte) error {

	setTTL := defaultTTLValueSecs

	if keyExist {
		if metadata == nil {
			return fmt.Errorf("Store must have metadata")
		}
		ttl, ok := metadata[cql.TimeToLive]
		if !ok {
			return fmt.Errorf("Store must return metadata with " +
				"TimeToLive")
		}
		ttlVal, err := strconv.ParseInt(ttl, 10, 64)
		if err != nil {
			return fmt.Errorf("Invalid TTL value in metadata %s ",
				ttl)
		}

		// if key exists and TTL doesn't need to be refreshed
		// then return
		if ttlVal >= refreshTTLTimeSecs {
			return nil
		}
		// if key exists but TTL needs to be refreshed then
		// calculate new TTL. We don't need to re-fetch the
		// data since data in buf has to be same, given the key
		// exists
		setTTL = refreshTTLValueSecs
	}

	// if key doesn't exist then use default TTL
	newmetadata := make(map[string]string)
	newmetadata[cql.TimeToLive] = fmt.Sprintf("%d", setTTL)
	return b.Insert(key, buf, newmetadata)
}

// Get adpats quantumfs.DataStore's Get API to ether.BlobStore.Get
func (ebt *EtherBlobStoreTranslator) Get(c *quantumfs.Ctx,
	key quantumfs.ObjectKey, buf quantumfs.Buffer) error {

	defer c.FuncIn(qlog.LogDatastore, "EtherBlobStoreTranslator::Get",
		"key %s", key.Text()).Out()

	ks := key.String()
	data, metadata, err := ebt.Blobstore.Get((*dsApiCtx)(c), ks)
	if err != nil {
		return err
	}

	if ebt.ApplyTTLPolicy {
		err = refreshTTL(ebt.Blobstore, true, ks, metadata, data)
		if err != nil {
			return err
		}
	}

	newData := make([]byte, len(data))
	copy(newData, data)
	buf.Set(newData, key.Type())
	return nil
}

// Set adpats quantumfs.DataStore's Set API to ether.BlobStore.Insert
func (ebt *EtherBlobStoreTranslator) Set(c *quantumfs.Ctx, key quantumfs.ObjectKey,
	buf quantumfs.Buffer) error {

	defer c.FuncIn(qlog.LogDatastore, "EtherBlobStoreTranslator::Set",
		"key %s", key.Text()).Out()

	ks := key.String()
	metadata, err := ebt.Blobstore.Metadata(ks)

	switch {
	case err != nil && err.(*blobstore.Error).Code == blobstore.ErrKeyNotFound:
		return refreshTTL(ebt.Blobstore, false, ks, nil, buf.Get())

	case err == nil:
		return refreshTTL(ebt.Blobstore, true, ks, metadata, buf.Get())

	case err != nil && err.(*blobstore.Error).Code != blobstore.ErrKeyNotFound:
		// if metadata error other than ErrKeyNotFound then fail
		// the Set since we haven't been able to ascertain TTL state
		// so we can't overwrite it
		return err
	}

	panicMsg := fmt.Sprintf("EtherAdapter.Set code shouldn't reach here. "+
		"Key %s error %v metadata %v\n", ks, err, metadata)
	panic(panicMsg)
}

type etherWsdbTranslator struct {
	wsdb wsdb.WorkspaceDB
}

// convert wsdb.Error to quantumfs.WorkspaceDbErr
func convertWsdbError(e error) error {
	wE, ok := e.(*wsdb.Error)
	if !ok {
		panic("BUG: Errors from wsdb APIs must be of *wsdb.Error type")
	}

	var errCode quantumfs.WsdbErrCode
	switch wE.Code {
	case wsdb.ErrWorkspaceExists:
		errCode = quantumfs.WSDB_WORKSPACE_EXISTS
	case wsdb.ErrWorkspaceNotFound:
		errCode = quantumfs.WSDB_WORKSPACE_NOT_FOUND
	case wsdb.ErrFatal:
		errCode = quantumfs.WSDB_FATAL_DB_ERROR
	case wsdb.ErrWorkspaceOutOfDate:
		errCode = quantumfs.WSDB_OUT_OF_DATE
	case wsdb.ErrLocked:
		errCode = quantumfs.WSDB_LOCKED
	default:
		panic(fmt.Sprintf("Bug: Unsupported error %s", e.Error()))
	}

	return quantumfs.NewWorkspaceDbErr(errCode, wE.Msg)
}

func newEtherWorkspaceDB(path string) quantumfs.WorkspaceDB {
	eWsdb := &etherWsdbTranslator{
		wsdb: cql.NewWorkspaceDB(path),
	}

	// since generic wsdb API sets up _null/null with nil key
	key, err := eWsdb.wsdb.AdvanceWorkspace(quantumfs.NullSpaceName,
		quantumfs.NullSpaceName, quantumfs.NullSpaceName,
		[]byte(nil), quantumfs.EmptyWorkspaceKey.Value())
	if err != nil {
		// an existing workspaceDB will have currentRootID as
		// EmptyWorkspaceKey
		wE, _ := err.(*wsdb.Error)
		if wE.Code != wsdb.ErrWorkspaceOutOfDate ||
			!bytes.Equal(key, quantumfs.EmptyWorkspaceKey.Value()) {
			panic(fmt.Sprintf("Failed wsdb setup: %s", err.Error()))
		}
	}

	return eWsdb
}

func (w *etherWsdbTranslator) NumTypespaces(c *quantumfs.Ctx) (int, error) {
	defer c.FuncInName(qlog.LogWorkspaceDb,
		"EtherWsdbTranslator::NumTypespaces").Out()

	count, err := w.wsdb.NumTypespaces()
	if err != nil {
		return 0, convertWsdbError(err)
	}
	return count, nil
}

func (w *etherWsdbTranslator) TypespaceList(
	c *quantumfs.Ctx) ([]string, error) {

	defer c.FuncInName(qlog.LogWorkspaceDb,
		"EtherWsdbTranslator::TypespaceList").Out()

	list, err := w.wsdb.TypespaceList()
	if err != nil {
		return nil, convertWsdbError(err)
	}
	return list, nil
}

func (w *etherWsdbTranslator) NumNamespaces(c *quantumfs.Ctx,
	typespace string) (int, error) {

	defer c.FuncIn(qlog.LogWorkspaceDb,
		"EtherWsdbTranslator::NumNamespaces",
		"typespace: %s", typespace).Out()

	count, err := w.wsdb.NumNamespaces(typespace)
	if err != nil {
		return 0, convertWsdbError(err)
	}
	return count, nil
}

func (w *etherWsdbTranslator) NamespaceList(c *quantumfs.Ctx,
	typespace string) ([]string, error) {

	defer c.FuncIn(qlog.LogWorkspaceDb,
		"EtherWsdbTranslator::NamespaceList",
		"typespace: %s", typespace).Out()

	list, err := w.wsdb.NamespaceList(typespace)
	if err != nil {
		return nil, convertWsdbError(err)
	}
	return list, nil
}

func (w *etherWsdbTranslator) NumWorkspaces(c *quantumfs.Ctx,
	typespace string, namespace string) (int, error) {

	defer c.FuncIn(qlog.LogWorkspaceDb,
		"EtherWsdbTranslator::NumWorkspaces",
		"%s/%s", typespace, namespace).Out()

	count, err := w.wsdb.NumWorkspaces(typespace, namespace)
	if err != nil {
		return 0, convertWsdbError(err)
	}
	return count, nil
}

func (w *etherWsdbTranslator) WorkspaceList(c *quantumfs.Ctx,
	typespace string, namespace string) ([]string, error) {

	defer c.FuncIn(qlog.LogWorkspaceDb,
		"EtherWsdbTranslator::WorkspaceList",
		"%s/%s", typespace, namespace).Out()

	list, err := w.wsdb.WorkspaceList(typespace, namespace)
	if err != nil {
		return nil, convertWsdbError(err)
	}
	return list, nil
}

func (w *etherWsdbTranslator) TypespaceExists(c *quantumfs.Ctx,
	typespace string) (bool, error) {

	defer c.FuncIn(qlog.LogWorkspaceDb,
		"EtherWsdbTranslator::TypespaceExists",
		"typespace: %s", typespace).Out()

	exists, err := w.wsdb.TypespaceExists(typespace)
	if err != nil {
		return exists, convertWsdbError(err)
	}
	return exists, nil
}

func (w *etherWsdbTranslator) NamespaceExists(c *quantumfs.Ctx,
	typespace string, namespace string) (bool, error) {

	defer c.FuncIn(qlog.LogWorkspaceDb,
		"EtherWsdbTranslator::NamespaceExists",
		"%s/%s", typespace, namespace).Out()

	exists, err := w.wsdb.NamespaceExists(typespace, namespace)
	if err != nil {
		return exists, convertWsdbError(err)
	}
	return exists, nil
}

func (w *etherWsdbTranslator) WorkspaceExists(c *quantumfs.Ctx, typespace string,
	namespace string, workspace string) (bool, error) {

	defer c.FuncIn(qlog.LogWorkspaceDb,
		"EtherWsdbTranslator::WorkspaceExists",
		"%s/%s/%s", typespace, namespace, workspace).Out()

	exists, err := w.wsdb.WorkspaceExists(typespace, namespace, workspace)
	if err != nil {
		return exists, convertWsdbError(err)
	}
	return exists, nil
}

func (w *etherWsdbTranslator) Workspace(c *quantumfs.Ctx, typespace string,
	namespace string, workspace string) (quantumfs.ObjectKey, error) {

	defer c.FuncIn(qlog.LogWorkspaceDb,
		"EtherWsdbTranslator::Workspace",
		"%s/%s/%s", typespace, namespace, workspace).Out()

	key, err := w.wsdb.Workspace(typespace, namespace, workspace)
	if err != nil {
		return quantumfs.ObjectKey{}, convertWsdbError(err)
	}

	return quantumfs.NewObjectKeyFromBytes(key), nil
}

func (w *etherWsdbTranslator) BranchWorkspace(c *quantumfs.Ctx, srcTypespace string,
	srcNamespace string, srcWorkspace string, dstTypespace string,
	dstNamespace string, dstWorkspace string) error {

	defer c.FuncIn(qlog.LogWorkspaceDb,
		"EtherWsdbTranslator::BranchWorkspace",
		"%s/%s/%s -> %s/%s/%s",
		srcTypespace, srcNamespace, srcWorkspace,
		dstTypespace, dstNamespace, dstWorkspace).Out()

	err := w.wsdb.BranchWorkspace(srcTypespace, srcNamespace, srcWorkspace,
		dstTypespace, dstNamespace, dstWorkspace)
	if err != nil {
		return convertWsdbError(err)
	}
	return nil
}

func (w *etherWsdbTranslator) DeleteWorkspace(c *quantumfs.Ctx, typespace string,
	namespace string, workspace string) error {

	defer c.FuncIn(qlog.LogWorkspaceDb,
		"EtherWsdbTranslator::DeleteWorkspace",
		"%s/%s/%s", typespace, namespace, workspace).Out()

	err := w.wsdb.DeleteWorkspace(typespace, namespace, workspace)
	if err != nil {
		return convertWsdbError(err)
	}
	return nil
}

func (w *etherWsdbTranslator) AdvanceWorkspace(c *quantumfs.Ctx, typespace string,
	namespace string, workspace string, currentRootId quantumfs.ObjectKey,
	newRootId quantumfs.ObjectKey) (quantumfs.ObjectKey, error) {

	defer c.FuncIn(qlog.LogWorkspaceDb,
		"EtherWsdbTranslator::AdvanceWorkspace",
		"%s/%s/%s %s -> %s",
		typespace, namespace, workspace,
		currentRootId.Text(),
		newRootId.Text()).Out()

	key, err := w.wsdb.AdvanceWorkspace(typespace, namespace, workspace,
		currentRootId.Value(), newRootId.Value())
	if err != nil {
		return quantumfs.ObjectKey{}, convertWsdbError(err)
	}

	return quantumfs.NewObjectKeyFromBytes(key), nil
}

func (w *etherWsdbTranslator) SetWorkspaceImmutable(c *quantumfs.Ctx,
	typespace string, namespace string, workspace string) error {

	return quantumfs.NewWorkspaceDbErr(quantumfs.WSDB_FATAL_DB_ERROR,
		"Ether does not support setting workspaces immutable")
}

func (w *etherWsdbTranslator) WorkspaceIsImmutable(c *quantumfs.Ctx,
	typespace string, namespace string, workspace string) (bool, error) {

	return false, nil
}<|MERGE_RESOLUTION|>--- conflicted
+++ resolved
@@ -137,76 +137,7 @@
 	return nil
 }
 
-<<<<<<< HEAD
-type dsApiCtx quantumfs.Ctx
-
-func (dc *dsApiCtx) LogE(fmtStr string, args ...interface{}) {
-	(*quantumfs.Ctx)(dc).Elog(qlog.LogDatastore, fmtStr, args...)
-}
-
-func (dc *dsApiCtx) LogW(fmtStr string, args ...interface{}) {
-	(*quantumfs.Ctx)(dc).Wlog(qlog.LogDatastore, fmtStr, args...)
-}
-
-func (dc *dsApiCtx) LogD(fmtStr string, args ...interface{}) {
-	(*quantumfs.Ctx)(dc).Dlog(qlog.LogDatastore, fmtStr, args...)
-}
-
-func (dc *dsApiCtx) LogV(fmtStr string, args ...interface{}) {
-	(*quantumfs.Ctx)(dc).Vlog(qlog.LogDatastore, fmtStr, args...)
-}
-
-type etherDsFuncExit quantumfs.ExitFuncLog
-
-func (e etherDsFuncExit) LogFuncOut() {
-	(quantumfs.ExitFuncLog)(e).Out()
-}
-
-func (dc *dsApiCtx) LogFuncIn(funcName string, fmtStr string,
-	args ...interface{}) ether.ExitFunc {
-
-	el := (*quantumfs.Ctx)(dc).FuncIn(qlog.LogDatastore, funcName,
-		fmtStr, args...)
-	return (etherDsFuncExit)(el)
-}
-
-type wsApiCtx quantumfs.Ctx
-
-func (dc *wsApiCtx) LogE(fmtStr string, args ...interface{}) {
-	(*quantumfs.Ctx)(dc).Elog(qlog.LogWorkspaceDb, fmtStr, args...)
-}
-
-func (dc *wsApiCtx) LogW(fmtStr string, args ...interface{}) {
-	(*quantumfs.Ctx)(dc).Wlog(qlog.LogWorkspaceDb, fmtStr, args...)
-}
-
-func (dc *wsApiCtx) LogD(fmtStr string, args ...interface{}) {
-	(*quantumfs.Ctx)(dc).Dlog(qlog.LogWorkspaceDb, fmtStr, args...)
-}
-
-func (dc *wsApiCtx) LogV(fmtStr string, args ...interface{}) {
-	(*quantumfs.Ctx)(dc).Vlog(qlog.LogWorkspaceDb, fmtStr, args...)
-}
-
-type etherWsFuncExit quantumfs.ExitFuncLog
-
-func (e etherWsFuncExit) LogFuncOut() {
-	(quantumfs.ExitFuncLog)(e).Out()
-}
-
-func (dc *wsApiCtx) LogFuncIn(funcName string, fmtStr string,
-	args ...interface{}) ether.ExitFunc {
-
-	el := (*quantumfs.Ctx)(dc).FuncIn(qlog.LogWorkspaceDb, funcName,
-		fmtStr, args...)
-	return (etherWsFuncExit)(el)
-}
-
-func NewEtherCqlStore(path string) quantumfs.DataStore {
-
-=======
 func newEtherCqlStore(path string) quantumfs.DataStore {
->>>>>>> 15fd5dc5
 	cerr := loadCqlAdapterConfig(path)
 	if cerr != nil {
 		fmt.Printf("Error loading %q: %v\n", path, cerr)
