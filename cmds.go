--- conflicted
+++ resolved
@@ -110,6 +110,8 @@
 	ErrorBlockTooLarge = iota // SetBlock was passed a block that was too large
 )
 
+const BufferSize = 4096
+
 type ErrorResponse struct {
 	CommandCommon
 	ErrorCode uint32
@@ -145,9 +147,6 @@
 	Permissions uint32
 }
 
-<<<<<<< HEAD
-const BufferSize = 4096
-=======
 type DeleteWorkspaceRequest struct {
 	CommandCommon
 	WorkspacePath string
@@ -168,7 +167,6 @@
 	ErrorResponse
 	Data []byte
 }
->>>>>>> 2100a0e4
 
 func (api *Api) sendCmd(buf []byte) ([]byte, error) {
 	err := writeAll(api.fd, buf)
@@ -233,12 +231,8 @@
 // Get the list of accessed file from workspaceroot
 func (api *Api) GetAccessed(wsr string) (map[string]bool, error) {
 	if !isWorkspaceNameValid(wsr) {
-<<<<<<< HEAD
 		return nil, fmt.Errorf("\"%s\" must contain precisely two \"/\"\n",
 			wsr)
-=======
-		return fmt.Errorf("\"%s\" must contain precisely two \"/\"\n", wsr)
->>>>>>> 2100a0e4
 	}
 
 	cmd := AccessedRequest{
