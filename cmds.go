--- conflicted
+++ resolved
@@ -88,16 +88,6 @@
 
 // The various command ID constants
 const (
-<<<<<<< HEAD
-	CmdError         = iota
-	CmdBranchRequest = iota
-	CmdGetAccessed   = iota
-	CmdClearAccessed = iota
-	CmdSyncAll       = iota
-	CmdInsertInode   = iota
-	CmdSetBlock      = iota
-	CmdGetBlock      = iota
-=======
 	CmdError           = iota
 	CmdBranchRequest   = iota
 	CmdGetAccessed     = iota
@@ -105,7 +95,8 @@
 	CmdSyncAll         = iota
 	CmdInsertInode     = iota
 	CmdDeleteWorkspace = iota
->>>>>>> be903dca
+	CmdSetBlock        = iota
+	CmdGetBlock        = iota
 )
 
 // The various error codes
@@ -154,7 +145,11 @@
 	Permissions uint32
 }
 
-<<<<<<< HEAD
+type DeleteWorkspaceRequest struct {
+	CommandCommon
+	WorkspacePath string
+}
+
 type SetBlockRequest struct {
 	CommandCommon
 	Key  []byte
@@ -169,11 +164,6 @@
 type GetBlockResponse struct {
 	ErrorResponse
 	Data []byte
-=======
-type DeleteWorkspaceRequest struct {
-	CommandCommon
-	WorkspacePath string
->>>>>>> be903dca
 }
 
 func (api *Api) sendCmd(buf []byte) ([]byte, error) {
