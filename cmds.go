--- conflicted
+++ resolved
@@ -90,12 +90,8 @@
 const (
 	CmdError         = iota
 	CmdBranchRequest = iota
-<<<<<<< HEAD
-	CmdChrootRequest = iota
-=======
 	CmdGetAccessed   = iota
 	CmdClearAccessed = iota
->>>>>>> ae867277
 	CmdSyncAll       = iota
 )
 
@@ -124,11 +120,7 @@
 	Dst string
 }
 
-<<<<<<< HEAD
-type ChrootRequest struct {
-=======
 type AccessedRequest struct {
->>>>>>> ae867277
 	CommandCommon
 	WorkspaceRoot string
 }
@@ -137,38 +129,21 @@
 	CommandCommon
 }
 
-<<<<<<< HEAD
-func (api *Api) sendCmd(buf []byte) (ErrorResponse, error) {
-	err := writeAll(api.fd, buf)
-=======
 func (api *Api) sendCmd(bytes []byte) ([]byte, error) {
 	err := writeAll(api.fd, bytes)
->>>>>>> ae867277
 	if err != nil {
 		return nil, err
 	}
 
 	api.fd.Seek(0, 0)
-	buffer := make([]byte, 4096)
-	n, err := api.fd.Read(buffer)
+	buf := make([]byte, 4096)
+	n, err := api.fd.Read(buf)
 	if err != nil {
 		return nil, err
 	}
 
-<<<<<<< HEAD
-	buffer = buffer[:n]
-
-	var response ErrorResponse
-	err = json.Unmarshal(buffer, &response)
-	if err != nil {
-		return ErrorResponse{}, err
-	}
-
-	return response, nil
-=======
 	buf = buf[:n]
 	return buf, nil
->>>>>>> ae867277
 }
 
 // branch the src workspace into a new workspace called dst.
@@ -187,17 +162,13 @@
 		Dst:           dst,
 	}
 
-	buf, err := json.Marshal(cmd)
-	if err != nil {
-		return err
-	}
-
-<<<<<<< HEAD
-	if _, err = api.sendCmd(buf); err != nil {
-=======
+	bytes, err := json.Marshal(cmd)
+	if err != nil {
+		return err
+	}
+
 	buf, err := api.sendCmd(bytes)
 	if err != nil {
->>>>>>> ae867277
 		return err
 	}
 
