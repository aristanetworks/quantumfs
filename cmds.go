--- conflicted
+++ resolved
@@ -94,11 +94,8 @@
 	CmdClearAccessed   = iota
 	CmdSyncAll         = iota
 	CmdInsertInode     = iota
-<<<<<<< HEAD
 	CmdEnableRootWrite = iota
-=======
 	CmdDeleteWorkspace = iota
->>>>>>> 3a18b9d9
 )
 
 // The various error codes
@@ -146,15 +143,14 @@
 	Permissions uint32
 }
 
-<<<<<<< HEAD
 type EnableRootWriteRequest struct {
 	CommandCommon
 	Workspace string
-=======
+}
+
 type DeleteWorkspaceRequest struct {
 	CommandCommon
 	WorkspacePath string
->>>>>>> 3a18b9d9
 }
 
 func (api *Api) sendCmd(buf []byte) ([]byte, error) {
@@ -345,7 +341,6 @@
 	return nil
 }
 
-<<<<<<< HEAD
 func (api *Api) EnableRootWrite(dst string) error {
 	if !isWorkspaceNameValid(dst) {
 		return fmt.Errorf("\"%s\" must contain precisely two \"/\"\n", dst)
@@ -354,7 +349,29 @@
 	cmd := EnableRootWriteRequest{
 		CommandCommon: CommandCommon{CommandId: CmdEnableRootWrite},
 		Workspace:     dst,
-=======
+	}
+
+	cmdBuf, err := json.Marshal(cmd)
+	if err != nil {
+		return err
+	}
+
+	buf, err := api.sendCmd(cmdBuf)
+	if err != nil {
+		return err
+	}
+
+	var errorResponse ErrorResponse
+	err = json.Unmarshal(buf, &errorResponse)
+	if err != nil {
+		return err
+	}
+	if errorResponse.ErrorCode != ErrorOK {
+		return fmt.Errorf("qfs command Error: %s", errorResponse.Message)
+	}
+	return nil
+}
+
 // Delete the given workspace.
 //
 // workspacepath is the path relative to the filesystem root, ie. user/joe/myws
@@ -367,30 +384,25 @@
 	cmd := DeleteWorkspaceRequest{
 		CommandCommon: CommandCommon{CommandId: CmdDeleteWorkspace},
 		WorkspacePath: workspacepath,
->>>>>>> 3a18b9d9
-	}
-
-	cmdBuf, err := json.Marshal(cmd)
-	if err != nil {
-		return err
-	}
-
-	buf, err := api.sendCmd(cmdBuf)
-	if err != nil {
-		return err
-	}
-
-	var errorResponse ErrorResponse
-	err = json.Unmarshal(buf, &errorResponse)
-	if err != nil {
-		return err
-	}
-	if errorResponse.ErrorCode != ErrorOK {
-<<<<<<< HEAD
-		return fmt.Errorf("qfs command Error:%s", errorResponse.Message)
-=======
+	}
+
+	cmdBuf, err := json.Marshal(cmd)
+	if err != nil {
+		return err
+	}
+
+	buf, err := api.sendCmd(cmdBuf)
+	if err != nil {
+		return err
+	}
+
+	var errorResponse ErrorResponse
+	err = json.Unmarshal(buf, &errorResponse)
+	if err != nil {
+		return err
+	}
+	if errorResponse.ErrorCode != ErrorOK {
 		return fmt.Errorf("qfs command Error: %s", errorResponse.Message)
->>>>>>> 3a18b9d9
 	}
 	return nil
 }
