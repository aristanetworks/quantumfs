// Copyright (c) 2016 Arista Networks, Inc.  All rights reserved.
// Arista Networks, Inc. Confidential and Proprietary.

package quantumfs

import "fmt"
import "encoding/json"
import "os"
import "strings"
import "syscall"

// This file contains all the functions which are used by qfs (and other
// applications) to perform special quantumfs operations. Primarily this is done by
// marhalling the arguments and passing them to quantumfsd for processing, then
// interpretting the results.

func NewApi() *Api {
	cwd, err := os.Getwd()
	if err != nil {
		panic(err)
	}

	directories := strings.Split(cwd, "/")
	path := ""

	for {
		path = strings.Join(directories, "/") + "/" + ApiPath
		stat, err := os.Lstat(path)
		if err != nil {
			if len(directories) == 1 {
				// We didn't find anything and hit the root, give up
				panic("Couldn't find api file")
			}
			directories = directories[:len(directories)-1]
			continue
		}
		if !stat.IsDir() {
			stat_t := stat.Sys().(*syscall.Stat_t)
			if stat_t.Ino == InodeIdApi {
				// No real filesystem is likely to give out inode 2
				// for a random file but quantumfs reserves that
				// inode for all the api files.
				break
			}
		}
	}

	return NewApiWithPath(path)
}
func NewApiWithPath(path string) *Api {
	api := Api{}

	fd, err := os.OpenFile(path, os.O_RDWR, 0)
	api.fd = fd
	if err != nil {
		panic(err)
	}

	return &api
}

type Api struct {
	fd *os.File
}

func (api *Api) Close() {
	api.fd.Close()
}

func writeAll(fd *os.File, data []byte) error {
	for {
		size, err := fd.Write(data)
		if err != nil {
			return err
		}

		if len(data) == size {
			return nil
		}

		data = data[size:]
	}
}

type CommandCommon struct {
	CommandId uint32 // One of CmdType*
}

// The various command ID constants
const (
	CmdError           = iota
	CmdBranchRequest   = iota
	CmdGetAccessed     = iota
	CmdClearAccessed   = iota
	CmdSyncAll         = iota
	CmdInsertInode     = iota
	CmdDeleteWorkspace = iota
<<<<<<< HEAD
	CmdEnableRootWrite = iota
=======
	CmdSetBlock        = iota
	CmdGetBlock        = iota
>>>>>>> 051a86c2
)

// The various error codes
const (
<<<<<<< HEAD
	ErrorOK                = iota // Command Successful
	ErrorBadArgs           = iota // The argument is wrong
	ErrorBadJson           = iota // Failed to parse command
	ErrorBadCommandId      = iota // Unknown command ID
	ErrorCommandFailed     = iota // The Command failed, see the error for more info
	ErrorKeyNotFound       = iota // The extended key is not stored in the datastore
	ErrorWorkspaceNotFound = iota // The workspace cannot be found in QuantumFS
=======
	ErrorOK            = iota // Command Successful
	ErrorBadArgs       = iota // The argument is wrong
	ErrorBadJson       = iota // Failed to parse command
	ErrorBadCommandId  = iota // Unknown command ID
	ErrorCommandFailed = iota // The Command failed, see the error for more info
	ErrorKeyNotFound   = iota // The extended key is not stored in the datastore
	ErrorBlockTooLarge = iota // SetBlock was passed a block that was too large
>>>>>>> 051a86c2
)

type ErrorResponse struct {
	CommandCommon
	ErrorCode uint32
	Message   string
}

type AccessListResponse struct {
	ErrorResponse
	AccessList map[string]bool
}

type BranchRequest struct {
	CommandCommon
	Src string
	Dst string
}

type AccessedRequest struct {
	CommandCommon
	WorkspaceRoot string
}

type SyncAllRequest struct {
	CommandCommon
}

type InsertInodeRequest struct {
	CommandCommon
	DstPath     string
	Key         string
	Uid         uint32
	Gid         uint32
	Permissions uint32
}

type EnableRootWriteRequest struct {
	CommandCommon
	Workspace string
}

type DeleteWorkspaceRequest struct {
	CommandCommon
	WorkspacePath string
}

type SetBlockRequest struct {
	CommandCommon
	Key  []byte
	Data []byte
}

type GetBlockRequest struct {
	CommandCommon
	Key []byte
}

type GetBlockResponse struct {
	ErrorResponse
	Data []byte
}

func (api *Api) sendCmd(buf []byte) ([]byte, error) {
	err := writeAll(api.fd, buf)
	if err != nil {
		return nil, err
	}

	api.fd.Seek(0, 0)
	buf = make([]byte, 4096)
	n, err := api.fd.Read(buf)
	if err != nil {
		return nil, err
	}

	buf = buf[:n]
	return buf, nil
}

// branch the src workspace into a new workspace called dst.
func (api *Api) Branch(src string, dst string) error {
	if !isWorkspaceNameValid(src) {
		return fmt.Errorf("\"%s\" must contain precisely two \"/\"\n", src)
	}

	if !isWorkspaceNameValid(dst) {
		return fmt.Errorf("\"%s\" must contain precisely two \"/\"\n", dst)
	}

	cmd := BranchRequest{
		CommandCommon: CommandCommon{CommandId: CmdBranchRequest},
		Src:           src,
		Dst:           dst,
	}

	cmdBuf, err := json.Marshal(cmd)
	if err != nil {
		return err
	}

	buf, err := api.sendCmd(cmdBuf)
	if err != nil {
		return err
	}

	var errorResponse ErrorResponse
	err = json.Unmarshal(buf, &errorResponse)
	if err != nil {
		return err
	}
	if errorResponse.ErrorCode != ErrorOK {
		return fmt.Errorf("qfs command Error:%s", errorResponse.Message)
	}

	return nil
}

// Get the list of accessed file from workspaceroot
func (api *Api) GetAccessed(wsr string) error {
	if !isWorkspaceNameValid(wsr) {
		return fmt.Errorf("\"%s\" must contain precisely two \"/\"\n", wsr)
	}

	cmd := AccessedRequest{
		CommandCommon: CommandCommon{CommandId: CmdGetAccessed},
		WorkspaceRoot: wsr,
	}

	cmdBuf, err := json.Marshal(cmd)
	if err != nil {
		return err
	}

	buf, err := api.sendCmd(cmdBuf)
	if err != nil {
		return err
	}

	var errorResponse ErrorResponse
	err = json.Unmarshal(buf, &errorResponse)
	if err != nil {
		return err
	}
	if errorResponse.ErrorCode != ErrorOK {
		return fmt.Errorf("qfs command Error:%s", errorResponse.Message)
	}

	var accesslistResponse AccessListResponse
	err = json.Unmarshal(buf, &accesslistResponse)
	if err != nil {
		return err
	}

	printAccessList(accesslistResponse.AccessList)
	return nil
}

// clear the list of accessed files in workspaceroot
func (api *Api) ClearAccessed(wsr string) error {
	if !isWorkspaceNameValid(wsr) {
		return fmt.Errorf("\"%s\" must contain precisely two \"/\"\n", wsr)
	}

	cmd := AccessedRequest{
		CommandCommon: CommandCommon{CommandId: CmdClearAccessed},
		WorkspaceRoot: wsr,
	}

	cmdBuf, err := json.Marshal(cmd)
	if err != nil {
		return err
	}

	buf, err := api.sendCmd(cmdBuf)
	if err != nil {
		return err
	}

	var errorResponse ErrorResponse
	err = json.Unmarshal(buf, &errorResponse)
	if err != nil {
		return err
	}
	if errorResponse.ErrorCode != ErrorOK {
		return fmt.Errorf("qfs command Error:%s", errorResponse.Message)
	}
	return nil
}

// Sync all the active workspaces
func (api *Api) SyncAll() error {
	cmd := SyncAllRequest{
		CommandCommon: CommandCommon{CommandId: CmdSyncAll},
	}

	cmdBuf, err := json.Marshal(cmd)
	if err != nil {
		return err
	}

	if _, err := api.sendCmd(cmdBuf); err != nil {
		return err
	}

	return nil
}

// duplicate an object with a given key and path
func (api *Api) InsertInode(dst string, key string, permissions uint32,
	uid uint32, gid uint32) error {

	if !isWorkspacePathValid(dst) {
		return fmt.Errorf("\"%s\" must contain at least two \"/\"\n", dst)
	}

	if !isKeyValid(key) {
		return fmt.Errorf("\"%s\" should be %d bytes",
			key, ExtendedKeyLength)
	}

	cmd := InsertInodeRequest{
		CommandCommon: CommandCommon{CommandId: CmdInsertInode},
		DstPath:       dst,
		Key:           key,
		Uid:           uid,
		Gid:           gid,
		Permissions:   permissions,
	}

	cmdBuf, err := json.Marshal(cmd)
	if err != nil {
		return err
	}

	buf, err := api.sendCmd(cmdBuf)
	if err != nil {
		return err
	}

	var errorResponse ErrorResponse
	err = json.Unmarshal(buf, &errorResponse)
	if err != nil {
		return err
	}
	if errorResponse.ErrorCode != ErrorOK {
		return fmt.Errorf("qfs command Error:%s", errorResponse.Message)
	}
	return nil
}

func (api *Api) EnableRootWrite(dst string) error {
	if !isWorkspaceNameValid(dst) {
		return fmt.Errorf("\"%s\" must contain precisely two \"/\"\n", dst)
	}

	cmd := EnableRootWriteRequest{
		CommandCommon: CommandCommon{CommandId: CmdEnableRootWrite},
		Workspace:     dst,
	}

	cmdBuf, err := json.Marshal(cmd)
	if err != nil {
		return err
	}

	buf, err := api.sendCmd(cmdBuf)
	if err != nil {
		return err
	}

	var errorResponse ErrorResponse
	err = json.Unmarshal(buf, &errorResponse)
	if err != nil {
		return err
	}
	if errorResponse.ErrorCode != ErrorOK {
		return fmt.Errorf("qfs command Error: %s", errorResponse.Message)
	}
	return nil
}

// Delete the given workspace.
//
// workspacepath is the path relative to the filesystem root, ie. user/joe/myws
func (api *Api) DeleteWorkspace(workspacepath string) error {
	if !isWorkspacePathValid(workspacepath) {
		return fmt.Errorf("\"%s\" must contain at least two \"/\"\n",
			workspacepath)
	}

	cmd := DeleteWorkspaceRequest{
		CommandCommon: CommandCommon{CommandId: CmdDeleteWorkspace},
		WorkspacePath: workspacepath,
	}

	cmdBuf, err := json.Marshal(cmd)
	if err != nil {
		return err
	}

	buf, err := api.sendCmd(cmdBuf)
	if err != nil {
		return err
	}

	var errorResponse ErrorResponse
	err = json.Unmarshal(buf, &errorResponse)
	if err != nil {
		return err
	}
	if errorResponse.ErrorCode != ErrorOK {
		return fmt.Errorf("qfs command Error: %s", errorResponse.Message)
	}
	return nil
}

func isWorkspaceNameValid(wsr string) bool {
	if slashes := strings.Count(wsr, "/"); slashes != 2 {
		return false
	}
	return true
}

func isWorkspacePathValid(dst string) bool {
	if slashes := strings.Count(dst, "/"); slashes < 2 {
		return false
	}
	return true
}

func isKeyValid(key string) bool {
	if length := len(key); length != ExtendedKeyLength {
		return false
	}
	return true
}

func printAccessList(list map[string]bool) {
	fmt.Println("------ Created Files ------")
	for key, val := range list {
		if val {
			fmt.Println(key)
		}
	}
	fmt.Println("------ Accessed Files ------")
	for key, val := range list {
		if !val {
			fmt.Println(key)
		}
	}
}<|MERGE_RESOLUTION|>--- conflicted
+++ resolved
@@ -95,33 +95,21 @@
 	CmdSyncAll         = iota
 	CmdInsertInode     = iota
 	CmdDeleteWorkspace = iota
-<<<<<<< HEAD
-	CmdEnableRootWrite = iota
-=======
 	CmdSetBlock        = iota
 	CmdGetBlock        = iota
->>>>>>> 051a86c2
+	CmdEnableRootWrite = iota
 )
 
 // The various error codes
 const (
-<<<<<<< HEAD
 	ErrorOK                = iota // Command Successful
 	ErrorBadArgs           = iota // The argument is wrong
 	ErrorBadJson           = iota // Failed to parse command
 	ErrorBadCommandId      = iota // Unknown command ID
 	ErrorCommandFailed     = iota // The Command failed, see the error for more info
 	ErrorKeyNotFound       = iota // The extended key is not stored in the datastore
+	ErrorBlockTooLarge     = iota // SetBlock was passed a block that was too large
 	ErrorWorkspaceNotFound = iota // The workspace cannot be found in QuantumFS
-=======
-	ErrorOK            = iota // Command Successful
-	ErrorBadArgs       = iota // The argument is wrong
-	ErrorBadJson       = iota // Failed to parse command
-	ErrorBadCommandId  = iota // Unknown command ID
-	ErrorCommandFailed = iota // The Command failed, see the error for more info
-	ErrorKeyNotFound   = iota // The extended key is not stored in the datastore
-	ErrorBlockTooLarge = iota // SetBlock was passed a block that was too large
->>>>>>> 051a86c2
 )
 
 type ErrorResponse struct {
