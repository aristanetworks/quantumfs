--- conflicted
+++ resolved
@@ -203,21 +203,12 @@
 	defer c.FuncInName(qlog.LogWorkspaceDb,
 		"processlocal::workspace_").Out()
 
-<<<<<<< HEAD
-	workspacelist, err := wsdb.namespace_(c, typespace, namespace)
-=======
-	var rootId quantumfs.ObjectKey
 	workspaces, err := wsdb.namespace_(c, typespace, namespace)
->>>>>>> a6bd8a4c
 	if err != nil {
 		return nil, err
 	}
 
-<<<<<<< HEAD
-	info, exists := workspacelist[workspace]
-=======
-	rootVar, exists := workspaces[workspace]
->>>>>>> a6bd8a4c
+	info, exists := workspaces[workspace]
 	if !exists {
 		return nil, quantumfs.NewWorkspaceDbErr(
 			quantumfs.WSDB_WORKSPACE_NOT_FOUND, "No such workspace")
