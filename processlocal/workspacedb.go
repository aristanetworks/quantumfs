--- conflicted
+++ resolved
@@ -329,10 +329,7 @@
 	return info.key, info.nonce, nil
 }
 
-<<<<<<< HEAD
-func (wsdb *WorkspaceDB) AdvanceWorkspace(c *quantumfs.Ctx, typespace string,
-=======
-func (wsdb *workspaceDB) FetchAndSubscribeWorkspace(c *quantumfs.Ctx,
+func (wsdb *WorkspaceDB) FetchAndSubscribeWorkspace(c *quantumfs.Ctx,
 	typespace string, namespace string, workspace string) (
 	quantumfs.ObjectKey, quantumfs.WorkspaceNonce, error) {
 
@@ -344,8 +341,7 @@
 	return wsdb.Workspace(c, typespace, namespace, workspace)
 }
 
-func (wsdb *workspaceDB) AdvanceWorkspace(c *quantumfs.Ctx, typespace string,
->>>>>>> a0f68d46
+func (wsdb *WorkspaceDB) AdvanceWorkspace(c *quantumfs.Ctx, typespace string,
 	namespace string, workspace string, nonce quantumfs.WorkspaceNonce,
 	currentRootId quantumfs.ObjectKey,
 	newRootId quantumfs.ObjectKey) (quantumfs.ObjectKey, error) {
@@ -503,15 +499,9 @@
 // Send all notifications to the registered callback. This should be run in its own
 // goroutine as it will repeatedly run the callback on any notifications which arrive
 // while the callback is processing the previous set of updates.
-<<<<<<< HEAD
-func (wsdb *WorkspaceDB) sendNotifications(c *quantumfs.Ctx,
-	updates map[string]quantumfs.WorkspaceState,
-	callback quantumfs.SubscriptionCallback) {
-=======
-func (wsdb *workspaceDB) sendNotifications(c *quantumfs.Ctx) {
+func (wsdb *WorkspaceDB) sendNotifications(c *quantumfs.Ctx) {
 	defer c.FuncInName(qlog.LogWorkspaceDb,
 		"processlocal::sendNotifications").Out()
->>>>>>> a0f68d46
 
 	var callback quantumfs.SubscriptionCallback
 	var updates map[string]quantumfs.WorkspaceState
