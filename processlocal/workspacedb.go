--- conflicted
+++ resolved
@@ -203,21 +203,12 @@
 	defer c.FuncInName(qlog.LogWorkspaceDb,
 		"processlocal::workspace_").Out()
 
-<<<<<<< HEAD
-	workspacelist, err := wsdb.namespace_(c, typespace, namespace)
-=======
-	var rootId quantumfs.ObjectKey
 	workspaces, err := wsdb.namespace_(c, typespace, namespace)
->>>>>>> 83e7f0ac
 	if err != nil {
 		return nil, err
 	}
 
-<<<<<<< HEAD
-	info, exists := workspacelist[workspace]
-=======
-	rootVar, exists := workspaces[workspace]
->>>>>>> 83e7f0ac
+	info, exists := workspaces[workspace]
 	if !exists {
 		return nil, quantumfs.NewWorkspaceDbErr(
 			quantumfs.WSDB_WORKSPACE_NOT_FOUND, "No such workspace")
