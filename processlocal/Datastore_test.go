// Copyright (c) 2016 Arista Networks, Inc.  All rights reserved.
// Arista Networks, Inc. Confidential and Proprietary.

package processlocal

// Unit test to ensure Set() in the package datastore will only upload non-existing
// data to the local datastore.

import "bytes"
import "fmt"
import "testing"

import "github.com/aristanetworks/quantumfs"
import "github.com/aristanetworks/quantumfs/testutils"
import "github.com/aristanetworks/quantumfs/qlog"

// Assert the condition is true. If it is not true then fail the test with the given
// message
func assert(condition bool, format string, args ...interface{}) {
	if !condition {
		msg := fmt.Sprintf(format, args...)
		panic(msg)
	}
}

func newCtx() *quantumfs.Ctx {
	// Create  Ctx with random RequestId
	Qlog := qlog.NewQlogTiny()
	requestId := qlog.TestReqId
	ctx := &quantumfs.Ctx{
		Qlog:      Qlog,
		RequestId: requestId,
	}

	return ctx
}

// Verify the Set() in processlocal/datastore. With an identical key, the datastore
// should only update map once
func TestIdenticalContentSync(t *testing.T) {
	// Initialize a datastore for the test
	store := NewDataStore("")

	// Define two different contents for the same key
	data := []byte("This is a source file")
	data2 := []byte("This is a comparison file")

	ctx := newCtx()

	// Generate an unique key for Set()
	key_byte := []byte("40123456789abcdefghijklmnopq")
	key := quantumfs.NewObjectKeyFromBytes(key_byte)

	// Put the source content into the buffer
<<<<<<< HEAD
	buffer := testutils.NewTestBuffer(data, key)
=======
	buffer := quantumfs.NewSimpleBuffer(data, key)
>>>>>>> f8a55219

	// Set the content with the pre-defined unique key
	store.Set(ctx, key, buffer)
	assert(bytes.Equal(buffer.Get(), data),
		"Error creating incorrect source buffer: %s\n", buffer.Get())

	// Get the content from the datastore
	empty := make([]byte, 32, 32)
<<<<<<< HEAD
	output := testutils.NewTestBuffer(empty, key)
=======
	output := quantumfs.NewSimpleBuffer(empty, key)
>>>>>>> f8a55219
	store.Get(ctx, key, output)

	assert(bytes.Equal(output.Get(), data),
		"Error inserting incorrect data: %s\n", output.Get())

	// Reset the buffer with the same key but a different content
	buffer.Set(data2, key.Type())
	assert(bytes.Equal(buffer.Get(), data2),
		"Error creating incorrect comparison buffer: %s\n", buffer.Get())

	// Verify whether the content for a corresponding key will be
	// overwritten by a new value. The expectation is that content
	// should be unchanged in the datastore
	store.Set(ctx, key, buffer)
	store.Get(ctx, key, buffer)
	assert(bytes.Equal(buffer.Get(), data),
		"Error resetting the correct data: %s\n", buffer.Get())
}<|MERGE_RESOLUTION|>--- conflicted
+++ resolved
@@ -52,11 +52,7 @@
 	key := quantumfs.NewObjectKeyFromBytes(key_byte)
 
 	// Put the source content into the buffer
-<<<<<<< HEAD
-	buffer := testutils.NewTestBuffer(data, key)
-=======
-	buffer := quantumfs.NewSimpleBuffer(data, key)
->>>>>>> f8a55219
+	buffer := testutils.NewSimpleBuffer(data, key)
 
 	// Set the content with the pre-defined unique key
 	store.Set(ctx, key, buffer)
@@ -65,11 +61,7 @@
 
 	// Get the content from the datastore
 	empty := make([]byte, 32, 32)
-<<<<<<< HEAD
-	output := testutils.NewTestBuffer(empty, key)
-=======
-	output := quantumfs.NewSimpleBuffer(empty, key)
->>>>>>> f8a55219
+	output := testutils.NewSimpleBuffer(empty, key)
 	store.Get(ctx, key, output)
 
 	assert(bytes.Equal(output.Get(), data),
