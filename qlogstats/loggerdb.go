--- conflicted
+++ resolved
@@ -70,12 +70,8 @@
 	requestSequence list.List
 
 	statExtractors  []StatExtractorConfig
-<<<<<<< HEAD
 	statTriggers    map[string][]extractorIdx
-	RequestEndAfter time.Duration
-=======
 	requestEndAfter time.Duration
->>>>>>> 6d0ede7a
 
 	queueMutex utils.DeferableMutex
 	queueLogs  []qlog.LogOutput
@@ -88,12 +84,8 @@
 		db:              db_,
 		logsByRequest:   make(map[uint64]logTrack),
 		statExtractors:  extractors,
-<<<<<<< HEAD
 		statTriggers:    make(map[string][]extractorIdx),
-		RequestEndAfter: time.Second * 30,
-=======
 		requestEndAfter: time.Second * 30,
->>>>>>> 6d0ede7a
 		queueLogs:       make([]qlog.LogOutput, 0),
 	}
 
