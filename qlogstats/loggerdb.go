--- conflicted
+++ resolved
@@ -322,12 +322,7 @@
 				// add the qfs version tag
 				tags = append(tags, versionTag)
 
-<<<<<<< HEAD
-				agg.db.Store(result.measurement, result.tags,
-					result.fields, nowTime)
-=======
-				agg.db.Store(name, tags, fields)
->>>>>>> 8eeb14ef
+				agg.db.Store(name, tags, fields, nowTime)
 			}
 		}
 	}
