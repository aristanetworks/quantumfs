--- conflicted
+++ resolved
@@ -134,22 +134,12 @@
 
 	fields := make([]quantumfs.Field, 0)
 
-<<<<<<< HEAD
-	fields = appendNewField(fields, "average_ns", ext.stats.Average())
-	fields = appendNewField(fields, "maximum_ns", ext.stats.Max())
-	fields = appendNewField(fields, "samples", ext.stats.Count())
+	fields = appendNewFieldInt(fields, "average_ns", ext.stats.Average())
+	fields = appendNewFieldInt(fields, "maximum_ns", ext.stats.Max())
+	fields = appendNewFieldInt(fields, "samples", ext.stats.Count())
 
 	for name, data := range ext.stats.Percentiles() {
-		fields = appendNewField(fields, name, data)
-=======
-	fields = append(fields, quantumfs.NewFieldInt("average_ns",
-		ext.stats.Average()))
-	fields = append(fields, quantumfs.NewFieldInt("maximum_ns", ext.stats.Max()))
-	fields = append(fields, quantumfs.NewFieldInt("samples", ext.stats.Count()))
-
-	for name, data := range ext.stats.Percentiles() {
-		fields = append(fields, quantumfs.NewFieldInt(name, data))
->>>>>>> 2c93cd61
+		fields = appendNewFieldInt(fields, name, data)
 	}
 
 	ext.stats = basicStats{}
