// Copyright (c) 2017 Arista Networks, Inc.  All rights reserved.
// Arista Networks, Inc. Confidential and Proprietary.

// extPairStats is a stat extractor that extracts the average duration between two
// log format strings. This would most often be used to time between a fnIn and fnOut

package qlogstats

import (
	"fmt"

	"github.com/aristanetworks/quantumfs"
	"github.com/aristanetworks/quantumfs/qlog"
)

type request struct {
	lastUpdateGeneration uint64
	time                 int64
}

type extPairStats struct {
	fmtStart string
	fmtStop  string
	name     string
	messages chan StatCommand

	requests          map[uint64]request
	currentGeneration uint64

	stats basicStats
}

func NewExtPairStats(start string, stop string, nametag string) StatExtractor {
	ext := &extPairStats{
		fmtStart: start + "\n",
		fmtStop:  stop + "\n",
		name:     nametag,
		messages: make(chan StatCommand, 10000),
		requests: make(map[uint64]request),
	}

	go ext.process()

	return ext
}

func (ext *extPairStats) TriggerStrings() []string {
	rtn := make([]string, 0)

	rtn = append(rtn, ext.fmtStart)
	rtn = append(rtn, ext.fmtStop)
	return rtn
}

func (ext *extPairStats) Chan() chan StatCommand {
	return ext.messages
}

func (ext *extPairStats) Type() TriggerType {
	return OnFormat
}

func (ext *extPairStats) process() {
	for {
		cmd := <-ext.messages
		switch cmd.Type() {
		case MessageCommandType:
			log := cmd.Data().(*qlog.LogOutput)
			if log.Format == ext.fmtStart {
				ext.startRequest(log)
			} else if log.Format == ext.fmtStop {
				ext.stopRequest(log)
			}
		case PublishCommandType:
			resultChannel := cmd.Data().(chan PublishResult)
			resultChannel <- ext.publish()
		case GcCommandType:
			ext.gc()
		}
	}
}

func (ext *extPairStats) startRequest(log *qlog.LogOutput) {
	if previous, exists := ext.requests[log.ReqId]; exists {
		fmt.Printf("%s: nested start %d at %d and %d\n",
			ext.name, log.ReqId, previous.time, log.T)
	}

	ext.requests[log.ReqId] = request{
		lastUpdateGeneration: ext.currentGeneration,
		time:                 log.T,
	}
}

func (ext *extPairStats) stopRequest(log *qlog.LogOutput) {
	start, exists := ext.requests[log.ReqId]
	if !exists {
		fmt.Printf("%s: end without start '%s' at %d\n", ext.name,
			log.Format, log.T)
		return
	}

	delta := log.T - start.time
	if delta < 0 {
		fmt.Printf("Negative delta (%d): |%s| to |%s|\n",
			delta, ext.fmtStart, ext.fmtStop)
	} else {
		ext.stats.NewPoint(int64(delta))
	}
	delete(ext.requests, log.ReqId)
}

<<<<<<< HEAD
func (ext *extPairStats) Publish() []Measurement {

	defer ext.lock.Lock().Unlock()
	ext.pause <- struct{}{}
	<-ext.paused
	defer func() {
		ext.unpause <- struct{}{}
	}()

=======
func (ext *extPairStats) publish() PublishResult {
>>>>>>> 72da6e74
	tags := make([]quantumfs.Tag, 0)
	tags = append(tags, quantumfs.NewTag("statName", ext.name))

	fields := make([]quantumfs.Field, 0)

	fields = append(fields, quantumfs.NewField("average_ns",
		ext.stats.Average()))
	fields = append(fields, quantumfs.NewField("maximum_ns", ext.stats.Max()))
	fields = append(fields, quantumfs.NewField("samples", ext.stats.Count()))

	for name, data := range ext.stats.Percentiles() {
		fields = append(fields, quantumfs.NewField(name, data))
	}

	ext.stats = basicStats{}
<<<<<<< HEAD
	return []Measurement{{
		name:   "quantumFsLatency",
		tags:   tags,
		fields: fields,
	}}
=======
	return PublishResult{
		measurement: "quantumFsLatency",
		tags:        tags,
		fields:      fields,
	}
>>>>>>> 72da6e74
}

func (ext *extPairStats) gc() {
	ext.currentGeneration++

	for reqId, request := range ext.requests {
		if request.lastUpdateGeneration+2 < ext.currentGeneration {
			fmt.Printf("%s: Deleting stale request %d (%d/%d)\n",
				ext.name, reqId, request.lastUpdateGeneration,
				ext.currentGeneration)
			delete(ext.requests, reqId)
		}
	}
}<|MERGE_RESOLUTION|>--- conflicted
+++ resolved
@@ -72,7 +72,7 @@
 				ext.stopRequest(log)
 			}
 		case PublishCommandType:
-			resultChannel := cmd.Data().(chan PublishResult)
+			resultChannel := cmd.Data().(chan []Measurement)
 			resultChannel <- ext.publish()
 		case GcCommandType:
 			ext.gc()
@@ -110,19 +110,7 @@
 	delete(ext.requests, log.ReqId)
 }
 
-<<<<<<< HEAD
-func (ext *extPairStats) Publish() []Measurement {
-
-	defer ext.lock.Lock().Unlock()
-	ext.pause <- struct{}{}
-	<-ext.paused
-	defer func() {
-		ext.unpause <- struct{}{}
-	}()
-
-=======
-func (ext *extPairStats) publish() PublishResult {
->>>>>>> 72da6e74
+func (ext *extPairStats) publish() []Measurement {
 	tags := make([]quantumfs.Tag, 0)
 	tags = append(tags, quantumfs.NewTag("statName", ext.name))
 
@@ -138,19 +126,11 @@
 	}
 
 	ext.stats = basicStats{}
-<<<<<<< HEAD
 	return []Measurement{{
 		name:   "quantumFsLatency",
 		tags:   tags,
 		fields: fields,
 	}}
-=======
-	return PublishResult{
-		measurement: "quantumFsLatency",
-		tags:        tags,
-		fields:      fields,
-	}
->>>>>>> 72da6e74
 }
 
 func (ext *extPairStats) gc() {
