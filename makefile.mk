# Configure which features to build QuantumFS with. If you change these you should
# run 'make fetch' to ensure that all the necessary dependencies are available.
#
# See the files in the features directory for details.
FEATURES=

COMMANDS=quantumfsd qfs qparse emptykeys qupload qloggerdb wsdbhealthcheck
COMMANDS+=wsdbservice cqlwalker cqlwalkerd
COMMANDS386=qfs-386 qparse-386
COMMANDS_STATIC=quantumfsd-static qupload-static
PKGS_TO_TEST=quantumfs quantumfs/daemon quantumfs/qlog
PKGS_TO_TEST+=quantumfs/backends/systemlocal
PKGS_TO_TEST+=quantumfs/backends/processlocal quantumfs/walker
PKGS_TO_TEST+=quantumfs/backends/cql
PKGS_TO_TEST+=quantumfs/utils/aggregatedatastore
PKGS_TO_TEST+=quantumfs/utils/excludespec quantumfs/backends/grpc
PKGS_TO_TEST+=quantumfs/backends/grpc/server quantumfs/qlogstats
PKGS_TO_TEST+=quantumfs/cmd/qupload quantumfs/cmd/cqlwalkerd
TEST_PKGS_TO_COMPILE=quantumfs/backends/cql
LIBRARIES=libqfs.so libqfs.h libqfs32.so libqfs32.h

# It's common practice to use a 'v' prefix on tags, but the prefix should be
# removed when making the RPM version string.
#
# Use "git describe" as the basic RPM version data.  If there are no tags
# yet, simulate a v0 tag on the initial/empty repo and a "git describe"-like
# tag (eg v0-12-gdeadbee) so there's a legitimate, upgradeable RPM version.
#
# Include "-dirty" on the end if there are any uncommitted changes.
#
# Replace hyphens with underscores; RPM uses them to separate version/release.
version := $(shell git describe --dirty --abbrev=8 --match "v[0-9]*" 2>/dev/null || echo "v0-`git rev-list --count HEAD`-g`git describe --dirty --always`")
RPM_VERSION := $(shell echo "$(version)" | sed -e "s/^v//" -e "s/-/_/g")
RPM_RELEASE := 1

all: lockcheck cppstyle vet $(COMMANDS) $(COMMANDS386) $(PKGS_TO_TEST) qfsclient $(TEST_PKGS_TO_COMPILE)

clean:
	rm -f $(COMMANDS) $(COMMANDS386) $(COMMANDS_STATIC) $(LIBRARIES)

# Vendored dependency management
#
# fetch fetches dependencies based on the recorded versions in Gopkg.lock.
#
# update checks for newer versions of dependencies and resolves version constraints
# if updates are available.
#
# Cityhash contains no go code, so dep currently won't handle it.
# Clone it under the vendor dir for safe keeping (should we begin committing vendor)
# and reset to a known commit.

define fetch-cityhash =
	-rm -rf vendor/cityhash
	git clone https://github.com/google/cityhash vendor/cityhash
	cd vendor/cityhash && git reset 8af9b8c2b889d80c22d6bc26ba0df1afb79a30db   # Wed Jul 31 23:34:41 2013
	rm -rf vendor/cityhash/.git
endef

check-dep-installed:
	dep version &>/dev/null || go get -u github.com/golang/dep/cmd/dep

Gopkg.toml: makefile.mk Gopkg.tomlbase features/*/Gopkg
	cp Gopkg.tomlbase Gopkg.toml
	for feature in `grep ^FEATURES makefile.mk | sed 's/^.*=//'`; do \
		cat features/$$feature/Gopkg >> Gopkg.toml; \
	done

fetch: check-dep-installed Gopkg.toml
	dep ensure -v
	$(fetch-cityhash)

update: check-dep-installed Gopkg.toml
	dep ensure -v --update
	$(fetch-cityhash)
	@echo "Please review and commit any changes to Gopkg.tomlbase and Gopkg.lock"

vet:
<<<<<<< HEAD
	go vet `find . -path ./vendor -prune -o -path ./.git -prune -o -path ./utils/dangerous -prune -o -path ./qfsclientc -prune -o -path ./QFSClient -prune -o -path ./QubitCluster -prune -o -path ./configs -prune -o -path ./_scripts -prune -o -path ./features -prune -o -path ./Documentation -prune -o -path ./cmd -true -o -type d -print`
=======
	go vet `find . \
		-path ./vendor -prune -o \
		-path ./.git -prune -o \
		-path ./utils/dangerous -prune -o \
		-path ./qfsclientc -prune -o \
		-path ./QFSClient -prune -o \
		-path ./QubitCluster -prune -o \
		-path ./configs -prune -o  \
		-path ./_scripts -prune -o \
		-path ./features -prune -o \
		-path ./backends/cql/cluster_configs -prune -o \
		-path ./backends/cql/scripts -prune -o \
		-path ./cmd -true -o -type d -print`
>>>>>>> 6f6d04be

lockcheck:
	./lockcheck.sh

cppstyle:
	./cpplint.py QFSClient/*.cc QFSClient/*.h

encoding/metadata.capnp.go: encoding/metadata.capnp
	@if which capnp &>/dev/null; then \
		cd encoding; capnp compile -ogo metadata.capnp; \
	else \
		echo "Error: capnp not found. If you didn't modify encoding/metadata.capnp try 'touch encoding/metadata.capnp.go' to fix the build."; \
		exit 1; \
	fi

backends/grpc/rpc/rpc.pb.go: backends/grpc/rpc/rpc.proto
	protoc -I backends/grpc/rpc/ backends/grpc/rpc/rpc.proto --go_out=plugins=grpc:backends/grpc/rpc

libqfs32.so:
	CGO_ENABLED=1 GOARCH=386 go build -tags "$(FEATURES)" -buildmode=c-shared -o libqfs32.so libqfs/wrapper/libqfs.go

libqfs.so: libqfs/wrapper/libqfs.go
	CGO_ENABLED=1 go build -tags "$(FEATURES)" -buildmode=c-shared -o libqfs.so libqfs/wrapper/libqfs.go

$(COMMANDS): encoding/metadata.capnp.go
	go build -tags "$(FEATURES)" -gcflags '-e' -ldflags "-X main.version=$(version)" github.com/aristanetworks/quantumfs/cmd/$@
	go install github.com/aristanetworks/quantumfs/cmd/$@
	sudo -E go test github.com/aristanetworks/quantumfs/cmd/$@

$(COMMANDS_STATIC): encoding/metadata.capnp.go
	go build -tags "$(FEATURES)" -gcflags '-e' -o $@ -ldflags "-X main.version=$(version) -extldflags -static" github.com/aristanetworks/quantumfs/cmd/$(subst -static,,$@)


$(COMMANDS386): encoding/metadata.capnp.go
	GOARCH=386 go build -tags "$(FEATURES)" -gcflags '-e' -o $@ -ldflags "-X main.version=$(version)" github.com/aristanetworks/quantumfs/cmd/$(subst -386,,$@)

# Disable the golang test cache with '-count 1' because not all of these tests are
# entirely deterministic and we want to get test coverage of timing differences.
$(PKGS_TO_TEST): encoding/metadata.capnp.go backends/grpc/rpc/rpc.pb.go
	sudo -E go test -tags "$(FEATURES)" $(QFS_GO_TEST_ARGS) -gcflags '-e' -count 1 github.com/aristanetworks/$@

$(TEST_PKGS_TO_COMPILE):
	sudo -E go test -c -tags longrunningtests -gcflags '-e' github.com/aristanetworks/$@ -o longrunningcql.test

check-fpm:
	fpm --help &> /dev/null || \
	(echo "Installing fpm" && \
		sudo yum install -y gcc libffi-devel ruby-devel rubygems && \
		sudo gem install --no-ri --no-rdoc fpm \
	)

define RPM_COMMON_CONTACT
-m 'quantumfs-dev@arista.com' \
--license='Arista Proprietary' \
--vendor='Arista Networks' \
--url http://gut/repos/quantumfs
endef

RPM_COMMON_VERSION := --version $(RPM_VERSION) --iteration $(RPM_RELEASE)

FPM := fpm -f -s dir -t rpm $(RPM_COMMON_CONTACT) $(RPM_COMMON_VERSION)

RPM_BASENAME_QUPLOAD := QuantumFS-qupload
RPM_FILE_QUPLOAD := $(RPM_BASENAME_QUPLOAD)-$(RPM_VERSION)-$(RPM_RELEASE)
quploadRPM: check-fpm $(COMMANDS)
	$(FPM) -n QuantumFS-upload \
		--description='A tool to upload directory hierarchy into datastore' \
		--no-depends \
		./qupload=/usr/bin/qupload

quantumfsRPM: check-fpm $(COMMANDS)
	$(FPM) -n QuantumFS \
		--description='A distributed filesystem optimized for large scale software development' \
		--depends libstdc++ \
		--depends fuse \
		--depends QuantumFS-tool \
		--after-install systemd_reload \
		--after-remove systemd_reload \
		--after-upgrade systemd_reload \
		./quantumfsd=/usr/sbin/quantumfsd \
		./qloggerdb=/usr/sbin/qloggerdb \
		./qloggerdb_system_unit=/usr/lib/systemd/system/qloggerdb.service \
		./systemd_unit=/usr/lib/systemd/system/quantumfs.service

qfsRPM: check-fpm $(COMMANDS)
	$(FPM) -n QuantumFS-tool \
		--description='A distributed filesystem optimized for large scale software development' \
		--no-depends \
		./qfs=/usr/bin/qfs \
		./qparse=/usr/sbin/qparse

qfsRPMi686: check-fpm $(COMMANDS386)
	$(FPM) -n QuantumFS-tool \
		-a i686 \
		--description='A distributed filesystem optimized for large scale software development' \
		--no-depends \
		./qfs-386=/usr/bin/qfs \
		./qparse-386=/usr/sbin/qparse

healthCheckRpm: check-fpm $(COMMANDS)
	$(FPM) -n QuantumFS-wsdbhealthcheck \
		--description='Utility to confirm healthy operation of the wsdbservice' \
		--no-depends \
		./wsdbhealthcheck=/usr/bin/wsdbhealthcheck

# Default to x86_64 location; we'll override when building via mock
RPM_LIBDIR ?= /usr/lib64

RPM_VER_SUFFIX := $(RPM_VERSION)-$(RPM_RELEASE)

clientRPM: check-fpm qfsclient
	$(FPM) -n QuantumFS-client \
		--description='QuantumFS client API' \
		--depends jansson \
		--depends openssl \
		--depends libstdc++ \
		QFSClient/libqfsclient.so=$(RPM_LIBDIR)/libqfsclient.so \
		libqfs.so=$(RPM_LIBDIR)/libqfs.so
	$(FPM) -n QuantumFS-client-devel \
		--description='Development files for QuantumFS client API' \
		--depends QuantumFS-client \
		QFSClient/qfs_client.h=/usr/include/qfs_client.h \
		libqfs.h=/usr/include/libqfs.h

clientRPM32: check-fpm libqfs32.so
	@echo "Building i686 RPMs using mock. This can take several minutes"
	{ \
		set -e ; \
		MOCKLOCK=/tmp/fedora-18-i386.lock ; \
		trap 'rm -f $$MOCKLOCK' EXIT ; \
		(flock 9 || exit 1 ; \
			mock -r fedora-18-i386 --init ; \
			mock -r fedora-18-i386 --install sudo procps-ng git gtest-devel jansson-devel openssl-devel ruby-devel rubygems ; \
			mock -r fedora-18-i386 --shell "sudo gem install --no-ri --no-rdoc fpm" ; \
			mock -r fedora-18-i386 --copyin . /quantumfs ; \
			mock -r fedora-18-i386 --shell "cd /quantumfs && make clean" ; \
			mock -r fedora-18-i386 --copyin ./libqfs32.so /quantumfs/libqfs.so ; \
			mock -r fedora-18-i386 --copyin ./libqfs32.h /quantumfs/libqfs.h ; \
			mock -r fedora-18-i386 --shell "export PATH=$$PATH:/usr/local/bin && cd /quantumfs && make clientRPM RPM_LIBDIR=/usr/lib" ; \
			mock -r fedora-18-i386 --copyout /quantumfs/QuantumFS-client-$(RPM_VER_SUFFIX).i686.rpm . ; \
			mock -r fedora-18-i386 --copyout /quantumfs/QuantumFS-client-devel-$(RPM_VER_SUFFIX).i686.rpm . ; \
			mock -r fedora-18-i386 --clean ; \
		) 9>$$MOCKLOCK ; \
	}

rpms: $(COMMANDS) quantumfsRPM qfsRPM qfsRPMi686 quploadRPM clientRPM clientRPM32 healthCheckRpm

.PHONY: all clean check-dep-installed fetch update vet lockcheck cppstyle check-fpm
.PHONY: check-fpm qfsRPM quploadRPM clientRPM clientRPM32 rpms
.PHONY: $(COMMANDS) $(COMMANDS386) $(PKGS_TO_TEST) $(COMMANDS_STATIC) $(TEST_PKGS_TO_COMPILE)


include QFSClient/Makefile<|MERGE_RESOLUTION|>--- conflicted
+++ resolved
@@ -75,9 +75,6 @@
 	@echo "Please review and commit any changes to Gopkg.tomlbase and Gopkg.lock"
 
 vet:
-<<<<<<< HEAD
-	go vet `find . -path ./vendor -prune -o -path ./.git -prune -o -path ./utils/dangerous -prune -o -path ./qfsclientc -prune -o -path ./QFSClient -prune -o -path ./QubitCluster -prune -o -path ./configs -prune -o -path ./_scripts -prune -o -path ./features -prune -o -path ./Documentation -prune -o -path ./cmd -true -o -type d -print`
-=======
 	go vet `find . \
 		-path ./vendor -prune -o \
 		-path ./.git -prune -o \
@@ -90,8 +87,8 @@
 		-path ./features -prune -o \
 		-path ./backends/cql/cluster_configs -prune -o \
 		-path ./backends/cql/scripts -prune -o \
+		-path ./Documentation -prune -o \
 		-path ./cmd -true -o -type d -print`
->>>>>>> 6f6d04be
 
 lockcheck:
 	./lockcheck.sh
