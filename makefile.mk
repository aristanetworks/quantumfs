# Configure which features to build QuantumFS with. If you change these you should
# run 'make fetch' to ensure that all the necessary dependencies are available.
#
# See the files in the features directory for details.
FEATURES=

COMMANDS=quantumfsd qfs qparse emptykeys qupload qwalker qloggerdb wsdbhealthcheck
<<<<<<< HEAD
COMMANDS+=wsdbservice
=======
COMMANDS+=cqlwalker cqlwalkerd
>>>>>>> a4806d0d
COMMANDS386=qfs-386 qparse-386
COMMANDS_STATIC=quantumfsd-static qupload-static
PKGS_TO_TEST=quantumfs quantumfs/daemon quantumfs/qlog
PKGS_TO_TEST+=quantumfs/backends/systemlocal
PKGS_TO_TEST+=quantumfs/backends/processlocal quantumfs/walker
PKGS_TO_TEST+=quantumfs/backends/cql
PKGS_TO_TEST+=quantumfs/utils/aggregatedatastore
PKGS_TO_TEST+=quantumfs/utils/excludespec quantumfs/backends/grpc
PKGS_TO_TEST+=quantumfs/backends/grpc/server quantumfs/qlogstats
PKGS_TO_TEST+=quantumfs/cmd/qupload quantumfs/cmd/cqlwalkerd
LIBRARIES=libqfs.so libqfs.h libqfs32.so libqfs32.h

# It's common practice to use a 'v' prefix on tags, but the prefix should be
# removed when making the RPM version string.
#
# Use "git describe" as the basic RPM version data.  If there are no tags
# yet, simulate a v0 tag on the initial/empty repo and a "git describe"-like
# tag (eg v0-12-gdeadbee) so there's a legitimate, upgradeable RPM version.
#
# Include "-dirty" on the end if there are any uncommitted changes.
#
# Replace hyphens with underscores; RPM uses them to separate version/release.
version := $(shell git describe --dirty --abbrev=8 --match "v[0-9]*" 2>/dev/null || echo "v0-`git rev-list --count HEAD`-g`git describe --dirty --always`")
RPM_VERSION := $(shell echo "$(version)" | sed -e "s/^v//" -e "s/-/_/g")
RPM_RELEASE := 1

all: lockcheck cppstyle vet $(COMMANDS) $(COMMANDS386) $(PKGS_TO_TEST) qfsclient

clean:
	rm -f $(COMMANDS) $(COMMANDS386) $(COMMANDS_STATIC) $(LIBRARIES)

# Vendored dependency management
#
# fetch fetches dependencies based on the recorded versions in Gopkg.lock.
#
# update checks for newer versions of dependencies and resolves version constraints
# if updates are available.
#
# Cityhash contains no go code, so dep currently won't handle it.
# Clone it under the vendor dir for safe keeping (should we begin committing vendor)
# and reset to a known commit.

define fetch-cityhash =
	-rm -rf vendor/cityhash
	git clone https://github.com/google/cityhash vendor/cityhash
	cd vendor/cityhash && git reset 8af9b8c2b889d80c22d6bc26ba0df1afb79a30db   # Wed Jul 31 23:34:41 2013
	rm -rf vendor/cityhash/.git
endef

check-dep-installed:
	dep version &>/dev/null || go get -u github.com/golang/dep/cmd/dep

Gopkg.toml: makefile.mk Gopkg.tomlbase features/*/Gopkg
	cp Gopkg.tomlbase Gopkg.toml
	for feature in `grep ^FEATURES makefile.mk | sed 's/^.*=//'`; do \
		cat features/$$feature/Gopkg >> Gopkg.toml; \
	done

fetch: check-dep-installed Gopkg.toml
	dep ensure -v
	$(fetch-cityhash)

update: check-dep-installed Gopkg.toml
	dep ensure -v --update
	$(fetch-cityhash)
	@echo "Please review and commit any changes to Gopkg.tomlbase and Gopkg.lock"

vet:
<<<<<<< HEAD
	go vet `find . \
		-path ./vendor -prune -o \
		-path ./.git -prune -o \
		-path ./utils/dangerous -prune -o \
		-path ./qfsclientc -prune -o \
		-path ./QFSClient -prune -o \
		-path ./QubitCluster -prune -o \
		-path ./configs -prune -o  \
		-path ./_scripts -prune -o \
		-path ./features -prune -o \
		-path ./cmd -true -o -type d -print`
=======
	go vet `find . -path ./vendor -prune -o -path ./.git -prune -o -path ./utils/dangerous -prune -o -path ./qfsclientc -prune -o -path ./QFSClient -prune -o -path ./QubitCluster -prune -o -path ./configs -prune -o -path ./_scripts -prune -o -path ./features -prune -o -path ./cmd -true -o -type d -print | grep -v "cql/scripts" | grep -v cql/cluster `
>>>>>>> a4806d0d

lockcheck:
	./lockcheck.sh

cppstyle:
	./cpplint.py QFSClient/*.cc QFSClient/*.h

encoding/metadata.capnp.go: encoding/metadata.capnp
	@if which capnp &>/dev/null; then \
		cd encoding; capnp compile -ogo metadata.capnp; \
	else \
		echo "Error: capnp not found. If you didn't modify encoding/metadata.capnp try 'touch encoding/metadata.capnp.go' to fix the build."; \
		exit 1; \
	fi

backends/grpc/rpc/rpc.pb.go: backends/grpc/rpc/rpc.proto
	protoc -I backends/grpc/rpc/ backends/grpc/rpc/rpc.proto --go_out=plugins=grpc:backends/grpc/rpc

libqfs32.so:
	CGO_ENABLED=1 GOARCH=386 go build -tags "$(FEATURES)" -buildmode=c-shared -o libqfs32.so libqfs/wrapper/libqfs.go

libqfs.so: libqfs/wrapper/libqfs.go
	CGO_ENABLED=1 go build -tags "$(FEATURES)" -buildmode=c-shared -o libqfs.so libqfs/wrapper/libqfs.go

$(COMMANDS): encoding/metadata.capnp.go
	go build -tags "$(FEATURES)" -gcflags '-e' -ldflags "-X main.version=$(version)" github.com/aristanetworks/quantumfs/cmd/$@
	go install github.com/aristanetworks/quantumfs/cmd/$@
	sudo -E go test github.com/aristanetworks/quantumfs/cmd/$@

$(COMMANDS_STATIC): encoding/metadata.capnp.go
	go build -tags "$(FEATURES)" -gcflags '-e' -o $@ -ldflags "-X main.version=$(version) -extldflags -static" github.com/aristanetworks/quantumfs/cmd/$(subst -static,,$@)


$(COMMANDS386): encoding/metadata.capnp.go
	GOARCH=386 go build -tags "$(FEATURES)" -gcflags '-e' -o $@ -ldflags "-X main.version=$(version)" github.com/aristanetworks/quantumfs/cmd/$(subst -386,,$@)

# Disable the golang test cache with '-count 1' because not all of these tests are
# entirely deterministic and we want to get test coverage of timing differences.
$(PKGS_TO_TEST): encoding/metadata.capnp.go backends/grpc/rpc/rpc.pb.go
	sudo -E go test -tags "$(FEATURES)" $(QFS_GO_TEST_ARGS) -gcflags '-e' -count 1 github.com/aristanetworks/$@

check-fpm:
	fpm --help &> /dev/null || \
	(echo "Installing fpm" && \
		sudo yum install -y gcc libffi-devel ruby-devel rubygems && \
		sudo gem install --no-ri --no-rdoc fpm \
	)

define RPM_COMMON_CONTACT
-m 'quantumfs-dev@arista.com' \
--license='Arista Proprietary' \
--vendor='Arista Networks' \
--url http://gut/repos/quantumfs
endef

RPM_COMMON_VERSION := --version $(RPM_VERSION) --iteration $(RPM_RELEASE)

FPM := fpm -f -s dir -t rpm $(RPM_COMMON_CONTACT) $(RPM_COMMON_VERSION)

RPM_BASENAME_QUPLOAD := QuantumFS-qupload
RPM_FILE_QUPLOAD := $(RPM_BASENAME_QUPLOAD)-$(RPM_VERSION)-$(RPM_RELEASE)
quploadRPM: check-fpm $(COMMANDS)
	$(FPM) -n QuantumFS-upload \
		--description='A tool to upload directory hierarchy into datastore' \
		--no-depends \
		./qupload=/usr/bin/qupload

quantumfsRPM: check-fpm $(COMMANDS)
	$(FPM) -n QuantumFS \
		--description='A distributed filesystem optimized for large scale software development' \
		--depends libstdc++ \
		--depends fuse \
		--depends QuantumFS-tool \
		--after-install systemd_reload \
		--after-remove systemd_reload \
		--after-upgrade systemd_reload \
		./quantumfsd=/usr/sbin/quantumfsd \
		./qloggerdb=/usr/sbin/qloggerdb \
		./qloggerdb_system_unit=/usr/lib/systemd/system/qloggerdb.service \
		./systemd_unit=/usr/lib/systemd/system/quantumfs.service

qfsRPM: check-fpm $(COMMANDS)
	$(FPM) -n QuantumFS-tool \
		--description='A distributed filesystem optimized for large scale software development' \
		--no-depends \
		./qfs=/usr/bin/qfs \
		./qparse=/usr/sbin/qparse

qfsRPMi686: check-fpm $(COMMANDS386)
	$(FPM) -n QuantumFS-tool \
		-a i686 \
		--description='A distributed filesystem optimized for large scale software development' \
		--no-depends \
		./qfs-386=/usr/bin/qfs \
		./qparse-386=/usr/sbin/qparse

healthCheckRpm: check-fpm $(COMMANDS)
	$(FPM) -n QuantumFS-wsdbhealthcheck \
		--description='Utility to confirm healthy operation of the wsdbservice' \
		--no-depends \
		./wsdbhealthcheck=/usr/bin/wsdbhealthcheck

# Default to x86_64 location; we'll override when building via mock
RPM_LIBDIR ?= /usr/lib64

RPM_VER_SUFFIX := $(RPM_VERSION)-$(RPM_RELEASE)

clientRPM: check-fpm qfsclient
	$(FPM) -n QuantumFS-client \
		--description='QuantumFS client API' \
		--depends jansson \
		--depends openssl \
		--depends libstdc++ \
		QFSClient/libqfsclient.so=$(RPM_LIBDIR)/libqfsclient.so \
		libqfs.so=$(RPM_LIBDIR)/libqfs.so
	$(FPM) -n QuantumFS-client-devel \
		--description='Development files for QuantumFS client API' \
		--depends QuantumFS-client \
		QFSClient/qfs_client.h=/usr/include/qfs_client.h \
		libqfs.h=/usr/include/libqfs.h

clientRPM32: check-fpm libqfs32.so
	@echo "Building i686 RPMs using mock. This can take several minutes"
	{ \
		set -e ; \
		MOCKLOCK=/tmp/fedora-18-i386.lock ; \
		trap 'rm -f $$MOCKLOCK' EXIT ; \
		(flock 9 || exit 1 ; \
			mock -r fedora-18-i386 --init ; \
			mock -r fedora-18-i386 --install sudo procps-ng git gtest-devel jansson-devel openssl-devel ruby-devel rubygems ; \
			mock -r fedora-18-i386 --shell "sudo gem install --no-ri --no-rdoc fpm" ; \
			mock -r fedora-18-i386 --copyin . /quantumfs ; \
			mock -r fedora-18-i386 --shell "cd /quantumfs && make clean" ; \
			mock -r fedora-18-i386 --copyin ./libqfs32.so /quantumfs/libqfs.so ; \
			mock -r fedora-18-i386 --copyin ./libqfs32.h /quantumfs/libqfs.h ; \
			mock -r fedora-18-i386 --shell "export PATH=$$PATH:/usr/local/bin && cd /quantumfs && make clientRPM RPM_LIBDIR=/usr/lib" ; \
			mock -r fedora-18-i386 --copyout /quantumfs/QuantumFS-client-$(RPM_VER_SUFFIX).i686.rpm . ; \
			mock -r fedora-18-i386 --copyout /quantumfs/QuantumFS-client-devel-$(RPM_VER_SUFFIX).i686.rpm . ; \
			mock -r fedora-18-i386 --clean ; \
		) 9>$$MOCKLOCK ; \
	}

rpms: $(COMMANDS) quantumfsRPM qfsRPM qfsRPMi686 quploadRPM clientRPM clientRPM32 healthCheckRpm

.PHONY: all clean check-dep-installed fetch update vet lockcheck cppstyle check-fpm
.PHONY: check-fpm qfsRPM quploadRPM clientRPM clientRPM32 rpms
.PHONY: $(COMMANDS) $(COMMANDS386) $(PKGS_TO_TEST) $(COMMANDS_STATIC)


include QFSClient/Makefile<|MERGE_RESOLUTION|>--- conflicted
+++ resolved
@@ -5,11 +5,7 @@
 FEATURES=
 
 COMMANDS=quantumfsd qfs qparse emptykeys qupload qwalker qloggerdb wsdbhealthcheck
-<<<<<<< HEAD
-COMMANDS+=wsdbservice
-=======
-COMMANDS+=cqlwalker cqlwalkerd
->>>>>>> a4806d0d
+COMMANDS+=wsdbservice cqlwalker cqlwalkerd
 COMMANDS386=qfs-386 qparse-386
 COMMANDS_STATIC=quantumfsd-static qupload-static
 PKGS_TO_TEST=quantumfs quantumfs/daemon quantumfs/qlog
@@ -78,7 +74,6 @@
 	@echo "Please review and commit any changes to Gopkg.tomlbase and Gopkg.lock"
 
 vet:
-<<<<<<< HEAD
 	go vet `find . \
 		-path ./vendor -prune -o \
 		-path ./.git -prune -o \
@@ -89,10 +84,9 @@
 		-path ./configs -prune -o  \
 		-path ./_scripts -prune -o \
 		-path ./features -prune -o \
+		-path ./backends/cql/cluster_configs -prune -o \
+		-path ./backends/cql/scripts -prune -o \
 		-path ./cmd -true -o -type d -print`
-=======
-	go vet `find . -path ./vendor -prune -o -path ./.git -prune -o -path ./utils/dangerous -prune -o -path ./qfsclientc -prune -o -path ./QFSClient -prune -o -path ./QubitCluster -prune -o -path ./configs -prune -o -path ./_scripts -prune -o -path ./features -prune -o -path ./cmd -true -o -type d -print | grep -v "cql/scripts" | grep -v cql/cluster `
->>>>>>> a4806d0d
 
 lockcheck:
 	./lockcheck.sh
