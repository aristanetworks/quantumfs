COMMANDS=quantumfsd qfs qparse emptykeys qupload qwalker qloggerdb
PKGS_TO_TEST=quantumfs quantumfs/daemon quantumfs/qlog
PKGS_TO_TEST+=quantumfs/thirdparty_backends quantumfs/systemlocal
PKGS_TO_TEST+=quantumfs/processlocal quantumfs/walker
PKGS_TO_TEST+=quantumfs/utils/aggregatedatastore
PKGS_TO_TEST+=quantumfs/utils/excludespec quantumfs/grpc

version:=$(shell git describe || echo "dev-`git rev-parse HEAD`")

.PHONY: all $(COMMANDS) $(PKGS_TO_TEST)

all: lockcheck cppstyle $(COMMANDS) $(PKGS_TO_TEST)

clean:
	rm -f $(COMMANDS)

fetch:
	go get -u google.golang.org/grpc
	go get -u github.com/golang/protobuf/protoc-gen-go
	for cmd in $(COMMANDS); do \
		echo "Fetching $$cmd"; \
		go get github.com/aristanetworks/quantumfs/cmd/$$cmd; \
	done

lockcheck:
	./lockcheck.sh

cppstyle:
	./cpplint.py QFSClient/*.cc QFSClient/*.h

encoding/metadata.capnp.go: encoding/metadata.capnp
	@if which capnp &>/dev/null; then \
		cd encoding; capnp compile -ogo metadata.capnp; \
	else \
		echo "Error: capnp not found. If you didn't modify encoding/metadata.capnp try 'touch encoding/metadata.capnp.go' to fix the build."; \
		exit 1; \
	fi

grpc/rpc/rpc.pb.go: grpc/rpc/rpc.proto
	protoc -I grpc/rpc/ grpc/rpc/rpc.proto --go_out=plugins=grpc:grpc/rpc

$(COMMANDS): encoding/metadata.capnp.go
	go build -gcflags '-e' -ldflags "-X main.version=$(version)" github.com/aristanetworks/quantumfs/cmd/$@
	mkdir -p $(GOPATH)/bin
	cp -r $(GOPATH)/src/github.com/aristanetworks/quantumfs/$@ $(GOPATH)/bin/$@
	sudo -E go test github.com/aristanetworks/quantumfs/cmd/$@

<<<<<<< HEAD
$(PKGS_TO_TEST): encoding/metadata.capnp.go grpc/rpc/rpc.pb.go
	sudo -E go test -gcflags '-e' github.com/aristanetworks/$@
=======
$(PKGS_TO_TEST): encoding/metadata.capnp.go
	sudo -E go test $(QFS_GO_TEST_ARGS) -gcflags '-e' github.com/aristanetworks/$@
>>>>>>> 3cfb32eb

quploadRPM: $(COMMANDS)
	fpm -f -s dir -t rpm -m 'quantumfs-dev@arista.com' -n QuantumFS-upload --no-depends \
		--license='Arista Proprietary' \
		--vendor='Arista Networks' \
		--url http://gut/repos/quantumfs \
		--description='A tool to upload directory hierarchy into datastore' \
		--version $(version) \
		./qupload=/usr/bin/qupload

qfsRPM: $(COMMANDS)
	fpm -f -s dir -t rpm -m 'quantumfs-dev@arista.com' -n QuantumFS --no-depends \
		--license='Arista Proprietary' \
		--vendor='Arista Networks' \
		--url http://gut/repos/quantumfs \
		--description='A distributed filesystem optimized for large scale software development' \
		--depends libstdc++ \
		--depends fuse \
		--after-install systemd_reload \
		--after-remove systemd_reload \
		--after-upgrade systemd_reload \
		--version $(version) \
		./quantumfsd=/usr/sbin/quantumfsd \
		./qfs=/usr/bin/qfs \
		./qparse=/usr/sbin/qparse \
		./qloggerdb=/usr/sbin/qloggerdb \
		./qloggerdb_system_unit=/usr/lib/systemd/system/qloggerdb.service \
		./systemd_unit=/usr/lib/systemd/system/quantumfs.service

rpm: $(COMMANDS) qfsRPM quploadRPM

include QFSClient/Makefile<|MERGE_RESOLUTION|>--- conflicted
+++ resolved
@@ -45,13 +45,8 @@
 	cp -r $(GOPATH)/src/github.com/aristanetworks/quantumfs/$@ $(GOPATH)/bin/$@
 	sudo -E go test github.com/aristanetworks/quantumfs/cmd/$@
 
-<<<<<<< HEAD
 $(PKGS_TO_TEST): encoding/metadata.capnp.go grpc/rpc/rpc.pb.go
-	sudo -E go test -gcflags '-e' github.com/aristanetworks/$@
-=======
-$(PKGS_TO_TEST): encoding/metadata.capnp.go
 	sudo -E go test $(QFS_GO_TEST_ARGS) -gcflags '-e' github.com/aristanetworks/$@
->>>>>>> 3cfb32eb
 
 quploadRPM: $(COMMANDS)
 	fpm -f -s dir -t rpm -m 'quantumfs-dev@arista.com' -n QuantumFS-upload --no-depends \
