// Copyright (c) 2016 Arista Networks, Inc.  All rights reserved.
// Arista Networks, Inc. Confidential and Proprietary.

package quantumfs

import "encoding/hex"
import "strings"
import "testing"

func TestDirectoryRecordSort(t *testing.T) {
	runTest(t, func(test *testHelper) {
		dirEntry := NewDirectoryEntry()
		dirEntry.SetNumEntries(3)

		dr1 := NewDirectoryRecord()
		dr1.SetFilename("name2")
		dirEntry.SetEntry(0, dr1)
		dr2 := NewDirectoryRecord()
		dr2.SetFilename("name1")
		dirEntry.SetEntry(1, dr2)
		dr3 := NewDirectoryRecord()
		dr3.SetFilename("anothername")
		dirEntry.SetEntry(2, dr3)

		dirEntry.SortRecordsByName()

		test.Assert(dirEntry.Entry(0).Filename() == "anothername",
			"Wrong sort. Found %s expects \"anothername\"",
			dirEntry.Entry(0).Filename())
		test.Assert(dirEntry.Entry(1).Filename() == "name1",
			"Wrong sort. Found %s expects \"name1\"",
			dirEntry.Entry(1).Filename())
		test.Assert(dirEntry.Entry(2).Filename() == "name2",
			"Wrong sort. Found %s expects \"name2\"",
			dirEntry.Entry(2).Filename())
	})
}

func TestEmptyKeyToString(t *testing.T) {
	runTest(t, func(test *testHelper) {

		key := EmptyDirKey
		parts := strings.Split(strings.Trim(key.Text(), "()"), " ")
		text := parts[1]
<<<<<<< HEAD
		test.Assert(key.IsEqualTo(FromText(text)),
=======
		key2, err := FromText(text)
		test.Assert(err == nil, "error in FromText() err: %v", err)
		test.Assert(key.IsEqualTo(key2),
>>>>>>> a2050360
			"The key before and after are not the same")
	})
}
func TestKeyToString(t *testing.T) {
	runTest(t, func(test *testHelper) {

		// With an arbirary key
<<<<<<< HEAD
		bytes, err :=
			hex.DecodeString("2ee5784d3bd45789521abcdebbc45437c890fce8")
		if err != nil {
			panic(err.Error())
		}

		var out [ObjectKeyLength - 1]byte
		for i := range bytes {
			out[i] = bytes[1]
		}

		key := NewObjectKey(KeyTypeMetadata, out)
		parts := strings.Split(strings.Trim(key.Text(), "()"), " ")
		text := parts[1]
		test.Assert(key.IsEqualTo(FromText(text)),
=======
		bytes, err := hex.DecodeString(
			"032ee5784d3bd45789521abcdebbc45437c890fce8")
		test.Assert(err == nil, "error in hex.DecodeString() err: %v", err)
		key1 := NewObjectKeyFromBytes(bytes)

		parts := strings.Split(strings.Trim(key1.Text(), "()"), " ")
		text := parts[1]
		key2, err := FromText(text)
		test.Assert(err == nil, "error in FromText() err: %v", err)
		test.Assert(key1.IsEqualTo(key2),
>>>>>>> a2050360
			"The key before and after are not the same")
	})
}<|MERGE_RESOLUTION|>--- conflicted
+++ resolved
@@ -42,13 +42,9 @@
 		key := EmptyDirKey
 		parts := strings.Split(strings.Trim(key.Text(), "()"), " ")
 		text := parts[1]
-<<<<<<< HEAD
-		test.Assert(key.IsEqualTo(FromText(text)),
-=======
 		key2, err := FromText(text)
 		test.Assert(err == nil, "error in FromText() err: %v", err)
 		test.Assert(key.IsEqualTo(key2),
->>>>>>> a2050360
 			"The key before and after are not the same")
 	})
 }
@@ -56,23 +52,6 @@
 	runTest(t, func(test *testHelper) {
 
 		// With an arbirary key
-<<<<<<< HEAD
-		bytes, err :=
-			hex.DecodeString("2ee5784d3bd45789521abcdebbc45437c890fce8")
-		if err != nil {
-			panic(err.Error())
-		}
-
-		var out [ObjectKeyLength - 1]byte
-		for i := range bytes {
-			out[i] = bytes[1]
-		}
-
-		key := NewObjectKey(KeyTypeMetadata, out)
-		parts := strings.Split(strings.Trim(key.Text(), "()"), " ")
-		text := parts[1]
-		test.Assert(key.IsEqualTo(FromText(text)),
-=======
 		bytes, err := hex.DecodeString(
 			"032ee5784d3bd45789521abcdebbc45437c890fce8")
 		test.Assert(err == nil, "error in hex.DecodeString() err: %v", err)
@@ -83,7 +62,6 @@
 		key2, err := FromText(text)
 		test.Assert(err == nil, "error in FromText() err: %v", err)
 		test.Assert(key1.IsEqualTo(key2),
->>>>>>> a2050360
 			"The key before and after are not the same")
 	})
 }