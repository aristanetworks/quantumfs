// Copyright (c) 2017 Arista Networks, Inc.  All rights reserved.
// Arista Networks, Inc. Confidential and Proprietary.

// memdb is a stand in memory-based database for use in testing qloggerdb

package qloggerdb

import "time"

type dataSeries struct {
<<<<<<< HEAD
	tags	[]tag
	fields	[]field
=======
	tags   []tag
	fields []field
>>>>>>> af25c086
}

type Memdb struct {
	data []dataSeries
}

func NewMemdb() *Memdb {
	return &Memdb{
<<<<<<< HEAD
		data:	make([]dataSeries, 0),
=======
		data: make([]dataSeries, 0),
>>>>>>> af25c086
	}
}

func (db *Memdb) Store(tags_ []tag, fields_ []field) {
	db.data = append(db.data, dataSeries{
		tags:   tags_,
		fields: fields_,
	})
}

<<<<<<< HEAD
func (db *Memdb) Fetch(withTags []tag, field string, lastN int) []uint64 {
	rtn := make([]uint64, 0)
=======
func (db *Memdb) Fetch(withTags []tag, field string, lastN int) []time.Duration {
	rtn := make([]time.Duration, 0)
>>>>>>> af25c086
	for _, i := range db.data {
		// check if the data has all the tags we need
		outputData := true
		for _, needTag := range withTags {
			foundTag := false
			for _, haveTag := range i.tags {
				if haveTag == needTag {
					foundTag = true
					break
				}
			}

			// missing a tag, so we don't have about this data point
			if !foundTag {
				outputData = false
				break
			}
		}

		if outputData {
			// add the field, if it exists
			for _, hasField := range i.fields {
				if hasField.name == field {
					rtn = append(rtn, hasField.data)
					break
				}
			}
		}
	}

	return rtn
}<|MERGE_RESOLUTION|>--- conflicted
+++ resolved
@@ -8,13 +8,8 @@
 import "time"
 
 type dataSeries struct {
-<<<<<<< HEAD
 	tags	[]tag
 	fields	[]field
-=======
-	tags   []tag
-	fields []field
->>>>>>> af25c086
 }
 
 type Memdb struct {
@@ -23,11 +18,7 @@
 
 func NewMemdb() *Memdb {
 	return &Memdb{
-<<<<<<< HEAD
-		data:	make([]dataSeries, 0),
-=======
 		data: make([]dataSeries, 0),
->>>>>>> af25c086
 	}
 }
 
@@ -38,13 +29,8 @@
 	})
 }
 
-<<<<<<< HEAD
-func (db *Memdb) Fetch(withTags []tag, field string, lastN int) []uint64 {
-	rtn := make([]uint64, 0)
-=======
 func (db *Memdb) Fetch(withTags []tag, field string, lastN int) []time.Duration {
 	rtn := make([]time.Duration, 0)
->>>>>>> af25c086
 	for _, i := range db.data {
 		// check if the data has all the tags we need
 		outputData := true
